[
  {
    "_id": "07dc2986-f7a6-4827-8ec2-cb288e3de5e7",
    "colName": "Codedang Client API",
    "created": "2023-01-04T03:24:30.216Z",
    "sortNum": 10000,
    "folders": [
      {
        "_id": "9e5e3dea-82d6-4ea7-913b-e3888664742b",
        "name": "Auth",
        "containerId": "",
        "created": "2023-01-04T03:24:35.116Z",
        "sortNum": 10000
      },
      {
        "_id": "4ca3b3af-2477-4c0c-98a9-64d2f10277f6",
        "name": "Contest",
        "containerId": "",
        "created": "2023-01-04T03:24:47.480Z",
        "sortNum": 20000
      },
      {
        "_id": "a9aa5ec4-bc54-44ba-adf1-f2cb4ee6876a",
        "name": "Group",
        "containerId": "",
        "created": "2023-01-04T03:24:55.095Z",
        "sortNum": 40000,
        "settings": {
          "runOptions": {
            "delay": 10,
            "iterations": 3,
            "dataFilePath": ""
          }
        }
      },
      {
        "_id": "1974437e-c319-43a2-a67f-c7bf6c7fb000",
        "name": "Notice",
        "containerId": "",
        "created": "2023-01-04T03:24:58.835Z",
        "sortNum": 50000
      },
      {
        "_id": "589c8657-8198-4b4f-96f0-b90f5c6af633",
        "name": "Problem",
        "containerId": "",
        "created": "2023-01-04T03:25:06.086Z",
        "sortNum": 60000
      },
      {
        "_id": "6dae5743-bac8-4ce4-a198-1ddf8d324346",
        "name": "Submission",
        "containerId": "",
        "created": "2023-01-04T03:25:09.431Z",
        "sortNum": 70000
      },
      {
        "_id": "49663314-46e5-45f0-8e80-dc67b077d3c4",
        "name": "User",
        "containerId": "",
        "created": "2023-01-04T03:25:13.930Z",
        "sortNum": 80000
      },
      {
        "_id": "b31b0cce-32af-4db8-b281-76478bf9e920",
        "name": "Workbook",
        "containerId": "",
        "created": "2023-01-04T03:25:17.530Z",
        "sortNum": 90000
      },
      {
        "_id": "8308536f-48e2-4946-bde2-e3b08d89a3aa",
        "name": "Log In",
        "containerId": "9e5e3dea-82d6-4ea7-913b-e3888664742b",
        "created": "2023-01-15T14:00:38.067Z",
        "sortNum": 100000
      },
      {
        "_id": "cc8fc31f-2302-4a24-82d6-c8e105e4fb56",
        "name": "Log Out",
        "containerId": "9e5e3dea-82d6-4ea7-913b-e3888664742b",
        "created": "2023-01-15T14:43:21.836Z",
        "sortNum": 110000
      },
      {
        "_id": "f62cde80-bbf3-4652-a40a-eb8e1878e747",
        "name": "Reissue Token",
        "containerId": "9e5e3dea-82d6-4ea7-913b-e3888664742b",
        "created": "2023-01-15T15:09:46.603Z",
        "sortNum": 120000
      },
      {
        "_id": "d39772e1-109e-4fba-924e-6ab90a3e5277",
        "name": "Get ongoing & upcoming contests (for logged-out users)",
        "containerId": "4ca3b3af-2477-4c0c-98a9-64d2f10277f6",
        "created": "2023-01-15T15:31:49.190Z",
        "sortNum": 130000
      },
      {
        "_id": "05ffbb82-5894-4752-9025-0ac933930903",
        "name": "Get contest by ID",
        "containerId": "4ca3b3af-2477-4c0c-98a9-64d2f10277f6",
        "created": "2023-01-15T15:35:34.279Z",
        "sortNum": 140000
      },
      {
        "_id": "5c0a9108-1d33-407e-91bc-ae25b89bcfe7",
        "name": "Get group's ongoing & upcoming contests",
        "containerId": "4ca3b3af-2477-4c0c-98a9-64d2f10277f6",
        "created": "2023-01-15T15:35:57.785Z",
        "sortNum": 150000
      },
      {
        "_id": "4b515a9e-2c7f-46c3-aef5-809b6f2c322f",
        "name": "Get group's contest by ID",
        "containerId": "4ca3b3af-2477-4c0c-98a9-64d2f10277f6",
        "created": "2023-01-15T15:36:07.930Z",
        "sortNum": 160000
      },
      {
        "_id": "fee4c6ed-cf6b-45c1-830b-ae840a325a19",
        "name": "Participate group's contest",
        "containerId": "4ca3b3af-2477-4c0c-98a9-64d2f10277f6",
        "created": "2023-01-15T15:36:19.697Z",
        "sortNum": 170000
      },
      {
        "_id": "ecac38fa-17f6-43e7-a6f3-1ddc4de2ed11",
        "name": "Get Open Space Workbook List",
        "containerId": "b31b0cce-32af-4db8-b281-76478bf9e920",
        "created": "2023-01-30T07:53:57.106Z",
        "sortNum": 180000
      },
      {
        "_id": "ee01069f-f88f-4841-9cf1-921fd2521372",
        "name": "Get Group Workbook List",
        "containerId": "b31b0cce-32af-4db8-b281-76478bf9e920",
        "created": "2023-01-30T07:55:26.515Z",
        "sortNum": 190000
      },
      {
        "_id": "f8458b9c-c963-421d-9b18-5d2c187f6924",
        "name": "Get One Workbook",
        "containerId": "b31b0cce-32af-4db8-b281-76478bf9e920",
        "created": "2023-01-30T07:55:39.530Z",
        "sortNum": 185000
      },
      {
        "_id": "07a63926-167d-4dce-8daa-10b3f0d139a0",
        "name": "Get One Group Workbook",
        "containerId": "b31b0cce-32af-4db8-b281-76478bf9e920",
        "created": "2023-01-30T07:56:24.906Z",
        "sortNum": 210000
      },
      {
        "_id": "bc4889c3-e722-4c5f-a571-1757b310e3bb",
        "name": "Create One Workbook",
        "containerId": "b31b0cce-32af-4db8-b281-76478bf9e920",
        "created": "2023-01-31T13:53:56.277Z",
        "sortNum": 220000
      },
      {
        "_id": "8800f872-5218-45ef-83ce-676626c54cce",
        "name": "Delete One Workbook",
        "containerId": "b31b0cce-32af-4db8-b281-76478bf9e920",
        "created": "2023-01-31T13:54:03.925Z",
        "sortNum": 230000
      },
      {
        "_id": "8a42bead-603a-4667-a09a-8e351f983f7c",
        "name": "Update One Workbook",
        "containerId": "b31b0cce-32af-4db8-b281-76478bf9e920",
        "created": "2023-01-31T13:54:15.444Z",
        "sortNum": 240000
      },
      {
        "_id": "df830ccf-ea06-40c9-9dec-69679e90a91a",
        "name": "Get all notices",
        "containerId": "1974437e-c319-43a2-a67f-c7bf6c7fb000",
        "created": "2023-02-01T07:01:45.003Z",
        "sortNum": 180000
      },
      {
        "_id": "dd6c1845-45b9-42a0-baab-d32bbf753f0f",
        "name": "Get notice by ID",
        "containerId": "1974437e-c319-43a2-a67f-c7bf6c7fb000",
        "created": "2023-02-01T07:01:55.329Z",
        "sortNum": 190000
      },
      {
        "_id": "162021f9-d9b8-4acb-880a-fac122d0fadf",
        "name": "Get group's all notices",
        "containerId": "1974437e-c319-43a2-a67f-c7bf6c7fb000",
        "created": "2023-02-01T07:02:14.789Z",
        "sortNum": 200000
      },
      {
        "_id": "314f4a3d-0379-44c7-b253-caaeddca2bb8",
        "name": "Get group's notice by ID",
        "containerId": "1974437e-c319-43a2-a67f-c7bf6c7fb000",
        "created": "2023-02-01T07:02:23.769Z",
        "sortNum": 210000
      },
      {
        "_id": "dcc8290a-fa46-4ad9-b9a1-f2f422fe2006",
        "name": "Util",
        "containerId": "",
        "created": "2023-02-04T06:18:57.390Z",
        "sortNum": 260000
      },
      {
        "_id": "e887d9a5-3376-440c-8411-9d99a5881f6a",
        "name": "Reset Password",
        "containerId": "49663314-46e5-45f0-8e80-dc67b077d3c4",
        "created": "2023-02-04T06:21:30.612Z",
        "sortNum": 270000
      },
      {
        "_id": "36691b67-944b-4450-91a2-51c74b45688a",
        "name": "Send Pin for Password Reset",
        "containerId": "49663314-46e5-45f0-8e80-dc67b077d3c4",
        "created": "2023-02-04T06:21:40.113Z",
        "sortNum": 135000
      },
      {
        "_id": "6d283a69-e74c-49e2-b5b0-dde19238cfd1",
        "name": "Get User Profile",
        "containerId": "49663314-46e5-45f0-8e80-dc67b077d3c4",
        "created": "2023-02-04T06:21:46.754Z",
        "sortNum": 290000
      },
      {
        "_id": "d778da2a-c38e-4bc4-a9a7-146fbd728295",
        "name": "Delete Own Account",
        "containerId": "49663314-46e5-45f0-8e80-dc67b077d3c4",
        "created": "2023-02-04T06:22:13.661Z",
        "sortNum": 288750
      },
      {
        "_id": "50cd7ae2-a924-4930-a42b-ed37e850f6fe",
        "name": "Send Pin to New Email",
        "containerId": "49663314-46e5-45f0-8e80-dc67b077d3c4",
        "created": "2023-02-04T06:22:50.495Z",
        "sortNum": 202500
      },
      {
        "_id": "3a424d2b-2fb8-4b0a-8b1d-772d11597261",
        "name": "Verify Pin and Issue Jwt",
        "containerId": "49663314-46e5-45f0-8e80-dc67b077d3c4",
        "created": "2023-02-04T12:51:01.484Z",
        "sortNum": 236250
      },
      {
        "_id": "b2a0a2ac-e83c-4e01-816c-b402fc61b190",
        "name": "Sign Up",
        "containerId": "49663314-46e5-45f0-8e80-dc67b077d3c4",
        "created": "2023-02-06T08:54:22.761Z",
        "sortNum": 287500
      },
      {
        "_id": "de080044-6fb5-4591-9d2d-b240e336f5b1",
        "name": "Update Real Name",
        "containerId": "49663314-46e5-45f0-8e80-dc67b077d3c4",
        "created": "2023-02-15T04:42:41.623Z",
        "sortNum": 300000
      },
      {
        "_id": "5331b192-c3f2-427b-aaf6-561b463e95d4",
        "name": "Update Email",
        "containerId": "49663314-46e5-45f0-8e80-dc67b077d3c4",
        "created": "2023-02-15T04:42:55.782Z",
        "sortNum": 295000
      },
      {
        "_id": "349d820f-c076-4ace-9b0e-45edbe7cd092",
        "name": "Get all problems",
        "containerId": "589c8657-8198-4b4f-96f0-b90f5c6af633",
        "created": "2023-02-17T07:11:10.926Z",
        "sortNum": 320000
      },
      {
        "_id": "f68db2c1-ea03-4a15-9c27-04be05d538cc",
        "name": "Get problem by ID",
        "containerId": "589c8657-8198-4b4f-96f0-b90f5c6af633",
        "created": "2023-02-17T07:11:20.672Z",
        "sortNum": 330000
      },
      {
        "_id": "a0ffa22b-5f6f-4f72-a51c-a6f41a8d0fb5",
        "name": "Get contest's all problems",
        "containerId": "589c8657-8198-4b4f-96f0-b90f5c6af633",
        "created": "2023-02-17T08:32:47.610Z",
        "sortNum": 350000
      },
      {
        "_id": "c2d36560-f0a0-4f8f-b342-21b156aa6073",
        "name": "Get contest's problem by ID",
        "containerId": "589c8657-8198-4b4f-96f0-b90f5c6af633",
        "created": "2023-02-17T08:40:53.105Z",
        "sortNum": 360000
      },
      {
        "_id": "215c0fc7-d9a4-4c3b-9d6d-166cbdc3c575",
        "name": "Get workbook's all problems",
        "containerId": "589c8657-8198-4b4f-96f0-b90f5c6af633",
        "created": "2023-02-17T08:49:18.982Z",
        "sortNum": 380000
      },
      {
        "_id": "ca6363a9-53a8-4670-bff7-512a4bbb3a12",
        "name": "Get workbook's problem by ID",
        "containerId": "589c8657-8198-4b4f-96f0-b90f5c6af633",
        "created": "2023-02-17T08:49:30.867Z",
        "sortNum": 390000
      },
      {
        "_id": "f496267d-284b-48b9-9d06-513f7760b811",
        "name": "Get group contest's all problems",
        "containerId": "589c8657-8198-4b4f-96f0-b90f5c6af633",
        "created": "2023-02-17T08:49:52.973Z",
        "sortNum": 400000
      },
      {
        "_id": "da3fe5e3-b148-49c1-9b8f-c3b93a993fe2",
        "name": "Get group contest's problem by ID",
        "containerId": "589c8657-8198-4b4f-96f0-b90f5c6af633",
        "created": "2023-02-17T08:50:09.326Z",
        "sortNum": 410000
      },
      {
        "_id": "8a6f0fa5-98f7-4c1b-9834-6b034f289d5b",
        "name": "Get group workbook's all problems",
        "containerId": "589c8657-8198-4b4f-96f0-b90f5c6af633",
        "created": "2023-02-17T08:50:24.368Z",
        "sortNum": 420000
      },
      {
        "_id": "c7cea337-d5d2-457d-8876-f860a61852ef",
        "name": "Get group workbook's problem by ID",
        "containerId": "589c8657-8198-4b4f-96f0-b90f5c6af633",
        "created": "2023-02-17T08:50:38.854Z",
        "sortNum": 430000
      },
      {
        "_id": "e69f258a-3604-45e3-92fd-f87e9f25c64a",
        "name": "Join group by id",
        "containerId": "a9aa5ec4-bc54-44ba-adf1-f2cb4ee6876a",
        "created": "2023-02-21T00:47:40.432Z",
        "sortNum": 440000
      },
      {
        "_id": "64dbfafd-a97c-478d-9551-21c89d441ebe",
        "name": "Leave group",
        "containerId": "a9aa5ec4-bc54-44ba-adf1-f2cb4ee6876a",
        "created": "2023-02-21T01:56:19.441Z",
        "sortNum": 460000
      },
      {
        "_id": "607d4957-04bd-445a-bc2a-36d2a65c9047",
        "name": "Get Groups",
        "containerId": "a9aa5ec4-bc54-44ba-adf1-f2cb4ee6876a",
        "created": "2023-02-21T06:11:27.968Z",
        "sortNum": 220000
      },
      {
        "_id": "4130bc7d-5b08-4f36-a173-fc2c3a0b24fb",
        "name": "Get Joined Groups",
        "containerId": "a9aa5ec4-bc54-44ba-adf1-f2cb4ee6876a",
        "created": "2023-02-21T06:36:18.718Z",
        "sortNum": 330000
      },
      {
        "_id": "18cc4c2b-1889-43b3-8d3d-8b2f6d453ed3",
        "name": "Get Group",
        "containerId": "a9aa5ec4-bc54-44ba-adf1-f2cb4ee6876a",
        "created": "2023-02-21T06:59:56.870Z",
        "sortNum": 110000
      },
      {
        "_id": "dc4b1bd7-bc6f-4a48-b5b1-bd0026d8e3f2",
        "name": "Get group members",
        "containerId": "a9aa5ec4-bc54-44ba-adf1-f2cb4ee6876a",
        "created": "2023-02-21T08:14:57.850Z",
        "sortNum": 385000
      },
      {
        "_id": "d9b60a8b-4f6a-48c0-a9e8-bcab5069cc24",
        "name": "Get group leaders",
        "containerId": "a9aa5ec4-bc54-44ba-adf1-f2cb4ee6876a",
        "created": "2023-02-21T08:15:14.474Z",
        "sortNum": 412500
      },
      {
        "_id": "8b4393e5-4001-4f7d-9f41-cce5ef02a10b",
        "name": "Get ongoing & upcoming contests (for logged-in users)",
        "containerId": "4ca3b3af-2477-4c0c-98a9-64d2f10277f6",
        "created": "2023-03-02T11:08:27.602Z",
        "sortNum": 135000
      },
      {
<<<<<<< HEAD
        "_id": "1915cbb0-7526-495a-8416-d43a703f3b16",
        "name": "Admin User",
        "containerId": "",
        "created": "2023-06-15T10:59:58.751Z",
        "sortNum": 440000
      },
      {
        "_id": "209bec3c-0449-4d8b-9216-1bb92afc77af",
        "name": "User Create",
        "containerId": "1915cbb0-7526-495a-8416-d43a703f3b16",
        "created": "2023-06-15T11:00:13.467Z",
        "sortNum": 450000
      },
      {
        "_id": "6a7d0144-918c-4112-9774-f941d25b3f67",
        "name": "User Delete",
        "containerId": "1915cbb0-7526-495a-8416-d43a703f3b16",
        "created": "2023-06-15T11:00:19.907Z",
        "sortNum": 460000
      },
      {
        "_id": "b089f8be-93f3-41e6-b8d9-b7f5e71f85ca",
        "name": "User Read",
        "containerId": "1915cbb0-7526-495a-8416-d43a703f3b16",
        "created": "2023-06-15T11:00:27.545Z",
        "sortNum": 455000
      },
      {
        "_id": "788c0112-2ded-4ce6-86e1-598aae69b21e",
        "name": "User Update",
        "containerId": "1915cbb0-7526-495a-8416-d43a703f3b16",
        "created": "2023-06-15T11:00:47.722Z",
        "sortNum": 457500
=======
        "_id": "1e9d4bed-ed09-409a-a12c-676571aa8354",
        "name": "Get finished contests",
        "containerId": "4ca3b3af-2477-4c0c-98a9-64d2f10277f6",
        "created": "2023-04-10T07:27:02.158Z",
        "sortNum": 135000
      },
      {
        "_id": "0e51dd91-afe6-4bcd-835d-b3df3d2b6f07",
        "name": "Get group's finished contests",
        "containerId": "4ca3b3af-2477-4c0c-98a9-64d2f10277f6",
        "created": "2023-04-10T07:34:16.185Z",
        "sortNum": 155000
>>>>>>> 19ac9bf4
      }
    ],
    "settings": {
      "headers": [],
      "auth": {
        "type": "bearer",
        "bearer": "{{bearer_token}}"
      },
      "tests": [],
      "options": {

       "baseUrl": "http://localhost:4000"
      }
    }
  },
  {
    "_id": "089b01d8-96da-497e-8921-f5df86e4d23c",
    "colName": "Codedang Admin API",
    "created": "2023-05-02T10:59:44.408Z",
    "sortNum": 20000,
    "folders": [],
    "settings": {
      "auth": {
        "type": "bearer",
        "bearer": "{{bearer_token}}"
      },
      "options": {
        "baseUrl": "http://localhost:3000/graphql"
      }
    }
  }
]<|MERGE_RESOLUTION|>--- conflicted
+++ resolved
@@ -398,7 +398,6 @@
         "sortNum": 135000
       },
       {
-<<<<<<< HEAD
         "_id": "1915cbb0-7526-495a-8416-d43a703f3b16",
         "name": "Admin User",
         "containerId": "",
@@ -432,7 +431,8 @@
         "containerId": "1915cbb0-7526-495a-8416-d43a703f3b16",
         "created": "2023-06-15T11:00:47.722Z",
         "sortNum": 457500
-=======
+      },
+      {
         "_id": "1e9d4bed-ed09-409a-a12c-676571aa8354",
         "name": "Get finished contests",
         "containerId": "4ca3b3af-2477-4c0c-98a9-64d2f10277f6",
@@ -445,7 +445,6 @@
         "containerId": "4ca3b3af-2477-4c0c-98a9-64d2f10277f6",
         "created": "2023-04-10T07:34:16.185Z",
         "sortNum": 155000
->>>>>>> 19ac9bf4
       }
     ],
     "settings": {
