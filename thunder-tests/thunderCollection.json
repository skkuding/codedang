[
  {
    "_id": "07dc2986-f7a6-4827-8ec2-cb288e3de5e7",
    "colName": "Coding Platform API",
    "created": "2023-01-04T03:24:30.216Z",
    "sortNum": 10000,
    "folders": [
      {
        "_id": "9e5e3dea-82d6-4ea7-913b-e3888664742b",
        "name": "Auth",
        "containerId": "",
        "created": "2023-01-04T03:24:35.116Z",
        "sortNum": 10000
      },
      {
        "_id": "4ca3b3af-2477-4c0c-98a9-64d2f10277f6",
        "name": "Contest",
        "containerId": "",
        "created": "2023-01-04T03:24:47.480Z",
        "sortNum": 20000
      },
      {
        "_id": "a9aa5ec4-bc54-44ba-adf1-f2cb4ee6876a",
        "name": "Group",
        "containerId": "",
        "created": "2023-01-04T03:24:55.095Z",
        "sortNum": 40000
      },
      {
        "_id": "1974437e-c319-43a2-a67f-c7bf6c7fb000",
        "name": "Notice",
        "containerId": "",
        "created": "2023-01-04T03:24:58.835Z",
        "sortNum": 50000
      },
      {
        "_id": "589c8657-8198-4b4f-96f0-b90f5c6af633",
        "name": "Problem",
        "containerId": "",
        "created": "2023-01-04T03:25:06.086Z",
        "sortNum": 60000
      },
      {
        "_id": "6dae5743-bac8-4ce4-a198-1ddf8d324346",
        "name": "Submission",
        "containerId": "",
        "created": "2023-01-04T03:25:09.431Z",
        "sortNum": 70000
      },
      {
        "_id": "49663314-46e5-45f0-8e80-dc67b077d3c4",
        "name": "User",
        "containerId": "",
        "created": "2023-01-04T03:25:13.930Z",
        "sortNum": 80000
      },
      {
        "_id": "b31b0cce-32af-4db8-b281-76478bf9e920",
        "name": "Workbook",
        "containerId": "",
        "created": "2023-01-04T03:25:17.530Z",
        "sortNum": 90000
      },
      {
        "_id": "8308536f-48e2-4946-bde2-e3b08d89a3aa",
        "name": "Log In",
        "containerId": "9e5e3dea-82d6-4ea7-913b-e3888664742b",
        "created": "2023-01-15T14:00:38.067Z",
        "sortNum": 100000
      },
      {
        "_id": "cc8fc31f-2302-4a24-82d6-c8e105e4fb56",
        "name": "Log Out",
        "containerId": "9e5e3dea-82d6-4ea7-913b-e3888664742b",
        "created": "2023-01-15T14:43:21.836Z",
        "sortNum": 110000
      },
      {
        "_id": "f62cde80-bbf3-4652-a40a-eb8e1878e747",
        "name": "Reissue Token",
        "containerId": "9e5e3dea-82d6-4ea7-913b-e3888664742b",
        "created": "2023-01-15T15:09:46.603Z",
        "sortNum": 120000
      },
      {
        "_id": "d39772e1-109e-4fba-924e-6ab90a3e5277",
<<<<<<< HEAD
        "name": "Get ongoing & upcoming contests",
=======
        "name": "Get all contests (for logged-out users)",
>>>>>>> 9078de68
        "containerId": "4ca3b3af-2477-4c0c-98a9-64d2f10277f6",
        "created": "2023-01-15T15:31:49.190Z",
        "sortNum": 130000
      },
      {
        "_id": "05ffbb82-5894-4752-9025-0ac933930903",
        "name": "Get contest by ID",
        "containerId": "4ca3b3af-2477-4c0c-98a9-64d2f10277f6",
        "created": "2023-01-15T15:35:34.279Z",
        "sortNum": 140000
      },
      {
        "_id": "5c0a9108-1d33-407e-91bc-ae25b89bcfe7",
        "name": "Get group's ongoing & upcoming contests",
        "containerId": "4ca3b3af-2477-4c0c-98a9-64d2f10277f6",
        "created": "2023-01-15T15:35:57.785Z",
        "sortNum": 150000
      },
      {
        "_id": "4b515a9e-2c7f-46c3-aef5-809b6f2c322f",
        "name": "Get group's contest by ID",
        "containerId": "4ca3b3af-2477-4c0c-98a9-64d2f10277f6",
        "created": "2023-01-15T15:36:07.930Z",
        "sortNum": 160000
      },
      {
        "_id": "fee4c6ed-cf6b-45c1-830b-ae840a325a19",
        "name": "Participate group's contest",
        "containerId": "4ca3b3af-2477-4c0c-98a9-64d2f10277f6",
        "created": "2023-01-15T15:36:19.697Z",
        "sortNum": 170000
      },
      {
        "_id": "ecac38fa-17f6-43e7-a6f3-1ddc4de2ed11",
        "name": "Get Open Space Workbook List",
        "containerId": "b31b0cce-32af-4db8-b281-76478bf9e920",
        "created": "2023-01-30T07:53:57.106Z",
        "sortNum": 180000
      },
      {
        "_id": "ee01069f-f88f-4841-9cf1-921fd2521372",
        "name": "Get Group Workbook List",
        "containerId": "b31b0cce-32af-4db8-b281-76478bf9e920",
        "created": "2023-01-30T07:55:26.515Z",
        "sortNum": 190000
      },
      {
        "_id": "f8458b9c-c963-421d-9b18-5d2c187f6924",
        "name": "Get One Workbook",
        "containerId": "b31b0cce-32af-4db8-b281-76478bf9e920",
        "created": "2023-01-30T07:55:39.530Z",
        "sortNum": 185000
      },
      {
        "_id": "07a63926-167d-4dce-8daa-10b3f0d139a0",
        "name": "Get One Group Workbook",
        "containerId": "b31b0cce-32af-4db8-b281-76478bf9e920",
        "created": "2023-01-30T07:56:24.906Z",
        "sortNum": 210000
      },
      {
        "_id": "bc4889c3-e722-4c5f-a571-1757b310e3bb",
        "name": "Create One Workbook",
        "containerId": "b31b0cce-32af-4db8-b281-76478bf9e920",
        "created": "2023-01-31T13:53:56.277Z",
        "sortNum": 220000
      },
      {
        "_id": "8800f872-5218-45ef-83ce-676626c54cce",
        "name": "Delete One Workbook",
        "containerId": "b31b0cce-32af-4db8-b281-76478bf9e920",
        "created": "2023-01-31T13:54:03.925Z",
        "sortNum": 230000
      },
      {
        "_id": "8a42bead-603a-4667-a09a-8e351f983f7c",
        "name": "Update One Workbook",
        "containerId": "b31b0cce-32af-4db8-b281-76478bf9e920",
        "created": "2023-01-31T13:54:15.444Z",
        "sortNum": 240000
      },
      {
        "_id": "df830ccf-ea06-40c9-9dec-69679e90a91a",
        "name": "Get all notices",
        "containerId": "1974437e-c319-43a2-a67f-c7bf6c7fb000",
        "created": "2023-02-01T07:01:45.003Z",
        "sortNum": 180000
      },
      {
        "_id": "dd6c1845-45b9-42a0-baab-d32bbf753f0f",
        "name": "Get notice by ID",
        "containerId": "1974437e-c319-43a2-a67f-c7bf6c7fb000",
        "created": "2023-02-01T07:01:55.329Z",
        "sortNum": 190000
      },
      {
        "_id": "162021f9-d9b8-4acb-880a-fac122d0fadf",
        "name": "Get group's all notices",
        "containerId": "1974437e-c319-43a2-a67f-c7bf6c7fb000",
        "created": "2023-02-01T07:02:14.789Z",
        "sortNum": 200000
      },
      {
        "_id": "314f4a3d-0379-44c7-b253-caaeddca2bb8",
        "name": "Get group's notice by ID",
        "containerId": "1974437e-c319-43a2-a67f-c7bf6c7fb000",
        "created": "2023-02-01T07:02:23.769Z",
        "sortNum": 210000
      },
      {
        "_id": "dcc8290a-fa46-4ad9-b9a1-f2f422fe2006",
        "name": "Util",
        "containerId": "",
        "created": "2023-02-04T06:18:57.390Z",
        "sortNum": 260000
      },
      {
        "_id": "e887d9a5-3376-440c-8411-9d99a5881f6a",
        "name": "Reset Password",
        "containerId": "49663314-46e5-45f0-8e80-dc67b077d3c4",
        "created": "2023-02-04T06:21:30.612Z",
        "sortNum": 270000
      },
      {
        "_id": "36691b67-944b-4450-91a2-51c74b45688a",
        "name": "Send Pin for Password Reset",
        "containerId": "49663314-46e5-45f0-8e80-dc67b077d3c4",
        "created": "2023-02-04T06:21:40.113Z",
        "sortNum": 135000
      },
      {
        "_id": "6d283a69-e74c-49e2-b5b0-dde19238cfd1",
        "name": "Get User Profile",
        "containerId": "49663314-46e5-45f0-8e80-dc67b077d3c4",
        "created": "2023-02-04T06:21:46.754Z",
        "sortNum": 290000
      },
      {
        "_id": "d778da2a-c38e-4bc4-a9a7-146fbd728295",
        "name": "Delete Own Account",
        "containerId": "49663314-46e5-45f0-8e80-dc67b077d3c4",
        "created": "2023-02-04T06:22:13.661Z",
        "sortNum": 288750
      },
      {
        "_id": "50cd7ae2-a924-4930-a42b-ed37e850f6fe",
        "name": "Send Pin to New Email",
        "containerId": "49663314-46e5-45f0-8e80-dc67b077d3c4",
        "created": "2023-02-04T06:22:50.495Z",
        "sortNum": 202500
      },
      {
        "_id": "3a424d2b-2fb8-4b0a-8b1d-772d11597261",
        "name": "Verify Pin and Issue Jwt",
        "containerId": "49663314-46e5-45f0-8e80-dc67b077d3c4",
        "created": "2023-02-04T12:51:01.484Z",
        "sortNum": 236250
      },
      {
        "_id": "b2a0a2ac-e83c-4e01-816c-b402fc61b190",
        "name": "Sign Up",
        "containerId": "49663314-46e5-45f0-8e80-dc67b077d3c4",
        "created": "2023-02-06T08:54:22.761Z",
        "sortNum": 287500
      },
      {
        "_id": "de080044-6fb5-4591-9d2d-b240e336f5b1",
        "name": "Update Real Name",
        "containerId": "49663314-46e5-45f0-8e80-dc67b077d3c4",
        "created": "2023-02-15T04:42:41.623Z",
        "sortNum": 300000
      },
      {
        "_id": "5331b192-c3f2-427b-aaf6-561b463e95d4",
        "name": "Update Email",
        "containerId": "49663314-46e5-45f0-8e80-dc67b077d3c4",
        "created": "2023-02-15T04:42:55.782Z",
        "sortNum": 295000
      },
      {
        "_id": "349d820f-c076-4ace-9b0e-45edbe7cd092",
        "name": "Get all problems",
        "containerId": "589c8657-8198-4b4f-96f0-b90f5c6af633",
        "created": "2023-02-17T07:11:10.926Z",
        "sortNum": 320000
      },
      {
        "_id": "f68db2c1-ea03-4a15-9c27-04be05d538cc",
        "name": "Get problem by ID",
        "containerId": "589c8657-8198-4b4f-96f0-b90f5c6af633",
        "created": "2023-02-17T07:11:20.672Z",
        "sortNum": 330000
      },
      {
        "_id": "a0ffa22b-5f6f-4f72-a51c-a6f41a8d0fb5",
        "name": "Get contest's all problems",
        "containerId": "589c8657-8198-4b4f-96f0-b90f5c6af633",
        "created": "2023-02-17T08:32:47.610Z",
        "sortNum": 350000
      },
      {
        "_id": "c2d36560-f0a0-4f8f-b342-21b156aa6073",
        "name": "Get contest's problem by ID",
        "containerId": "589c8657-8198-4b4f-96f0-b90f5c6af633",
        "created": "2023-02-17T08:40:53.105Z",
        "sortNum": 360000
      },
      {
        "_id": "215c0fc7-d9a4-4c3b-9d6d-166cbdc3c575",
        "name": "Get workbook's all problems",
        "containerId": "589c8657-8198-4b4f-96f0-b90f5c6af633",
        "created": "2023-02-17T08:49:18.982Z",
        "sortNum": 380000
      },
      {
        "_id": "ca6363a9-53a8-4670-bff7-512a4bbb3a12",
        "name": "Get workbook's problem by ID",
        "containerId": "589c8657-8198-4b4f-96f0-b90f5c6af633",
        "created": "2023-02-17T08:49:30.867Z",
        "sortNum": 390000
      },
      {
        "_id": "f496267d-284b-48b9-9d06-513f7760b811",
        "name": "Get group contest's all problems",
        "containerId": "589c8657-8198-4b4f-96f0-b90f5c6af633",
        "created": "2023-02-17T08:49:52.973Z",
        "sortNum": 400000
      },
      {
        "_id": "da3fe5e3-b148-49c1-9b8f-c3b93a993fe2",
        "name": "Get group contest's problem by ID",
        "containerId": "589c8657-8198-4b4f-96f0-b90f5c6af633",
        "created": "2023-02-17T08:50:09.326Z",
        "sortNum": 410000
      },
      {
        "_id": "8a6f0fa5-98f7-4c1b-9834-6b034f289d5b",
        "name": "Get group workbook's all problems",
        "containerId": "589c8657-8198-4b4f-96f0-b90f5c6af633",
        "created": "2023-02-17T08:50:24.368Z",
        "sortNum": 420000
      },
      {
        "_id": "c7cea337-d5d2-457d-8876-f860a61852ef",
        "name": "Get group workbook's problem by ID",
        "containerId": "589c8657-8198-4b4f-96f0-b90f5c6af633",
        "created": "2023-02-17T08:50:38.854Z",
        "sortNum": 430000
      },
      {
<<<<<<< HEAD
        "_id": "1e9d4bed-ed09-409a-a12c-676571aa8354",
        "name": "Get finished contests",
        "containerId": "4ca3b3af-2477-4c0c-98a9-64d2f10277f6",
        "created": "2023-04-10T07:27:02.158Z",
        "sortNum": 135000
      },
      {
        "_id": "0e51dd91-afe6-4bcd-835d-b3df3d2b6f07",
        "name": "Get group's finished contests",
        "containerId": "4ca3b3af-2477-4c0c-98a9-64d2f10277f6",
        "created": "2023-04-10T07:34:16.185Z",
        "sortNum": 155000
=======
        "_id": "8b4393e5-4001-4f7d-9f41-cce5ef02a10b",
        "name": "Get all contests (for logged-in users)",
        "containerId": "4ca3b3af-2477-4c0c-98a9-64d2f10277f6",
        "created": "2023-03-02T11:08:27.602Z",
        "sortNum": 135000
>>>>>>> 9078de68
      }
    ],
    "settings": {
      "headers": [],
      "auth": {
        "type": "bearer",
        "bearer": "{{bearer_token}}"
      },
      "tests": [],
      "options": {
        "baseUrl": "http://localhost:4000"
      }
    }
  }
]<|MERGE_RESOLUTION|>--- conflicted
+++ resolved
@@ -84,11 +84,7 @@
       },
       {
         "_id": "d39772e1-109e-4fba-924e-6ab90a3e5277",
-<<<<<<< HEAD
-        "name": "Get ongoing & upcoming contests",
-=======
-        "name": "Get all contests (for logged-out users)",
->>>>>>> 9078de68
+        "name": "Get ongoing & upcoming contests (for logged-out users)",
         "containerId": "4ca3b3af-2477-4c0c-98a9-64d2f10277f6",
         "created": "2023-01-15T15:31:49.190Z",
         "sortNum": 130000
@@ -339,7 +335,13 @@
         "sortNum": 430000
       },
       {
-<<<<<<< HEAD
+        "_id": "8b4393e5-4001-4f7d-9f41-cce5ef02a10b",
+        "name": "Get ongoing & upcoming contests (for logged-in users)",
+        "containerId": "4ca3b3af-2477-4c0c-98a9-64d2f10277f6",
+        "created": "2023-03-02T11:08:27.602Z",
+        "sortNum": 135000
+      },
+      {
         "_id": "1e9d4bed-ed09-409a-a12c-676571aa8354",
         "name": "Get finished contests",
         "containerId": "4ca3b3af-2477-4c0c-98a9-64d2f10277f6",
@@ -352,13 +354,6 @@
         "containerId": "4ca3b3af-2477-4c0c-98a9-64d2f10277f6",
         "created": "2023-04-10T07:34:16.185Z",
         "sortNum": 155000
-=======
-        "_id": "8b4393e5-4001-4f7d-9f41-cce5ef02a10b",
-        "name": "Get all contests (for logged-in users)",
-        "containerId": "4ca3b3af-2477-4c0c-98a9-64d2f10277f6",
-        "created": "2023-03-02T11:08:27.602Z",
-        "sortNum": 135000
->>>>>>> 9078de68
       }
     ],
     "settings": {
@@ -369,7 +364,8 @@
       },
       "tests": [],
       "options": {
-        "baseUrl": "http://localhost:4000"
+
+       "baseUrl": "http://localhost:4000"
       }
     }
   }
