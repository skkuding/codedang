[
  {
    "_id": "fd33c48d-00af-4dea-b600-449bef7e5bea",
    "colId": "07dc2986-f7a6-4827-8ec2-cb288e3de5e7",
    "containerId": "8308536f-48e2-4946-bde2-e3b08d89a3aa",
    "name": "Succeed",
    "url": "/auth/login",
    "method": "POST",
    "sortNum": 10000,
    "created": "2023-01-04T03:25:24.818Z",
    "modified": "2023-02-21T01:20:16.961Z",
    "headers": [],
    "params": [],
    "body": {
      "type": "json",
      "raw": "{\n  \"username\": \"admin\",\n  \"password\": \"Adminadmin\"\n}",
      "form": []
    },
    "tests": [
      {
        "type": "res-code",
        "custom": "",
        "action": "equal",
        "value": "201"
      },
      {
        "type": "custom-header",
        "custom": "Authorization",
        "action": "contains",
        "value": "Bearer"
      },
      {
        "type": "custom-header",
        "custom": "Set-Cookie",
        "action": "contains",
        "value": "refresh_token"
      },
      {
        "type": "set-env-var",
        "custom": "header.authorization",
        "action": "setto",
        "value": "{{bearer_token}}"
      },
      {
        "type": "set-env-var",
        "custom": "cookie.refresh_token",
        "action": "setto",
        "value": "{{refresh_token}}"
      }
    ],
    "docs": "# Log In\n\n사용자가 올바른 정보로 로그인하면 JWT를 발행합니다.  \n보안을 위해 짧은 만료 시간의 access token과 이를 재발행해주는 긴 만료 시간의 refresh token 두 가지를 발행합니다.\n\n### Access Token\n- `Authrization` header를 통해 bearer token을 발급합니다.\n- Header로 발급되기 때문에, client에 token을 직접 저장하는 코드가 필요합니다.\n- 30분 후 만료됩니다.\n\n### Refresh Token\n- Cookie를 통해 발급합니다. 브라우저에 cookie가 자동으로 저장됩니다.\n- `/auth/reissue`를 통해 access token을 재발급받을 때 필요합니다.\n- **가장 유출에 조심해야하는 값입니다.**\n- 24시간 후 만료됩니다."
  },
  {
    "_id": "c5ccfac6-5e94-4b03-aecb-e357db6157b9",
    "colId": "07dc2986-f7a6-4827-8ec2-cb288e3de5e7",
    "containerId": "cc8fc31f-2302-4a24-82d6-c8e105e4fb56",
    "name": "Succeed",
    "url": "/auth/logout",
    "method": "POST",
    "sortNum": 30000,
    "created": "2023-01-04T03:36:13.805Z",
    "modified": "2023-02-15T05:04:35.551Z",
    "headers": [],
    "params": [],
    "tests": [
      {
        "type": "res-code",
        "custom": "",
        "action": "equal",
        "value": "201"
      },
      {
        "type": "set-env-var",
        "custom": "cookie.refresh_token",
        "action": "setto",
        "value": "{{refresh_token}}"
      },
      {
        "type": "set-env-var",
        "custom": "null",
        "action": "setto",
        "value": "{{bearer_token}}"
      }
    ],
    "docs": "# Log Out\n\nRefresh Token을 무효화하고 cookie에서 삭제합니다.  \nAccess Token은 만료되기 전까지 유효하며, client에서 직접 삭제해야합니다.",
    "preReq": {
      "runRequests": [
        {
          "reqId": "de1639a5-d9da-4397-8a13-ae1fc61b849b",
          "colId": "07dc2986-f7a6-4827-8ec2-cb288e3de5e7",
          "triggerCondition": "run-always",
          "triggerValue": ""
        }
      ]
    }
  },
  {
    "_id": "caf44ce8-e6cc-4ca8-84bc-512b0fea903c",
    "colId": "07dc2986-f7a6-4827-8ec2-cb288e3de5e7",
    "containerId": "f62cde80-bbf3-4652-a40a-eb8e1878e747",
    "name": "Succeed",
    "url": "/auth/reissue",
    "method": "GET",
    "sortNum": 10000,
    "created": "2023-01-04T03:36:45.663Z",
    "modified": "2023-02-15T05:04:45.817Z",
    "headers": [
      {
        "name": "Set-Cookie",
        "value": "refresh_token={{refresh_token}}"
      }
    ],
    "params": [],
    "tests": [
      {
        "type": "res-code",
        "custom": "",
        "action": "equal",
        "value": "200"
      },
      {
        "type": "custom-header",
        "custom": "Authorization",
        "action": "contains",
        "value": "Bearer"
      },
      {
        "type": "set-env-var",
        "custom": "header.authorization",
        "action": "setto",
        "value": "{{bearer_token}}"
      }
    ],
    "docs": "# Reissue Token\n\nRefresh token을 이용해 access token을 재발급합니다.",
    "preReq": {
      "runRequests": [
        {
          "reqId": "de1639a5-d9da-4397-8a13-ae1fc61b849b",
          "colId": "07dc2986-f7a6-4827-8ec2-cb288e3de5e7",
          "triggerCondition": "run-var-empty",
          "triggerValue": "{{refresh_token}}"
        }
      ]
    }
  },
  {
    "_id": "8a6129e2-e8bc-4852-8e6e-568e89f08990",
    "colId": "07dc2986-f7a6-4827-8ec2-cb288e3de5e7",
    "containerId": "d39772e1-109e-4fba-924e-6ab90a3e5277",
    "name": "Succeed",
    "url": "/contest",
    "method": "GET",
    "sortNum": 10000,
    "created": "2023-01-04T03:41:11.804Z",
    "modified": "2023-05-01T11:12:05.626Z",
    "headers": [],
    "params": [],
    "tests": [
      {
        "type": "res-code",
        "custom": "",
        "action": "equal",
        "value": "200"
      },
      {
        "type": "res-body",
        "custom": "",
        "action": "contains",
        "value": "\"ongoing\""
      },
      {
        "type": "res-body",
        "custom": "",
        "action": "contains",
        "value": "\"upcoming\""
      },
      {
        "type": "res-body",
        "custom": "",
        "action": "contains",
        "value": "\"finished\""
      }
    ],
    "docs": "# Get all contests\n## 사용자가 로그인이 되지 않은 경우\n\n로그인되지 않은 사용자를 위해 모든 대회 목록을 불러옵니다.  \n대회의 진행 상태에 따라 구분합니다. (ongoing, upcoming, finished) <br>\n로그인되지 않았으므로 registered는 따로 구분하지 않습니다.",
    "preReq": {
      "runRequests": [
        {
          "reqId": "5a59c618-44a1-40e7-899d-c4edab0095c3",
          "colId": "07dc2986-f7a6-4827-8ec2-cb288e3de5e7",
          "triggerCondition": "run-always",
          "triggerValue": ""
        }
      ]
    }
  },
  {
    "_id": "cae53d1e-c7c4-4825-a7f5-96a61a478d70",
    "colId": "07dc2986-f7a6-4827-8ec2-cb288e3de5e7",
    "containerId": "05ffbb82-5894-4752-9025-0ac933930903",
    "name": "Succeed",
    "url": "/contest/1",
    "method": "GET",
    "sortNum": 10000,
    "created": "2023-01-04T03:43:05.492Z",
    "modified": "2023-03-02T11:27:38.186Z",
    "headers": [],
    "params": [],
    "tests": [
      {
        "type": "res-code",
        "custom": "",
        "action": "equal",
        "value": "200"
      },
      {
        "type": "res-body",
        "custom": "",
        "action": "contains",
        "value": "\"id\""
      },
      {
        "type": "res-body",
        "custom": "",
        "action": "contains",
        "value": "\"title\""
      },
      {
        "type": "res-body",
        "custom": "",
        "action": "contains",
        "value": "\"startTime\""
      },
      {
        "type": "res-body",
        "custom": "",
        "action": "contains",
        "value": "\"endTime\""
      },
      {
        "type": "res-body",
        "custom": "",
        "action": "contains",
        "value": "\"group\""
      },
      {
        "type": "res-body",
        "custom": "",
        "action": "contains",
        "value": "\"description\""
      }
    ],
    "docs": "# Get contest by ID\n\n대회 정보를 가져옵니다."
  },
  {
    "_id": "df4f680f-9ae5-4f1d-9169-08a9a62b8bcd",
    "colId": "07dc2986-f7a6-4827-8ec2-cb288e3de5e7",
    "containerId": "5c0a9108-1d33-407e-91bc-ae25b89bcfe7",
    "name": "Succeed",
    "url": "/group/1/contest",
    "method": "GET",
    "sortNum": 10000,
    "created": "2023-01-04T03:44:08.324Z",
    "modified": "2023-03-02T11:31:12.792Z",
    "headers": [],
    "params": [],
    "tests": [
      {
        "type": "res-code",
        "custom": "",
        "action": "equal",
        "value": "200"
      },
      {
        "type": "res-body",
        "custom": "",
        "action": "contains",
        "value": "\"registeredOngoing\""
      },
      {
        "type": "res-body",
        "custom": "",
        "action": "contains",
        "value": "\"registeredUpcoming\""
      },
      {
        "type": "res-body",
        "custom": "",
        "action": "contains",
        "value": "\"ongoing\""
      },
      {
        "type": "res-body",
        "custom": "",
        "action": "contains",
        "value": "\"upcoming\""
      },
      {
        "type": "res-body",
        "custom": "",
        "action": "contains",
        "value": "\"finished\""
      }
    ],
    "docs": "# Get group's all contests\n\n그룹의 대회 목록을 가져옵니다.<br>\n대회의 진행 상태에 따라 구분합니다. (registered ongoing, registered upcoming, ongoing, upcoming, finished) <br>\n",
    "preReq": {
      "runRequests": [
        {
          "reqId": "de1639a5-d9da-4397-8a13-ae1fc61b849b",
          "colId": "07dc2986-f7a6-4827-8ec2-cb288e3de5e7",
          "triggerCondition": "run-always",
          "triggerValue": ""
        }
      ]
    }
  },
  {
    "_id": "af8a1447-ee6c-4e13-bf24-7617ffde6f25",
    "colId": "07dc2986-f7a6-4827-8ec2-cb288e3de5e7",
    "containerId": "4b515a9e-2c7f-46c3-aef5-809b6f2c322f",
    "name": "Succeed",
    "url": "/group/1/contest/2",
    "method": "GET",
    "sortNum": 10000,
    "created": "2023-01-04T03:44:47.207Z",
    "modified": "2023-03-02T11:03:49.619Z",
    "headers": [],
    "params": [],
    "tests": [
      {
        "type": "res-code",
        "custom": "",
        "action": "equal",
        "value": "200"
      },
      {
        "type": "res-body",
        "custom": "",
        "action": "contains",
        "value": "\"title\""
      },
      {
        "type": "res-body",
        "custom": "",
        "action": "contains",
        "value": "\"startTime\""
      },
      {
        "type": "res-body",
        "custom": "",
        "action": "contains",
        "value": "\"endTime\""
      },
      {
        "type": "res-body",
        "custom": "",
        "action": "contains",
        "value": "\"group\""
      },
      {
        "type": "res-body",
        "custom": "",
        "action": "contains",
        "value": "\"description\""
      }
    ],
    "docs": "# Get group's contest by ID\n\nGroup의 대회 하나의 정보를 가져옵니다.",
    "preReq": {
      "runRequests": [
        {
          "reqId": "de1639a5-d9da-4397-8a13-ae1fc61b849b",
          "colId": "07dc2986-f7a6-4827-8ec2-cb288e3de5e7",
          "triggerCondition": "run-always",
          "triggerValue": ""
        }
      ]
    }
  },
  {
    "_id": "989c4ce8-2ca8-4b07-847f-4fb37eac729c",
    "colId": "07dc2986-f7a6-4827-8ec2-cb288e3de5e7",
    "containerId": "fee4c6ed-cf6b-45c1-830b-ae840a325a19",
    "name": "Succeed",
    "url": "/group/1/contest/1/participation",
    "method": "POST",
    "sortNum": 10000,
    "created": "2023-01-04T03:45:44.318Z",
    "modified": "2023-02-15T05:08:17.158Z",
    "headers": [],
    "params": [],
    "tests": [
      {
        "type": "res-code",
        "custom": "",
        "action": "equal",
        "value": "201"
      }
    ],
    "docs": "# Participate group's contest\n\nGroup 대회에 참가합니다.",
    "preReq": {
      "runRequests": [
        {
          "reqId": "de1639a5-d9da-4397-8a13-ae1fc61b849b",
          "colId": "07dc2986-f7a6-4827-8ec2-cb288e3de5e7",
          "triggerCondition": "run-always",
          "triggerValue": ""
        }
      ]
    }
  },
  {
    "_id": "691cde43-a8df-449e-96e1-a791684024d6",
    "colId": "07dc2986-f7a6-4827-8ec2-cb288e3de5e7",
    "containerId": "8308536f-48e2-4946-bde2-e3b08d89a3aa",
    "name": "400: Empty field",
    "url": "/auth/login",
    "method": "POST",
    "sortNum": 20000,
    "created": "2023-01-15T14:01:40.146Z",
    "modified": "2023-01-15T14:40:26.917Z",
    "headers": [],
    "params": [],
    "body": {
      "type": "json",
      "raw": "{\n  \"username\": \"\",\n  \"password\": \"\"\n}",
      "form": []
    },
    "tests": [
      {
        "type": "res-code",
        "custom": "",
        "action": "equal",
        "value": "400"
      },
      {
        "type": "res-body",
        "custom": "",
        "action": "contains",
        "value": "username should not be empty"
      },
      {
        "type": "res-body",
        "custom": "",
        "action": "contains",
        "value": "password should not be empty"
      }
    ]
  },
  {
    "_id": "91e8faa0-f117-4bf2-8647-baf7de706b8d",
    "colId": "07dc2986-f7a6-4827-8ec2-cb288e3de5e7",
    "containerId": "8308536f-48e2-4946-bde2-e3b08d89a3aa",
    "name": "401: Nonexistent user",
    "url": "/auth/login",
    "method": "POST",
    "sortNum": 30000,
    "created": "2023-01-15T14:38:46.092Z",
    "modified": "2023-01-15T14:42:05.047Z",
    "headers": [],
    "params": [],
    "body": {
      "type": "json",
      "raw": "{\n  \"username\": \"nobody\",\n  \"password\": \"nobody\"\n}",
      "form": []
    },
    "tests": [
      {
        "type": "res-code",
        "custom": "",
        "action": "equal",
        "value": "401"
      },
      {
        "type": "res-body",
        "custom": "",
        "action": "contains",
        "value": "Incorrect username or password"
      }
    ]
  },
  {
    "_id": "fbf30bc7-ca8a-4486-b85a-2bec8cf259ea",
    "colId": "07dc2986-f7a6-4827-8ec2-cb288e3de5e7",
    "containerId": "8308536f-48e2-4946-bde2-e3b08d89a3aa",
    "name": "401: Incorrect password",
    "url": "/auth/login",
    "method": "POST",
    "sortNum": 40000,
    "created": "2023-01-15T14:40:53.559Z",
    "modified": "2023-01-15T14:42:14.818Z",
    "headers": [],
    "params": [],
    "body": {
      "type": "json",
      "raw": "{\n  \"username\": \"admin\",\n  \"password\": \"wrongpassword\"\n}",
      "form": []
    },
    "tests": [
      {
        "type": "res-code",
        "custom": "",
        "action": "equal",
        "value": "401"
      },
      {
        "type": "res-body",
        "custom": "",
        "action": "contains",
        "value": "Incorrect username or password"
      }
    ]
  },
  {
    "_id": "f8dde72c-4f3b-4252-bfb7-bc481736dc07",
    "colId": "07dc2986-f7a6-4827-8ec2-cb288e3de5e7",
    "containerId": "cc8fc31f-2302-4a24-82d6-c8e105e4fb56",
    "name": "401: Invalid Token",
    "url": "/auth/logout",
    "method": "POST",
    "sortNum": 40000,
    "created": "2023-01-15T14:58:53.478Z",
    "modified": "2023-02-15T04:51:42.049Z",
    "headers": [],
    "params": [],
    "tests": [
      {
        "type": "res-code",
        "custom": "",
        "action": "equal",
        "value": "401"
      }
    ],
    "preReq": {
      "runRequests": [
        {
          "reqId": "5a59c618-44a1-40e7-899d-c4edab0095c3",
          "colId": "07dc2986-f7a6-4827-8ec2-cb288e3de5e7",
          "triggerCondition": "run-always",
          "triggerValue": ""
        }
      ]
    }
  },
  {
    "_id": "c71d18b9-d4d3-43f8-afde-bec6c695c7c9",
    "colId": "07dc2986-f7a6-4827-8ec2-cb288e3de5e7",
    "containerId": "f62cde80-bbf3-4652-a40a-eb8e1878e747",
    "name": "401: Invalid Token",
    "url": "/auth/reissue",
    "method": "GET",
    "sortNum": 20000,
    "created": "2023-01-15T15:25:15.488Z",
    "modified": "2023-02-15T04:52:11.677Z",
    "headers": [
      {
        "name": "Set-Cookie",
        "value": "refresh_token={{refresh_token}}"
      }
    ],
    "params": [],
    "tests": [
      {
        "type": "res-code",
        "custom": "",
        "action": "equal",
        "value": "401"
      }
    ],
    "preReq": {
      "runRequests": [
        {
          "reqId": "5a59c618-44a1-40e7-899d-c4edab0095c3",
          "colId": "07dc2986-f7a6-4827-8ec2-cb288e3de5e7",
          "triggerCondition": "run-always",
          "triggerValue": ""
        }
      ]
    }
  },
  {
    "_id": "19dc560d-6f13-44f8-8a9f-6d2af2256715",
    "colId": "07dc2986-f7a6-4827-8ec2-cb288e3de5e7",
    "containerId": "05ffbb82-5894-4752-9025-0ac933930903",
    "name": "404: Nonexistent contest",
    "url": "/contest/0",
    "method": "GET",
    "sortNum": 20000,
    "created": "2023-01-15T15:41:35.396Z",
    "modified": "2023-03-02T11:31:28.501Z",
    "headers": [],
    "params": [],
    "tests": [
      {
        "type": "res-code",
        "custom": "",
        "action": "equal",
        "value": "404"
      },
      {
        "type": "res-body",
        "custom": "",
        "action": "contains",
        "value": "contest does not exist"
      }
    ]
  },
  {
    "_id": "1c598523-6f87-49e0-bedc-bc8686c5dd96",
    "colId": "07dc2986-f7a6-4827-8ec2-cb288e3de5e7",
    "containerId": "4b515a9e-2c7f-46c3-aef5-809b6f2c322f",
    "name": "404: Nonexistent contest",
    "url": "/group/1/contest/0",
    "method": "GET",
    "sortNum": 20000,
    "created": "2023-01-15T15:50:08.931Z",
    "modified": "2023-02-15T05:05:19.512Z",
    "headers": [],
    "params": [],
    "tests": [
      {
        "type": "res-code",
        "custom": "",
        "action": "equal",
        "value": "404"
      },
      {
        "type": "res-body",
        "custom": "",
        "action": "contains",
        "value": "contest does not exist"
      }
    ],
    "preReq": {
      "runRequests": [
        {
          "reqId": "de1639a5-d9da-4397-8a13-ae1fc61b849b",
          "colId": "07dc2986-f7a6-4827-8ec2-cb288e3de5e7",
          "triggerCondition": "run-always",
          "triggerValue": ""
        }
      ]
    }
  },
  {
    "_id": "8526d2dc-b8f5-4dc6-873f-09f411e6ca31",
    "colId": "07dc2986-f7a6-4827-8ec2-cb288e3de5e7",
    "containerId": "fee4c6ed-cf6b-45c1-830b-ae840a325a19",
    "name": "403: Already participated",
    "url": "/group/1/contest/1/participation",
    "method": "POST",
    "sortNum": 20000,
    "created": "2023-01-18T07:58:25.651Z",
    "modified": "2023-02-15T05:08:22.517Z",
    "headers": [],
    "params": [],
    "tests": [
      {
        "type": "res-code",
        "custom": "",
        "action": "equal",
        "value": "403"
      }
    ],
    "preReq": {
      "runRequests": [
        {
          "reqId": "de1639a5-d9da-4397-8a13-ae1fc61b849b",
          "colId": "07dc2986-f7a6-4827-8ec2-cb288e3de5e7",
          "triggerCondition": "run-always",
          "triggerValue": ""
        }
      ]
    }
  },
  {
    "_id": "60733561-b015-4851-8acd-e9684940a30e",
    "colId": "07dc2986-f7a6-4827-8ec2-cb288e3de5e7",
    "containerId": "fee4c6ed-cf6b-45c1-830b-ae840a325a19",
    "name": "404: Nonexistent contest",
    "url": "/group/1/contest/0/participation",
    "method": "POST",
    "sortNum": 30000,
    "created": "2023-01-18T07:59:40.454Z",
    "modified": "2023-02-15T05:08:36.120Z",
    "headers": [],
    "params": [],
    "tests": [
      {
        "type": "res-code",
        "custom": "",
        "action": "equal",
        "value": "404"
      },
      {
        "type": "res-body",
        "custom": "",
        "action": "contains",
        "value": "contest does not exist"
      }
    ],
    "preReq": {
      "runRequests": [
        {
          "reqId": "de1639a5-d9da-4397-8a13-ae1fc61b849b",
          "colId": "07dc2986-f7a6-4827-8ec2-cb288e3de5e7",
          "triggerCondition": "run-always",
          "triggerValue": ""
        }
      ]
    }
  },
  {
    "_id": "6614b869-9477-48ac-89e3-610433d1d510",
    "colId": "07dc2986-f7a6-4827-8ec2-cb288e3de5e7",
    "containerId": "fee4c6ed-cf6b-45c1-830b-ae840a325a19",
    "name": "403: Ended contest",
    "url": "/group/1/contest/2/participation",
    "method": "POST",
    "sortNum": 25000,
    "created": "2023-01-18T08:00:24.978Z",
    "modified": "2023-02-15T05:08:29.218Z",
    "headers": [],
    "params": [],
    "tests": [
      {
        "type": "res-code",
        "custom": "",
        "action": "equal",
        "value": "403"
      },
      {
        "type": "res-body",
        "custom": "",
        "action": "contains",
        "value": "ended contest"
      }
    ],
    "preReq": {
      "runRequests": [
        {
          "reqId": "de1639a5-d9da-4397-8a13-ae1fc61b849b",
          "colId": "07dc2986-f7a6-4827-8ec2-cb288e3de5e7",
          "triggerCondition": "run-always",
          "triggerValue": ""
        }
      ]
    }
  },
  {
    "_id": "64abbcae-5508-4ad6-bb13-6ee21ba34ad4",
    "colId": "07dc2986-f7a6-4827-8ec2-cb288e3de5e7",
    "containerId": "ecac38fa-17f6-43e7-a6f3-1ddc4de2ed11",
    "name": "200: OK",
    "url": "/workbook?cursor=1&take=2",
    "method": "GET",
    "sortNum": 50000,
    "created": "2023-01-31T18:01:10.929Z",
    "modified": "2023-03-02T08:06:47.182Z",
    "headers": [],
    "params": [
      {
        "name": "cursor",
        "value": "1",
        "isPath": false
      },
      {
        "name": "take",
        "value": "2",
        "isPath": false
      }
    ],
    "tests": [
      {
        "type": "res-code",
        "custom": "",
        "action": "equal",
        "value": "200"
      },
      {
        "type": "res-body",
        "custom": "",
        "action": "contains",
        "value": "\"id\""
      },
      {
        "type": "res-body",
        "custom": "",
        "action": "contains",
        "value": "\"title\""
      },
      {
        "type": "res-body",
        "custom": "",
        "action": "contains",
        "value": "\"description\""
      },
      {
        "type": "res-body",
        "custom": "",
        "action": "contains",
        "value": "\"updateTime\""
      },
      {
        "type": "json-query",
        "custom": "json.id | length",
        "action": "<=",
        "value": "2"
      }
    ],
    "docs": "# Get All Workbooks\n\nOpen Space의 workbook 목록을 보여줍니다.\n\n## Query\n\n- `cursor`: (optional) 가져올 아이템의 기준점으로, take 값에 따라 기준점의 앞뒤에 있는 아이템을 가져오게 됩니다. cursor 값은 항상 양수여야 하며, 값을 넘겨주지 않으면 자동으로 첫번째 아이템부터 반환됩니다.\n- `take`: 가져올 아이템의 개수를 지정합니다.\n\n### Examples\n전체 아이템: [1 2 3 4 5 6] / 현재 페이지: [3 4] 일 때  \n\n1. `?cursor=3?take=-2` => [1 2]\n2. `?cursor=4?take=2` => [5 6]\n3. `?take=5` => [1 2 3 4 5]"
  },
  {
    "_id": "efc963b0-4c49-45ee-8901-a9765037a443",
    "colId": "07dc2986-f7a6-4827-8ec2-cb288e3de5e7",
    "containerId": "ee01069f-f88f-4841-9cf1-921fd2521372",
    "name": "200: OK",
    "url": "/group/2/workbook?cursor=6&take=-2",
    "method": "GET",
    "sortNum": 60000,
    "created": "2023-02-01T01:48:09.050Z",
    "modified": "2023-03-02T08:10:10.392Z",
    "headers": [],
    "params": [
      {
        "name": "cursor",
        "value": "6",
        "isPath": false
      },
      {
        "name": "take",
        "value": "-2",
        "isPath": false
      }
    ],
    "tests": [
      {
        "type": "res-code",
        "custom": "",
        "action": "equal",
        "value": "200"
      },
      {
        "type": "res-body",
        "custom": "",
        "action": "contains",
        "value": "\"id\""
      },
      {
        "type": "res-body",
        "custom": "",
        "action": "contains",
        "value": "\"title\""
      },
      {
        "type": "res-body",
        "custom": "",
        "action": "contains",
        "value": "\"description\""
      },
      {
        "type": "res-body",
        "custom": "",
        "action": "contains",
        "value": "\"updateTime\""
      },
      {
        "type": "json-query",
        "custom": "json.id | length",
        "action": "<=",
        "value": "2"
      }
    ],
    "docs": "# Get Group Workbook List\n\n그룹의 workbook 목록을 가져옵니다.\n\n## Query\n\n- `cursor`: (optional) 가져올 아이템의 기준점으로, take 값에 따라 기준점의 앞뒤에 있는 아이템을 가져오게 됩니다. cursor 값은 항상 양수여야 하며, 값을 넘겨주지 않으면 자동으로 첫번째 아이템부터 반환됩니다.\n- `take`: 가져올 아이템의 개수를 지정합니다.\n\n### Examples\n전체 아이템: [1 2 3 4 5 6] / 현재 페이지: [3 4] 일 때  \n\n1. `?cursor=3?take=-2` => [1 2]\n2. `?cursor=4?take=2` => [5 6]\n3. `?take=5` => [1 2 3 4 5]",
    "preReq": {
      "runRequests": [
        {
          "reqId": "de1639a5-d9da-4397-8a13-ae1fc61b849b",
          "colId": "07dc2986-f7a6-4827-8ec2-cb288e3de5e7",
          "triggerCondition": "run-always",
          "triggerValue": ""
        }
      ]
    }
  },
  {
    "_id": "d3faa14f-9168-4f9c-9f3c-17505e4ec56a",
    "colId": "07dc2986-f7a6-4827-8ec2-cb288e3de5e7",
    "containerId": "07a63926-167d-4dce-8daa-10b3f0d139a0",
    "name": "200: OK",
    "url": "/group/2/workbook/2",
    "method": "GET",
    "sortNum": 70000,
    "created": "2023-02-01T06:59:43.886Z",
    "modified": "2023-02-15T05:12:55.005Z",
    "headers": [],
    "params": [],
    "tests": [
      {
        "type": "res-code",
        "custom": "",
        "action": "equal",
        "value": "200"
      },
      {
        "type": "res-body",
        "custom": "",
        "action": "contains",
        "value": "\"id\""
      },
      {
        "type": "res-body",
        "custom": "",
        "action": "contains",
        "value": "\"createdById\""
      },
      {
        "type": "res-body",
        "custom": "",
        "action": "contains",
        "value": "\"groupId\""
      },
      {
        "type": "res-body",
        "custom": "",
        "action": "contains",
        "value": "\"title\""
      },
      {
        "type": "res-body",
        "custom": "",
        "action": "contains",
        "value": "\"description\""
      },
      {
        "type": "res-body",
        "custom": "",
        "action": "contains",
        "value": "\"visible\""
      },
      {
        "type": "res-body",
        "custom": "",
        "action": "contains",
        "value": "\"createTime\""
      },
      {
        "type": "res-body",
        "custom": "",
        "action": "contains",
        "value": "\"updateTime\""
      }
    ],
    "preReq": {
      "runRequests": [
        {
          "reqId": "de1639a5-d9da-4397-8a13-ae1fc61b849b",
          "colId": "07dc2986-f7a6-4827-8ec2-cb288e3de5e7",
          "triggerCondition": "run-always",
          "triggerValue": ""
        }
      ]
    }
  },
  {
    "_id": "c954a87c-4915-4fad-bd02-7898fcfd50b5",
    "colId": "07dc2986-f7a6-4827-8ec2-cb288e3de5e7",
    "containerId": "df830ccf-ea06-40c9-9dec-69679e90a91a",
    "name": "Succeed",
    "url": "/notice?take=3",
    "method": "GET",
    "sortNum": 60000,
    "created": "2023-02-01T07:02:36.251Z",
    "modified": "2023-03-02T07:51:26.976Z",
    "headers": [],
    "params": [
      {
        "name": "take",
        "value": "3",
        "isPath": false
      }
    ],
    "tests": [
      {
        "type": "res-code",
        "custom": "",
        "action": "equal",
        "value": "200"
      },
      {
        "type": "res-body",
        "custom": "",
        "action": "contains",
        "value": "\"id\": 1"
      },
      {
        "type": "res-body",
        "custom": "",
        "action": "contains",
        "value": "\"id\": 2"
      },
      {
        "type": "res-body",
        "custom": "",
        "action": "contains",
        "value": "\"id\": 3"
      },
      {
        "type": "json-query",
        "custom": "json.id | length",
        "action": "<=",
        "value": "3"
      }
    ],
    "docs": "# Get all notices\n\nOpen space의 공지사항을 불러옵니다.\n\n## Query\n\n- `cursor`: (optional) 가져올 아이템의 기준점으로, take 값에 따라 기준점의 앞뒤에 있는 아이템을 가져오게 됩니다. cursor 값은 항상 양수여야 하며, 값을 넘겨주지 않으면 자동으로 첫번째 아이템부터 반환됩니다.\n- `take`: 가져올 아이템의 개수를 지정합니다.\n\n### Examples\n전체 아이템: [1 2 3 4 5 6] / 현재 페이지: [3 4] 일 때  \n\n1. `?cursor=3?take=-2` => [1 2]\n2. `?cursor=4?take=2` => [5 6]\n3. `?take=5` => [1 2 3 4 5]"
  },
  {
    "_id": "f4c615bd-92ae-424a-8bc5-4d5e74a0f3d5",
    "colId": "07dc2986-f7a6-4827-8ec2-cb288e3de5e7",
    "containerId": "f8458b9c-c963-421d-9b18-5d2c187f6924",
    "name": "200: OK",
    "url": "/workbook/1",
    "method": "GET",
    "sortNum": 10000,
    "created": "2023-02-01T07:05:06.328Z",
    "modified": "2023-03-23T08:32:35.585Z",
    "headers": [],
    "params": [],
    "tests": [
      {
        "type": "res-code",
        "custom": "",
        "action": "equal",
        "value": "200"
      },
      {
        "type": "res-body",
        "custom": "",
        "action": "contains",
        "value": "\"id\""
      },
      {
        "type": "res-body",
        "custom": "",
        "action": "contains",
        "value": "\"title\""
      }
    ]
  },
  {
    "_id": "db87ecfe-a5fd-4358-87bf-15e8e66be43a",
    "colId": "07dc2986-f7a6-4827-8ec2-cb288e3de5e7",
    "containerId": "bc4889c3-e722-4c5f-a571-1757b310e3bb",
    "name": "201: OK",
    "url": "/admin/group/2/workbook",
    "method": "POST",
    "sortNum": 80000,
    "created": "2023-02-01T07:05:49.259Z",
    "modified": "2023-02-15T05:13:09.653Z",
    "headers": [],
    "params": [],
    "body": {
      "type": "json",
      "raw": "{\n  \"title\": \"title of workbook\",\n  \"description\": \"description of workbook\",\n  \"visible\": true\n}",
      "form": []
    },
    "tests": [
      {
        "type": "res-code",
        "custom": "",
        "action": "equal",
        "value": "201"
      }
    ],
    "preReq": {
      "runRequests": [
        {
          "reqId": "de1639a5-d9da-4397-8a13-ae1fc61b849b",
          "colId": "07dc2986-f7a6-4827-8ec2-cb288e3de5e7",
          "triggerCondition": "run-always",
          "triggerValue": ""
        }
      ]
    }
  },
  {
    "_id": "79827994-2106-4b50-bed0-3db1f5290d7f",
    "colId": "07dc2986-f7a6-4827-8ec2-cb288e3de5e7",
    "containerId": "8800f872-5218-45ef-83ce-676626c54cce",
    "name": "200: OK",
    "url": "/admin/group/2/workbook/2",
    "method": "DELETE",
    "sortNum": 90000,
    "created": "2023-02-01T07:10:05.193Z",
    "modified": "2023-02-15T05:14:42.376Z",
    "headers": [],
    "params": [],
    "tests": [
      {
        "type": "res-code",
        "custom": "",
        "action": "equal",
        "value": "200"
      }
    ],
    "docs": "## 주의사항\ndelete api로 요청을 보내시면 id가 2인 seed data가 사라집니다. seed data를 복구하고 싶으시면 backend/에서 다음 명령어를 입력하세요.\n- `pnpm prisma migrate reset`",
    "preReq": {
      "runRequests": [
        {
          "reqId": "de1639a5-d9da-4397-8a13-ae1fc61b849b",
          "colId": "07dc2986-f7a6-4827-8ec2-cb288e3de5e7",
          "triggerCondition": "run-always",
          "triggerValue": ""
        }
      ]
    }
  },
  {
    "_id": "521880e4-c1ef-411d-b45d-3813f868df6d",
    "colId": "07dc2986-f7a6-4827-8ec2-cb288e3de5e7",
    "containerId": "dd6c1845-45b9-42a0-baab-d32bbf753f0f",
    "name": "Succeed",
    "url": "/notice/2",
    "method": "GET",
    "sortNum": 70000,
    "created": "2023-02-01T07:10:51.588Z",
    "modified": "2023-02-01T07:13:09.203Z",
    "headers": [],
    "params": [],
    "tests": [
      {
        "type": "res-code",
        "custom": "",
        "action": "equal",
        "value": "200"
      },
      {
        "type": "res-body",
        "custom": "",
        "action": "contains",
        "value": "\"title\""
      },
      {
        "type": "res-body",
        "custom": "",
        "action": "contains",
        "value": "\"content\""
      },
      {
        "type": "res-body",
        "custom": "",
        "action": "contains",
        "value": "\"prev\""
      },
      {
        "type": "res-body",
        "custom": "",
        "action": "contains",
        "value": "\"next\""
      }
    ],
    "docs": "# Get notice by ID\n\n공지사항 하나의 자세한 정보를 불러옵니다."
  },
  {
    "_id": "9906591a-fce6-4cde-b6e2-7abd74138990",
    "colId": "07dc2986-f7a6-4827-8ec2-cb288e3de5e7",
    "containerId": "8a42bead-603a-4667-a09a-8e351f983f7c",
    "name": "200: OK",
    "url": "/admin/group/2/workbook/2",
    "method": "PUT",
    "sortNum": 100000,
    "created": "2023-02-01T07:12:44.273Z",
    "modified": "2023-02-15T05:13:35.270Z",
    "headers": [],
    "params": [],
    "body": {
      "type": "json",
      "raw": "{\n  \"title\": \"updated title of workbook\",\n  \"description\": \"updated description of workbook\",\n  \"visible\": true\n}",
      "form": []
    },
    "tests": [
      {
        "type": "res-code",
        "custom": "",
        "action": "equal",
        "value": "200"
      }
    ],
    "preReq": {
      "runRequests": [
        {
          "reqId": "de1639a5-d9da-4397-8a13-ae1fc61b849b",
          "colId": "07dc2986-f7a6-4827-8ec2-cb288e3de5e7",
          "triggerCondition": "run-always",
          "triggerValue": ""
        }
      ]
    }
  },
  {
    "_id": "3180d03d-eda4-4e5c-8f90-813b04678fa8",
    "colId": "07dc2986-f7a6-4827-8ec2-cb288e3de5e7",
    "containerId": "dd6c1845-45b9-42a0-baab-d32bbf753f0f",
    "name": "404: Nonexistent notice",
    "url": "/notice/0",
    "method": "GET",
    "sortNum": 80000,
    "created": "2023-02-01T07:13:30.858Z",
    "modified": "2023-02-01T07:13:49.639Z",
    "headers": [],
    "params": [],
    "tests": [
      {
        "type": "res-code",
        "custom": "",
        "action": "equal",
        "value": "404"
      }
    ]
  },
  {
    "_id": "1af21194-f768-4f41-a382-80c28db2bcce",
    "colId": "07dc2986-f7a6-4827-8ec2-cb288e3de5e7",
    "containerId": "314f4a3d-0379-44c7-b253-caaeddca2bb8",
    "name": "Succeed",
    "url": "/group/1/notice/2",
    "method": "GET",
    "sortNum": 100000,
    "created": "2023-02-01T07:16:58.009Z",
    "modified": "2023-02-01T07:19:48.673Z",
    "headers": [],
    "params": [],
    "tests": [
      {
        "type": "res-code",
        "custom": "",
        "action": "equal",
        "value": "200"
      },
      {
        "type": "res-body",
        "custom": "",
        "action": "contains",
        "value": "\"title\""
      },
      {
        "type": "res-body",
        "custom": "",
        "action": "contains",
        "value": "\"content\""
      },
      {
        "type": "res-body",
        "custom": "",
        "action": "contains",
        "value": "\"prev\""
      },
      {
        "type": "res-body",
        "custom": "",
        "action": "contains",
        "value": "\"next"
      }
    ],
    "docs": "# Get group's notice by ID\n\nGroup의 공지사항의 자세한 정보를 가져옵니다."
  },
  {
    "_id": "576ee68b-a00a-4686-9ef6-96b31a97a8ae",
    "colId": "07dc2986-f7a6-4827-8ec2-cb288e3de5e7",
    "containerId": "8800f872-5218-45ef-83ce-676626c54cce",
    "name": "404: Not Found",
    "url": "/admin/group/2/workbook/0",
    "method": "DELETE",
    "sortNum": 100000,
    "created": "2023-02-01T07:22:42.587Z",
    "modified": "2023-02-15T05:13:49.352Z",
    "headers": [],
    "params": [],
    "tests": [
      {
        "type": "res-code",
        "custom": "",
        "action": "equal",
        "value": "404"
      }
    ],
    "docs": "## 주의사항\ndelete api로 요청을 보내시면 id가 2인 seed data가 사라집니다. seed data를 복구하고 싶으시면 backend/에서 다음 명령어를 입력하세요.\n- `pnpm prisma migrate reset`\n\n## Not Found Error\n- workbook/:workbookId 의 workbook id가 db에 없을 때 발생합니다.",
    "preReq": {
      "runRequests": [
        {
          "reqId": "de1639a5-d9da-4397-8a13-ae1fc61b849b",
          "colId": "07dc2986-f7a6-4827-8ec2-cb288e3de5e7",
          "triggerCondition": "run-always",
          "triggerValue": ""
        }
      ]
    }
  },
  {
    "_id": "61098ad0-eccf-4ea3-ace9-c5a23b31c0a8",
    "colId": "07dc2986-f7a6-4827-8ec2-cb288e3de5e7",
    "containerId": "8a42bead-603a-4667-a09a-8e351f983f7c",
    "name": "404: Not Found",
    "url": "/admin/group/2/workbook/0",
    "method": "PUT",
    "sortNum": 110000,
    "created": "2023-02-01T07:22:57.836Z",
    "modified": "2023-02-15T05:13:56.345Z",
    "headers": [],
    "params": [],
    "body": {
      "type": "json",
      "raw": "{\n  \"title\": \"updated title of workbook\",\n  \"description\": \"updated description of workbook\",\n  \"visible\": true\n}",
      "form": []
    },
    "tests": [
      {
        "type": "res-code",
        "custom": "",
        "action": "equal",
        "value": "404"
      }
    ],
    "docs": "## Not Found Error\n- workbook/:workbookId 의 workbook id가 db에 없을 때 발생합니다.",
    "preReq": {
      "runRequests": [
        {
          "reqId": "de1639a5-d9da-4397-8a13-ae1fc61b849b",
          "colId": "07dc2986-f7a6-4827-8ec2-cb288e3de5e7",
          "triggerCondition": "run-always",
          "triggerValue": ""
        }
      ]
    }
  },
  {
    "_id": "fc5ba97b-1e06-4c6d-b1b3-ed6e0d8c6e14",
    "colId": "07dc2986-f7a6-4827-8ec2-cb288e3de5e7",
    "containerId": "50cd7ae2-a924-4930-a42b-ed37e850f6fe",
    "name": "Succeed",
    "url": "/email-auth/send-email/register-new",
    "method": "POST",
    "sortNum": 10000,
    "created": "2023-02-04T06:10:35.871Z",
    "modified": "2023-02-15T05:47:38.170Z",
    "headers": [],
    "params": [],
    "body": {
      "type": "json",
      "raw": "{\n  \"email\": \"skkucp@gmail.com\"\n}",
      "form": []
    },
    "tests": [
      {
        "type": "res-code",
        "custom": "",
        "action": "equal",
        "value": "201"
      },
      {
        "type": "res-body",
        "custom": "",
        "action": "equal",
        "value": "Email authentication pin is sent to your email address"
      }
    ],
    "docs": "# Send Email\n\n사용자가 가입을 시도하면 확인을 위해 기입한 이메일로 핀을 전송합니다.  \n해당 이메일로 가입된 다른 유저가 있을 경우 이메일이 전송되지 않고 가입이 차단됩니다."
  },
  {
    "_id": "1a62bc1b-fbff-4f01-bbb8-bbf08974ea80",
    "colId": "07dc2986-f7a6-4827-8ec2-cb288e3de5e7",
    "containerId": "dcc8290a-fa46-4ad9-b9a1-f2f422fe2006",
    "name": "Log In as SuperAdmin",
    "url": "/auth/login",
    "method": "POST",
    "sortNum": 65000,
    "created": "2023-02-04T06:19:10.115Z",
    "modified": "2023-02-15T04:47:51.109Z",
    "headers": [],
    "params": [],
    "body": {
      "type": "json",
      "raw": "{\n  \"username\": \"super\",\n  \"password\": \"Supersuper\"\n}",
      "form": []
    },
    "tests": [
      {
        "type": "set-env-var",
        "custom": "header.authorization",
        "action": "setto",
        "value": "{{bearer_token}}"
      },
      {
        "type": "set-env-var",
        "custom": "cookie.refresh_token",
        "action": "setto",
        "value": "{{refresh_token}}"
      }
    ]
  },
  {
    "_id": "0b01e633-3ba5-4925-b679-3f80a1873e97",
    "colId": "07dc2986-f7a6-4827-8ec2-cb288e3de5e7",
    "containerId": "36691b67-944b-4450-91a2-51c74b45688a",
    "name": "Succeed",
    "url": "/email-auth/send-email/password-reset",
    "method": "POST",
    "sortNum": 10000,
    "created": "2023-02-04T06:24:00.834Z",
    "modified": "2023-02-15T03:50:47.317Z",
    "headers": [],
    "params": [],
    "body": {
      "type": "json",
      "raw": "{\n  \"email\": \"skkucodingplatform@gmail.com\"\n}",
      "form": []
    },
    "tests": [
      {
        "type": "res-code",
        "custom": "",
        "action": "equal",
        "value": "201"
      },
      {
        "type": "res-body",
        "custom": "",
        "action": "equal",
        "value": "Email authentication pin is sent to your email address"
      }
    ],
    "docs": "# Send Email for Password Reset\n\n비밀번호 재설정을 위해 입력된 이메일로 본인 확인용 핀을 전송합니다.  \n해당 이메일로 가입된 유저가 없을 경우 이메일이 전송되지 않습니다.  "
  },
  {
    "_id": "c6022466-99cd-4f7e-b06d-15268b720f57",
    "colId": "07dc2986-f7a6-4827-8ec2-cb288e3de5e7",
    "containerId": "6d283a69-e74c-49e2-b5b0-dde19238cfd1",
    "name": "Succeed",
    "url": "/user",
    "method": "GET",
    "sortNum": 120000,
    "created": "2023-02-04T06:28:28.347Z",
    "modified": "2023-02-15T05:48:15.121Z",
    "headers": [],
    "params": [],
    "tests": [
      {
        "type": "res-code",
        "custom": "",
        "action": "equal",
        "value": "200"
      },
      {
        "type": "res-body",
        "custom": "",
        "action": "contains",
        "value": "username"
      },
      {
        "type": "res-body",
        "custom": "",
        "action": "contains",
        "value": "role"
      },
      {
        "type": "res-body",
        "custom": "",
        "action": "contains",
        "value": "email"
      },
      {
        "type": "res-body",
        "custom": "",
        "action": "contains",
        "value": "lastLogin"
      },
      {
        "type": "res-body",
        "custom": "",
        "action": "contains",
        "value": "updateTime"
      },
      {
        "type": "res-body",
        "custom": "",
        "action": "contains",
        "value": "userProfile"
      }
    ],
    "docs": "# Get User Profile\n\n사용자의 프로필 정보를 가져옵니다. 로그인 상태가 아닐 경우 프로필을 가져오지 않습니다.",
    "preReq": {
      "runRequests": [
        {
          "reqId": "1a8e1d5f-2951-4aca-84b5-3b086055097b",
          "colId": "07dc2986-f7a6-4827-8ec2-cb288e3de5e7",
          "triggerCondition": "run-always",
          "triggerValue": ""
        }
      ]
    }
  },
  {
    "_id": "64c3b07a-ac38-4b9e-b402-7757ef83b3ba",
    "colId": "07dc2986-f7a6-4827-8ec2-cb288e3de5e7",
    "containerId": "6d283a69-e74c-49e2-b5b0-dde19238cfd1",
    "name": "401: Nonexistent User",
    "url": "/user",
    "method": "GET",
    "sortNum": 150000,
    "created": "2023-02-04T06:31:57.457Z",
    "modified": "2023-02-04T06:33:01.422Z",
    "headers": [],
    "params": [],
    "tests": [
      {
        "type": "res-code",
        "custom": "",
        "action": "equal",
        "value": "401"
      },
      {
        "type": "res-body",
        "custom": "",
        "action": "contains",
        "value": "Unauthorized"
      }
    ],
    "preReq": {
      "runRequests": [
        {
          "reqId": "c5ccfac6-5e94-4b03-aecb-e357db6157b9",
          "colId": "07dc2986-f7a6-4827-8ec2-cb288e3de5e7",
          "triggerCondition": "run-always",
          "triggerValue": ""
        }
      ]
    }
  },
  {
    "_id": "251f46a8-e842-46ae-8e4d-89a57d3e3fb7",
    "colId": "07dc2986-f7a6-4827-8ec2-cb288e3de5e7",
    "containerId": "e887d9a5-3376-440c-8411-9d99a5881f6a",
    "name": "Succeed",
    "url": "/user/password-reset",
    "method": "PATCH",
    "sortNum": 170000,
    "created": "2023-02-04T06:35:06.560Z",
    "modified": "2023-02-15T12:32:36.713Z",
    "headers": [
      {
        "name": "email-auth",
        "value": "{{email_token}}"
      }
    ],
    "params": [],
    "body": {
      "type": "json",
      "raw": "{\n  \"newPassword\": \"Supersuper\"\n}",
      "form": []
    },
    "tests": [
      {
        "type": "res-code",
        "custom": "",
        "action": "equal",
        "value": "200"
      },
      {
        "type": "res-body",
        "custom": "",
        "action": "contains",
        "value": "Password Reset successfully"
      }
    ],
    "docs": "# Reset Password\n\n**⚠️ 이 리퀘스트를 보내기 전에 Send Pin for Password Reset -> Verify Pin and Issue Jwt  리퀘스트를 차례로 보내주세요.**  \n\n리퀘스트로 받은 새로운 비밀번호로 비밀번호를 재설정합니다.  \n핀으로 본인 확인을 마치지 않았거나, 새로운 비밀번호가 유효하지 않을 경우 비밀번호를 재설정하지 않습니다.\n\n### Bad Password\n- 8자 미만\n- 소문자, 대문자, 숫자, 특수문자 중 2가지 이상의 조합이 아님"
  },
  {
    "_id": "51dd9387-6b96-4bb6-8d37-f3fff1768bf2",
    "colId": "07dc2986-f7a6-4827-8ec2-cb288e3de5e7",
    "containerId": "e887d9a5-3376-440c-8411-9d99a5881f6a",
    "name": "422: Bad Password",
    "url": "/user/password-reset",
    "method": "PATCH",
    "sortNum": 180000,
    "created": "2023-02-04T06:46:43.263Z",
    "modified": "2023-02-15T03:51:01.289Z",
    "headers": [],
    "params": [],
    "body": {
      "type": "json",
      "raw": "{\n  \"newPassword\": \"badpassword\"\n}",
      "form": []
    },
    "tests": [
      {
        "type": "res-code",
        "custom": "",
        "action": "equal",
        "value": "422"
      },
      {
        "type": "res-body",
        "custom": "",
        "action": "contains",
        "value": "Bad password"
      }
    ],
    "preReq": {
      "runRequests": [
        {
          "reqId": "1a62bc1b-fbff-4f01-bbb8-bbf08974ea80",
          "colId": "07dc2986-f7a6-4827-8ec2-cb288e3de5e7",
          "triggerCondition": "run-always",
          "triggerValue": ""
        }
      ]
    }
  },
  {
    "_id": "6584d0c4-0f1c-4b8a-8649-94d3e6d71d30",
    "colId": "07dc2986-f7a6-4827-8ec2-cb288e3de5e7",
    "containerId": "50cd7ae2-a924-4930-a42b-ed37e850f6fe",
    "name": "422: Duplicate Email",
    "url": "/email-auth/send-email/register-new",
    "method": "POST",
    "sortNum": 20000,
    "created": "2023-02-04T12:44:36.428Z",
    "modified": "2023-02-04T12:45:14.432Z",
    "headers": [],
    "params": [],
    "body": {
      "type": "json",
      "raw": "{\n  \"email\": \"skkucodingplatform@gmail.com\"\n}",
      "form": []
    },
    "tests": [
      {
        "type": "res-code",
        "custom": "",
        "action": "equal",
        "value": "422"
      },
      {
        "type": "res-body",
        "custom": "",
        "action": "contains",
        "value": "This email is already used"
      }
    ]
  },
  {
    "_id": "471ff6ce-dbd1-4ee0-969a-72e4d8d4fbef",
    "colId": "07dc2986-f7a6-4827-8ec2-cb288e3de5e7",
    "containerId": "36691b67-944b-4450-91a2-51c74b45688a",
    "name": "401: Unauthorized",
    "url": "/email-auth/send-email/password-reset",
    "method": "POST",
    "sortNum": 20000,
    "created": "2023-02-04T12:46:01.478Z",
    "modified": "2023-02-15T05:47:12.268Z",
    "headers": [],
    "params": [],
    "body": {
      "type": "json",
      "raw": "{\n  \"email\": \"skkucp@gmail.com\"\n}",
      "form": []
    },
    "tests": [
      {
        "type": "res-code",
        "custom": "",
        "action": "equal",
        "value": "401"
      },
      {
        "type": "res-body",
        "custom": "",
        "action": "contains",
        "value": "Cannot find a registered user whose email address is"
      }
    ]
  },
  {
    "_id": "d346ad0a-d895-4ce4-8245-6bc8b07297d9",
    "colId": "07dc2986-f7a6-4827-8ec2-cb288e3de5e7",
    "containerId": "3a424d2b-2fb8-4b0a-8b1d-772d11597261",
    "name": "Succeed",
    "url": "/email-auth/verify-pin",
    "method": "POST",
    "sortNum": 190000,
    "created": "2023-02-04T12:51:09.929Z",
    "modified": "2023-02-15T12:31:49.033Z",
    "headers": [],
    "params": [],
    "body": {
      "type": "json",
      "raw": "{\n  \"pin\": \"798435\",\n  \"email\": \"sori2511@gmail.com\" // Email address that received pin\n}",
      "form": []
    },
    "tests": [
      {
        "type": "res-code",
        "custom": "",
        "action": "equal",
        "value": "201"
      },
      {
        "type": "set-env-var",
        "custom": "header.email-auth",
        "action": "setto",
        "value": "{{email_token}}"
      }
    ],
    "docs": "# Verify Pin and Issue Jwt\n\n**⚠️ 이 리퀘스트를 보내기 전에 Send Pin for Password Reset 혹은 Send Pin to New Email 리퀘스트를 먼저 보내주세요.**  \n\n리퀘스트로 전송된 핀과 메일로 전송된 핀이 일치하면 Access 토큰을 발행합니다.  \n해당 토큰은 Reset Password와 Sign Up 과정을 수행하는 데 필수적입니다.  \n\n### Request Body\n리퀘스트 바디의 `pin`, `email`은 수동으로 입력해야 합니다.\nSend Email 과정에서 메일을 받은 이메일 주소를 `email`에, 전송받은 핀을 `pin`에 기입하여 리퀘스트를 보내주세요.\n\n### Access Token\n- `Authrization` header를 통해 bearer token을 발급합니다."
  },
  {
    "_id": "fe911128-f592-4015-b2ce-c5ab16a82a53",
    "colId": "07dc2986-f7a6-4827-8ec2-cb288e3de5e7",
    "containerId": "b2a0a2ac-e83c-4e01-816c-b402fc61b190",
    "name": "Succeed",
    "url": "/user/sign-up",
    "method": "POST",
    "sortNum": 200000,
    "created": "2023-02-06T08:54:36.128Z",
    "modified": "2023-02-15T12:33:03.015Z",
    "headers": [
      {
        "name": "email-auth",
        "value": "{{email_token}}"
      }
    ],
    "params": [],
    "body": {
      "type": "json",
      "raw": "{\n  \"username\": \"test\",\n  \"password\": \"it'smehi\",\n  \"email\": \"sori2511@gmail.com\",\n  \"realName\": \"MyeongRyunLee\"\n}",
      "form": []
    },
    "tests": [
      {
        "type": "res-code",
        "custom": "",
        "action": "equal",
        "value": "201"
      }
    ],
    "docs": "# Reset Password\n\n**⚠️ 이 리퀘스트를 보내기 전에 Send Pin to New Email -> Verify Pin and Issue Jwt  리퀘스트를 차례로 보내주세요.**  \n\n리퀘스트로 받은 정보를 바탕으로 유저를 가입시킵니다.\n핀으로 본인의 이메일임이 확인이 되지 않은 경우, 핀으로 확인된 이메일이 아닌 다른 이메일로 가입을 시도하는 경우, 그리고 username 혹은 password가 유효하지 않을 경우에는 가입이 거부됩니다.\n\n### Bad Username\n- 3자 미만 혹은 10자 초과\n- 소문자, 숫자 외의 문자 포함\n\n\n### Bad Password\n- 8자 미만\n- 소문자, 대문자, 숫자, 특수문자 중 2가지 이상의 조합이 아님"
  },
  {
    "_id": "4e632b66-abd9-4416-a70b-138e9bb6056e",
    "colId": "07dc2986-f7a6-4827-8ec2-cb288e3de5e7",
    "containerId": "3a424d2b-2fb8-4b0a-8b1d-772d11597261",
    "name": "500: Invalid Pin",
    "url": "/email-auth/verify-pin",
    "method": "POST",
    "sortNum": 200000,
    "created": "2023-02-15T03:36:24.801Z",
    "modified": "2023-02-15T03:51:53.040Z",
    "headers": [],
    "params": [],
    "body": {
      "type": "json",
      "raw": "{\n  \"pin\": \"0\",\n  \"email\": \"skkucp@gmail.com\" // Your email\n}",
      "form": []
    },
    "tests": [
      {
        "type": "res-code",
        "custom": "",
        "action": "equal",
        "value": "500"
      },
      {
        "type": "res-body",
        "custom": "",
        "action": "contains",
        "value": "PIN not found or invalid PIN"
      }
    ]
  },
  {
    "_id": "45554ac6-87d2-46c9-9450-c8c1d29a7923",
    "colId": "07dc2986-f7a6-4827-8ec2-cb288e3de5e7",
    "containerId": "b2a0a2ac-e83c-4e01-816c-b402fc61b190",
    "name": "422: Bad Password",
    "url": "/user/sign-up",
    "method": "POST",
    "sortNum": 220000,
    "created": "2023-02-15T03:53:11.459Z",
    "modified": "2023-02-15T12:33:20.887Z",
    "headers": [
      {
        "name": "email-auth",
        "value": "{{email_token}}"
      }
    ],
    "params": [],
    "body": {
      "type": "json",
      "raw": "{\n  \"username\": \"test\",\n  \"password\": \"badpassword\",\n  \"email\": \"skkucp@gmail.com\",\n  \"realName\": \"MyeongRyunLee\"\n}",
      "form": []
    },
    "tests": [
      {
        "type": "res-code",
        "custom": "",
        "action": "equal",
        "value": "422"
      },
      {
        "type": "res-body",
        "custom": "",
        "action": "contains",
        "value": "Bad password"
      }
    ]
  },
  {
    "_id": "1010394b-64e8-434b-842a-57e096d36c3a",
    "colId": "07dc2986-f7a6-4827-8ec2-cb288e3de5e7",
    "containerId": "b2a0a2ac-e83c-4e01-816c-b402fc61b190",
    "name": "401: Unauthorized",
    "url": "/user/sign-up",
    "method": "POST",
    "sortNum": 205000,
    "created": "2023-02-15T03:53:29.316Z",
    "modified": "2023-02-15T04:07:09.120Z",
    "headers": [],
    "params": [],
    "body": {
      "type": "json",
      "raw": "{\n  \"username\": \"test\",\n  \"password\": \"it'smehi\",\n  \"email\": \"skkucp@gmail.com\",\n  \"realName\": \"MyeongRyunLee\"\n}",
      "form": []
    },
    "tests": [
      {
        "type": "res-code",
        "custom": "",
        "action": "equal",
        "value": "401"
      },
      {
        "type": "res-body",
        "custom": "",
        "action": "contains",
        "value": "Invalid token: jwt must be provided"
      }
    ]
  },
  {
    "_id": "5355cb23-4a06-4469-8cd1-87b17b442cb8",
    "colId": "07dc2986-f7a6-4827-8ec2-cb288e3de5e7",
    "containerId": "b2a0a2ac-e83c-4e01-816c-b402fc61b190",
    "name": "422: Bad Username",
    "url": "/user/sign-up",
    "method": "POST",
    "sortNum": 207500,
    "created": "2023-02-15T03:56:01.930Z",
    "modified": "2023-02-15T12:33:35.848Z",
    "headers": [
      {
        "name": "email-auth",
        "value": "{{email_token}}"
      }
    ],
    "params": [],
    "body": {
      "type": "json",
      "raw": "{\n  \"username\": \"bad username\",\n  \"password\": \"it'smehi\",\n  \"email\": \"skkucp@gmail.com\",\n  \"realName\": \"MyeongRyunLee\"\n}",
      "form": []
    },
    "tests": [
      {
        "type": "res-code",
        "custom": "",
        "action": "equal",
        "value": "422"
      },
      {
        "type": "res-body",
        "custom": "",
        "action": "contains",
        "value": "Bad username"
      }
    ]
  },
  {
    "_id": "5b50b69b-e841-4a73-bc97-4cd821bab9d1",
    "colId": "07dc2986-f7a6-4827-8ec2-cb288e3de5e7",
    "containerId": "e887d9a5-3376-440c-8411-9d99a5881f6a",
    "name": "401: Unauthorized",
    "url": "/user/password-reset",
    "method": "PATCH",
    "sortNum": 175000,
    "created": "2023-02-15T03:59:13.887Z",
    "modified": "2023-02-15T03:59:36.768Z",
    "headers": [],
    "params": [],
    "body": {
      "type": "json",
      "raw": "{\n  \"newPassword\": \"Supersuper\"\n}",
      "form": []
    },
    "tests": [
      {
        "type": "res-code",
        "custom": "",
        "action": "equal",
        "value": "401"
      },
      {
        "type": "res-body",
        "custom": "",
        "action": "contains",
        "value": "Invalid token: jwt must be provided"
      }
    ],
    "docs": "# Reset Password\n\n**⚠️ 이 리퀘스트를 보내기 전에 Send Pin for Password Reset -> Verify Pin and Issue Jwt  리퀘스트를 차례로 보내주세요.**  \n\n리퀘스트로 받은 새로운 비밀번호로 비밀번호를 재설정합니다.  \n핀으로 본인 확인을 마치지 않았거나, 새로운 비밀번호가 유효하지 않을 경우 비밀번호를 재설정하지 않습니다.\n\n### Bad Password\n- 8자 이하\n- 소문자, 대문자, 숫자, 특수문자 중 2가지 이상의 조합이 아님"
  },
  {
    "_id": "08d65706-7184-4383-ae4e-3951c24b4d60",
    "colId": "07dc2986-f7a6-4827-8ec2-cb288e3de5e7",
    "containerId": "b2a0a2ac-e83c-4e01-816c-b402fc61b190",
    "name": "422: Not Authenticated",
    "url": "/user/sign-up",
    "method": "POST",
    "sortNum": 206250,
    "created": "2023-02-15T04:04:54.972Z",
    "modified": "2023-02-15T12:34:01.128Z",
    "headers": [
      {
        "name": "email-auth",
        "value": "{{email_token}}"
      }
    ],
    "params": [],
    "body": {
      "type": "json",
      "raw": "{\n  \"username\": \"test\",\n  \"password\": \"it'smehi\",\n  \"email\": \"skkucodingplatform@gmail.com\",\n  \"realName\": \"MyeongRyunLee\"\n}",
      "form": []
    },
    "tests": [
      {
        "type": "res-code",
        "custom": "",
        "action": "equal",
        "value": "422"
      },
      {
        "type": "res-body",
        "custom": "",
        "action": "contains",
        "value": "The email is not authenticated one"
      }
    ],
    "docs": "# Reset Password\n\n**⚠️ 이 리퀘스트를 보내기 전에 Send Pin for Sign Up -> Verify Pin and Issue Jwt  리퀘스트를 차례로 보내주세요.**  \n\n리퀘스트로 받은 정보를 바탕으로 유저를 가입시킵니다.  \n핀으로 본인 확인이 되지 않았거나 username 혹은 password가 유효하지 않을 경우 가입이 되지 않습니다.\n\n### Bad Username\n- 3자 미만 혹은 10자 초과\n- 소문자, 숫자 외의 문자 포함\n\n\n### Bad Password\n- 8자 미만\n- 소문자, 대문자, 숫자, 특수문자 중 2가지 이상의 조합이 아님"
  },
  {
    "_id": "2902f14c-3e97-4dbd-b520-84898231a7c7",
    "colId": "07dc2986-f7a6-4827-8ec2-cb288e3de5e7",
    "containerId": "b2a0a2ac-e83c-4e01-816c-b402fc61b190",
    "name": "422: Duplicate Username",
    "url": "/user/sign-up",
    "method": "POST",
    "sortNum": 206875,
    "created": "2023-02-15T04:09:02.244Z",
    "modified": "2023-02-15T12:33:50.818Z",
    "headers": [
      {
        "name": "email-auth",
        "value": "{{email_token}}"
      }
    ],
    "params": [],
    "body": {
      "type": "json",
      "raw": "{\n  \"username\": \"super\",\n  \"password\": \"it'smehi\",\n  \"email\": \"sori2511@gmail.com\",\n  \"realName\": \"MyeongRyunLee\"\n}",
      "form": []
    },
    "tests": [
      {
        "type": "res-code",
        "custom": "",
        "action": "equal",
        "value": "422"
      },
      {
        "type": "res-body",
        "custom": "",
        "action": "contains",
        "value": "Username already exists"
      }
    ]
  },
  {
    "_id": "de1639a5-d9da-4397-8a13-ae1fc61b849b",
    "colId": "07dc2986-f7a6-4827-8ec2-cb288e3de5e7",
    "containerId": "dcc8290a-fa46-4ad9-b9a1-f2f422fe2006",
    "name": "Log In as Group Leader",
    "url": "/auth/login",
    "method": "POST",
    "sortNum": 75000,
    "created": "2023-02-15T04:31:09.239Z",
    "modified": "2023-02-15T05:06:56.596Z",
    "headers": [],
    "params": [],
    "body": {
      "type": "json",
      "raw": "{\n  \"username\": \"user01\",\n  \"password\": \"Useruser\"\n}",
      "form": []
    },
    "tests": [
      {
        "type": "set-env-var",
        "custom": "header.authorization",
        "action": "setto",
        "value": "{{bearer_token}}"
      },
      {
        "type": "set-env-var",
        "custom": "cookie.refresh_token",
        "action": "setto",
        "value": "{{refresh_token}}"
      }
    ],
    "docs": "User/Delete Own Account/Succeed 리퀘스트 전송 후에는 작동하지 않을 유틸 리퀘스트입니다.  \n복구를 원한다면 `npx prisma migrate reset`을 실행해주세요."
  },
  {
    "_id": "4b1ec996-565e-4bf5-bad3-f2bb0c8202de",
    "colId": "07dc2986-f7a6-4827-8ec2-cb288e3de5e7",
    "containerId": "d778da2a-c38e-4bc4-a9a7-146fbd728295",
    "name": "Succeed",
    "url": "/user/withdrawal",
    "method": "POST",
    "sortNum": 230000,
    "created": "2023-02-15T04:32:11.015Z",
    "modified": "2023-02-15T05:47:58.534Z",
    "headers": [],
    "params": [],
    "body": {
      "type": "json",
      "raw": "{\n  \"password\": \"Useruser\"\n}",
      "form": []
    },
    "tests": [
      {
        "type": "res-code",
        "custom": "",
        "action": "equal",
        "value": "201"
      }
    ],
    "docs": "# Delete Own Account\n\n**⚠️ 이 리퀘스트를 보내면 user10이 DB에서 삭제됩니다. 복구를 원한다면 `npx prisma migrate reset`을 실행해주세요.**  \n\n확인용 비밀번호를 받고 로그인한 유저를 탈퇴시킵니다.  \n해당 유저가 존재하지 않거나, 리퀘스트로 받은 비밀번호가 유저의 비밀번호와 일치하지 않으면 탈퇴가 거부됩니다.",
    "preReq": {
      "runRequests": [
        {
          "reqId": "1a8e1d5f-2951-4aca-84b5-3b086055097b",
          "colId": "07dc2986-f7a6-4827-8ec2-cb288e3de5e7",
          "triggerCondition": "run-always",
          "triggerValue": ""
        }
      ]
    }
  },
  {
    "_id": "2219bd59-56e6-4979-887c-15d0bf0a3b02",
    "colId": "07dc2986-f7a6-4827-8ec2-cb288e3de5e7",
    "containerId": "d778da2a-c38e-4bc4-a9a7-146fbd728295",
    "name": "401: Unauthorized",
    "url": "/user/withdrawal",
    "method": "POST",
    "sortNum": 240000,
    "created": "2023-02-15T04:33:04.566Z",
    "modified": "2023-02-15T05:48:04.092Z",
    "headers": [],
    "params": [],
    "body": {
      "type": "json",
      "raw": "{\n  \"password\": \"Useruser\"\n}",
      "form": []
    },
    "tests": [
      {
        "type": "res-code",
        "custom": "",
        "action": "equal",
        "value": "401"
      },
      {
        "type": "res-body",
        "custom": "",
        "action": "contains",
        "value": "Unauthorized"
      }
    ],
    "preReq": {
      "runRequests": [
        {
          "reqId": "5a59c618-44a1-40e7-899d-c4edab0095c3",
          "colId": "07dc2986-f7a6-4827-8ec2-cb288e3de5e7",
          "triggerCondition": "run-always",
          "triggerValue": ""
        }
      ]
    }
  },
  {
    "_id": "16e1a8a4-01d0-4674-9da9-03055d997c00",
    "colId": "07dc2986-f7a6-4827-8ec2-cb288e3de5e7",
    "containerId": "d778da2a-c38e-4bc4-a9a7-146fbd728295",
    "name": "401: Incorrect Password",
    "url": "/user/withdrawal",
    "method": "POST",
    "sortNum": 250000,
    "created": "2023-02-15T04:37:58.196Z",
    "modified": "2023-02-15T05:48:08.783Z",
    "headers": [],
    "params": [],
    "body": {
      "type": "json",
      "raw": "{\n  \"password\": \"incorrectpassword\"\n}",
      "form": []
    },
    "tests": [
      {
        "type": "res-code",
        "custom": "",
        "action": "equal",
        "value": "401"
      },
      {
        "type": "res-body",
        "custom": "",
        "action": "contains",
        "value": "Incorrect password"
      },
      {
        "type": "res-body",
        "custom": "",
        "action": "contains",
        "value": "Unauthorized"
      }
    ],
    "preReq": {
      "runRequests": [
        {
          "reqId": "1a8e1d5f-2951-4aca-84b5-3b086055097b",
          "colId": "07dc2986-f7a6-4827-8ec2-cb288e3de5e7",
          "triggerCondition": "run-always",
          "triggerValue": ""
        }
      ]
    }
  },
  {
    "_id": "51a403bb-a032-42b1-b027-6834bed26ad6",
    "colId": "07dc2986-f7a6-4827-8ec2-cb288e3de5e7",
    "containerId": "de080044-6fb5-4591-9d2d-b240e336f5b1",
    "name": "Succeed",
    "url": "/user/realname",
    "method": "PATCH",
    "sortNum": 250000,
    "created": "2023-02-15T04:43:05.467Z",
    "modified": "2023-02-15T05:48:36.073Z",
    "headers": [],
    "params": [],
    "body": {
      "type": "json",
      "raw": "{\n  \"realName\": \"Yuljeon Kim\"\n}",
      "form": []
    },
    "tests": [
      {
        "type": "res-code",
        "custom": "",
        "action": "equal",
        "value": "200"
      },
      {
        "type": "res-body",
        "custom": "",
        "action": "contains",
        "value": "id"
      },
      {
        "type": "res-body",
        "custom": "",
        "action": "contains",
        "value": "userId"
      },
      {
        "type": "res-body",
        "custom": "",
        "action": "contains",
        "value": "createTime"
      },
      {
        "type": "res-body",
        "custom": "",
        "action": "contains",
        "value": "updateTime"
      }
    ],
    "preReq": {
      "runRequests": [
        {
          "reqId": "1a62bc1b-fbff-4f01-bbb8-bbf08974ea80",
          "colId": "07dc2986-f7a6-4827-8ec2-cb288e3de5e7",
          "triggerCondition": "run-always",
          "triggerValue": ""
        }
      ]
    }
  },
  {
    "_id": "1a00946d-e974-4f75-b8bc-50b5b18c09db",
    "colId": "07dc2986-f7a6-4827-8ec2-cb288e3de5e7",
    "containerId": "de080044-6fb5-4591-9d2d-b240e336f5b1",
    "name": "401: Unauthorized",
    "url": "/user/realname",
    "method": "PATCH",
    "sortNum": 260000,
    "created": "2023-02-15T04:45:19.279Z",
    "modified": "2023-02-15T04:49:37.689Z",
    "headers": [],
    "params": [],
    "body": {
      "type": "json",
      "raw": "{\n  \"realName\": \"Yuljeon Kim\"\n}",
      "form": []
    },
    "tests": [
      {
        "type": "res-code",
        "custom": "",
        "action": "equal",
        "value": "401"
      },
      {
        "type": "res-body",
        "custom": "",
        "action": "contains",
        "value": "Unauthorized"
      }
    ],
    "preReq": {
      "runRequests": [
        {
          "reqId": "5a59c618-44a1-40e7-899d-c4edab0095c3",
          "colId": "07dc2986-f7a6-4827-8ec2-cb288e3de5e7",
          "triggerCondition": "run-always",
          "triggerValue": ""
        }
      ]
    }
  },
  {
    "_id": "5a59c618-44a1-40e7-899d-c4edab0095c3",
    "colId": "07dc2986-f7a6-4827-8ec2-cb288e3de5e7",
    "containerId": "dcc8290a-fa46-4ad9-b9a1-f2f422fe2006",
    "name": "Log Out",
    "url": "/auth/logout",
    "method": "POST",
    "sortNum": 85000,
    "created": "2023-02-15T04:45:58.233Z",
    "modified": "2023-02-15T04:47:56.279Z",
    "headers": [],
    "params": [],
    "tests": [
      {
        "type": "res-code",
        "custom": "",
        "action": "equal",
        "value": "201"
      },
      {
        "type": "set-env-var",
        "custom": "cookie.refresh_token",
        "action": "setto",
        "value": "{{refresh_token}}"
      },
      {
        "type": "set-env-var",
        "custom": "null",
        "action": "setto",
        "value": "{{bearer_token}}"
      }
    ],
    "preReq": {
      "runRequests": [
        {
          "reqId": "fd33c48d-00af-4dea-b600-449bef7e5bea",
          "colId": "07dc2986-f7a6-4827-8ec2-cb288e3de5e7",
          "triggerCondition": "run-always",
          "triggerValue": ""
        }
      ]
    }
  },
  {
    "_id": "51b92ba3-7b43-4ba1-8f91-5c34f71a3d8f",
    "colId": "07dc2986-f7a6-4827-8ec2-cb288e3de5e7",
    "containerId": "162021f9-d9b8-4acb-880a-fac122d0fadf",
    "name": "Succeed",
    "url": "/group/1/notice?cursor=1&take=2",
    "method": "GET",
    "sortNum": 100000,
    "created": "2023-02-15T05:00:13.415Z",
    "modified": "2023-03-02T06:28:47.330Z",
    "headers": [],
    "params": [
      {
        "name": "cursor",
        "value": "1",
        "isPath": false
      },
      {
        "name": "take",
        "value": "2",
        "isPath": false
      }
    ],
    "tests": [
      {
        "type": "res-code",
        "custom": "",
        "action": "equal",
        "value": "200"
      },
      {
        "type": "res-body",
        "custom": "",
        "action": "contains",
        "value": "\"id\": 2"
      },
      {
        "type": "res-body",
        "custom": "",
        "action": "contains",
        "value": "\"id\": 3"
      },
      {
        "type": "json-query",
        "custom": "json.id | length",
        "action": "<=",
        "value": "5"
      }
    ],
    "docs": "# Get group's all notices\n\n한 group의 모든 공지사항을 불러옵니다.\n\n\n## Query\n\n- `cursor`: (optional) 가져올 아이템의 기준점으로, take 값에 따라 기준점의 앞뒤에 있는 아이템을 가져오게 됩니다. cursor 값은 항상 양수여야 하며, 값을 넘겨주지 않으면 자동으로 첫번째 아이템부터 반환됩니다.\n- `take`: 가져올 아이템의 개수를 지정합니다.\n\n### Examples\n전체 아이템: [1 2 3 4 5 6] / 현재 페이지: [3 4]  \n\n1. `?cursor=3?take=-2` => [1 2]\n2. `?cursor=4?take=2` => [5 6]\n3. `?take=5` => [1 2 3 4 5]",
    "preReq": {
      "runRequests": [
        {
          "reqId": "de1639a5-d9da-4397-8a13-ae1fc61b849b",
          "colId": "07dc2986-f7a6-4827-8ec2-cb288e3de5e7",
          "triggerCondition": "run-always",
          "triggerValue": ""
        }
      ]
    }
  },
  {
    "_id": "1a8e1d5f-2951-4aca-84b5-3b086055097b",
    "colId": "07dc2986-f7a6-4827-8ec2-cb288e3de5e7",
    "containerId": "dcc8290a-fa46-4ad9-b9a1-f2f422fe2006",
    "name": "Log In as User (user10)",
    "url": "/auth/login",
    "method": "POST",
    "sortNum": 80000,
    "created": "2023-02-15T05:05:30.675Z",
    "modified": "2023-02-15T05:10:28.657Z",
    "headers": [],
    "params": [],
    "body": {
      "type": "json",
      "raw": "{\n  \"username\": \"user10\",\n  \"password\": \"Useruser\"\n}",
      "form": []
    },
    "tests": [
      {
        "type": "set-env-var",
        "custom": "header.authorization",
        "action": "setto",
        "value": "{{bearer_token}}"
      },
      {
        "type": "set-env-var",
        "custom": "cookie.refresh_token",
        "action": "setto",
        "value": "{{refresh_token}}"
      }
    ],
    "docs": "User/Delete Own Account/Succeed 리퀘스트 전송 후에는 작동하지 않을 유틸 리퀘스트입니다.  \n복구를 원한다면 `npx prisma migrate reset`을 실행해주세요."
  },
  {
    "_id": "1b51dcb4-a62b-4632-ac2b-65de72e0c2d5",
    "colId": "07dc2986-f7a6-4827-8ec2-cb288e3de5e7",
    "containerId": "5331b192-c3f2-427b-aaf6-561b463e95d4",
    "name": "Succeed",
    "url": "/user/email",
    "method": "PATCH",
    "sortNum": 270000,
    "created": "2023-02-15T05:20:39.543Z",
    "modified": "2023-02-15T12:53:47.748Z",
    "headers": [
      {
        "name": "email-auth",
        "value": "{{email_token}}"
      }
    ],
    "params": [],
    "body": {
      "type": "json",
      "raw": "{\n  \"email\": \"sori2511@gmail.com\"\n}",
      "form": []
    },
    "tests": [
      {
        "type": "res-code",
        "custom": "",
        "action": "equal",
        "value": "200"
      }
    ],
    "docs": "# Update Email\n\n**⚠️ 이 리퀘스트를 보내기 전에 Send Pin to New Email -> Verify Pin and Issue Jwt  리퀘스트를 차례로 보내주세요.**  \n\n핀으로 본인 확인이 완료된 이메일로 계정의 이메일 정보를 업데이트합니다.  \n핀이 확인되지 않은 경우, 확인된 이메일이 아닌 다른 이메일로 변경하는 경우, 그리고 로그인이 된 상태가 아닌 경우 변경 요청이 거부됩니다.",
    "preReq": {
      "runRequests": [
        {
          "reqId": "1a8e1d5f-2951-4aca-84b5-3b086055097b",
          "colId": "07dc2986-f7a6-4827-8ec2-cb288e3de5e7",
          "triggerCondition": "run-always",
          "triggerValue": ""
        }
      ]
    }
  },
  {
    "_id": "00d4f4c6-5078-4ce4-a4a5-008470f3cc39",
    "colId": "07dc2986-f7a6-4827-8ec2-cb288e3de5e7",
    "containerId": "5331b192-c3f2-427b-aaf6-561b463e95d4",
    "name": "422: Not Authenticated",
    "url": "/user/email",
    "method": "PATCH",
    "sortNum": 280000,
    "created": "2023-02-15T05:28:31.944Z",
    "modified": "2023-02-15T12:34:50.956Z",
    "headers": [
      {
        "name": "email-auth",
        "value": "{{email_token}}"
      }
    ],
    "params": [],
    "body": {
      "type": "json",
      "raw": "{\n  \"email\": \"sori2511@gmail.com\"\n}",
      "form": []
    },
    "tests": [
      {
        "type": "res-code",
        "custom": "",
        "action": "equal",
        "value": "422"
      },
      {
        "type": "res-body",
        "custom": "",
        "action": "contains",
        "value": "The email is not authenticated one"
      }
    ],
    "preReq": {
      "runRequests": [
        {
          "reqId": "1a8e1d5f-2951-4aca-84b5-3b086055097b",
          "colId": "07dc2986-f7a6-4827-8ec2-cb288e3de5e7",
          "triggerCondition": "run-always",
          "triggerValue": ""
        }
      ]
    }
  },
  {
    "_id": "5ea0017e-797b-4604-8e78-e0e3e3c11397",
    "colId": "07dc2986-f7a6-4827-8ec2-cb288e3de5e7",
    "containerId": "5331b192-c3f2-427b-aaf6-561b463e95d4",
    "name": "401: Unauthorized",
    "url": "/user/email",
    "method": "PATCH",
    "sortNum": 275000,
    "created": "2023-02-15T05:28:33.055Z",
    "modified": "2023-02-15T12:40:02.598Z",
    "headers": [],
    "params": [],
    "body": {
      "type": "json",
      "raw": "{\n  \"email\": \"sori2511@gmail.com\"\n}",
      "form": []
    },
    "tests": [
      {
        "type": "res-code",
        "custom": "",
        "action": "equal",
        "value": "401"
      },
      {
        "type": "res-body",
        "custom": "",
        "action": "contains",
        "value": "Invalid token: jwt must be provided"
      }
    ],
    "preReq": {
      "runRequests": [
        {
          "reqId": "1a8e1d5f-2951-4aca-84b5-3b086055097b",
          "colId": "07dc2986-f7a6-4827-8ec2-cb288e3de5e7",
          "triggerCondition": "run-always",
          "triggerValue": ""
        }
      ]
    }
  },
  {
    "_id": "738d825a-cebb-487e-a1e9-854166c0de59",
    "colId": "07dc2986-f7a6-4827-8ec2-cb288e3de5e7",
    "containerId": "5331b192-c3f2-427b-aaf6-561b463e95d4",
    "name": "404: Not Found",
    "url": "/user/email",
    "method": "PATCH",
    "sortNum": 300000,
    "created": "2023-02-15T05:28:42.869Z",
    "modified": "2023-02-15T13:50:23.746Z",
    "headers": [
      {
        "name": "email-auth",
        "value": "{{email_token}}"
      }
    ],
    "params": [],
    "body": {
      "type": "json",
      "raw": "{\n  \"email\": \"sori2511@gmail.com\"\n}",
      "form": []
    },
    "tests": [
      {
        "type": "res-code",
        "custom": "",
        "action": "equal",
        "value": "404"
      }
    ],
    "docs": "# Update Email\n\n**⚠️ 이 리퀘스트를 보내면 user10이 DB에서 삭제됩니다. 복구를 원한다면 `npx prisma migrate reset`을 실행해주세요.**  \n",
    "preReq": {
      "runRequests": [
        {
          "reqId": "4b1ec996-565e-4bf5-bad3-f2bb0c8202de",
          "colId": "07dc2986-f7a6-4827-8ec2-cb288e3de5e7",
          "triggerCondition": "run-always",
          "triggerValue": ""
        }
      ]
    }
  },
  {
    "_id": "810443da-4678-42f6-9696-aeb69e04c2ec",
    "colId": "07dc2986-f7a6-4827-8ec2-cb288e3de5e7",
    "containerId": "349d820f-c076-4ace-9b0e-45edbe7cd092",
    "name": "Succeed",
    "url": "/problem?offset=0&limit=5",
    "method": "GET",
    "sortNum": 330000,
    "created": "2023-02-17T07:12:29.375Z",
    "modified": "2023-02-17T12:22:38.877Z",
    "headers": [],
    "params": [
      {
        "name": "offset",
        "value": "0",
        "isPath": false
      },
      {
        "name": "limit",
        "value": "5",
        "isPath": false
      }
    ],
    "tests": [
      {
        "type": "res-code",
        "custom": "",
        "action": "equal",
        "value": "200"
      },
      {
        "type": "json-query",
        "custom": "json.id | length",
        "action": "<=",
        "value": "5"
      }
    ],
    "docs": "# Get all problems\n\nOpen space의 전체 문제를 불러옵니다.\n\n## Query\n\n- `offset`: 몇 번째 item부터 가져올지 정합니다.\n- `limit` :  몇 개의 item을 가져올지 정합니다."
  },
  {
    "_id": "ddf150b6-e269-420f-b49d-0de15e725885",
    "colId": "07dc2986-f7a6-4827-8ec2-cb288e3de5e7",
    "containerId": "f68db2c1-ea03-4a15-9c27-04be05d538cc",
    "name": "Succeed",
    "url": "/problem/1",
    "method": "GET",
    "sortNum": 340000,
    "created": "2023-02-17T08:12:32.095Z",
    "modified": "2023-02-17T09:25:10.425Z",
    "headers": [],
    "params": [],
    "tests": [
      {
        "type": "res-code",
        "custom": "",
        "action": "equal",
        "value": "200"
      },
      {
        "type": "json-query",
        "custom": "json.id",
        "action": "istype",
        "value": "number"
      },
      {
        "type": "json-query",
        "custom": "json.title",
        "action": "istype",
        "value": "string"
      },
      {
        "type": "json-query",
        "custom": "json.description",
        "action": "istype",
        "value": "string"
      },
      {
        "type": "json-query",
        "custom": "json.languages",
        "action": "istype",
        "value": "array"
      },
      {
        "type": "json-query",
        "custom": "json.timeLimit",
        "action": "istype",
        "value": "number"
      },
      {
        "type": "json-query",
        "custom": "json.memoryLimit",
        "action": "istype",
        "value": "number"
      }
    ],
    "docs": "# Get problem by ID\n\n문제 하나의 자세한 정보를 가져옵니다."
  },
  {
    "_id": "3fdd5f68-7c6a-41a7-9125-073d24a62216",
    "colId": "07dc2986-f7a6-4827-8ec2-cb288e3de5e7",
    "containerId": "f68db2c1-ea03-4a15-9c27-04be05d538cc",
    "name": "404: Nonexistent problem",
    "url": "/problem/0",
    "method": "GET",
    "sortNum": 350000,
    "created": "2023-02-17T08:30:41.998Z",
    "modified": "2023-02-17T08:31:31.818Z",
    "headers": [],
    "params": [],
    "tests": [
      {
        "type": "res-code",
        "custom": "",
        "action": "equal",
        "value": "404"
      }
    ]
  },
  {
    "_id": "f55c1bed-5d9a-4b28-8811-e50c70bc9431",
    "colId": "07dc2986-f7a6-4827-8ec2-cb288e3de5e7",
    "containerId": "a0ffa22b-5f6f-4f72-a51c-a6f41a8d0fb5",
    "name": "Succeed",
    "url": "/contest/1/problem?offset=0&limit=5",
    "method": "GET",
    "sortNum": 360000,
    "created": "2023-02-17T08:32:59.424Z",
    "modified": "2023-02-17T12:23:59.745Z",
    "headers": [],
    "params": [
      {
        "name": "offset",
        "value": "0",
        "isPath": false
      },
      {
        "name": "limit",
        "value": "5",
        "isPath": false
      }
    ],
    "tests": [
      {
        "type": "res-code",
        "custom": "",
        "action": "equal",
        "value": "200"
      },
      {
        "type": "json-query",
        "custom": "json.id | length",
        "action": "<=",
        "value": "5"
      }
    ],
    "docs": "# Get contest's all problems\n\nOpen space 대회의 전체 문제를 불러옵니다.\n\n## Query\n\n- `offset`: 몇 번째 item부터 가져올지 정합니다.\n- `limit` :  몇 개의 item을 가져올지 정합니다."
  },
  {
    "_id": "3a20799c-6bbf-49f5-9f36-b9c367409654",
    "colId": "07dc2986-f7a6-4827-8ec2-cb288e3de5e7",
    "containerId": "c2d36560-f0a0-4f8f-b342-21b156aa6073",
    "name": "Succeed",
    "url": "/contest/1/problem/1",
    "method": "GET",
    "sortNum": 370000,
    "created": "2023-02-17T08:40:59.570Z",
    "modified": "2023-02-17T09:26:25.747Z",
    "headers": [],
    "params": [],
    "tests": [
      {
        "type": "res-code",
        "custom": "",
        "action": "equal",
        "value": "200"
      },
      {
        "type": "json-query",
        "custom": "json.id",
        "action": "istype",
        "value": "string"
      },
      {
        "type": "json-query",
        "custom": "json.problem.id",
        "action": "istype",
        "value": "number"
      },
      {
        "type": "json-query",
        "custom": "json.problem.title",
        "action": "istype",
        "value": "string"
      },
      {
        "type": "json-query",
        "custom": "json.problem.description",
        "action": "istype",
        "value": "string"
      },
      {
        "type": "json-query",
        "custom": "json.problem.languages",
        "action": "istype",
        "value": "array"
      },
      {
        "type": "json-query",
        "custom": "json.problem.timeLimit",
        "action": "istype",
        "value": "number"
      },
      {
        "type": "json-query",
        "custom": "json.problem.memoryLimit",
        "action": "istype",
        "value": "number"
      }
    ],
    "docs": "# Get contest's problem by ID\n\nOpen space 문제집의 문제 하나의 자세한 정보를 가져옵니다."
  },
  {
    "_id": "a0869b16-cd43-46e0-b51a-abe94df7d0ab",
    "colId": "07dc2986-f7a6-4827-8ec2-cb288e3de5e7",
    "containerId": "c2d36560-f0a0-4f8f-b342-21b156aa6073",
    "name": "404: Nonexistent problem",
    "url": "/contest/1/problem/0",
    "method": "GET",
    "sortNum": 380000,
    "created": "2023-02-17T08:44:39.160Z",
    "modified": "2023-02-17T08:48:44.199Z",
    "headers": [],
    "params": [],
    "tests": [
      {
        "type": "res-code",
        "custom": "",
        "action": "equal",
        "value": "404"
      }
    ]
  },
  {
    "_id": "2451dc15-22da-485b-bccc-1929b5ab482a",
    "colId": "07dc2986-f7a6-4827-8ec2-cb288e3de5e7",
    "containerId": "215c0fc7-d9a4-4c3b-9d6d-166cbdc3c575",
    "name": "Succeed",
    "url": "/workbook/1/problem?offset=0&limit=5",
    "method": "GET",
    "sortNum": 390000,
    "created": "2023-02-17T08:52:09.057Z",
    "modified": "2023-02-17T12:24:36.689Z",
    "headers": [],
    "params": [
      {
        "name": "offset",
        "value": "0",
        "isPath": false
      },
      {
        "name": "limit",
        "value": "5",
        "isPath": false
      }
    ],
    "tests": [
      {
        "type": "res-code",
        "custom": "",
        "action": "equal",
        "value": "200"
      },
      {
        "type": "json-query",
        "custom": "json.id | length",
        "action": "<=",
        "value": "5"
      }
    ],
    "docs": "# Get workbook all problems\n\nOpen space 문제집의 전체 문제를 불러옵니다.\n\n## Query\n\n- `offset`: 몇 번째 item부터 가져올지 정합니다.\n- `limit` :  몇 개의 item을 가져올지 정합니다."
  },
  {
    "_id": "1acd203b-4d23-4405-bb9c-f7923f06d640",
    "colId": "07dc2986-f7a6-4827-8ec2-cb288e3de5e7",
    "containerId": "ca6363a9-53a8-4670-bff7-512a4bbb3a12",
    "name": "Succeed",
    "url": "/workbook/1/problem/1",
    "method": "GET",
    "sortNum": 400000,
    "created": "2023-02-17T08:53:41.366Z",
    "modified": "2023-02-17T09:26:02.641Z",
    "headers": [],
    "params": [],
    "tests": [
      {
        "type": "res-code",
        "custom": "",
        "action": "equal",
        "value": "200"
      },
      {
        "type": "json-query",
        "custom": "json.id",
        "action": "istype",
        "value": "string"
      },
      {
        "type": "json-query",
        "custom": "json.problem.id",
        "action": "istype",
        "value": "number"
      },
      {
        "type": "json-query",
        "custom": "json.problem.title",
        "action": "istype",
        "value": "string"
      },
      {
        "type": "json-query",
        "custom": "json.problem.description",
        "action": "istype",
        "value": "string"
      },
      {
        "type": "json-query",
        "custom": "json.problem.languages",
        "action": "istype",
        "value": "array"
      },
      {
        "type": "json-query",
        "custom": "json.problem.timeLimit",
        "action": "istype",
        "value": "number"
      },
      {
        "type": "json-query",
        "custom": "json.problem.memoryLimit",
        "action": "istype",
        "value": "number"
      }
    ],
    "docs": "# Get workbook's problem by ID\n\nOpen space 문제집의 문제 하나의 자세한 정보를 가져옵니다."
  },
  {
    "_id": "716e98ff-815b-48d3-b18b-6b00ef757914",
    "colId": "07dc2986-f7a6-4827-8ec2-cb288e3de5e7",
    "containerId": "da3fe5e3-b148-49c1-9b8f-c3b93a993fe2",
    "name": "Succeed",
    "url": "/group/1/contest/1/problem/1",
    "method": "GET",
    "sortNum": 410000,
    "created": "2023-02-17T08:56:02.318Z",
    "modified": "2023-02-17T09:26:56.442Z",
    "headers": [],
    "params": [],
    "tests": [
      {
        "type": "res-code",
        "custom": "",
        "action": "equal",
        "value": "200"
      },
      {
        "type": "json-query",
        "custom": "json.id",
        "action": "istype",
        "value": "string"
      },
      {
        "type": "json-query",
        "custom": "json.problem.id",
        "action": "istype",
        "value": "number"
      },
      {
        "type": "json-query",
        "custom": "json.problem.title",
        "action": "istype",
        "value": "string"
      },
      {
        "type": "json-query",
        "custom": "json.problem.description",
        "action": "istype",
        "value": "string"
      },
      {
        "type": "json-query",
        "custom": "json.problem.languages",
        "action": "istype",
        "value": "array"
      },
      {
        "type": "json-query",
        "custom": "json.problem.timeLimit",
        "action": "istype",
        "value": "number"
      },
      {
        "type": "json-query",
        "custom": "json.problem.memoryLimit",
        "action": "istype",
        "value": "number"
      }
    ],
    "docs": "# Get group contest's problem by ID\n\n그룹 대회의 문제 하나의 자세한 정보를 가져옵니다.",
    "preReq": {
      "runRequests": [
        {
          "reqId": "1a8e1d5f-2951-4aca-84b5-3b086055097b",
          "colId": "07dc2986-f7a6-4827-8ec2-cb288e3de5e7",
          "triggerCondition": "run-always",
          "triggerValue": ""
        }
      ]
    }
  },
  {
    "_id": "98196ef7-3058-403b-b53d-ced2c2dcf514",
    "colId": "07dc2986-f7a6-4827-8ec2-cb288e3de5e7",
    "containerId": "ca6363a9-53a8-4670-bff7-512a4bbb3a12",
    "name": "404: Nonexistent problem",
    "url": "/workbook/1/problem/0",
    "method": "GET",
    "sortNum": 420000,
    "created": "2023-02-17T08:56:20.392Z",
    "modified": "2023-02-17T08:56:42.219Z",
    "headers": [],
    "params": [],
    "tests": [
      {
        "type": "res-code",
        "custom": "",
        "action": "equal",
        "value": "404"
      }
    ]
  },
  {
    "_id": "589a672b-2aa0-402e-9430-bfb969503a8d",
    "colId": "07dc2986-f7a6-4827-8ec2-cb288e3de5e7",
    "containerId": "f496267d-284b-48b9-9d06-513f7760b811",
    "name": "Succeed",
    "url": "/group/1/contest/1/problem?offset=0&limit=5",
    "method": "GET",
    "sortNum": 430000,
    "created": "2023-02-17T08:57:14.563Z",
    "modified": "2023-02-17T12:25:31.739Z",
    "headers": [],
    "params": [
      {
        "name": "offset",
        "value": "0",
        "isPath": false
      },
      {
        "name": "limit",
        "value": "5",
        "isPath": false
      }
    ],
    "tests": [
      {
        "type": "res-code",
        "custom": "",
        "action": "equal",
        "value": "200"
      },
      {
        "type": "json-query",
        "custom": "json.id | length",
        "action": "<=",
        "value": "5"
      }
    ],
    "docs": "# Get group contest's all problems\n\n그룹 대회의 전체 문제를 불러옵니다.\n\n## Query\n\n- `offset`: 몇 번째 item부터 가져올지 정합니다.\n- `limit` :  몇 개의 item을 가져올지 정합니다.",
    "preReq": {
      "runRequests": [
        {
          "reqId": "1a8e1d5f-2951-4aca-84b5-3b086055097b",
          "colId": "07dc2986-f7a6-4827-8ec2-cb288e3de5e7",
          "triggerCondition": "run-always",
          "triggerValue": ""
        }
      ]
    }
  },
  {
    "_id": "7160fd5e-5e8d-4c18-b500-8298dd0b64ab",
    "colId": "07dc2986-f7a6-4827-8ec2-cb288e3de5e7",
    "containerId": "da3fe5e3-b148-49c1-9b8f-c3b93a993fe2",
    "name": "404: Nonexistent problem",
    "url": "/group/1/contest/1/problem/0",
    "method": "GET",
    "sortNum": 440000,
    "created": "2023-02-17T09:04:29.436Z",
    "modified": "2023-02-17T09:09:39.835Z",
    "headers": [],
    "params": [],
    "tests": [
      {
        "type": "res-code",
        "custom": "",
        "action": "equal",
        "value": "404"
      }
    ],
    "preReq": {
      "runRequests": [
        {
          "reqId": "1a8e1d5f-2951-4aca-84b5-3b086055097b",
          "colId": "07dc2986-f7a6-4827-8ec2-cb288e3de5e7",
          "triggerCondition": "run-always",
          "triggerValue": ""
        }
      ]
    }
  },
  {
    "_id": "64593304-a380-400f-bd16-f50094f92f04",
    "colId": "07dc2986-f7a6-4827-8ec2-cb288e3de5e7",
    "containerId": "8a6f0fa5-98f7-4c1b-9834-6b034f289d5b",
    "name": "Succeed",
    "url": "/group/1/workbook/1/problem?offset=0&limit=5",
    "method": "GET",
    "sortNum": 450000,
    "created": "2023-02-17T09:10:11.361Z",
    "modified": "2023-02-17T12:25:51.499Z",
    "headers": [],
    "params": [
      {
        "name": "offset",
        "value": "0",
        "isPath": false
      },
      {
        "name": "limit",
        "value": "5",
        "isPath": false
      }
    ],
    "tests": [
      {
        "type": "res-code",
        "custom": "",
        "action": "equal",
        "value": "200"
      },
      {
        "type": "json-query",
        "custom": "json.id | length",
        "action": "<=",
        "value": "5"
      }
    ],
    "docs": "# Get group workbook's all problems\n\n그룹 문제집의 전체 문제를 불러옵니다.\n\n## Query\n\n- `offset`: 몇 번째 item부터 가져올지 정합니다.\n- `limit` :  몇 개의 item을 가져올지 정합니다.",
    "preReq": {
      "runRequests": [
        {
          "reqId": "1a8e1d5f-2951-4aca-84b5-3b086055097b",
          "colId": "07dc2986-f7a6-4827-8ec2-cb288e3de5e7",
          "triggerCondition": "run-always",
          "triggerValue": ""
        }
      ]
    }
  },
  {
    "_id": "8530682d-5ca4-4a9a-b10e-f728ba1bd3c9",
    "colId": "07dc2986-f7a6-4827-8ec2-cb288e3de5e7",
    "containerId": "c7cea337-d5d2-457d-8876-f860a61852ef",
    "name": "Succeed",
    "url": "/group/1/workbook/1/problem/1",
    "method": "GET",
    "sortNum": 460000,
    "created": "2023-02-17T09:12:10.398Z",
    "modified": "2023-02-17T09:27:15.137Z",
    "headers": [],
    "params": [],
    "tests": [
      {
        "type": "res-code",
        "custom": "",
        "action": "equal",
        "value": "200"
      },
      {
        "type": "json-query",
        "custom": "json.id",
        "action": "istype",
        "value": "string"
      },
      {
        "type": "json-query",
        "custom": "json.problem.id",
        "action": "istype",
        "value": "number"
      },
      {
        "type": "json-query",
        "custom": "json.problem.title",
        "action": "istype",
        "value": "string"
      },
      {
        "type": "json-query",
        "custom": "json.problem.description",
        "action": "istype",
        "value": "string"
      },
      {
        "type": "json-query",
        "custom": "json.problem.languages",
        "action": "istype",
        "value": "array"
      },
      {
        "type": "json-query",
        "custom": "json.problem.timeLimit",
        "action": "istype",
        "value": "number"
      },
      {
        "type": "json-query",
        "custom": "json.problem.memoryLimit",
        "action": "istype",
        "value": "number"
      }
    ],
    "docs": "# Get group workbook's problem by ID\n\n그룹 문제집의 문제 하나의 자세한 정보를 가져옵니다.",
    "preReq": {
      "runRequests": [
        {
          "reqId": "1a8e1d5f-2951-4aca-84b5-3b086055097b",
          "colId": "07dc2986-f7a6-4827-8ec2-cb288e3de5e7",
          "triggerCondition": "run-always",
          "triggerValue": ""
        }
      ]
    }
  },
  {
    "_id": "04c7409e-f6a4-49ff-b0a8-ea1fd83f6676",
    "colId": "07dc2986-f7a6-4827-8ec2-cb288e3de5e7",
    "containerId": "c7cea337-d5d2-457d-8876-f860a61852ef",
    "name": "404: Nonexistent problem",
    "url": "/group/1/workbook/1/problem/0",
    "method": "GET",
    "sortNum": 470000,
    "created": "2023-02-17T09:14:15.119Z",
    "modified": "2023-02-17T09:16:52.419Z",
    "headers": [],
    "params": [],
    "tests": [
      {
        "type": "res-code",
        "custom": "",
        "action": "equal",
        "value": "404"
      }
    ],
    "preReq": {
      "runRequests": [
        {
          "reqId": "1a8e1d5f-2951-4aca-84b5-3b086055097b",
          "colId": "07dc2986-f7a6-4827-8ec2-cb288e3de5e7",
          "triggerCondition": "run-always",
          "triggerValue": ""
        }
      ]
    }
  },
  {
<<<<<<< HEAD
    "_id": "2b66e831-ee6c-40bc-8b49-07334fd0e38a",
    "colId": "07dc2986-f7a6-4827-8ec2-cb288e3de5e7",
    "containerId": "e69f258a-3604-45e3-92fd-f87e9f25c64a",
    "name": "Succeed (Need apporval before join) ",
    "url": "/group/3/join",
    "method": "POST",
    "sortNum": 490000,
    "created": "2023-02-21T00:48:09.835Z",
    "modified": "2023-05-02T13:16:13.229Z",
    "headers": [],
    "params": [],
    "tests": [
      {
        "type": "res-code",
        "custom": "",
        "action": "equal",
        "value": "201"
      },
      {
        "type": "json-query",
        "custom": "json.userGroupData.userId",
        "action": "equal",
        "value": "13"
      },
      {
        "type": "json-query",
        "custom": "json.userGroupData.groupId",
        "action": "equal",
        "value": "3"
      },
      {
        "type": "json-query",
        "custom": "json.isJoined",
        "action": "equal",
        "value": "false"
      }
    ],
    "docs": "# Join group by id\n\n### Notice\n이 메서드에는 그룹이 가입시에 사전 승인을 필요로 하는지에 따른 2개의 succeed cases가 존재합니다.<br><br>\n\n### URL\nPOST /group/{groupId}/join <br><br>\n\n### Description\n그룹의 id가 `{groupId}`인 그룹에 가입힙니다.<br><br>\n\n### Response Type\n```typscript\n{\n  userGroupData: {\n    userId: Number\n    groupId: Number\n    isGroupLeader: Boolean\n    createTime: Date\n    updateTime: Date\n  },\n  isJoined: Boolean\n}\n```\n\n<br>\n\n### Caution\n테스트 케이스 **400: Duplicated join request**를 실행 했을 때<br>\n테스트 결과에서 pre run이 실패했다는 메세지가 뜨면 무시하셔도 됩니다!",
    "preReq": {
      "runRequests": [
        {
          "reqId": "1a8e1d5f-2951-4aca-84b5-3b086055097b",
          "colId": "07dc2986-f7a6-4827-8ec2-cb288e3de5e7",
          "triggerCondition": "run-always",
          "triggerValue": ""
        }
      ]
    }
  },
  {
    "_id": "8ac61468-d539-4085-97a4-cac31d977444",
    "colId": "07dc2986-f7a6-4827-8ec2-cb288e3de5e7",
    "containerId": "e69f258a-3604-45e3-92fd-f87e9f25c64a",
    "name": "400: Duplicated join request",
    "url": "/group/3/join",
    "method": "POST",
    "sortNum": 500000,
    "created": "2023-02-21T01:44:32.310Z",
    "modified": "2023-04-28T11:17:34.629Z",
    "headers": [],
    "params": [],
    "tests": [
      {
        "type": "res-code",
        "custom": "",
        "action": "equal",
        "value": "400"
      },
      {
        "type": "json-query",
        "custom": "json.message",
        "action": "equal",
        "value": "duplicated join request is not allowed to this group"
      }
    ],
    "preReq": {
      "runRequests": [
        {
          "reqId": "2b66e831-ee6c-40bc-8b49-07334fd0e38a",
          "colId": "07dc2986-f7a6-4827-8ec2-cb288e3de5e7",
          "triggerCondition": "run-always",
          "triggerValue": ""
        }
      ]
    }
  },
  {
    "_id": "14c37f88-667a-4695-8817-0ab1964b8378",
    "colId": "07dc2986-f7a6-4827-8ec2-cb288e3de5e7",
    "containerId": "e69f258a-3604-45e3-92fd-f87e9f25c64a",
    "name": "404: Nonexistent Group",
    "url": "/group/-1/join",
    "method": "POST",
    "sortNum": 510000,
    "created": "2023-02-21T02:00:24.137Z",
    "modified": "2023-02-21T06:07:04.159Z",
    "headers": [],
    "params": [],
    "tests": [
      {
        "type": "res-code",
        "custom": "",
        "action": "equal",
        "value": "404"
      },
      {
        "type": "json-query",
        "custom": "json.message",
        "action": "equal",
        "value": "group does not exist"
      }
    ],
    "preReq": {
      "runRequests": [
        {
          "reqId": "1a8e1d5f-2951-4aca-84b5-3b086055097b",
          "colId": "07dc2986-f7a6-4827-8ec2-cb288e3de5e7",
          "triggerCondition": "run-always",
          "triggerValue": ""
        }
      ]
    }
  },
  {
    "_id": "900d5e1c-7d58-441c-9fc8-52f9dd9e0ca3",
    "colId": "07dc2986-f7a6-4827-8ec2-cb288e3de5e7",
    "containerId": "64dbfafd-a97c-478d-9551-21c89d441ebe",
    "name": "Succeed",
    "url": "/group/4/leave",
    "method": "DELETE",
    "sortNum": 520000,
    "created": "2023-02-21T02:04:34.793Z",
    "modified": "2023-04-28T12:28:09.459Z",
    "headers": [],
    "params": [],
    "tests": [
      {
        "type": "res-code",
        "custom": "",
        "action": "equal",
        "value": "200"
      },
      {
        "type": "json-query",
        "custom": "json.userId",
        "action": "equal",
        "value": "13"
      },
      {
        "type": "json-query",
        "custom": "json.groupId",
        "action": "equal",
        "value": "4"
      }
    ],
    "docs": "# Leave group\n\n### URL\nDELETE /group/{groupId}/leave <br><br>\n\n### Description\n그룹의 id가 {groupId}인 그룹에서 탈퇴힙니다.<br><br>\n\n### Response Type\n```typscript\n{\n  userId: Number\n  groupId: Number\n  isGroupLeader: Boolean\n  createTime: DateString\n  updateTime: DateString\n}\n```",
    "preReq": {
      "runRequests": [
        {
          "reqId": "a3aee315-f4c3-4b0b-bf09-ad5ffab9f17a",
          "colId": "07dc2986-f7a6-4827-8ec2-cb288e3de5e7",
          "triggerCondition": "run-always",
          "triggerValue": ""
        }
      ]
    }
  },
  {
    "_id": "5e0781d0-7301-476d-918b-37bfe370a3f7",
    "colId": "07dc2986-f7a6-4827-8ec2-cb288e3de5e7",
    "containerId": "64dbfafd-a97c-478d-9551-21c89d441ebe",
    "name": "403: Forbidden",
    "url": "/group/3/leave",
    "method": "DELETE",
    "sortNum": 550000,
    "created": "2023-02-21T04:13:48.673Z",
    "modified": "2023-04-28T12:19:03.908Z",
    "headers": [],
    "params": [],
    "tests": [
      {
        "type": "res-code",
        "custom": "",
        "action": "equal",
        "value": "403"
      },
      {
        "type": "json-query",
        "custom": "json.message",
        "action": "equal",
        "value": "Forbidden resource"
      }
    ],
    "preReq": {
      "runRequests": [
        {
          "reqId": "1a8e1d5f-2951-4aca-84b5-3b086055097b",
          "colId": "07dc2986-f7a6-4827-8ec2-cb288e3de5e7",
          "triggerCondition": "run-always",
          "triggerValue": ""
        }
      ]
    }
  },
  {
    "_id": "af1c8666-e7a9-47ed-a9d0-edde11990066",
    "colId": "07dc2986-f7a6-4827-8ec2-cb288e3de5e7",
    "containerId": "607d4957-04bd-445a-bc2a-36d2a65c9047",
    "name": "400: Invalid Cursor",
    "url": "/group?cursor=-1&take=5",
    "method": "GET",
    "sortNum": 580000,
    "created": "2023-02-21T06:33:24.526Z",
    "modified": "2023-04-28T11:30:30.985Z",
    "headers": [],
    "params": [
      {
        "name": "cursor",
        "value": "-1",
        "isPath": false
      },
      {
        "name": "take",
        "value": "5",
        "isPath": false
      }
    ],
    "tests": [
      {
        "type": "res-code",
        "custom": "",
        "action": "equal",
        "value": "400"
      },
      {
        "type": "json-query",
        "custom": "json.message",
        "action": "contains",
        "value": "Invalid cursor value: -1"
      }
    ],
    "preReq": {
      "runRequests": [
        {
          "reqId": "1a8e1d5f-2951-4aca-84b5-3b086055097b",
          "colId": "07dc2986-f7a6-4827-8ec2-cb288e3de5e7",
          "triggerCondition": "run-always",
          "triggerValue": ""
        }
      ]
    }
  },
  {
    "_id": "9a846c00-2ab6-4092-81fa-d4b6c1e0b552",
    "colId": "07dc2986-f7a6-4827-8ec2-cb288e3de5e7",
    "containerId": "4130bc7d-5b08-4f36-a173-fc2c3a0b24fb",
    "name": "Succeed",
    "url": "/group/joined",
    "method": "GET",
    "sortNum": 580000,
    "created": "2023-02-21T06:36:54.399Z",
    "modified": "2023-04-28T12:21:43.540Z",
    "headers": [],
    "params": [],
    "tests": [
      {
        "type": "res-code",
        "custom": "",
        "action": "equal",
        "value": "200"
      },
      {
        "type": "json-query",
        "custom": "json | filter(id>1)",
        "action": "count",
        "value": "2"
      }
    ],
    "docs": "# Get joined groups\n\n### URL\nGET /group/joined <br><br>\n\n### Description\n가입한 그룹의 목록을 불러옵니다.<br><br>\n\n### Response Type\n```typscript\n{\n   id: Number\n   groupName: String\n   description: String\n   createdBy: String\n   memberNum: Number\n} []\n```",
    "preReq": {
      "runRequests": [
        {
          "reqId": "9dffba42-be8a-48c1-8243-e327ce99589b",
          "colId": "07dc2986-f7a6-4827-8ec2-cb288e3de5e7",
          "triggerCondition": "run-always",
          "triggerValue": ""
        }
      ]
    }
  },
  {
    "_id": "b2069df2-b962-4c61-8bba-52d2f32da4ba",
    "colId": "07dc2986-f7a6-4827-8ec2-cb288e3de5e7",
    "containerId": "18cc4c2b-1889-43b3-8d3d-8b2f6d453ed3",
    "name": "Succeed (Joined group)",
    "url": "/group/4",
    "method": "GET",
    "sortNum": 590000,
    "created": "2023-02-21T07:00:09.919Z",
    "modified": "2023-04-28T12:59:36.577Z",
=======
    "_id": "e80bb4a0-a6b1-4ea7-9469-55898375d4cf",
    "colId": "07dc2986-f7a6-4827-8ec2-cb288e3de5e7",
    "containerId": "8b4393e5-4001-4f7d-9f41-cce5ef02a10b",
    "name": "Succeed",
    "url": "/contest/auth",
    "method": "GET",
    "sortNum": 10000,
    "created": "2023-03-02T10:49:33.129Z",
    "modified": "2023-05-01T11:12:16.173Z",
>>>>>>> 57f2cc05
    "headers": [],
    "params": [],
    "tests": [
      {
        "type": "res-code",
        "custom": "",
        "action": "equal",
        "value": "200"
      },
      {
<<<<<<< HEAD
        "type": "json-query",
        "custom": "json.id",
        "action": "equal",
        "value": "4"
      },
      {
        "type": "res-body",
        "custom": "",
        "action": "contains",
        "value": "\"groupName\""
=======
        "type": "res-body",
        "custom": "",
        "action": "contains",
        "value": "\"registeredOngoing\""
>>>>>>> 57f2cc05
      },
      {
        "type": "res-body",
        "custom": "",
        "action": "contains",
<<<<<<< HEAD
        "value": "\"description\""
=======
        "value": "\"registeredUpcoming\""
>>>>>>> 57f2cc05
      },
      {
        "type": "res-body",
        "custom": "",
<<<<<<< HEAD
        "action": "notcontains",
        "value": "\"createdBy\""
=======
        "action": "contains",
        "value": "\"ongoing\""
>>>>>>> 57f2cc05
      },
      {
        "type": "res-body",
        "custom": "",
<<<<<<< HEAD
        "action": "notcontains",
        "value": "\"memberNum\""
=======
        "action": "contains",
        "value": "\"upcoming\""
>>>>>>> 57f2cc05
      },
      {
        "type": "res-body",
        "custom": "",
<<<<<<< HEAD
        "action": "notcontains",
        "value": "\"leaders\""
      }
    ],
    "docs": "# Get group\n\n### Notice\n이 메서드에는 유저의 그룹 가입 여부에 따른 2개의 Success Cases 및 Response Types들이 존재합니다.<br><br>\n\n### URL\nGET /group/{groupId}<br><br>\n\n### Description\n그룹의 id가 {groupId}인 그룹의 정보를 불러옵니다.<br><br>\n\n### Response Type (Joined group)\n```typscript\n{\n  id: Number\n  groupName: String\n  description: String\n}\n\n```\n<br>\n\n### Response Type (Not joined group)\n```typscript\n{\n  id: Number\n  groupName: String\n  description: String\n  createdBy: String\n  memberNum: Number\n  leaders: String[]\n}\n\n```\n<br>\n\n### Success Cases\n**Joined group**: `가입한` 그룹의 정보를 요청하는 경우<br>\n**Not Joined group**: `가입하지 않은` 그룹의 정보를 요청하는 경우\n<br><br>",
    "preReq": {
      "runRequests": [
        {
          "reqId": "9dffba42-be8a-48c1-8243-e327ce99589b",
=======
        "action": "contains",
        "value": "\"finished\""
      }
    ],
    "docs": "# Get all contests\n## 사용자가 로그인된 경우\n\n로그인된 사용자를 위해 모든 대회 목록을 불러옵니다.  \n대회의 진행 상태에 따라 구분합니다. (registered ongoing, registered upcoming, ongoing, upcoming, finished) <br>\n로그인되었으므로 registered contests를 따로 구분합니다.",
    "preReq": {
      "runRequests": [
        {
          "reqId": "1a8e1d5f-2951-4aca-84b5-3b086055097b",
>>>>>>> 57f2cc05
          "colId": "07dc2986-f7a6-4827-8ec2-cb288e3de5e7",
          "triggerCondition": "run-always",
          "triggerValue": ""
        }
      ]
    }
  },
  {
<<<<<<< HEAD
    "_id": "d56e50c0-6c0a-48bb-98ca-1941a4584d23",
    "colId": "07dc2986-f7a6-4827-8ec2-cb288e3de5e7",
    "containerId": "d9b60a8b-4f6a-48c0-a9e8-bcab5069cc24",
    "name": "Succeed",
    "url": "/group/4/leaders",
    "method": "GET",
    "sortNum": 620000,
    "created": "2023-02-21T08:15:42.908Z",
    "modified": "2023-04-28T13:02:54.722Z",
=======
    "_id": "0b535a1b-4437-4f59-af29-c04fde974b01",
    "colId": "07dc2986-f7a6-4827-8ec2-cb288e3de5e7",
    "containerId": "8b4393e5-4001-4f7d-9f41-cce5ef02a10b",
    "name": "401: Unauthorized",
    "url": "/contest/auth",
    "method": "GET",
    "sortNum": 500000,
    "created": "2023-03-02T11:15:12.248Z",
    "modified": "2023-05-01T11:13:13.838Z",
>>>>>>> 57f2cc05
    "headers": [],
    "params": [],
    "tests": [
      {
        "type": "res-code",
        "custom": "",
        "action": "equal",
<<<<<<< HEAD
        "value": "200"
      },
      {
        "type": "json-query",
        "custom": "json | first",
        "action": "equal",
        "value": "manager"
      },
      {
        "type": "json-query",
        "custom": "json.",
        "action": "count",
        "value": "2"
      }
    ],
    "docs": "# Get group leaders\n\n### URL\nGET /group/{groupId}/leaders <br><br>\n\n### Description\n가입한 그룹의 리더의 username 목록을 불러옵니다.<br><br>\n\n### Response Type\n```typscript\nString[]\n```",
    "preReq": {
      "runRequests": [
        {
          "reqId": "9dffba42-be8a-48c1-8243-e327ce99589b",
=======
        "value": "401"
      },
      {
        "type": "res-body",
        "custom": "",
        "action": "contains",
        "value": "Unauthorized"
      }
    ],
    "docs": "# Get all contests\n## 401: Unauthorized\n\n로그인되지 않은 사용자가 이 요청을 보내면 401로 실패를 합니다.",
    "preReq": {
      "runRequests": [
        {
          "reqId": "5a59c618-44a1-40e7-899d-c4edab0095c3",
>>>>>>> 57f2cc05
          "colId": "07dc2986-f7a6-4827-8ec2-cb288e3de5e7",
          "triggerCondition": "run-always",
          "triggerValue": ""
        }
      ]
    }
  },
  {
<<<<<<< HEAD
    "_id": "376f4101-8eda-49a6-9f64-729bdf9522dc",
    "colId": "07dc2986-f7a6-4827-8ec2-cb288e3de5e7",
    "containerId": "dc4b1bd7-bc6f-4a48-b5b1-bd0026d8e3f2",
    "name": "Succeed",
    "url": "/group/2/members",
    "method": "GET",
    "sortNum": 10000,
    "created": "2023-02-21T08:19:28.677Z",
    "modified": "2023-04-28T12:21:13.139Z",
    "headers": [],
    "params": [],
    "tests": [
      {
        "type": "res-code",
        "custom": "",
        "action": "equal",
        "value": "200"
      },
      {
        "type": "json-query",
        "custom": "json",
        "action": "count",
        "value": "9"
      }
    ],
    "docs": "# Get group members\n\n### URL\nGET /group/{groupId}/members <br><br>\n\n### Description\n가입한 그룹의 멤버들의 username 목록을 불러옵니다.<br><br>\n\n### Response Type\n```typscript\nString[]\n```",
    "preReq": {
      "runRequests": [
        {
          "reqId": "9dffba42-be8a-48c1-8243-e327ce99589b",
          "colId": "07dc2986-f7a6-4827-8ec2-cb288e3de5e7",
          "triggerCondition": "run-always",
          "triggerValue": ""
        }
      ]
    }
  },
  {
    "_id": "92244561-e2a3-4bb5-952d-f6a8053ee40a",
    "colId": "07dc2986-f7a6-4827-8ec2-cb288e3de5e7",
    "containerId": "dc4b1bd7-bc6f-4a48-b5b1-bd0026d8e3f2",
    "name": "403: Forbidden",
    "url": "/group/3/members",
    "method": "GET",
    "sortNum": 20000,
    "created": "2023-02-21T08:23:03.093Z",
    "modified": "2023-04-28T12:18:16.465Z",
=======
    "_id": "6fc7d51f-fdb2-4b95-a3f5-f8de95ccc8b2",
    "colId": "07dc2986-f7a6-4827-8ec2-cb288e3de5e7",
    "containerId": "dcc8290a-fa46-4ad9-b9a1-f2f422fe2006",
    "name": "Log In as User (user02)",
    "url": "/auth/login",
    "method": "POST",
    "sortNum": 77500,
    "created": "2023-05-01T11:08:34.294Z",
    "modified": "2023-05-01T11:10:21.674Z",
    "headers": [],
    "params": [],
    "body": {
      "type": "json",
      "raw": "{\n  \"username\": \"user02\",\n  \"password\": \"Useruser\"\n}",
      "form": []
    },
    "tests": [
      {
        "type": "set-env-var",
        "custom": "header.authorization",
        "action": "setto",
        "value": "{{bearer_token}}"
      },
      {
        "type": "set-env-var",
        "custom": "cookie.refresh_token",
        "action": "setto",
        "value": "{{refresh_token}}"
      }
    ],
    "docs": "User/Delete Own Account/Succeed 리퀘스트 전송 후에는 작동하지 않을 유틸 리퀘스트입니다.  \n복구를 원한다면 `npx prisma migrate reset`을 실행해주세요."
  },
  {
    "_id": "9ba3bbcf-db6f-41a8-acf1-322e6b5735b3",
    "colId": "07dc2986-f7a6-4827-8ec2-cb288e3de5e7",
    "containerId": "5c0a9108-1d33-407e-91bc-ae25b89bcfe7",
    "name": "403: Forbidden",
    "url": "/group/1/contest",
    "method": "GET",
    "sortNum": 20000,
    "created": "2023-05-01T11:09:01.740Z",
    "modified": "2023-05-01T11:14:09.112Z",
>>>>>>> 57f2cc05
    "headers": [],
    "params": [],
    "tests": [
      {
        "type": "res-code",
        "custom": "",
        "action": "equal",
        "value": "403"
      },
      {
<<<<<<< HEAD
        "type": "json-query",
        "custom": "json.message",
        "action": "equal",
        "value": "Forbidden resource"
      }
    ]
  },
  {
    "_id": "a213383d-8a5c-499d-aa1d-5ebfeb3bcb90",
    "colId": "07dc2986-f7a6-4827-8ec2-cb288e3de5e7",
    "containerId": "d9b60a8b-4f6a-48c0-a9e8-bcab5069cc24",
    "name": "403: Forbidden",
    "url": "/group/3/leaders",
    "method": "GET",
    "sortNum": 630000,
    "created": "2023-02-21T08:24:06.274Z",
    "modified": "2023-04-28T13:03:03.856Z",
    "headers": [],
    "params": [],
    "tests": [
      {
        "type": "res-code",
        "custom": "",
        "action": "equal",
        "value": "403"
      },
      {
        "type": "json-query",
        "custom": "json.message",
        "action": "equal",
        "value": "Forbidden resource"
      }
    ]
  },
  {
    "_id": "9dffba42-be8a-48c1-8243-e327ce99589b",
    "colId": "07dc2986-f7a6-4827-8ec2-cb288e3de5e7",
    "containerId": "e69f258a-3604-45e3-92fd-f87e9f25c64a",
    "name": "Succeed (Not need approval before join)",
    "url": "/group/4/join",
    "method": "POST",
    "sortNum": 495000,
    "created": "2023-02-21T10:09:29.921Z",
    "modified": "2023-04-28T11:26:50.017Z",
    "headers": [],
    "params": [],
    "tests": [
      {
        "type": "res-code",
        "custom": "",
        "action": "equal",
        "value": "201"
      },
      {
        "type": "json-query",
        "custom": "json.userGroupData.userId",
        "action": "equal",
        "value": "13"
      },
      {
        "type": "json-query",
        "custom": "json.userGroupData.groupId",
        "action": "equal",
        "value": "4"
      },
      {
        "type": "json-query",
        "custom": "json.isJoined",
        "action": "equal",
        "value": "true"
      }
    ],
    "docs": "# Join group by id (Case2)\n\n### warning\n현재 cache db에 올라간 가입 요청을 삭제하는 api가 구현되어있지 않아 최초 한번만 동작합니다.",
    "preReq": {
      "runRequests": [
        {
          "reqId": "900d5e1c-7d58-441c-9fc8-52f9dd9e0ca3",
          "colId": "07dc2986-f7a6-4827-8ec2-cb288e3de5e7",
          "triggerCondition": "run-always",
          "triggerValue": ""
        }
      ]
    }
  },
  {
    "_id": "ed53dc3f-5d05-4fc3-8307-44eaf8130de9",
    "colId": "07dc2986-f7a6-4827-8ec2-cb288e3de5e7",
    "containerId": "18cc4c2b-1889-43b3-8d3d-8b2f6d453ed3",
    "name": "404: Nonexistent Group",
    "url": "/group/0",
    "method": "GET",
    "sortNum": 605000,
    "created": "2023-02-21T17:03:18.161Z",
    "modified": "2023-02-21T17:33:16.101Z",
    "headers": [],
    "params": [],
    "tests": [
      {
        "type": "res-code",
        "custom": "",
        "action": "equal",
        "value": "404"
      },
      {
        "type": "json-query",
        "custom": "json.message",
        "action": "equal",
        "value": "group does not exist"
      }
    ],
    "preReq": {
      "runRequests": [
        {
          "reqId": "1a8e1d5f-2951-4aca-84b5-3b086055097b",
          "colId": "07dc2986-f7a6-4827-8ec2-cb288e3de5e7",
          "triggerCondition": "run-always",
          "triggerValue": ""
        }
      ]
    }
  },
  {
    "_id": "b61da0f4-d454-48cd-912f-37962278b785",
    "colId": "07dc2986-f7a6-4827-8ec2-cb288e3de5e7",
    "containerId": "18cc4c2b-1889-43b3-8d3d-8b2f6d453ed3",
    "name": "Succeed (Not joined group)",
    "url": "/group/3",
    "method": "GET",
    "sortNum": 592500,
    "created": "2023-02-21T17:23:38.437Z",
    "modified": "2023-04-28T12:43:10.918Z",
    "headers": [],
    "params": [],
    "tests": [
      {
        "type": "res-code",
        "custom": "",
        "action": "equal",
        "value": "200"
      },
      {
        "type": "json-query",
        "custom": "json.id",
        "action": "equal",
        "value": "3"
      },
      {
        "type": "res-body",
        "custom": "",
        "action": "contains",
        "value": "\"groupName\""
      },
      {
        "type": "res-body",
        "custom": "",
        "action": "contains",
        "value": "\"description\""
      },
      {
        "type": "res-body",
        "custom": "",
        "action": "contains",
        "value": "\"createdBy\""
      },
      {
        "type": "res-body",
        "custom": "",
        "action": "contains",
        "value": "\"memberNum\""
      },
      {
        "type": "res-body",
        "custom": "",
        "action": "contains",
        "value": "\"leaders\""
      }
    ],
    "docs": "# Get group\n\n### URL\nGET /group/{groupId}<br><br>\n\n### Description\n그룹의 id가 {groupId}인 그룹의 정보를 불러옵니다.<br><br>\n\n### Response Type\n```typscript\n{\n  id: Number\n  groupName: String\n  description: String\n}\n\n```",
    "preReq": {
      "runRequests": [
        {
          "reqId": "1a8e1d5f-2951-4aca-84b5-3b086055097b",
          "colId": "07dc2986-f7a6-4827-8ec2-cb288e3de5e7",
          "triggerCondition": "run-always",
          "triggerValue": ""
        }
      ]
    }
  },
  {
    "_id": "f192649d-d966-4b71-acdf-d331f39acd7e",
    "colId": "07dc2986-f7a6-4827-8ec2-cb288e3de5e7",
    "containerId": "607d4957-04bd-445a-bc2a-36d2a65c9047",
    "name": "Succeed",
    "url": "/group?cursor=3&take=5",
    "method": "GET",
    "sortNum": 575000,
    "created": "2023-02-28T03:58:46.391Z",
    "modified": "2023-04-28T12:22:22.515Z",
    "headers": [],
    "params": [
      {
        "name": "cursor",
        "value": "3",
        "isPath": false
      },
      {
        "name": "take",
        "value": "5",
        "isPath": false
      }
    ],
    "tests": [
      {
        "type": "res-code",
        "custom": "",
        "action": "equal",
        "value": "200"
      },
      {
        "type": "json-query",
        "custom": "json | filter(id > 1)",
        "action": "count",
        "value": "1"
      },
      {
        "type": "json-query",
        "custom": "json[0].id",
        "action": "equal",
        "value": "4"
      }
    ],
    "docs": "# Get groups\n\n### URL\nGET /group <br><br>\n\n### Query String\n|#|name|type|description|\n|-|--|--|--|\n|1|cursor|number?|전달하지 않을경우 처음부터 {take} 만큼 불러옵니다.|\n|2|take|number|한 번에 불러올 group의 개수|\n\n<br>\n\n### Description\n공개로 설정된 그룹 들의 목록을 불러옵니다.<br><br>\n\n### Response Type\n```typscript\n{\n   id: Number\n   groupName: String\n   description: String\n   createdBy: String\n   memberNum: Number\n} []\n```",
    "preReq": {
      "runRequests": [
        {
          "reqId": "1a8e1d5f-2951-4aca-84b5-3b086055097b",
          "colId": "07dc2986-f7a6-4827-8ec2-cb288e3de5e7",
          "triggerCondition": "run-always",
          "triggerValue": ""
        }
      ]
    }
  },
  {
    "_id": "a3aee315-f4c3-4b0b-bf09-ad5ffab9f17a",
    "colId": "07dc2986-f7a6-4827-8ec2-cb288e3de5e7",
    "containerId": "dcc8290a-fa46-4ad9-b9a1-f2f422fe2006",
    "name": "Join Group By ID",
    "url": "/group/4/join",
    "method": "POST",
    "sortNum": 650000,
    "created": "2023-04-28T12:27:04.282Z",
    "modified": "2023-04-28T12:27:30.939Z",
    "headers": [],
    "params": [],
    "tests": [],
    "preReq": {
      "runRequests": [
        {
          "reqId": "1a8e1d5f-2951-4aca-84b5-3b086055097b",
=======
        "type": "res-body",
        "custom": "",
        "action": "contains",
        "value": "Forbidden"
      }
    ],
    "docs": "# Get group's all contests\n## 403: Forbidden\n\n만약 요청을 보낸 user가 해당 그룹에 소속되지 않았을 경우 403: Forbidden 에러를 띄웁니다.\n",
    "preReq": {
      "runRequests": [
        {
          "reqId": "6fc7d51f-fdb2-4b95-a3f5-f8de95ccc8b2",
>>>>>>> 57f2cc05
          "colId": "07dc2986-f7a6-4827-8ec2-cb288e3de5e7",
          "triggerCondition": "run-always",
          "triggerValue": ""
        }
      ]
    }
  }
]<|MERGE_RESOLUTION|>--- conflicted
+++ resolved
@@ -3236,7 +3236,713 @@
     }
   },
   {
-<<<<<<< HEAD
+    "_id": "8ac61468-d539-4085-97a4-cac31d977444",
+    "colId": "07dc2986-f7a6-4827-8ec2-cb288e3de5e7",
+    "containerId": "e69f258a-3604-45e3-92fd-f87e9f25c64a",
+    "name": "400: Duplicated join request",
+    "url": "/group/3/join",
+    "method": "POST",
+    "sortNum": 500000,
+    "created": "2023-02-21T01:44:32.310Z",
+    "modified": "2023-05-11T11:03:04.433Z",
+    "headers": [],
+    "params": [],
+    "tests": [
+      {
+        "type": "res-code",
+        "custom": "",
+        "action": "equal",
+        "value": "400"
+      },
+      {
+        "type": "json-query",
+        "custom": "json.message",
+        "action": "equal",
+        "value": "duplicated join request is not allowed to this group"
+      }
+    ]
+  },
+  {
+    "_id": "14c37f88-667a-4695-8817-0ab1964b8378",
+    "colId": "07dc2986-f7a6-4827-8ec2-cb288e3de5e7",
+    "containerId": "e69f258a-3604-45e3-92fd-f87e9f25c64a",
+    "name": "404: Nonexistent Group",
+    "url": "/group/-1/join",
+    "method": "POST",
+    "sortNum": 510000,
+    "created": "2023-02-21T02:00:24.137Z",
+    "modified": "2023-02-21T06:07:04.159Z",
+    "headers": [],
+    "params": [],
+    "tests": [
+      {
+        "type": "res-code",
+        "custom": "",
+        "action": "equal",
+        "value": "404"
+      },
+      {
+        "type": "json-query",
+        "custom": "json.message",
+        "action": "equal",
+        "value": "group does not exist"
+      }
+    ],
+    "preReq": {
+      "runRequests": [
+        {
+          "reqId": "1a8e1d5f-2951-4aca-84b5-3b086055097b",
+          "colId": "07dc2986-f7a6-4827-8ec2-cb288e3de5e7",
+          "triggerCondition": "run-always",
+          "triggerValue": ""
+        }
+      ]
+    }
+  },
+  {
+    "_id": "900d5e1c-7d58-441c-9fc8-52f9dd9e0ca3",
+    "colId": "07dc2986-f7a6-4827-8ec2-cb288e3de5e7",
+    "containerId": "64dbfafd-a97c-478d-9551-21c89d441ebe",
+    "name": "Succeed",
+    "url": "/group/4/leave",
+    "method": "DELETE",
+    "sortNum": 520000,
+    "created": "2023-02-21T02:04:34.793Z",
+    "modified": "2023-04-28T12:28:09.459Z",
+    "headers": [],
+    "params": [],
+    "tests": [
+      {
+        "type": "res-code",
+        "custom": "",
+        "action": "equal",
+        "value": "200"
+      },
+      {
+        "type": "json-query",
+        "custom": "json.userId",
+        "action": "equal",
+        "value": "13"
+      },
+      {
+        "type": "json-query",
+        "custom": "json.groupId",
+        "action": "equal",
+        "value": "4"
+      }
+    ],
+    "docs": "# Leave group\n\n### URL\nDELETE /group/{groupId}/leave <br><br>\n\n### Description\n그룹의 id가 {groupId}인 그룹에서 탈퇴힙니다.<br><br>\n\n### Response Type\n```typscript\n{\n  userId: Number\n  groupId: Number\n  isGroupLeader: Boolean\n  createTime: DateString\n  updateTime: DateString\n}\n```",
+    "preReq": {
+      "runRequests": [
+        {
+          "reqId": "a3aee315-f4c3-4b0b-bf09-ad5ffab9f17a",
+          "colId": "07dc2986-f7a6-4827-8ec2-cb288e3de5e7",
+          "triggerCondition": "run-always",
+          "triggerValue": ""
+        }
+      ]
+    }
+  },
+  {
+    "_id": "5e0781d0-7301-476d-918b-37bfe370a3f7",
+    "colId": "07dc2986-f7a6-4827-8ec2-cb288e3de5e7",
+    "containerId": "64dbfafd-a97c-478d-9551-21c89d441ebe",
+    "name": "403: Forbidden",
+    "url": "/group/3/leave",
+    "method": "DELETE",
+    "sortNum": 550000,
+    "created": "2023-02-21T04:13:48.673Z",
+    "modified": "2023-04-28T12:19:03.908Z",
+    "headers": [],
+    "params": [],
+    "tests": [
+      {
+        "type": "res-code",
+        "custom": "",
+        "action": "equal",
+        "value": "403"
+      },
+      {
+        "type": "json-query",
+        "custom": "json.message",
+        "action": "equal",
+        "value": "Forbidden resource"
+      }
+    ],
+    "preReq": {
+      "runRequests": [
+        {
+          "reqId": "1a8e1d5f-2951-4aca-84b5-3b086055097b",
+          "colId": "07dc2986-f7a6-4827-8ec2-cb288e3de5e7",
+          "triggerCondition": "run-always",
+          "triggerValue": ""
+        }
+      ]
+    }
+  },
+  {
+    "_id": "af1c8666-e7a9-47ed-a9d0-edde11990066",
+    "colId": "07dc2986-f7a6-4827-8ec2-cb288e3de5e7",
+    "containerId": "607d4957-04bd-445a-bc2a-36d2a65c9047",
+    "name": "400: Invalid Cursor",
+    "url": "/group?cursor=-1&take=5",
+    "method": "GET",
+    "sortNum": 580000,
+    "created": "2023-02-21T06:33:24.526Z",
+    "modified": "2023-04-28T11:30:30.985Z",
+    "headers": [],
+    "params": [
+      {
+        "name": "cursor",
+        "value": "-1",
+        "isPath": false
+      },
+      {
+        "name": "take",
+        "value": "5",
+        "isPath": false
+      }
+    ],
+    "tests": [
+      {
+        "type": "res-code",
+        "custom": "",
+        "action": "equal",
+        "value": "400"
+      },
+      {
+        "type": "json-query",
+        "custom": "json.message",
+        "action": "contains",
+        "value": "Invalid cursor value: -1"
+      }
+    ],
+    "preReq": {
+      "runRequests": [
+        {
+          "reqId": "1a8e1d5f-2951-4aca-84b5-3b086055097b",
+          "colId": "07dc2986-f7a6-4827-8ec2-cb288e3de5e7",
+          "triggerCondition": "run-always",
+          "triggerValue": ""
+        }
+      ]
+    }
+  },
+  {
+    "_id": "9a846c00-2ab6-4092-81fa-d4b6c1e0b552",
+    "colId": "07dc2986-f7a6-4827-8ec2-cb288e3de5e7",
+    "containerId": "4130bc7d-5b08-4f36-a173-fc2c3a0b24fb",
+    "name": "Succeed",
+    "url": "/group/joined",
+    "method": "GET",
+    "sortNum": 580000,
+    "created": "2023-02-21T06:36:54.399Z",
+    "modified": "2023-04-28T12:21:43.540Z",
+    "headers": [],
+    "params": [],
+    "tests": [
+      {
+        "type": "res-code",
+        "custom": "",
+        "action": "equal",
+        "value": "200"
+      },
+      {
+        "type": "json-query",
+        "custom": "json | filter(id>1)",
+        "action": "count",
+        "value": "2"
+      }
+    ],
+    "docs": "# Get joined groups\n\n### URL\nGET /group/joined <br><br>\n\n### Description\n가입한 그룹의 목록을 불러옵니다.<br><br>\n\n### Response Type\n```typscript\n{\n   id: Number\n   groupName: String\n   description: String\n   createdBy: String\n   memberNum: Number\n} []\n```",
+    "preReq": {
+      "runRequests": [
+        {
+          "reqId": "9dffba42-be8a-48c1-8243-e327ce99589b",
+          "colId": "07dc2986-f7a6-4827-8ec2-cb288e3de5e7",
+          "triggerCondition": "run-always",
+          "triggerValue": ""
+        }
+      ]
+    }
+  },
+  {
+    "_id": "b2069df2-b962-4c61-8bba-52d2f32da4ba",
+    "colId": "07dc2986-f7a6-4827-8ec2-cb288e3de5e7",
+    "containerId": "18cc4c2b-1889-43b3-8d3d-8b2f6d453ed3",
+    "name": "Succeed (Joined group)",
+    "url": "/group/4",
+    "method": "GET",
+    "sortNum": 590000,
+    "created": "2023-02-21T07:00:09.919Z",
+    "modified": "2023-04-28T12:59:36.577Z",
+    "headers": [],
+    "params": [],
+    "tests": [
+      {
+        "type": "res-code",
+        "custom": "",
+        "action": "equal",
+        "value": "200"
+      },
+      {
+        "type": "json-query",
+        "custom": "json.id",
+        "action": "equal",
+        "value": "4"
+      },
+      {
+        "type": "res-body",
+        "custom": "",
+        "action": "contains",
+        "value": "\"groupName\""
+      },
+      {
+        "type": "res-body",
+        "custom": "",
+        "action": "contains",
+        "value": "\"description\""
+      },
+      {
+        "type": "res-body",
+        "custom": "",
+        "action": "notcontains",
+        "value": "\"createdBy\""
+      },
+      {
+        "type": "res-body",
+        "custom": "",
+        "action": "notcontains",
+        "value": "\"memberNum\""
+      },
+      {
+        "type": "res-body",
+        "custom": "",
+        "action": "notcontains",
+        "value": "\"leaders\""
+      }
+    ],
+    "docs": "# Get group\n\n### Notice\n이 메서드에는 유저의 그룹 가입 여부에 따른 2개의 Success Cases 및 Response Types들이 존재합니다.<br><br>\n\n### URL\nGET /group/{groupId}<br><br>\n\n### Description\n그룹의 id가 {groupId}인 그룹의 정보를 불러옵니다.<br><br>\n\n### Response Type (Joined group)\n```typscript\n{\n  id: Number\n  groupName: String\n  description: String\n}\n\n```\n<br>\n\n### Response Type (Not joined group)\n```typscript\n{\n  id: Number\n  groupName: String\n  description: String\n  createdBy: String\n  memberNum: Number\n  leaders: String[]\n}\n\n```\n<br>\n\n### Success Cases\n**Joined group**: `가입한` 그룹의 정보를 요청하는 경우<br>\n**Not Joined group**: `가입하지 않은` 그룹의 정보를 요청하는 경우\n<br><br>",
+    "preReq": {
+      "runRequests": [
+        {
+          "reqId": "9dffba42-be8a-48c1-8243-e327ce99589b",
+          "colId": "07dc2986-f7a6-4827-8ec2-cb288e3de5e7",
+          "triggerCondition": "run-always",
+          "triggerValue": ""
+        }
+      ]
+    }
+  },
+  {
+    "_id": "d56e50c0-6c0a-48bb-98ca-1941a4584d23",
+    "colId": "07dc2986-f7a6-4827-8ec2-cb288e3de5e7",
+    "containerId": "d9b60a8b-4f6a-48c0-a9e8-bcab5069cc24",
+    "name": "Succeed",
+    "url": "/group/4/leaders",
+    "method": "GET",
+    "sortNum": 620000,
+    "created": "2023-02-21T08:15:42.908Z",
+    "modified": "2023-04-28T13:02:54.722Z",
+    "headers": [],
+    "params": [],
+    "tests": [
+      {
+        "type": "res-code",
+        "custom": "",
+        "action": "equal",
+        "value": "200"
+      },
+      {
+        "type": "json-query",
+        "custom": "json | first",
+        "action": "equal",
+        "value": "manager"
+      },
+      {
+        "type": "json-query",
+        "custom": "json.",
+        "action": "count",
+        "value": "2"
+      }
+    ],
+    "docs": "# Get group leaders\n\n### URL\nGET /group/{groupId}/leaders <br><br>\n\n### Description\n가입한 그룹의 리더의 username 목록을 불러옵니다.<br><br>\n\n### Response Type\n```typscript\nString[]\n```",
+    "preReq": {
+      "runRequests": [
+        {
+          "reqId": "9dffba42-be8a-48c1-8243-e327ce99589b",
+          "colId": "07dc2986-f7a6-4827-8ec2-cb288e3de5e7",
+          "triggerCondition": "run-always",
+          "triggerValue": ""
+        }
+      ]
+    }
+  },
+  {
+    "_id": "376f4101-8eda-49a6-9f64-729bdf9522dc",
+    "colId": "07dc2986-f7a6-4827-8ec2-cb288e3de5e7",
+    "containerId": "dc4b1bd7-bc6f-4a48-b5b1-bd0026d8e3f2",
+    "name": "Succeed",
+    "url": "/group/2/members",
+    "method": "GET",
+    "sortNum": 10000,
+    "created": "2023-02-21T08:19:28.677Z",
+    "modified": "2023-04-28T12:21:13.139Z",
+    "headers": [],
+    "params": [],
+    "tests": [
+      {
+        "type": "res-code",
+        "custom": "",
+        "action": "equal",
+        "value": "200"
+      },
+      {
+        "type": "json-query",
+        "custom": "json",
+        "action": "count",
+        "value": "9"
+      }
+    ],
+    "docs": "# Get group members\n\n### URL\nGET /group/{groupId}/members <br><br>\n\n### Description\n가입한 그룹의 멤버들의 username 목록을 불러옵니다.<br><br>\n\n### Response Type\n```typscript\nString[]\n```",
+    "preReq": {
+      "runRequests": [
+        {
+          "reqId": "9dffba42-be8a-48c1-8243-e327ce99589b",
+          "colId": "07dc2986-f7a6-4827-8ec2-cb288e3de5e7",
+          "triggerCondition": "run-always",
+          "triggerValue": ""
+        }
+      ]
+    }
+  },
+  {
+    "_id": "92244561-e2a3-4bb5-952d-f6a8053ee40a",
+    "colId": "07dc2986-f7a6-4827-8ec2-cb288e3de5e7",
+    "containerId": "dc4b1bd7-bc6f-4a48-b5b1-bd0026d8e3f2",
+    "name": "403: Forbidden",
+    "url": "/group/3/members",
+    "method": "GET",
+    "sortNum": 20000,
+    "created": "2023-02-21T08:23:03.093Z",
+    "modified": "2023-04-28T12:18:16.465Z",
+    "headers": [],
+    "params": [],
+    "tests": [
+      {
+        "type": "res-code",
+        "custom": "",
+        "action": "equal",
+        "value": "403"
+      },
+      {
+        "type": "json-query",
+        "custom": "json.message",
+        "action": "equal",
+        "value": "Forbidden resource"
+      }
+    ]
+  },
+  {
+    "_id": "a213383d-8a5c-499d-aa1d-5ebfeb3bcb90",
+    "colId": "07dc2986-f7a6-4827-8ec2-cb288e3de5e7",
+    "containerId": "d9b60a8b-4f6a-48c0-a9e8-bcab5069cc24",
+    "name": "403: Forbidden",
+    "url": "/group/3/leaders",
+    "method": "GET",
+    "sortNum": 630000,
+    "created": "2023-02-21T08:24:06.274Z",
+    "modified": "2023-04-28T13:03:03.856Z",
+    "headers": [],
+    "params": [],
+    "tests": [
+      {
+        "type": "res-code",
+        "custom": "",
+        "action": "equal",
+        "value": "403"
+      },
+      {
+        "type": "json-query",
+        "custom": "json.message",
+        "action": "equal",
+        "value": "Forbidden resource"
+      }
+    ]
+  },
+  {
+    "_id": "9dffba42-be8a-48c1-8243-e327ce99589b",
+    "colId": "07dc2986-f7a6-4827-8ec2-cb288e3de5e7",
+    "containerId": "e69f258a-3604-45e3-92fd-f87e9f25c64a",
+    "name": "Succeed (Not need approval before join)",
+    "url": "/group/4/join",
+    "method": "POST",
+    "sortNum": 495000,
+    "created": "2023-02-21T10:09:29.921Z",
+    "modified": "2023-04-28T11:26:50.017Z",
+    "headers": [],
+    "params": [],
+    "tests": [
+      {
+        "type": "res-code",
+        "custom": "",
+        "action": "equal",
+        "value": "201"
+      },
+      {
+        "type": "json-query",
+        "custom": "json.userGroupData.userId",
+        "action": "equal",
+        "value": "13"
+      },
+      {
+        "type": "json-query",
+        "custom": "json.userGroupData.groupId",
+        "action": "equal",
+        "value": "4"
+      },
+      {
+        "type": "json-query",
+        "custom": "json.isJoined",
+        "action": "equal",
+        "value": "true"
+      }
+    ],
+    "docs": "# Join group by id (Case2)\n\n### warning\n현재 cache db에 올라간 가입 요청을 삭제하는 api가 구현되어있지 않아 최초 한번만 동작합니다.",
+    "preReq": {
+      "runRequests": [
+        {
+          "reqId": "900d5e1c-7d58-441c-9fc8-52f9dd9e0ca3",
+          "colId": "07dc2986-f7a6-4827-8ec2-cb288e3de5e7",
+          "triggerCondition": "run-always",
+          "triggerValue": ""
+        }
+      ]
+    }
+  },
+  {
+    "_id": "ed53dc3f-5d05-4fc3-8307-44eaf8130de9",
+    "colId": "07dc2986-f7a6-4827-8ec2-cb288e3de5e7",
+    "containerId": "18cc4c2b-1889-43b3-8d3d-8b2f6d453ed3",
+    "name": "404: Nonexistent Group",
+    "url": "/group/0",
+    "method": "GET",
+    "sortNum": 605000,
+    "created": "2023-02-21T17:03:18.161Z",
+    "modified": "2023-02-21T17:33:16.101Z",
+    "headers": [],
+    "params": [],
+    "tests": [
+      {
+        "type": "res-code",
+        "custom": "",
+        "action": "equal",
+        "value": "404"
+      },
+      {
+        "type": "json-query",
+        "custom": "json.message",
+        "action": "equal",
+        "value": "group does not exist"
+      }
+    ],
+    "preReq": {
+      "runRequests": [
+        {
+          "reqId": "1a8e1d5f-2951-4aca-84b5-3b086055097b",
+          "colId": "07dc2986-f7a6-4827-8ec2-cb288e3de5e7",
+          "triggerCondition": "run-always",
+          "triggerValue": ""
+        }
+      ]
+    }
+  },
+  {
+    "_id": "b61da0f4-d454-48cd-912f-37962278b785",
+    "colId": "07dc2986-f7a6-4827-8ec2-cb288e3de5e7",
+    "containerId": "18cc4c2b-1889-43b3-8d3d-8b2f6d453ed3",
+    "name": "Succeed (Not joined group)",
+    "url": "/group/3",
+    "method": "GET",
+    "sortNum": 592500,
+    "created": "2023-02-21T17:23:38.437Z",
+    "modified": "2023-04-28T12:43:10.918Z",
+    "headers": [],
+    "params": [],
+    "tests": [
+      {
+        "type": "res-code",
+        "custom": "",
+        "action": "equal",
+        "value": "200"
+      },
+      {
+        "type": "json-query",
+        "custom": "json.id",
+        "action": "equal",
+        "value": "3"
+      },
+      {
+        "type": "res-body",
+        "custom": "",
+        "action": "contains",
+        "value": "\"groupName\""
+      },
+      {
+        "type": "res-body",
+        "custom": "",
+        "action": "contains",
+        "value": "\"description\""
+      },
+      {
+        "type": "res-body",
+        "custom": "",
+        "action": "contains",
+        "value": "\"createdBy\""
+      },
+      {
+        "type": "res-body",
+        "custom": "",
+        "action": "contains",
+        "value": "\"memberNum\""
+      },
+      {
+        "type": "res-body",
+        "custom": "",
+        "action": "contains",
+        "value": "\"leaders\""
+      }
+    ],
+    "docs": "# Get group\n\n### URL\nGET /group/{groupId}<br><br>\n\n### Description\n그룹의 id가 {groupId}인 그룹의 정보를 불러옵니다.<br><br>\n\n### Response Type\n```typscript\n{\n  id: Number\n  groupName: String\n  description: String\n}\n\n```",
+    "preReq": {
+      "runRequests": [
+        {
+          "reqId": "1a8e1d5f-2951-4aca-84b5-3b086055097b",
+          "colId": "07dc2986-f7a6-4827-8ec2-cb288e3de5e7",
+          "triggerCondition": "run-always",
+          "triggerValue": ""
+        }
+      ]
+    }
+  },
+  {
+    "_id": "f192649d-d966-4b71-acdf-d331f39acd7e",
+    "colId": "07dc2986-f7a6-4827-8ec2-cb288e3de5e7",
+    "containerId": "607d4957-04bd-445a-bc2a-36d2a65c9047",
+    "name": "Succeed",
+    "url": "/group?cursor=3&take=5",
+    "method": "GET",
+    "sortNum": 575000,
+    "created": "2023-02-28T03:58:46.391Z",
+    "modified": "2023-04-28T12:22:22.515Z",
+    "headers": [],
+    "params": [
+      {
+        "name": "cursor",
+        "value": "3",
+        "isPath": false
+      },
+      {
+        "name": "take",
+        "value": "5",
+        "isPath": false
+      }
+    ],
+    "tests": [
+      {
+        "type": "res-code",
+        "custom": "",
+        "action": "equal",
+        "value": "200"
+      },
+      {
+        "type": "json-query",
+        "custom": "json | filter(id > 1)",
+        "action": "count",
+        "value": "1"
+      },
+      {
+        "type": "json-query",
+        "custom": "json[0].id",
+        "action": "equal",
+        "value": "4"
+      }
+    ],
+    "docs": "# Get groups\n\n### URL\nGET /group <br><br>\n\n### Query String\n|#|name|type|description|\n|-|--|--|--|\n|1|cursor|number?|전달하지 않을경우 처음부터 {take} 만큼 불러옵니다.|\n|2|take|number|한 번에 불러올 group의 개수|\n\n<br>\n\n### Description\n공개로 설정된 그룹 들의 목록을 불러옵니다.<br><br>\n\n### Response Type\n```typscript\n{\n   id: Number\n   groupName: String\n   description: String\n   createdBy: String\n   memberNum: Number\n} []\n```",
+    "preReq": {
+      "runRequests": [
+        {
+          "reqId": "1a8e1d5f-2951-4aca-84b5-3b086055097b",
+          "colId": "07dc2986-f7a6-4827-8ec2-cb288e3de5e7",
+          "triggerCondition": "run-always",
+          "triggerValue": ""
+        }
+      ]
+    }
+  },
+  {
+    "_id": "e80bb4a0-a6b1-4ea7-9469-55898375d4cf",
+    "colId": "07dc2986-f7a6-4827-8ec2-cb288e3de5e7",
+    "containerId": "8b4393e5-4001-4f7d-9f41-cce5ef02a10b",
+    "name": "Succeed",
+    "url": "/contest/auth",
+    "method": "GET",
+    "sortNum": 10000,
+    "created": "2023-03-02T10:49:33.129Z",
+    "modified": "2023-05-01T11:12:16.173Z",
+    "headers": [],
+    "params": [],
+    "tests": [
+      {
+        "type": "res-code",
+        "custom": "",
+        "action": "equal",
+        "value": "200"
+      },
+      {
+        "type": "res-body",
+        "custom": "",
+        "action": "contains",
+        "value": "\"registeredOngoing\""
+      },
+      {
+        "type": "res-body",
+        "custom": "",
+        "action": "contains",
+        "value": "\"registeredUpcoming\""
+      },
+      {
+        "type": "res-body",
+        "custom": "",
+        "action": "contains",
+        "value": "\"ongoing\""
+      },
+      {
+        "type": "res-body",
+        "custom": "",
+        "action": "contains",
+        "value": "\"upcoming\""
+      },
+      {
+        "type": "res-body",
+        "custom": "",
+        "action": "contains",
+        "value": "\"finished\""
+      }
+    ],
+    "docs": "# Get all contests\n## 사용자가 로그인된 경우\n\n로그인된 사용자를 위해 모든 대회 목록을 불러옵니다.  \n대회의 진행 상태에 따라 구분합니다. (registered ongoing, registered upcoming, ongoing, upcoming, finished) <br>\n로그인되었으므로 registered contests를 따로 구분합니다.",
+    "preReq": {
+      "runRequests": [
+        {
+          "reqId": "1a8e1d5f-2951-4aca-84b5-3b086055097b",
+          "colId": "07dc2986-f7a6-4827-8ec2-cb288e3de5e7",
+          "triggerCondition": "run-always",
+          "triggerValue": ""
+        }
+      ]
+    }
+  },
+  {
     "_id": "2b66e831-ee6c-40bc-8b49-07334fd0e38a",
     "colId": "07dc2986-f7a6-4827-8ec2-cb288e3de5e7",
     "containerId": "e69f258a-3604-45e3-92fd-f87e9f25c64a",
@@ -3287,370 +3993,6 @@
     }
   },
   {
-    "_id": "8ac61468-d539-4085-97a4-cac31d977444",
-    "colId": "07dc2986-f7a6-4827-8ec2-cb288e3de5e7",
-    "containerId": "e69f258a-3604-45e3-92fd-f87e9f25c64a",
-    "name": "400: Duplicated join request",
-    "url": "/group/3/join",
-    "method": "POST",
-    "sortNum": 500000,
-    "created": "2023-02-21T01:44:32.310Z",
-    "modified": "2023-04-28T11:17:34.629Z",
-    "headers": [],
-    "params": [],
-    "tests": [
-      {
-        "type": "res-code",
-        "custom": "",
-        "action": "equal",
-        "value": "400"
-      },
-      {
-        "type": "json-query",
-        "custom": "json.message",
-        "action": "equal",
-        "value": "duplicated join request is not allowed to this group"
-      }
-    ],
-    "preReq": {
-      "runRequests": [
-        {
-          "reqId": "2b66e831-ee6c-40bc-8b49-07334fd0e38a",
-          "colId": "07dc2986-f7a6-4827-8ec2-cb288e3de5e7",
-          "triggerCondition": "run-always",
-          "triggerValue": ""
-        }
-      ]
-    }
-  },
-  {
-    "_id": "14c37f88-667a-4695-8817-0ab1964b8378",
-    "colId": "07dc2986-f7a6-4827-8ec2-cb288e3de5e7",
-    "containerId": "e69f258a-3604-45e3-92fd-f87e9f25c64a",
-    "name": "404: Nonexistent Group",
-    "url": "/group/-1/join",
-    "method": "POST",
-    "sortNum": 510000,
-    "created": "2023-02-21T02:00:24.137Z",
-    "modified": "2023-02-21T06:07:04.159Z",
-    "headers": [],
-    "params": [],
-    "tests": [
-      {
-        "type": "res-code",
-        "custom": "",
-        "action": "equal",
-        "value": "404"
-      },
-      {
-        "type": "json-query",
-        "custom": "json.message",
-        "action": "equal",
-        "value": "group does not exist"
-      }
-    ],
-    "preReq": {
-      "runRequests": [
-        {
-          "reqId": "1a8e1d5f-2951-4aca-84b5-3b086055097b",
-          "colId": "07dc2986-f7a6-4827-8ec2-cb288e3de5e7",
-          "triggerCondition": "run-always",
-          "triggerValue": ""
-        }
-      ]
-    }
-  },
-  {
-    "_id": "900d5e1c-7d58-441c-9fc8-52f9dd9e0ca3",
-    "colId": "07dc2986-f7a6-4827-8ec2-cb288e3de5e7",
-    "containerId": "64dbfafd-a97c-478d-9551-21c89d441ebe",
-    "name": "Succeed",
-    "url": "/group/4/leave",
-    "method": "DELETE",
-    "sortNum": 520000,
-    "created": "2023-02-21T02:04:34.793Z",
-    "modified": "2023-04-28T12:28:09.459Z",
-    "headers": [],
-    "params": [],
-    "tests": [
-      {
-        "type": "res-code",
-        "custom": "",
-        "action": "equal",
-        "value": "200"
-      },
-      {
-        "type": "json-query",
-        "custom": "json.userId",
-        "action": "equal",
-        "value": "13"
-      },
-      {
-        "type": "json-query",
-        "custom": "json.groupId",
-        "action": "equal",
-        "value": "4"
-      }
-    ],
-    "docs": "# Leave group\n\n### URL\nDELETE /group/{groupId}/leave <br><br>\n\n### Description\n그룹의 id가 {groupId}인 그룹에서 탈퇴힙니다.<br><br>\n\n### Response Type\n```typscript\n{\n  userId: Number\n  groupId: Number\n  isGroupLeader: Boolean\n  createTime: DateString\n  updateTime: DateString\n}\n```",
-    "preReq": {
-      "runRequests": [
-        {
-          "reqId": "a3aee315-f4c3-4b0b-bf09-ad5ffab9f17a",
-          "colId": "07dc2986-f7a6-4827-8ec2-cb288e3de5e7",
-          "triggerCondition": "run-always",
-          "triggerValue": ""
-        }
-      ]
-    }
-  },
-  {
-    "_id": "5e0781d0-7301-476d-918b-37bfe370a3f7",
-    "colId": "07dc2986-f7a6-4827-8ec2-cb288e3de5e7",
-    "containerId": "64dbfafd-a97c-478d-9551-21c89d441ebe",
-    "name": "403: Forbidden",
-    "url": "/group/3/leave",
-    "method": "DELETE",
-    "sortNum": 550000,
-    "created": "2023-02-21T04:13:48.673Z",
-    "modified": "2023-04-28T12:19:03.908Z",
-    "headers": [],
-    "params": [],
-    "tests": [
-      {
-        "type": "res-code",
-        "custom": "",
-        "action": "equal",
-        "value": "403"
-      },
-      {
-        "type": "json-query",
-        "custom": "json.message",
-        "action": "equal",
-        "value": "Forbidden resource"
-      }
-    ],
-    "preReq": {
-      "runRequests": [
-        {
-          "reqId": "1a8e1d5f-2951-4aca-84b5-3b086055097b",
-          "colId": "07dc2986-f7a6-4827-8ec2-cb288e3de5e7",
-          "triggerCondition": "run-always",
-          "triggerValue": ""
-        }
-      ]
-    }
-  },
-  {
-    "_id": "af1c8666-e7a9-47ed-a9d0-edde11990066",
-    "colId": "07dc2986-f7a6-4827-8ec2-cb288e3de5e7",
-    "containerId": "607d4957-04bd-445a-bc2a-36d2a65c9047",
-    "name": "400: Invalid Cursor",
-    "url": "/group?cursor=-1&take=5",
-    "method": "GET",
-    "sortNum": 580000,
-    "created": "2023-02-21T06:33:24.526Z",
-    "modified": "2023-04-28T11:30:30.985Z",
-    "headers": [],
-    "params": [
-      {
-        "name": "cursor",
-        "value": "-1",
-        "isPath": false
-      },
-      {
-        "name": "take",
-        "value": "5",
-        "isPath": false
-      }
-    ],
-    "tests": [
-      {
-        "type": "res-code",
-        "custom": "",
-        "action": "equal",
-        "value": "400"
-      },
-      {
-        "type": "json-query",
-        "custom": "json.message",
-        "action": "contains",
-        "value": "Invalid cursor value: -1"
-      }
-    ],
-    "preReq": {
-      "runRequests": [
-        {
-          "reqId": "1a8e1d5f-2951-4aca-84b5-3b086055097b",
-          "colId": "07dc2986-f7a6-4827-8ec2-cb288e3de5e7",
-          "triggerCondition": "run-always",
-          "triggerValue": ""
-        }
-      ]
-    }
-  },
-  {
-    "_id": "9a846c00-2ab6-4092-81fa-d4b6c1e0b552",
-    "colId": "07dc2986-f7a6-4827-8ec2-cb288e3de5e7",
-    "containerId": "4130bc7d-5b08-4f36-a173-fc2c3a0b24fb",
-    "name": "Succeed",
-    "url": "/group/joined",
-    "method": "GET",
-    "sortNum": 580000,
-    "created": "2023-02-21T06:36:54.399Z",
-    "modified": "2023-04-28T12:21:43.540Z",
-    "headers": [],
-    "params": [],
-    "tests": [
-      {
-        "type": "res-code",
-        "custom": "",
-        "action": "equal",
-        "value": "200"
-      },
-      {
-        "type": "json-query",
-        "custom": "json | filter(id>1)",
-        "action": "count",
-        "value": "2"
-      }
-    ],
-    "docs": "# Get joined groups\n\n### URL\nGET /group/joined <br><br>\n\n### Description\n가입한 그룹의 목록을 불러옵니다.<br><br>\n\n### Response Type\n```typscript\n{\n   id: Number\n   groupName: String\n   description: String\n   createdBy: String\n   memberNum: Number\n} []\n```",
-    "preReq": {
-      "runRequests": [
-        {
-          "reqId": "9dffba42-be8a-48c1-8243-e327ce99589b",
-          "colId": "07dc2986-f7a6-4827-8ec2-cb288e3de5e7",
-          "triggerCondition": "run-always",
-          "triggerValue": ""
-        }
-      ]
-    }
-  },
-  {
-    "_id": "b2069df2-b962-4c61-8bba-52d2f32da4ba",
-    "colId": "07dc2986-f7a6-4827-8ec2-cb288e3de5e7",
-    "containerId": "18cc4c2b-1889-43b3-8d3d-8b2f6d453ed3",
-    "name": "Succeed (Joined group)",
-    "url": "/group/4",
-    "method": "GET",
-    "sortNum": 590000,
-    "created": "2023-02-21T07:00:09.919Z",
-    "modified": "2023-04-28T12:59:36.577Z",
-=======
-    "_id": "e80bb4a0-a6b1-4ea7-9469-55898375d4cf",
-    "colId": "07dc2986-f7a6-4827-8ec2-cb288e3de5e7",
-    "containerId": "8b4393e5-4001-4f7d-9f41-cce5ef02a10b",
-    "name": "Succeed",
-    "url": "/contest/auth",
-    "method": "GET",
-    "sortNum": 10000,
-    "created": "2023-03-02T10:49:33.129Z",
-    "modified": "2023-05-01T11:12:16.173Z",
->>>>>>> 57f2cc05
-    "headers": [],
-    "params": [],
-    "tests": [
-      {
-        "type": "res-code",
-        "custom": "",
-        "action": "equal",
-        "value": "200"
-      },
-      {
-<<<<<<< HEAD
-        "type": "json-query",
-        "custom": "json.id",
-        "action": "equal",
-        "value": "4"
-      },
-      {
-        "type": "res-body",
-        "custom": "",
-        "action": "contains",
-        "value": "\"groupName\""
-=======
-        "type": "res-body",
-        "custom": "",
-        "action": "contains",
-        "value": "\"registeredOngoing\""
->>>>>>> 57f2cc05
-      },
-      {
-        "type": "res-body",
-        "custom": "",
-        "action": "contains",
-<<<<<<< HEAD
-        "value": "\"description\""
-=======
-        "value": "\"registeredUpcoming\""
->>>>>>> 57f2cc05
-      },
-      {
-        "type": "res-body",
-        "custom": "",
-<<<<<<< HEAD
-        "action": "notcontains",
-        "value": "\"createdBy\""
-=======
-        "action": "contains",
-        "value": "\"ongoing\""
->>>>>>> 57f2cc05
-      },
-      {
-        "type": "res-body",
-        "custom": "",
-<<<<<<< HEAD
-        "action": "notcontains",
-        "value": "\"memberNum\""
-=======
-        "action": "contains",
-        "value": "\"upcoming\""
->>>>>>> 57f2cc05
-      },
-      {
-        "type": "res-body",
-        "custom": "",
-<<<<<<< HEAD
-        "action": "notcontains",
-        "value": "\"leaders\""
-      }
-    ],
-    "docs": "# Get group\n\n### Notice\n이 메서드에는 유저의 그룹 가입 여부에 따른 2개의 Success Cases 및 Response Types들이 존재합니다.<br><br>\n\n### URL\nGET /group/{groupId}<br><br>\n\n### Description\n그룹의 id가 {groupId}인 그룹의 정보를 불러옵니다.<br><br>\n\n### Response Type (Joined group)\n```typscript\n{\n  id: Number\n  groupName: String\n  description: String\n}\n\n```\n<br>\n\n### Response Type (Not joined group)\n```typscript\n{\n  id: Number\n  groupName: String\n  description: String\n  createdBy: String\n  memberNum: Number\n  leaders: String[]\n}\n\n```\n<br>\n\n### Success Cases\n**Joined group**: `가입한` 그룹의 정보를 요청하는 경우<br>\n**Not Joined group**: `가입하지 않은` 그룹의 정보를 요청하는 경우\n<br><br>",
-    "preReq": {
-      "runRequests": [
-        {
-          "reqId": "9dffba42-be8a-48c1-8243-e327ce99589b",
-=======
-        "action": "contains",
-        "value": "\"finished\""
-      }
-    ],
-    "docs": "# Get all contests\n## 사용자가 로그인된 경우\n\n로그인된 사용자를 위해 모든 대회 목록을 불러옵니다.  \n대회의 진행 상태에 따라 구분합니다. (registered ongoing, registered upcoming, ongoing, upcoming, finished) <br>\n로그인되었으므로 registered contests를 따로 구분합니다.",
-    "preReq": {
-      "runRequests": [
-        {
-          "reqId": "1a8e1d5f-2951-4aca-84b5-3b086055097b",
->>>>>>> 57f2cc05
-          "colId": "07dc2986-f7a6-4827-8ec2-cb288e3de5e7",
-          "triggerCondition": "run-always",
-          "triggerValue": ""
-        }
-      ]
-    }
-  },
-  {
-<<<<<<< HEAD
-    "_id": "d56e50c0-6c0a-48bb-98ca-1941a4584d23",
-    "colId": "07dc2986-f7a6-4827-8ec2-cb288e3de5e7",
-    "containerId": "d9b60a8b-4f6a-48c0-a9e8-bcab5069cc24",
-    "name": "Succeed",
-    "url": "/group/4/leaders",
-    "method": "GET",
-    "sortNum": 620000,
-    "created": "2023-02-21T08:15:42.908Z",
-    "modified": "2023-04-28T13:02:54.722Z",
-=======
     "_id": "0b535a1b-4437-4f59-af29-c04fde974b01",
     "colId": "07dc2986-f7a6-4827-8ec2-cb288e3de5e7",
     "containerId": "8b4393e5-4001-4f7d-9f41-cce5ef02a10b",
@@ -3660,36 +4002,13 @@
     "sortNum": 500000,
     "created": "2023-03-02T11:15:12.248Z",
     "modified": "2023-05-01T11:13:13.838Z",
->>>>>>> 57f2cc05
-    "headers": [],
-    "params": [],
-    "tests": [
-      {
-        "type": "res-code",
-        "custom": "",
-        "action": "equal",
-<<<<<<< HEAD
-        "value": "200"
-      },
-      {
-        "type": "json-query",
-        "custom": "json | first",
-        "action": "equal",
-        "value": "manager"
-      },
-      {
-        "type": "json-query",
-        "custom": "json.",
-        "action": "count",
-        "value": "2"
-      }
-    ],
-    "docs": "# Get group leaders\n\n### URL\nGET /group/{groupId}/leaders <br><br>\n\n### Description\n가입한 그룹의 리더의 username 목록을 불러옵니다.<br><br>\n\n### Response Type\n```typscript\nString[]\n```",
-    "preReq": {
-      "runRequests": [
-        {
-          "reqId": "9dffba42-be8a-48c1-8243-e327ce99589b",
-=======
+    "headers": [],
+    "params": [],
+    "tests": [
+      {
+        "type": "res-code",
+        "custom": "",
+        "action": "equal",
         "value": "401"
       },
       {
@@ -3704,64 +4023,14 @@
       "runRequests": [
         {
           "reqId": "5a59c618-44a1-40e7-899d-c4edab0095c3",
->>>>>>> 57f2cc05
-          "colId": "07dc2986-f7a6-4827-8ec2-cb288e3de5e7",
-          "triggerCondition": "run-always",
-          "triggerValue": ""
-        }
-      ]
-    }
-  },
-  {
-<<<<<<< HEAD
-    "_id": "376f4101-8eda-49a6-9f64-729bdf9522dc",
-    "colId": "07dc2986-f7a6-4827-8ec2-cb288e3de5e7",
-    "containerId": "dc4b1bd7-bc6f-4a48-b5b1-bd0026d8e3f2",
-    "name": "Succeed",
-    "url": "/group/2/members",
-    "method": "GET",
-    "sortNum": 10000,
-    "created": "2023-02-21T08:19:28.677Z",
-    "modified": "2023-04-28T12:21:13.139Z",
-    "headers": [],
-    "params": [],
-    "tests": [
-      {
-        "type": "res-code",
-        "custom": "",
-        "action": "equal",
-        "value": "200"
-      },
-      {
-        "type": "json-query",
-        "custom": "json",
-        "action": "count",
-        "value": "9"
-      }
-    ],
-    "docs": "# Get group members\n\n### URL\nGET /group/{groupId}/members <br><br>\n\n### Description\n가입한 그룹의 멤버들의 username 목록을 불러옵니다.<br><br>\n\n### Response Type\n```typscript\nString[]\n```",
-    "preReq": {
-      "runRequests": [
-        {
-          "reqId": "9dffba42-be8a-48c1-8243-e327ce99589b",
-          "colId": "07dc2986-f7a6-4827-8ec2-cb288e3de5e7",
-          "triggerCondition": "run-always",
-          "triggerValue": ""
-        }
-      ]
-    }
-  },
-  {
-    "_id": "92244561-e2a3-4bb5-952d-f6a8053ee40a",
-    "colId": "07dc2986-f7a6-4827-8ec2-cb288e3de5e7",
-    "containerId": "dc4b1bd7-bc6f-4a48-b5b1-bd0026d8e3f2",
-    "name": "403: Forbidden",
-    "url": "/group/3/members",
-    "method": "GET",
-    "sortNum": 20000,
-    "created": "2023-02-21T08:23:03.093Z",
-    "modified": "2023-04-28T12:18:16.465Z",
-=======
+          "colId": "07dc2986-f7a6-4827-8ec2-cb288e3de5e7",
+          "triggerCondition": "run-always",
+          "triggerValue": ""
+        }
+      ]
+    }
+  },
+  {
     "_id": "6fc7d51f-fdb2-4b95-a3f5-f8de95ccc8b2",
     "colId": "07dc2986-f7a6-4827-8ec2-cb288e3de5e7",
     "containerId": "dcc8290a-fa46-4ad9-b9a1-f2f422fe2006",
@@ -3804,7 +4073,6 @@
     "sortNum": 20000,
     "created": "2023-05-01T11:09:01.740Z",
     "modified": "2023-05-01T11:14:09.112Z",
->>>>>>> 57f2cc05
     "headers": [],
     "params": [],
     "tests": [
@@ -3815,244 +4083,17 @@
         "value": "403"
       },
       {
-<<<<<<< HEAD
-        "type": "json-query",
-        "custom": "json.message",
-        "action": "equal",
-        "value": "Forbidden resource"
-      }
-    ]
-  },
-  {
-    "_id": "a213383d-8a5c-499d-aa1d-5ebfeb3bcb90",
-    "colId": "07dc2986-f7a6-4827-8ec2-cb288e3de5e7",
-    "containerId": "d9b60a8b-4f6a-48c0-a9e8-bcab5069cc24",
-    "name": "403: Forbidden",
-    "url": "/group/3/leaders",
-    "method": "GET",
-    "sortNum": 630000,
-    "created": "2023-02-21T08:24:06.274Z",
-    "modified": "2023-04-28T13:03:03.856Z",
-    "headers": [],
-    "params": [],
-    "tests": [
-      {
-        "type": "res-code",
-        "custom": "",
-        "action": "equal",
-        "value": "403"
-      },
-      {
-        "type": "json-query",
-        "custom": "json.message",
-        "action": "equal",
-        "value": "Forbidden resource"
-      }
-    ]
-  },
-  {
-    "_id": "9dffba42-be8a-48c1-8243-e327ce99589b",
-    "colId": "07dc2986-f7a6-4827-8ec2-cb288e3de5e7",
-    "containerId": "e69f258a-3604-45e3-92fd-f87e9f25c64a",
-    "name": "Succeed (Not need approval before join)",
-    "url": "/group/4/join",
-    "method": "POST",
-    "sortNum": 495000,
-    "created": "2023-02-21T10:09:29.921Z",
-    "modified": "2023-04-28T11:26:50.017Z",
-    "headers": [],
-    "params": [],
-    "tests": [
-      {
-        "type": "res-code",
-        "custom": "",
-        "action": "equal",
-        "value": "201"
-      },
-      {
-        "type": "json-query",
-        "custom": "json.userGroupData.userId",
-        "action": "equal",
-        "value": "13"
-      },
-      {
-        "type": "json-query",
-        "custom": "json.userGroupData.groupId",
-        "action": "equal",
-        "value": "4"
-      },
-      {
-        "type": "json-query",
-        "custom": "json.isJoined",
-        "action": "equal",
-        "value": "true"
-      }
-    ],
-    "docs": "# Join group by id (Case2)\n\n### warning\n현재 cache db에 올라간 가입 요청을 삭제하는 api가 구현되어있지 않아 최초 한번만 동작합니다.",
-    "preReq": {
-      "runRequests": [
-        {
-          "reqId": "900d5e1c-7d58-441c-9fc8-52f9dd9e0ca3",
-          "colId": "07dc2986-f7a6-4827-8ec2-cb288e3de5e7",
-          "triggerCondition": "run-always",
-          "triggerValue": ""
-        }
-      ]
-    }
-  },
-  {
-    "_id": "ed53dc3f-5d05-4fc3-8307-44eaf8130de9",
-    "colId": "07dc2986-f7a6-4827-8ec2-cb288e3de5e7",
-    "containerId": "18cc4c2b-1889-43b3-8d3d-8b2f6d453ed3",
-    "name": "404: Nonexistent Group",
-    "url": "/group/0",
-    "method": "GET",
-    "sortNum": 605000,
-    "created": "2023-02-21T17:03:18.161Z",
-    "modified": "2023-02-21T17:33:16.101Z",
-    "headers": [],
-    "params": [],
-    "tests": [
-      {
-        "type": "res-code",
-        "custom": "",
-        "action": "equal",
-        "value": "404"
-      },
-      {
-        "type": "json-query",
-        "custom": "json.message",
-        "action": "equal",
-        "value": "group does not exist"
-      }
-    ],
-    "preReq": {
-      "runRequests": [
-        {
-          "reqId": "1a8e1d5f-2951-4aca-84b5-3b086055097b",
-          "colId": "07dc2986-f7a6-4827-8ec2-cb288e3de5e7",
-          "triggerCondition": "run-always",
-          "triggerValue": ""
-        }
-      ]
-    }
-  },
-  {
-    "_id": "b61da0f4-d454-48cd-912f-37962278b785",
-    "colId": "07dc2986-f7a6-4827-8ec2-cb288e3de5e7",
-    "containerId": "18cc4c2b-1889-43b3-8d3d-8b2f6d453ed3",
-    "name": "Succeed (Not joined group)",
-    "url": "/group/3",
-    "method": "GET",
-    "sortNum": 592500,
-    "created": "2023-02-21T17:23:38.437Z",
-    "modified": "2023-04-28T12:43:10.918Z",
-    "headers": [],
-    "params": [],
-    "tests": [
-      {
-        "type": "res-code",
-        "custom": "",
-        "action": "equal",
-        "value": "200"
-      },
-      {
-        "type": "json-query",
-        "custom": "json.id",
-        "action": "equal",
-        "value": "3"
-      },
-      {
-        "type": "res-body",
-        "custom": "",
-        "action": "contains",
-        "value": "\"groupName\""
-      },
-      {
-        "type": "res-body",
-        "custom": "",
-        "action": "contains",
-        "value": "\"description\""
-      },
-      {
-        "type": "res-body",
-        "custom": "",
-        "action": "contains",
-        "value": "\"createdBy\""
-      },
-      {
-        "type": "res-body",
-        "custom": "",
-        "action": "contains",
-        "value": "\"memberNum\""
-      },
-      {
-        "type": "res-body",
-        "custom": "",
-        "action": "contains",
-        "value": "\"leaders\""
-      }
-    ],
-    "docs": "# Get group\n\n### URL\nGET /group/{groupId}<br><br>\n\n### Description\n그룹의 id가 {groupId}인 그룹의 정보를 불러옵니다.<br><br>\n\n### Response Type\n```typscript\n{\n  id: Number\n  groupName: String\n  description: String\n}\n\n```",
-    "preReq": {
-      "runRequests": [
-        {
-          "reqId": "1a8e1d5f-2951-4aca-84b5-3b086055097b",
-          "colId": "07dc2986-f7a6-4827-8ec2-cb288e3de5e7",
-          "triggerCondition": "run-always",
-          "triggerValue": ""
-        }
-      ]
-    }
-  },
-  {
-    "_id": "f192649d-d966-4b71-acdf-d331f39acd7e",
-    "colId": "07dc2986-f7a6-4827-8ec2-cb288e3de5e7",
-    "containerId": "607d4957-04bd-445a-bc2a-36d2a65c9047",
-    "name": "Succeed",
-    "url": "/group?cursor=3&take=5",
-    "method": "GET",
-    "sortNum": 575000,
-    "created": "2023-02-28T03:58:46.391Z",
-    "modified": "2023-04-28T12:22:22.515Z",
-    "headers": [],
-    "params": [
-      {
-        "name": "cursor",
-        "value": "3",
-        "isPath": false
-      },
-      {
-        "name": "take",
-        "value": "5",
-        "isPath": false
-      }
-    ],
-    "tests": [
-      {
-        "type": "res-code",
-        "custom": "",
-        "action": "equal",
-        "value": "200"
-      },
-      {
-        "type": "json-query",
-        "custom": "json | filter(id > 1)",
-        "action": "count",
-        "value": "1"
-      },
-      {
-        "type": "json-query",
-        "custom": "json[0].id",
-        "action": "equal",
-        "value": "4"
-      }
-    ],
-    "docs": "# Get groups\n\n### URL\nGET /group <br><br>\n\n### Query String\n|#|name|type|description|\n|-|--|--|--|\n|1|cursor|number?|전달하지 않을경우 처음부터 {take} 만큼 불러옵니다.|\n|2|take|number|한 번에 불러올 group의 개수|\n\n<br>\n\n### Description\n공개로 설정된 그룹 들의 목록을 불러옵니다.<br><br>\n\n### Response Type\n```typscript\n{\n   id: Number\n   groupName: String\n   description: String\n   createdBy: String\n   memberNum: Number\n} []\n```",
-    "preReq": {
-      "runRequests": [
-        {
-          "reqId": "1a8e1d5f-2951-4aca-84b5-3b086055097b",
+        "type": "res-body",
+        "custom": "",
+        "action": "contains",
+        "value": "Forbidden"
+      }
+    ],
+    "docs": "# Get group's all contests\n## 403: Forbidden\n\n만약 요청을 보낸 user가 해당 그룹에 소속되지 않았을 경우 403: Forbidden 에러를 띄웁니다.\n",
+    "preReq": {
+      "runRequests": [
+        {
+          "reqId": "6fc7d51f-fdb2-4b95-a3f5-f8de95ccc8b2",
           "colId": "07dc2986-f7a6-4827-8ec2-cb288e3de5e7",
           "triggerCondition": "run-always",
           "triggerValue": ""
@@ -4077,19 +4118,6 @@
       "runRequests": [
         {
           "reqId": "1a8e1d5f-2951-4aca-84b5-3b086055097b",
-=======
-        "type": "res-body",
-        "custom": "",
-        "action": "contains",
-        "value": "Forbidden"
-      }
-    ],
-    "docs": "# Get group's all contests\n## 403: Forbidden\n\n만약 요청을 보낸 user가 해당 그룹에 소속되지 않았을 경우 403: Forbidden 에러를 띄웁니다.\n",
-    "preReq": {
-      "runRequests": [
-        {
-          "reqId": "6fc7d51f-fdb2-4b95-a3f5-f8de95ccc8b2",
->>>>>>> 57f2cc05
           "colId": "07dc2986-f7a6-4827-8ec2-cb288e3de5e7",
           "triggerCondition": "run-always",
           "triggerValue": ""
