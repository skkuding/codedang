[
  {
    "_id": "fd33c48d-00af-4dea-b600-449bef7e5bea",
    "colId": "07dc2986-f7a6-4827-8ec2-cb288e3de5e7",
    "containerId": "8308536f-48e2-4946-bde2-e3b08d89a3aa",
    "name": "Succeed",
    "url": "/auth/login",
    "method": "POST",
    "sortNum": 10000,
    "created": "2023-01-04T03:25:24.818Z",
    "modified": "2023-02-04T06:38:15.885Z",
    "headers": [],
    "params": [],
    "body": {
      "type": "json",
      "raw": "{\n  \"username\": \"admin\",\n  \"password\": \"Adminadmin\"\n}",
      "form": []
    },
    "tests": [
      {
        "type": "res-code",
        "custom": "",
        "action": "equal",
        "value": "201"
      },
      {
        "type": "custom-header",
        "custom": "Authorization",
        "action": "contains",
        "value": "Bearer"
      },
      {
        "type": "custom-header",
        "custom": "Set-Cookie",
        "action": "contains",
        "value": "refresh_token"
      },
      {
        "type": "set-env-var",
        "custom": "header.authorization",
        "action": "setto",
        "value": "{{bearer_token}}"
      },
      {
        "type": "set-env-var",
        "custom": "cookie.refresh_token",
        "action": "setto",
        "value": "{{refresh_token}}"
      }
    ],
    "docs": "# Log In\n\n사용자가 올바른 정보로 로그인하면 JWT를 발행합니다.  \n보안을 위해 짧은 만료 시간의 access token과 이를 재발행해주는 긴 만료 시간의 refresh token 두 가지를 발행합니다.\n\n### Access Token\n- `Authrization` header를 통해 bearer token을 발급합니다.\n- Header로 발급되기 때문에, client에 token을 직접 저장하는 코드가 필요합니다.\n- 30분 후 만료됩니다.\n\n### Refresh Token\n- Cookie를 통해 발급합니다. 브라우저에 cookie가 자동으로 저장됩니다.\n- `/auth/reissue`를 통해 access token을 재발급받을 때 필요합니다.\n- **가장 유출에 조심해야하는 값입니다.**\n- 24시간 후 만료됩니다."
  },
  {
    "_id": "c5ccfac6-5e94-4b03-aecb-e357db6157b9",
    "colId": "07dc2986-f7a6-4827-8ec2-cb288e3de5e7",
    "containerId": "cc8fc31f-2302-4a24-82d6-c8e105e4fb56",
    "name": "Succeed",
    "url": "/auth/logout",
    "method": "POST",
    "sortNum": 30000,
    "created": "2023-01-04T03:36:13.805Z",
    "modified": "2023-02-15T05:04:35.551Z",
    "headers": [],
    "params": [],
    "tests": [
      {
        "type": "res-code",
        "custom": "",
        "action": "equal",
        "value": "201"
      },
      {
        "type": "set-env-var",
        "custom": "cookie.refresh_token",
        "action": "setto",
        "value": "{{refresh_token}}"
      },
      {
        "type": "set-env-var",
        "custom": "null",
        "action": "setto",
        "value": "{{bearer_token}}"
      }
    ],
    "docs": "# Log Out\n\nRefresh Token을 무효화하고 cookie에서 삭제합니다.  \nAccess Token은 만료되기 전까지 유효하며, client에서 직접 삭제해야합니다.",
    "preReq": {
      "runRequests": [
        {
          "reqId": "de1639a5-d9da-4397-8a13-ae1fc61b849b",
          "colId": "07dc2986-f7a6-4827-8ec2-cb288e3de5e7",
          "triggerCondition": "run-always",
          "triggerValue": ""
        }
      ]
    }
  },
  {
    "_id": "caf44ce8-e6cc-4ca8-84bc-512b0fea903c",
    "colId": "07dc2986-f7a6-4827-8ec2-cb288e3de5e7",
    "containerId": "f62cde80-bbf3-4652-a40a-eb8e1878e747",
    "name": "Succeed",
    "url": "/auth/reissue",
    "method": "GET",
    "sortNum": 10000,
    "created": "2023-01-04T03:36:45.663Z",
    "modified": "2023-02-15T05:04:45.817Z",
    "headers": [
      {
        "name": "Set-Cookie",
        "value": "refresh_token={{refresh_token}}"
      }
    ],
    "params": [],
    "tests": [
      {
        "type": "res-code",
        "custom": "",
        "action": "equal",
        "value": "200"
      },
      {
        "type": "custom-header",
        "custom": "Authorization",
        "action": "contains",
        "value": "Bearer"
      },
      {
        "type": "set-env-var",
        "custom": "header.authorization",
        "action": "setto",
        "value": "{{bearer_token}}"
      }
    ],
    "docs": "# Reissue Token\n\nRefresh token을 이용해 access token을 재발급합니다.",
    "preReq": {
      "runRequests": [
        {
          "reqId": "de1639a5-d9da-4397-8a13-ae1fc61b849b",
          "colId": "07dc2986-f7a6-4827-8ec2-cb288e3de5e7",
          "triggerCondition": "run-var-empty",
          "triggerValue": "{{refresh_token}}"
        }
      ]
    }
  },
  {
    "_id": "8a6129e2-e8bc-4852-8e6e-568e89f08990",
    "colId": "07dc2986-f7a6-4827-8ec2-cb288e3de5e7",
    "containerId": "d39772e1-109e-4fba-924e-6ab90a3e5277",
    "name": "Succeed",
    "url": "/contest",
    "method": "GET",
    "sortNum": 10000,
    "created": "2023-01-04T03:41:11.804Z",
    "modified": "2023-01-15T15:38:47.388Z",
    "headers": [],
    "params": [],
    "tests": [
      {
        "type": "res-code",
        "custom": "",
        "action": "equal",
        "value": "200"
      },
      {
        "type": "res-body",
        "custom": "",
        "action": "contains",
        "value": "\"ongoing\""
      },
      {
        "type": "res-body",
        "custom": "",
        "action": "contains",
        "value": "\"upcoming\""
      },
      {
        "type": "res-body",
        "custom": "",
        "action": "contains",
        "value": "\"finished\""
      }
    ],
    "docs": "# Get all contests\n\n모든 대회 목록을 불러옵니다.  \n대회의 진행 상태에 따라 구분합니다. (ongoing, upcoming, finished)"
  },
  {
    "_id": "cae53d1e-c7c4-4825-a7f5-96a61a478d70",
    "colId": "07dc2986-f7a6-4827-8ec2-cb288e3de5e7",
    "containerId": "05ffbb82-5894-4752-9025-0ac933930903",
    "name": "Succeed",
    "url": "/contest/1/modal",
    "method": "GET",
    "sortNum": 10000,
    "created": "2023-01-04T03:43:05.492Z",
    "modified": "2023-01-15T15:42:51.441Z",
    "headers": [],
    "params": [],
    "tests": [
      {
        "type": "res-code",
        "custom": "",
        "action": "equal",
        "value": "200"
      },
      {
        "type": "res-body",
        "custom": "",
        "action": "contains",
        "value": "\"title\""
      },
      {
        "type": "res-body",
        "custom": "",
        "action": "contains",
        "value": "\"descriptionSummary\""
      }
    ],
    "docs": "# Get modal contest by ID\n\nModal에 보여줄 요약된 대회 정보를 가져옵니다."
  },
  {
    "_id": "df4f680f-9ae5-4f1d-9169-08a9a62b8bcd",
    "colId": "07dc2986-f7a6-4827-8ec2-cb288e3de5e7",
    "containerId": "5c0a9108-1d33-407e-91bc-ae25b89bcfe7",
    "name": "Succeed",
    "url": "/group/1/contest",
    "method": "GET",
    "sortNum": 10000,
    "created": "2023-01-04T03:44:08.324Z",
    "modified": "2023-02-15T04:57:35.348Z",
    "headers": [],
    "params": [],
    "tests": [
      {
        "type": "res-code",
        "custom": "",
        "action": "equal",
        "value": "200"
      },
      {
        "type": "res-body",
        "custom": "",
        "action": "contains",
        "value": "\"title\""
      },
      {
        "type": "res-body",
        "custom": "",
        "action": "contains",
        "value": "\"startTime\""
      },
      {
        "type": "res-body",
        "custom": "",
        "action": "contains",
        "value": "\"endTime\""
      },
      {
        "type": "res-body",
        "custom": "",
        "action": "contains",
        "value": "\"group\""
      }
    ],
    "docs": "# Get group's all contests\n\n그룹의 대회 목록을 가져옵니다.",
    "preReq": {
      "runRequests": [
        {
          "reqId": "de1639a5-d9da-4397-8a13-ae1fc61b849b",
          "colId": "07dc2986-f7a6-4827-8ec2-cb288e3de5e7",
          "triggerCondition": "run-always",
          "triggerValue": ""
        }
      ]
    }
  },
  {
    "_id": "af8a1447-ee6c-4e13-bf24-7617ffde6f25",
    "colId": "07dc2986-f7a6-4827-8ec2-cb288e3de5e7",
    "containerId": "4b515a9e-2c7f-46c3-aef5-809b6f2c322f",
    "name": "Succeed",
    "url": "/group/1/contest/2",
    "method": "GET",
    "sortNum": 10000,
    "created": "2023-01-04T03:44:47.207Z",
    "modified": "2023-02-15T05:05:08.839Z",
    "headers": [],
    "params": [],
    "tests": [
      {
        "type": "res-code",
        "custom": "",
        "action": "equal",
        "value": "200"
      },
      {
        "type": "res-body",
        "custom": "",
        "action": "contains",
        "value": "\"title\""
      },
      {
        "type": "res-body",
        "custom": "",
        "action": "contains",
        "value": "\"startTime\""
      },
      {
        "type": "res-body",
        "custom": "",
        "action": "contains",
        "value": "\"endTime\""
      },
      {
        "type": "res-body",
        "custom": "",
        "action": "contains",
        "value": "\"description\""
      }
    ],
    "docs": "# Get group's contest by ID\n\nGroup의 대회 하나의 정보를 가져옵니다.",
    "preReq": {
      "runRequests": [
        {
          "reqId": "de1639a5-d9da-4397-8a13-ae1fc61b849b",
          "colId": "07dc2986-f7a6-4827-8ec2-cb288e3de5e7",
          "triggerCondition": "run-always",
          "triggerValue": ""
        }
      ]
    }
  },
  {
    "_id": "989c4ce8-2ca8-4b07-847f-4fb37eac729c",
    "colId": "07dc2986-f7a6-4827-8ec2-cb288e3de5e7",
    "containerId": "fee4c6ed-cf6b-45c1-830b-ae840a325a19",
    "name": "Succeed",
    "url": "/group/1/contest/1/participation",
    "method": "POST",
    "sortNum": 10000,
    "created": "2023-01-04T03:45:44.318Z",
    "modified": "2023-02-15T05:08:17.158Z",
    "headers": [],
    "params": [],
    "tests": [
      {
        "type": "res-code",
        "custom": "",
        "action": "equal",
        "value": "201"
      }
    ],
    "docs": "# Participate group's contest\n\nGroup 대회에 참가합니다.",
    "preReq": {
      "runRequests": [
        {
          "reqId": "de1639a5-d9da-4397-8a13-ae1fc61b849b",
          "colId": "07dc2986-f7a6-4827-8ec2-cb288e3de5e7",
          "triggerCondition": "run-always",
          "triggerValue": ""
        }
      ]
    }
  },
  {
    "_id": "691cde43-a8df-449e-96e1-a791684024d6",
    "colId": "07dc2986-f7a6-4827-8ec2-cb288e3de5e7",
    "containerId": "8308536f-48e2-4946-bde2-e3b08d89a3aa",
    "name": "400: Empty field",
    "url": "/auth/login",
    "method": "POST",
    "sortNum": 20000,
    "created": "2023-01-15T14:01:40.146Z",
    "modified": "2023-01-15T14:40:26.917Z",
    "headers": [],
    "params": [],
    "body": {
      "type": "json",
      "raw": "{\n  \"username\": \"\",\n  \"password\": \"\"\n}",
      "form": []
    },
    "tests": [
      {
        "type": "res-code",
        "custom": "",
        "action": "equal",
        "value": "400"
      },
      {
        "type": "res-body",
        "custom": "",
        "action": "contains",
        "value": "username should not be empty"
      },
      {
        "type": "res-body",
        "custom": "",
        "action": "contains",
        "value": "password should not be empty"
      }
    ]
  },
  {
    "_id": "91e8faa0-f117-4bf2-8647-baf7de706b8d",
    "colId": "07dc2986-f7a6-4827-8ec2-cb288e3de5e7",
    "containerId": "8308536f-48e2-4946-bde2-e3b08d89a3aa",
    "name": "401: Nonexistent user",
    "url": "/auth/login",
    "method": "POST",
    "sortNum": 30000,
    "created": "2023-01-15T14:38:46.092Z",
    "modified": "2023-01-15T14:42:05.047Z",
    "headers": [],
    "params": [],
    "body": {
      "type": "json",
      "raw": "{\n  \"username\": \"nobody\",\n  \"password\": \"nobody\"\n}",
      "form": []
    },
    "tests": [
      {
        "type": "res-code",
        "custom": "",
        "action": "equal",
        "value": "401"
      },
      {
        "type": "res-body",
        "custom": "",
        "action": "contains",
        "value": "Incorrect username or password"
      }
    ]
  },
  {
    "_id": "fbf30bc7-ca8a-4486-b85a-2bec8cf259ea",
    "colId": "07dc2986-f7a6-4827-8ec2-cb288e3de5e7",
    "containerId": "8308536f-48e2-4946-bde2-e3b08d89a3aa",
    "name": "401: Incorrect password",
    "url": "/auth/login",
    "method": "POST",
    "sortNum": 40000,
    "created": "2023-01-15T14:40:53.559Z",
    "modified": "2023-01-15T14:42:14.818Z",
    "headers": [],
    "params": [],
    "body": {
      "type": "json",
      "raw": "{\n  \"username\": \"admin\",\n  \"password\": \"wrongpassword\"\n}",
      "form": []
    },
    "tests": [
      {
        "type": "res-code",
        "custom": "",
        "action": "equal",
        "value": "401"
      },
      {
        "type": "res-body",
        "custom": "",
        "action": "contains",
        "value": "Incorrect username or password"
      }
    ]
  },
  {
    "_id": "f8dde72c-4f3b-4252-bfb7-bc481736dc07",
    "colId": "07dc2986-f7a6-4827-8ec2-cb288e3de5e7",
    "containerId": "cc8fc31f-2302-4a24-82d6-c8e105e4fb56",
    "name": "401: Invalid Token",
    "url": "/auth/logout",
    "method": "POST",
    "sortNum": 40000,
    "created": "2023-01-15T14:58:53.478Z",
    "modified": "2023-02-15T04:51:42.049Z",
    "headers": [],
    "params": [],
    "tests": [
      {
        "type": "res-code",
        "custom": "",
        "action": "equal",
        "value": "401"
      }
    ],
    "preReq": {
      "runRequests": [
        {
          "reqId": "5a59c618-44a1-40e7-899d-c4edab0095c3",
          "colId": "07dc2986-f7a6-4827-8ec2-cb288e3de5e7",
          "triggerCondition": "run-always",
          "triggerValue": ""
        }
      ]
    }
  },
  {
    "_id": "c71d18b9-d4d3-43f8-afde-bec6c695c7c9",
    "colId": "07dc2986-f7a6-4827-8ec2-cb288e3de5e7",
    "containerId": "f62cde80-bbf3-4652-a40a-eb8e1878e747",
    "name": "401: Invalid Token",
    "url": "/auth/reissue",
    "method": "GET",
    "sortNum": 20000,
    "created": "2023-01-15T15:25:15.488Z",
    "modified": "2023-02-15T04:52:11.677Z",
    "headers": [
      {
        "name": "Set-Cookie",
        "value": "refresh_token={{refresh_token}}"
      }
    ],
    "params": [],
    "tests": [
      {
        "type": "res-code",
        "custom": "",
        "action": "equal",
        "value": "401"
      }
    ],
    "preReq": {
      "runRequests": [
        {
          "reqId": "5a59c618-44a1-40e7-899d-c4edab0095c3",
          "colId": "07dc2986-f7a6-4827-8ec2-cb288e3de5e7",
          "triggerCondition": "run-always",
          "triggerValue": ""
        }
      ]
    }
  },
  {
    "_id": "19dc560d-6f13-44f8-8a9f-6d2af2256715",
    "colId": "07dc2986-f7a6-4827-8ec2-cb288e3de5e7",
    "containerId": "05ffbb82-5894-4752-9025-0ac933930903",
    "name": "404: Nonexistent contest",
    "url": "/contest/0/modal",
    "method": "GET",
    "sortNum": 20000,
    "created": "2023-01-15T15:41:35.396Z",
    "modified": "2023-01-15T15:42:22.320Z",
    "headers": [],
    "params": [],
    "tests": [
      {
        "type": "res-code",
        "custom": "",
        "action": "equal",
        "value": "404"
      },
      {
        "type": "res-body",
        "custom": "",
        "action": "contains",
        "value": "contest does not exist"
      }
    ]
  },
  {
    "_id": "1c598523-6f87-49e0-bedc-bc8686c5dd96",
    "colId": "07dc2986-f7a6-4827-8ec2-cb288e3de5e7",
    "containerId": "4b515a9e-2c7f-46c3-aef5-809b6f2c322f",
    "name": "404: Nonexistent contest",
    "url": "/group/1/contest/0",
    "method": "GET",
    "sortNum": 20000,
    "created": "2023-01-15T15:50:08.931Z",
    "modified": "2023-02-15T05:05:19.512Z",
    "headers": [],
    "params": [],
    "tests": [
      {
        "type": "res-code",
        "custom": "",
        "action": "equal",
        "value": "404"
      },
      {
        "type": "res-body",
        "custom": "",
        "action": "contains",
        "value": "contest does not exist"
      }
    ],
    "preReq": {
      "runRequests": [
        {
          "reqId": "de1639a5-d9da-4397-8a13-ae1fc61b849b",
          "colId": "07dc2986-f7a6-4827-8ec2-cb288e3de5e7",
          "triggerCondition": "run-always",
          "triggerValue": ""
        }
      ]
    }
  },
  {
    "_id": "386b119c-039e-4cce-8316-3939f9008204",
    "colId": "07dc2986-f7a6-4827-8ec2-cb288e3de5e7",
    "containerId": "4b515a9e-2c7f-46c3-aef5-809b6f2c322f",
    "name": "403: Not ended contest",
    "url": "/group/2/contest/3",
    "method": "GET",
    "sortNum": 15000,
    "created": "2023-01-15T15:51:57.192Z",
    "modified": "2023-02-15T05:18:07.022Z",
    "headers": [],
    "params": [],
    "tests": [
      {
        "type": "res-code",
        "custom": "",
        "action": "equal",
        "value": "403"
      },
      {
        "type": "res-body",
        "custom": "",
        "action": "contains",
        "value": "Before the contest is ended, only group members can access"
      }
    ],
    "preReq": {
      "runRequests": [
        {
          "reqId": "1a8e1d5f-2951-4aca-84b5-3b086055097b",
          "colId": "07dc2986-f7a6-4827-8ec2-cb288e3de5e7",
          "triggerCondition": "run-always",
          "triggerValue": ""
        }
      ]
    }
  },
  {
    "_id": "8526d2dc-b8f5-4dc6-873f-09f411e6ca31",
    "colId": "07dc2986-f7a6-4827-8ec2-cb288e3de5e7",
    "containerId": "fee4c6ed-cf6b-45c1-830b-ae840a325a19",
    "name": "403: Already participated",
    "url": "/group/1/contest/1/participation",
    "method": "POST",
    "sortNum": 20000,
    "created": "2023-01-18T07:58:25.651Z",
    "modified": "2023-02-15T05:08:22.517Z",
    "headers": [],
    "params": [],
    "tests": [
      {
        "type": "res-code",
        "custom": "",
        "action": "equal",
        "value": "403"
      }
    ],
    "preReq": {
      "runRequests": [
        {
          "reqId": "de1639a5-d9da-4397-8a13-ae1fc61b849b",
          "colId": "07dc2986-f7a6-4827-8ec2-cb288e3de5e7",
          "triggerCondition": "run-always",
          "triggerValue": ""
        }
      ]
    }
  },
  {
    "_id": "60733561-b015-4851-8acd-e9684940a30e",
    "colId": "07dc2986-f7a6-4827-8ec2-cb288e3de5e7",
    "containerId": "fee4c6ed-cf6b-45c1-830b-ae840a325a19",
    "name": "404: Nonexistent contest",
    "url": "/group/1/contest/0/participation",
    "method": "POST",
    "sortNum": 30000,
    "created": "2023-01-18T07:59:40.454Z",
    "modified": "2023-02-15T05:08:36.120Z",
    "headers": [],
    "params": [],
    "tests": [
      {
        "type": "res-code",
        "custom": "",
        "action": "equal",
        "value": "404"
      },
      {
        "type": "res-body",
        "custom": "",
        "action": "contains",
        "value": "contest does not exist"
      }
    ],
    "preReq": {
      "runRequests": [
        {
          "reqId": "de1639a5-d9da-4397-8a13-ae1fc61b849b",
          "colId": "07dc2986-f7a6-4827-8ec2-cb288e3de5e7",
          "triggerCondition": "run-always",
          "triggerValue": ""
        }
      ]
    }
  },
  {
    "_id": "6614b869-9477-48ac-89e3-610433d1d510",
    "colId": "07dc2986-f7a6-4827-8ec2-cb288e3de5e7",
    "containerId": "fee4c6ed-cf6b-45c1-830b-ae840a325a19",
    "name": "403: Ended contest",
    "url": "/group/1/contest/2/participation",
    "method": "POST",
    "sortNum": 25000,
    "created": "2023-01-18T08:00:24.978Z",
    "modified": "2023-02-15T05:08:29.218Z",
    "headers": [],
    "params": [],
    "tests": [
      {
        "type": "res-code",
        "custom": "",
        "action": "equal",
        "value": "403"
      },
      {
        "type": "res-body",
        "custom": "",
        "action": "contains",
        "value": "ended contest"
      }
    ],
    "preReq": {
      "runRequests": [
        {
          "reqId": "de1639a5-d9da-4397-8a13-ae1fc61b849b",
          "colId": "07dc2986-f7a6-4827-8ec2-cb288e3de5e7",
          "triggerCondition": "run-always",
          "triggerValue": ""
        }
      ]
    }
  },
  {
    "_id": "64abbcae-5508-4ad6-bb13-6ee21ba34ad4",
    "colId": "07dc2986-f7a6-4827-8ec2-cb288e3de5e7",
    "containerId": "ecac38fa-17f6-43e7-a6f3-1ddc4de2ed11",
    "name": "200: OK",
    "url": "/workbook?cursor=1&take=2",
    "method": "GET",
    "sortNum": 50000,
    "created": "2023-01-31T18:01:10.929Z",
    "modified": "2023-03-02T08:06:47.182Z",
    "headers": [],
    "params": [
      {
        "name": "cursor",
        "value": "1",
        "isPath": false
      },
      {
        "name": "take",
        "value": "2",
        "isPath": false
      }
    ],
    "tests": [
      {
        "type": "res-code",
        "custom": "",
        "action": "equal",
        "value": "200"
      },
      {
        "type": "res-body",
        "custom": "",
        "action": "contains",
        "value": "\"id\""
      },
      {
        "type": "res-body",
        "custom": "",
        "action": "contains",
        "value": "\"title\""
      },
      {
        "type": "res-body",
        "custom": "",
        "action": "contains",
        "value": "\"description\""
      },
      {
        "type": "res-body",
        "custom": "",
        "action": "contains",
        "value": "\"updateTime\""
      },
      {
        "type": "json-query",
        "custom": "json.id | length",
        "action": "<=",
        "value": "2"
      }
    ],
    "docs": "# Get All Workbooks\n\nOpen Space의 workbook 목록을 보여줍니다.\n\n## Query\n\n- `cursor`: (optional) 가져올 아이템의 기준점으로, take 값에 따라 기준점의 앞뒤에 있는 아이템을 가져오게 됩니다. cursor 값은 항상 양수여야 하며, 값을 넘겨주지 않으면 자동으로 첫번째 아이템부터 반환됩니다.\n- `take`: 가져올 아이템의 개수를 지정합니다.\n\n### Examples\n전체 아이템: [1 2 3 4 5 6] / 현재 페이지: [3 4] 일 때  \n\n1. `?cursor=3?take=-2` => [1 2]\n2. `?cursor=4?take=2` => [5 6]\n3. `?take=5` => [1 2 3 4 5]"
  },
  {
    "_id": "efc963b0-4c49-45ee-8901-a9765037a443",
    "colId": "07dc2986-f7a6-4827-8ec2-cb288e3de5e7",
    "containerId": "ee01069f-f88f-4841-9cf1-921fd2521372",
    "name": "200: OK",
    "url": "/group/2/workbook?cursor=6&take=-2",
    "method": "GET",
    "sortNum": 60000,
    "created": "2023-02-01T01:48:09.050Z",
    "modified": "2023-03-02T08:10:10.392Z",
    "headers": [],
    "params": [
      {
        "name": "cursor",
        "value": "6",
        "isPath": false
      },
      {
        "name": "take",
        "value": "-2",
        "isPath": false
      }
    ],
    "tests": [
      {
        "type": "res-code",
        "custom": "",
        "action": "equal",
        "value": "200"
      },
      {
        "type": "res-body",
        "custom": "",
        "action": "contains",
        "value": "\"id\""
      },
      {
        "type": "res-body",
        "custom": "",
        "action": "contains",
        "value": "\"title\""
      },
      {
        "type": "res-body",
        "custom": "",
        "action": "contains",
        "value": "\"description\""
      },
      {
        "type": "res-body",
        "custom": "",
        "action": "contains",
        "value": "\"updateTime\""
      },
      {
        "type": "json-query",
        "custom": "json.id | length",
        "action": "<=",
        "value": "2"
      }
    ],
    "docs": "# Get Group Workbook List\n\n그룹의 workbook 목록을 가져옵니다.\n\n## Query\n\n- `cursor`: (optional) 가져올 아이템의 기준점으로, take 값에 따라 기준점의 앞뒤에 있는 아이템을 가져오게 됩니다. cursor 값은 항상 양수여야 하며, 값을 넘겨주지 않으면 자동으로 첫번째 아이템부터 반환됩니다.\n- `take`: 가져올 아이템의 개수를 지정합니다.\n\n### Examples\n전체 아이템: [1 2 3 4 5 6] / 현재 페이지: [3 4] 일 때  \n\n1. `?cursor=3?take=-2` => [1 2]\n2. `?cursor=4?take=2` => [5 6]\n3. `?take=5` => [1 2 3 4 5]",
    "preReq": {
      "runRequests": [
        {
          "reqId": "de1639a5-d9da-4397-8a13-ae1fc61b849b",
          "colId": "07dc2986-f7a6-4827-8ec2-cb288e3de5e7",
          "triggerCondition": "run-always",
          "triggerValue": ""
        }
      ]
    }
  },
  {
    "_id": "d3faa14f-9168-4f9c-9f3c-17505e4ec56a",
    "colId": "07dc2986-f7a6-4827-8ec2-cb288e3de5e7",
    "containerId": "07a63926-167d-4dce-8daa-10b3f0d139a0",
    "name": "200: OK",
    "url": "/group/2/workbook/2",
    "method": "GET",
    "sortNum": 70000,
    "created": "2023-02-01T06:59:43.886Z",
    "modified": "2023-02-15T05:12:55.005Z",
    "headers": [],
    "params": [],
    "tests": [
      {
        "type": "res-code",
        "custom": "",
        "action": "equal",
        "value": "200"
      },
      {
        "type": "res-body",
        "custom": "",
        "action": "contains",
        "value": "\"id\""
      },
      {
        "type": "res-body",
        "custom": "",
        "action": "contains",
        "value": "\"createdById\""
      },
      {
        "type": "res-body",
        "custom": "",
        "action": "contains",
        "value": "\"groupId\""
      },
      {
        "type": "res-body",
        "custom": "",
        "action": "contains",
        "value": "\"title\""
      },
      {
        "type": "res-body",
        "custom": "",
        "action": "contains",
        "value": "\"description\""
      },
      {
        "type": "res-body",
        "custom": "",
        "action": "contains",
        "value": "\"visible\""
      },
      {
        "type": "res-body",
        "custom": "",
        "action": "contains",
        "value": "\"createTime\""
      },
      {
        "type": "res-body",
        "custom": "",
        "action": "contains",
        "value": "\"updateTime\""
      }
    ],
    "preReq": {
      "runRequests": [
        {
          "reqId": "de1639a5-d9da-4397-8a13-ae1fc61b849b",
          "colId": "07dc2986-f7a6-4827-8ec2-cb288e3de5e7",
          "triggerCondition": "run-always",
          "triggerValue": ""
        }
      ]
    }
  },
  {
    "_id": "c954a87c-4915-4fad-bd02-7898fcfd50b5",
    "colId": "07dc2986-f7a6-4827-8ec2-cb288e3de5e7",
    "containerId": "df830ccf-ea06-40c9-9dec-69679e90a91a",
    "name": "Succeed",
    "url": "/notice?take=3",
    "method": "GET",
    "sortNum": 60000,
    "created": "2023-02-01T07:02:36.251Z",
    "modified": "2023-03-02T07:51:26.976Z",
    "headers": [],
    "params": [
      {
        "name": "take",
        "value": "3",
        "isPath": false
      }
    ],
    "tests": [
      {
        "type": "res-code",
        "custom": "",
        "action": "equal",
        "value": "200"
      },
      {
        "type": "res-body",
        "custom": "",
        "action": "contains",
        "value": "\"id\": 1"
      },
      {
        "type": "res-body",
        "custom": "",
        "action": "contains",
        "value": "\"id\": 2"
      },
      {
        "type": "res-body",
        "custom": "",
        "action": "contains",
        "value": "\"id\": 3"
      },
      {
        "type": "json-query",
        "custom": "json.id | length",
        "action": "<=",
        "value": "3"
      }
    ],
    "docs": "# Get all notices\n\nOpen space의 공지사항을 불러옵니다.\n\n## Query\n\n- `cursor`: (optional) 가져올 아이템의 기준점으로, take 값에 따라 기준점의 앞뒤에 있는 아이템을 가져오게 됩니다. cursor 값은 항상 양수여야 하며, 값을 넘겨주지 않으면 자동으로 첫번째 아이템부터 반환됩니다.\n- `take`: 가져올 아이템의 개수를 지정합니다.\n\n### Examples\n전체 아이템: [1 2 3 4 5 6] / 현재 페이지: [3 4] 일 때  \n\n1. `?cursor=3?take=-2` => [1 2]\n2. `?cursor=4?take=2` => [5 6]\n3. `?take=5` => [1 2 3 4 5]"
  },
  {
    "_id": "f4c615bd-92ae-424a-8bc5-4d5e74a0f3d5",
    "colId": "07dc2986-f7a6-4827-8ec2-cb288e3de5e7",
    "containerId": "f8458b9c-c963-421d-9b18-5d2c187f6924",
    "name": "200: OK",
    "url": "/workbook/1",
    "method": "GET",
    "sortNum": 10000,
    "created": "2023-02-01T07:05:06.328Z",
    "modified": "2023-03-23T08:32:35.585Z",
    "headers": [],
    "params": [],
    "tests": [
      {
        "type": "res-code",
        "custom": "",
        "action": "equal",
        "value": "200"
      },
      {
        "type": "res-body",
        "custom": "",
        "action": "contains",
        "value": "\"id\""
      },
      {
        "type": "res-body",
        "custom": "",
        "action": "contains",
        "value": "\"title\""
      }
    ]
  },
  {
    "_id": "db87ecfe-a5fd-4358-87bf-15e8e66be43a",
    "colId": "07dc2986-f7a6-4827-8ec2-cb288e3de5e7",
    "containerId": "bc4889c3-e722-4c5f-a571-1757b310e3bb",
    "name": "201: OK",
    "url": "/admin/group/2/workbook",
    "method": "POST",
    "sortNum": 80000,
    "created": "2023-02-01T07:05:49.259Z",
    "modified": "2023-02-15T05:13:09.653Z",
    "headers": [],
    "params": [],
    "body": {
      "type": "json",
      "raw": "{\n  \"title\": \"title of workbook\",\n  \"description\": \"description of workbook\",\n  \"visible\": true\n}",
      "form": []
    },
    "tests": [
      {
        "type": "res-code",
        "custom": "",
        "action": "equal",
        "value": "201"
      }
    ],
    "preReq": {
      "runRequests": [
        {
          "reqId": "de1639a5-d9da-4397-8a13-ae1fc61b849b",
          "colId": "07dc2986-f7a6-4827-8ec2-cb288e3de5e7",
          "triggerCondition": "run-always",
          "triggerValue": ""
        }
      ]
    }
  },
  {
    "_id": "79827994-2106-4b50-bed0-3db1f5290d7f",
    "colId": "07dc2986-f7a6-4827-8ec2-cb288e3de5e7",
    "containerId": "8800f872-5218-45ef-83ce-676626c54cce",
    "name": "200: OK",
    "url": "/admin/group/2/workbook/2",
    "method": "DELETE",
    "sortNum": 90000,
    "created": "2023-02-01T07:10:05.193Z",
    "modified": "2023-02-15T05:14:42.376Z",
    "headers": [],
    "params": [],
    "tests": [
      {
        "type": "res-code",
        "custom": "",
        "action": "equal",
        "value": "200"
      }
    ],
    "docs": "## 주의사항\ndelete api로 요청을 보내시면 id가 2인 seed data가 사라집니다. seed data를 복구하고 싶으시면 backend/에서 다음 명령어를 입력하세요.\n- `pnpm prisma migrate reset`",
    "preReq": {
      "runRequests": [
        {
          "reqId": "de1639a5-d9da-4397-8a13-ae1fc61b849b",
          "colId": "07dc2986-f7a6-4827-8ec2-cb288e3de5e7",
          "triggerCondition": "run-always",
          "triggerValue": ""
        }
      ]
    }
  },
  {
    "_id": "521880e4-c1ef-411d-b45d-3813f868df6d",
    "colId": "07dc2986-f7a6-4827-8ec2-cb288e3de5e7",
    "containerId": "dd6c1845-45b9-42a0-baab-d32bbf753f0f",
    "name": "Succeed",
    "url": "/notice/2",
    "method": "GET",
    "sortNum": 70000,
    "created": "2023-02-01T07:10:51.588Z",
    "modified": "2023-02-01T07:13:09.203Z",
    "headers": [],
    "params": [],
    "tests": [
      {
        "type": "res-code",
        "custom": "",
        "action": "equal",
        "value": "200"
      },
      {
        "type": "res-body",
        "custom": "",
        "action": "contains",
        "value": "\"title\""
      },
      {
        "type": "res-body",
        "custom": "",
        "action": "contains",
        "value": "\"content\""
      },
      {
        "type": "res-body",
        "custom": "",
        "action": "contains",
        "value": "\"prev\""
      },
      {
        "type": "res-body",
        "custom": "",
        "action": "contains",
        "value": "\"next\""
      }
    ],
    "docs": "# Get notice by ID\n\n공지사항 하나의 자세한 정보를 불러옵니다."
  },
  {
    "_id": "9906591a-fce6-4cde-b6e2-7abd74138990",
    "colId": "07dc2986-f7a6-4827-8ec2-cb288e3de5e7",
    "containerId": "8a42bead-603a-4667-a09a-8e351f983f7c",
    "name": "200: OK",
    "url": "/admin/group/2/workbook/2",
    "method": "PUT",
    "sortNum": 100000,
    "created": "2023-02-01T07:12:44.273Z",
    "modified": "2023-02-15T05:13:35.270Z",
    "headers": [],
    "params": [],
    "body": {
      "type": "json",
      "raw": "{\n  \"title\": \"updated title of workbook\",\n  \"description\": \"updated description of workbook\",\n  \"visible\": true\n}",
      "form": []
    },
    "tests": [
      {
        "type": "res-code",
        "custom": "",
        "action": "equal",
        "value": "200"
      }
    ],
    "preReq": {
      "runRequests": [
        {
          "reqId": "de1639a5-d9da-4397-8a13-ae1fc61b849b",
          "colId": "07dc2986-f7a6-4827-8ec2-cb288e3de5e7",
          "triggerCondition": "run-always",
          "triggerValue": ""
        }
      ]
    }
  },
  {
    "_id": "3180d03d-eda4-4e5c-8f90-813b04678fa8",
    "colId": "07dc2986-f7a6-4827-8ec2-cb288e3de5e7",
    "containerId": "dd6c1845-45b9-42a0-baab-d32bbf753f0f",
    "name": "404: Nonexistent notice",
    "url": "/notice/0",
    "method": "GET",
    "sortNum": 80000,
    "created": "2023-02-01T07:13:30.858Z",
    "modified": "2023-02-01T07:13:49.639Z",
    "headers": [],
    "params": [],
    "tests": [
      {
        "type": "res-code",
        "custom": "",
        "action": "equal",
        "value": "404"
      }
    ]
  },
  {
    "_id": "1af21194-f768-4f41-a382-80c28db2bcce",
    "colId": "07dc2986-f7a6-4827-8ec2-cb288e3de5e7",
    "containerId": "314f4a3d-0379-44c7-b253-caaeddca2bb8",
    "name": "Succeed",
    "url": "/group/1/notice/2",
    "method": "GET",
    "sortNum": 100000,
    "created": "2023-02-01T07:16:58.009Z",
    "modified": "2023-02-01T07:19:48.673Z",
    "headers": [],
    "params": [],
    "tests": [
      {
        "type": "res-code",
        "custom": "",
        "action": "equal",
        "value": "200"
      },
      {
        "type": "res-body",
        "custom": "",
        "action": "contains",
        "value": "\"title\""
      },
      {
        "type": "res-body",
        "custom": "",
        "action": "contains",
        "value": "\"content\""
      },
      {
        "type": "res-body",
        "custom": "",
        "action": "contains",
        "value": "\"prev\""
      },
      {
        "type": "res-body",
        "custom": "",
        "action": "contains",
        "value": "\"next"
      }
    ],
    "docs": "# Get group's notice by ID\n\nGroup의 공지사항의 자세한 정보를 가져옵니다."
  },
  {
    "_id": "576ee68b-a00a-4686-9ef6-96b31a97a8ae",
    "colId": "07dc2986-f7a6-4827-8ec2-cb288e3de5e7",
    "containerId": "8800f872-5218-45ef-83ce-676626c54cce",
    "name": "404: Not Found",
    "url": "/admin/group/2/workbook/0",
    "method": "DELETE",
    "sortNum": 100000,
    "created": "2023-02-01T07:22:42.587Z",
    "modified": "2023-02-15T05:13:49.352Z",
    "headers": [],
    "params": [],
    "tests": [
      {
        "type": "res-code",
        "custom": "",
        "action": "equal",
        "value": "404"
      }
    ],
    "docs": "## 주의사항\ndelete api로 요청을 보내시면 id가 2인 seed data가 사라집니다. seed data를 복구하고 싶으시면 backend/에서 다음 명령어를 입력하세요.\n- `pnpm prisma migrate reset`\n\n## Not Found Error\n- workbook/:workbookId 의 workbook id가 db에 없을 때 발생합니다.",
    "preReq": {
      "runRequests": [
        {
          "reqId": "de1639a5-d9da-4397-8a13-ae1fc61b849b",
          "colId": "07dc2986-f7a6-4827-8ec2-cb288e3de5e7",
          "triggerCondition": "run-always",
          "triggerValue": ""
        }
      ]
    }
  },
  {
    "_id": "61098ad0-eccf-4ea3-ace9-c5a23b31c0a8",
    "colId": "07dc2986-f7a6-4827-8ec2-cb288e3de5e7",
    "containerId": "8a42bead-603a-4667-a09a-8e351f983f7c",
    "name": "404: Not Found",
    "url": "/admin/group/2/workbook/0",
    "method": "PUT",
    "sortNum": 110000,
    "created": "2023-02-01T07:22:57.836Z",
    "modified": "2023-02-15T05:13:56.345Z",
    "headers": [],
    "params": [],
    "body": {
      "type": "json",
      "raw": "{\n  \"title\": \"updated title of workbook\",\n  \"description\": \"updated description of workbook\",\n  \"visible\": true\n}",
      "form": []
    },
    "tests": [
      {
        "type": "res-code",
        "custom": "",
        "action": "equal",
        "value": "404"
      }
    ],
    "docs": "## Not Found Error\n- workbook/:workbookId 의 workbook id가 db에 없을 때 발생합니다.",
    "preReq": {
      "runRequests": [
        {
          "reqId": "de1639a5-d9da-4397-8a13-ae1fc61b849b",
          "colId": "07dc2986-f7a6-4827-8ec2-cb288e3de5e7",
          "triggerCondition": "run-always",
          "triggerValue": ""
        }
      ]
    }
  },
  {
    "_id": "fc5ba97b-1e06-4c6d-b1b3-ed6e0d8c6e14",
    "colId": "07dc2986-f7a6-4827-8ec2-cb288e3de5e7",
    "containerId": "50cd7ae2-a924-4930-a42b-ed37e850f6fe",
    "name": "Succeed",
    "url": "/email-auth/send-email/register-new",
    "method": "POST",
    "sortNum": 10000,
    "created": "2023-02-04T06:10:35.871Z",
    "modified": "2023-02-15T05:47:38.170Z",
    "headers": [],
    "params": [],
    "body": {
      "type": "json",
      "raw": "{\n  \"email\": \"skkucp@gmail.com\"\n}",
      "form": []
    },
    "tests": [
      {
        "type": "res-code",
        "custom": "",
        "action": "equal",
        "value": "201"
      },
      {
        "type": "res-body",
        "custom": "",
        "action": "equal",
        "value": "Email authentication pin is sent to your email address"
      }
    ],
    "docs": "# Send Email\n\n사용자가 가입을 시도하면 확인을 위해 기입한 이메일로 핀을 전송합니다.  \n해당 이메일로 가입된 다른 유저가 있을 경우 이메일이 전송되지 않고 가입이 차단됩니다."
  },
  {
    "_id": "1a62bc1b-fbff-4f01-bbb8-bbf08974ea80",
    "colId": "07dc2986-f7a6-4827-8ec2-cb288e3de5e7",
    "containerId": "dcc8290a-fa46-4ad9-b9a1-f2f422fe2006",
    "name": "Log In as SuperAdmin",
    "url": "/auth/login",
    "method": "POST",
    "sortNum": 65000,
    "created": "2023-02-04T06:19:10.115Z",
    "modified": "2023-02-15T04:47:51.109Z",
    "headers": [],
    "params": [],
    "body": {
      "type": "json",
      "raw": "{\n  \"username\": \"super\",\n  \"password\": \"Supersuper\"\n}",
      "form": []
    },
    "tests": [
      {
        "type": "set-env-var",
        "custom": "header.authorization",
        "action": "setto",
        "value": "{{bearer_token}}"
      },
      {
        "type": "set-env-var",
        "custom": "cookie.refresh_token",
        "action": "setto",
        "value": "{{refresh_token}}"
      }
    ]
  },
  {
    "_id": "0b01e633-3ba5-4925-b679-3f80a1873e97",
    "colId": "07dc2986-f7a6-4827-8ec2-cb288e3de5e7",
    "containerId": "36691b67-944b-4450-91a2-51c74b45688a",
    "name": "Succeed",
    "url": "/email-auth/send-email/password-reset",
    "method": "POST",
    "sortNum": 10000,
    "created": "2023-02-04T06:24:00.834Z",
    "modified": "2023-02-15T03:50:47.317Z",
    "headers": [],
    "params": [],
    "body": {
      "type": "json",
      "raw": "{\n  \"email\": \"skkucodingplatform@gmail.com\"\n}",
      "form": []
    },
    "tests": [
      {
        "type": "res-code",
        "custom": "",
        "action": "equal",
        "value": "201"
      },
      {
        "type": "res-body",
        "custom": "",
        "action": "equal",
        "value": "Email authentication pin is sent to your email address"
      }
    ],
    "docs": "# Send Email for Password Reset\n\n비밀번호 재설정을 위해 입력된 이메일로 본인 확인용 핀을 전송합니다.  \n해당 이메일로 가입된 유저가 없을 경우 이메일이 전송되지 않습니다.  "
  },
  {
    "_id": "c6022466-99cd-4f7e-b06d-15268b720f57",
    "colId": "07dc2986-f7a6-4827-8ec2-cb288e3de5e7",
    "containerId": "6d283a69-e74c-49e2-b5b0-dde19238cfd1",
    "name": "Succeed",
    "url": "/user",
    "method": "GET",
    "sortNum": 120000,
    "created": "2023-02-04T06:28:28.347Z",
    "modified": "2023-02-15T05:48:15.121Z",
    "headers": [],
    "params": [],
    "tests": [
      {
        "type": "res-code",
        "custom": "",
        "action": "equal",
        "value": "200"
      },
      {
        "type": "res-body",
        "custom": "",
        "action": "contains",
        "value": "username"
      },
      {
        "type": "res-body",
        "custom": "",
        "action": "contains",
        "value": "role"
      },
      {
        "type": "res-body",
        "custom": "",
        "action": "contains",
        "value": "email"
      },
      {
        "type": "res-body",
        "custom": "",
        "action": "contains",
        "value": "lastLogin"
      },
      {
        "type": "res-body",
        "custom": "",
        "action": "contains",
        "value": "updateTime"
      },
      {
        "type": "res-body",
        "custom": "",
        "action": "contains",
        "value": "userProfile"
      }
    ],
    "docs": "# Get User Profile\n\n사용자의 프로필 정보를 가져옵니다. 로그인 상태가 아닐 경우 프로필을 가져오지 않습니다.",
    "preReq": {
      "runRequests": [
        {
          "reqId": "1a8e1d5f-2951-4aca-84b5-3b086055097b",
          "colId": "07dc2986-f7a6-4827-8ec2-cb288e3de5e7",
          "triggerCondition": "run-always",
          "triggerValue": ""
        }
      ]
    }
  },
  {
    "_id": "64c3b07a-ac38-4b9e-b402-7757ef83b3ba",
    "colId": "07dc2986-f7a6-4827-8ec2-cb288e3de5e7",
    "containerId": "6d283a69-e74c-49e2-b5b0-dde19238cfd1",
    "name": "401: Nonexistent User",
    "url": "/user",
    "method": "GET",
    "sortNum": 150000,
    "created": "2023-02-04T06:31:57.457Z",
    "modified": "2023-02-04T06:33:01.422Z",
    "headers": [],
    "params": [],
    "tests": [
      {
        "type": "res-code",
        "custom": "",
        "action": "equal",
        "value": "401"
      },
      {
        "type": "res-body",
        "custom": "",
        "action": "contains",
        "value": "Unauthorized"
      }
    ],
    "preReq": {
      "runRequests": [
        {
          "reqId": "c5ccfac6-5e94-4b03-aecb-e357db6157b9",
          "colId": "07dc2986-f7a6-4827-8ec2-cb288e3de5e7",
          "triggerCondition": "run-always",
          "triggerValue": ""
        }
      ]
    }
  },
  {
    "_id": "251f46a8-e842-46ae-8e4d-89a57d3e3fb7",
    "colId": "07dc2986-f7a6-4827-8ec2-cb288e3de5e7",
    "containerId": "e887d9a5-3376-440c-8411-9d99a5881f6a",
    "name": "Succeed",
    "url": "/user/password-reset",
    "method": "PATCH",
    "sortNum": 170000,
    "created": "2023-02-04T06:35:06.560Z",
    "modified": "2023-02-15T12:32:36.713Z",
    "headers": [
      {
        "name": "email-auth",
        "value": "{{email_token}}"
      }
    ],
    "params": [],
    "body": {
      "type": "json",
      "raw": "{\n  \"newPassword\": \"Supersuper\"\n}",
      "form": []
    },
    "tests": [
      {
        "type": "res-code",
        "custom": "",
        "action": "equal",
        "value": "200"
      },
      {
        "type": "res-body",
        "custom": "",
        "action": "contains",
        "value": "Password Reset successfully"
      }
    ],
    "docs": "# Reset Password\n\n**⚠️ 이 리퀘스트를 보내기 전에 Send Pin for Password Reset -> Verify Pin and Issue Jwt  리퀘스트를 차례로 보내주세요.**  \n\n리퀘스트로 받은 새로운 비밀번호로 비밀번호를 재설정합니다.  \n핀으로 본인 확인을 마치지 않았거나, 새로운 비밀번호가 유효하지 않을 경우 비밀번호를 재설정하지 않습니다.\n\n### Bad Password\n- 8자 미만\n- 소문자, 대문자, 숫자, 특수문자 중 2가지 이상의 조합이 아님"
  },
  {
    "_id": "51dd9387-6b96-4bb6-8d37-f3fff1768bf2",
    "colId": "07dc2986-f7a6-4827-8ec2-cb288e3de5e7",
    "containerId": "e887d9a5-3376-440c-8411-9d99a5881f6a",
    "name": "422: Bad Password",
    "url": "/user/password-reset",
    "method": "PATCH",
    "sortNum": 180000,
    "created": "2023-02-04T06:46:43.263Z",
    "modified": "2023-02-15T03:51:01.289Z",
    "headers": [],
    "params": [],
    "body": {
      "type": "json",
      "raw": "{\n  \"newPassword\": \"badpassword\"\n}",
      "form": []
    },
    "tests": [
      {
        "type": "res-code",
        "custom": "",
        "action": "equal",
        "value": "422"
      },
      {
        "type": "res-body",
        "custom": "",
        "action": "contains",
        "value": "Bad password"
      }
    ],
    "preReq": {
      "runRequests": [
        {
          "reqId": "1a62bc1b-fbff-4f01-bbb8-bbf08974ea80",
          "colId": "07dc2986-f7a6-4827-8ec2-cb288e3de5e7",
          "triggerCondition": "run-always",
          "triggerValue": ""
        }
      ]
    }
  },
  {
    "_id": "6584d0c4-0f1c-4b8a-8649-94d3e6d71d30",
    "colId": "07dc2986-f7a6-4827-8ec2-cb288e3de5e7",
    "containerId": "50cd7ae2-a924-4930-a42b-ed37e850f6fe",
    "name": "422: Duplicate Email",
    "url": "/email-auth/send-email/register-new",
    "method": "POST",
    "sortNum": 20000,
    "created": "2023-02-04T12:44:36.428Z",
    "modified": "2023-02-04T12:45:14.432Z",
    "headers": [],
    "params": [],
    "body": {
      "type": "json",
      "raw": "{\n  \"email\": \"skkucodingplatform@gmail.com\"\n}",
      "form": []
    },
    "tests": [
      {
        "type": "res-code",
        "custom": "",
        "action": "equal",
        "value": "422"
      },
      {
        "type": "res-body",
        "custom": "",
        "action": "contains",
        "value": "This email is already used"
      }
    ]
  },
  {
    "_id": "471ff6ce-dbd1-4ee0-969a-72e4d8d4fbef",
    "colId": "07dc2986-f7a6-4827-8ec2-cb288e3de5e7",
    "containerId": "36691b67-944b-4450-91a2-51c74b45688a",
    "name": "401: Unauthorized",
    "url": "/email-auth/send-email/password-reset",
    "method": "POST",
    "sortNum": 20000,
    "created": "2023-02-04T12:46:01.478Z",
    "modified": "2023-02-15T05:47:12.268Z",
    "headers": [],
    "params": [],
    "body": {
      "type": "json",
      "raw": "{\n  \"email\": \"skkucp@gmail.com\"\n}",
      "form": []
    },
    "tests": [
      {
        "type": "res-code",
        "custom": "",
        "action": "equal",
        "value": "401"
      },
      {
        "type": "res-body",
        "custom": "",
        "action": "contains",
        "value": "Cannot find a registered user whose email address is"
      }
    ]
  },
  {
    "_id": "d346ad0a-d895-4ce4-8245-6bc8b07297d9",
    "colId": "07dc2986-f7a6-4827-8ec2-cb288e3de5e7",
    "containerId": "3a424d2b-2fb8-4b0a-8b1d-772d11597261",
    "name": "Succeed",
    "url": "/email-auth/verify-pin",
    "method": "POST",
    "sortNum": 190000,
    "created": "2023-02-04T12:51:09.929Z",
    "modified": "2023-02-15T12:31:49.033Z",
    "headers": [],
    "params": [],
    "body": {
      "type": "json",
      "raw": "{\n  \"pin\": \"798435\",\n  \"email\": \"sori2511@gmail.com\" // Email address that received pin\n}",
      "form": []
    },
    "tests": [
      {
        "type": "res-code",
        "custom": "",
        "action": "equal",
        "value": "201"
      },
      {
        "type": "set-env-var",
        "custom": "header.email-auth",
        "action": "setto",
        "value": "{{email_token}}"
      }
    ],
    "docs": "# Verify Pin and Issue Jwt\n\n**⚠️ 이 리퀘스트를 보내기 전에 Send Pin for Password Reset 혹은 Send Pin to New Email 리퀘스트를 먼저 보내주세요.**  \n\n리퀘스트로 전송된 핀과 메일로 전송된 핀이 일치하면 Access 토큰을 발행합니다.  \n해당 토큰은 Reset Password와 Sign Up 과정을 수행하는 데 필수적입니다.  \n\n### Request Body\n리퀘스트 바디의 `pin`, `email`은 수동으로 입력해야 합니다.\nSend Email 과정에서 메일을 받은 이메일 주소를 `email`에, 전송받은 핀을 `pin`에 기입하여 리퀘스트를 보내주세요.\n\n### Access Token\n- `Authrization` header를 통해 bearer token을 발급합니다."
  },
  {
    "_id": "fe911128-f592-4015-b2ce-c5ab16a82a53",
    "colId": "07dc2986-f7a6-4827-8ec2-cb288e3de5e7",
    "containerId": "b2a0a2ac-e83c-4e01-816c-b402fc61b190",
    "name": "Succeed",
    "url": "/user/sign-up",
    "method": "POST",
    "sortNum": 200000,
    "created": "2023-02-06T08:54:36.128Z",
    "modified": "2023-02-15T12:33:03.015Z",
    "headers": [
      {
        "name": "email-auth",
        "value": "{{email_token}}"
      }
    ],
    "params": [],
    "body": {
      "type": "json",
      "raw": "{\n  \"username\": \"test\",\n  \"password\": \"it'smehi\",\n  \"email\": \"sori2511@gmail.com\",\n  \"realName\": \"MyeongRyunLee\"\n}",
      "form": []
    },
    "tests": [
      {
        "type": "res-code",
        "custom": "",
        "action": "equal",
        "value": "201"
      }
    ],
    "docs": "# Reset Password\n\n**⚠️ 이 리퀘스트를 보내기 전에 Send Pin to New Email -> Verify Pin and Issue Jwt  리퀘스트를 차례로 보내주세요.**  \n\n리퀘스트로 받은 정보를 바탕으로 유저를 가입시킵니다.\n핀으로 본인의 이메일임이 확인이 되지 않은 경우, 핀으로 확인된 이메일이 아닌 다른 이메일로 가입을 시도하는 경우, 그리고 username 혹은 password가 유효하지 않을 경우에는 가입이 거부됩니다.\n\n### Bad Username\n- 3자 미만 혹은 10자 초과\n- 소문자, 숫자 외의 문자 포함\n\n\n### Bad Password\n- 8자 미만\n- 소문자, 대문자, 숫자, 특수문자 중 2가지 이상의 조합이 아님"
  },
  {
    "_id": "4e632b66-abd9-4416-a70b-138e9bb6056e",
    "colId": "07dc2986-f7a6-4827-8ec2-cb288e3de5e7",
    "containerId": "3a424d2b-2fb8-4b0a-8b1d-772d11597261",
    "name": "500: Invalid Pin",
    "url": "/email-auth/verify-pin",
    "method": "POST",
    "sortNum": 200000,
    "created": "2023-02-15T03:36:24.801Z",
    "modified": "2023-02-15T03:51:53.040Z",
    "headers": [],
    "params": [],
    "body": {
      "type": "json",
      "raw": "{\n  \"pin\": \"0\",\n  \"email\": \"skkucp@gmail.com\" // Your email\n}",
      "form": []
    },
    "tests": [
      {
        "type": "res-code",
        "custom": "",
        "action": "equal",
        "value": "500"
      },
      {
        "type": "res-body",
        "custom": "",
        "action": "contains",
        "value": "PIN not found or invalid PIN"
      }
    ]
  },
  {
    "_id": "45554ac6-87d2-46c9-9450-c8c1d29a7923",
    "colId": "07dc2986-f7a6-4827-8ec2-cb288e3de5e7",
    "containerId": "b2a0a2ac-e83c-4e01-816c-b402fc61b190",
    "name": "422: Bad Password",
    "url": "/user/sign-up",
    "method": "POST",
    "sortNum": 220000,
    "created": "2023-02-15T03:53:11.459Z",
    "modified": "2023-02-15T12:33:20.887Z",
    "headers": [
      {
        "name": "email-auth",
        "value": "{{email_token}}"
      }
    ],
    "params": [],
    "body": {
      "type": "json",
      "raw": "{\n  \"username\": \"test\",\n  \"password\": \"badpassword\",\n  \"email\": \"skkucp@gmail.com\",\n  \"realName\": \"MyeongRyunLee\"\n}",
      "form": []
    },
    "tests": [
      {
        "type": "res-code",
        "custom": "",
        "action": "equal",
        "value": "422"
      },
      {
        "type": "res-body",
        "custom": "",
        "action": "contains",
        "value": "Bad password"
      }
    ]
  },
  {
    "_id": "1010394b-64e8-434b-842a-57e096d36c3a",
    "colId": "07dc2986-f7a6-4827-8ec2-cb288e3de5e7",
    "containerId": "b2a0a2ac-e83c-4e01-816c-b402fc61b190",
    "name": "401: Unauthorized",
    "url": "/user/sign-up",
    "method": "POST",
    "sortNum": 205000,
    "created": "2023-02-15T03:53:29.316Z",
    "modified": "2023-02-15T04:07:09.120Z",
    "headers": [],
    "params": [],
    "body": {
      "type": "json",
      "raw": "{\n  \"username\": \"test\",\n  \"password\": \"it'smehi\",\n  \"email\": \"skkucp@gmail.com\",\n  \"realName\": \"MyeongRyunLee\"\n}",
      "form": []
    },
    "tests": [
      {
        "type": "res-code",
        "custom": "",
        "action": "equal",
        "value": "401"
      },
      {
        "type": "res-body",
        "custom": "",
        "action": "contains",
        "value": "Invalid token: jwt must be provided"
      }
    ]
  },
  {
    "_id": "5355cb23-4a06-4469-8cd1-87b17b442cb8",
    "colId": "07dc2986-f7a6-4827-8ec2-cb288e3de5e7",
    "containerId": "b2a0a2ac-e83c-4e01-816c-b402fc61b190",
    "name": "422: Bad Username",
    "url": "/user/sign-up",
    "method": "POST",
    "sortNum": 207500,
    "created": "2023-02-15T03:56:01.930Z",
    "modified": "2023-02-15T12:33:35.848Z",
    "headers": [
      {
        "name": "email-auth",
        "value": "{{email_token}}"
      }
    ],
    "params": [],
    "body": {
      "type": "json",
      "raw": "{\n  \"username\": \"bad username\",\n  \"password\": \"it'smehi\",\n  \"email\": \"skkucp@gmail.com\",\n  \"realName\": \"MyeongRyunLee\"\n}",
      "form": []
    },
    "tests": [
      {
        "type": "res-code",
        "custom": "",
        "action": "equal",
        "value": "422"
      },
      {
        "type": "res-body",
        "custom": "",
        "action": "contains",
        "value": "Bad username"
      }
    ]
  },
  {
    "_id": "5b50b69b-e841-4a73-bc97-4cd821bab9d1",
    "colId": "07dc2986-f7a6-4827-8ec2-cb288e3de5e7",
    "containerId": "e887d9a5-3376-440c-8411-9d99a5881f6a",
    "name": "401: Unauthorized",
    "url": "/user/password-reset",
    "method": "PATCH",
    "sortNum": 175000,
    "created": "2023-02-15T03:59:13.887Z",
    "modified": "2023-02-15T03:59:36.768Z",
    "headers": [],
    "params": [],
    "body": {
      "type": "json",
      "raw": "{\n  \"newPassword\": \"Supersuper\"\n}",
      "form": []
    },
    "tests": [
      {
        "type": "res-code",
        "custom": "",
        "action": "equal",
        "value": "401"
      },
      {
        "type": "res-body",
        "custom": "",
        "action": "contains",
        "value": "Invalid token: jwt must be provided"
      }
    ],
    "docs": "# Reset Password\n\n**⚠️ 이 리퀘스트를 보내기 전에 Send Pin for Password Reset -> Verify Pin and Issue Jwt  리퀘스트를 차례로 보내주세요.**  \n\n리퀘스트로 받은 새로운 비밀번호로 비밀번호를 재설정합니다.  \n핀으로 본인 확인을 마치지 않았거나, 새로운 비밀번호가 유효하지 않을 경우 비밀번호를 재설정하지 않습니다.\n\n### Bad Password\n- 8자 이하\n- 소문자, 대문자, 숫자, 특수문자 중 2가지 이상의 조합이 아님"
  },
  {
    "_id": "08d65706-7184-4383-ae4e-3951c24b4d60",
    "colId": "07dc2986-f7a6-4827-8ec2-cb288e3de5e7",
    "containerId": "b2a0a2ac-e83c-4e01-816c-b402fc61b190",
    "name": "422: Not Authenticated",
    "url": "/user/sign-up",
    "method": "POST",
    "sortNum": 206250,
    "created": "2023-02-15T04:04:54.972Z",
    "modified": "2023-02-15T12:34:01.128Z",
    "headers": [
      {
        "name": "email-auth",
        "value": "{{email_token}}"
      }
    ],
    "params": [],
    "body": {
      "type": "json",
      "raw": "{\n  \"username\": \"test\",\n  \"password\": \"it'smehi\",\n  \"email\": \"skkucodingplatform@gmail.com\",\n  \"realName\": \"MyeongRyunLee\"\n}",
      "form": []
    },
    "tests": [
      {
        "type": "res-code",
        "custom": "",
        "action": "equal",
        "value": "422"
      },
      {
        "type": "res-body",
        "custom": "",
        "action": "contains",
        "value": "The email is not authenticated one"
      }
    ],
    "docs": "# Reset Password\n\n**⚠️ 이 리퀘스트를 보내기 전에 Send Pin for Sign Up -> Verify Pin and Issue Jwt  리퀘스트를 차례로 보내주세요.**  \n\n리퀘스트로 받은 정보를 바탕으로 유저를 가입시킵니다.  \n핀으로 본인 확인이 되지 않았거나 username 혹은 password가 유효하지 않을 경우 가입이 되지 않습니다.\n\n### Bad Username\n- 3자 미만 혹은 10자 초과\n- 소문자, 숫자 외의 문자 포함\n\n\n### Bad Password\n- 8자 미만\n- 소문자, 대문자, 숫자, 특수문자 중 2가지 이상의 조합이 아님"
  },
  {
    "_id": "2902f14c-3e97-4dbd-b520-84898231a7c7",
    "colId": "07dc2986-f7a6-4827-8ec2-cb288e3de5e7",
    "containerId": "b2a0a2ac-e83c-4e01-816c-b402fc61b190",
    "name": "422: Duplicate Username",
    "url": "/user/sign-up",
    "method": "POST",
    "sortNum": 206875,
    "created": "2023-02-15T04:09:02.244Z",
    "modified": "2023-02-15T12:33:50.818Z",
    "headers": [
      {
        "name": "email-auth",
        "value": "{{email_token}}"
      }
    ],
    "params": [],
    "body": {
      "type": "json",
      "raw": "{\n  \"username\": \"super\",\n  \"password\": \"it'smehi\",\n  \"email\": \"sori2511@gmail.com\",\n  \"realName\": \"MyeongRyunLee\"\n}",
      "form": []
    },
    "tests": [
      {
        "type": "res-code",
        "custom": "",
        "action": "equal",
        "value": "422"
      },
      {
        "type": "res-body",
        "custom": "",
        "action": "contains",
        "value": "Username already exists"
      }
    ]
  },
  {
    "_id": "de1639a5-d9da-4397-8a13-ae1fc61b849b",
    "colId": "07dc2986-f7a6-4827-8ec2-cb288e3de5e7",
    "containerId": "dcc8290a-fa46-4ad9-b9a1-f2f422fe2006",
    "name": "Log In as Group Leader",
    "url": "/auth/login",
    "method": "POST",
    "sortNum": 75000,
    "created": "2023-02-15T04:31:09.239Z",
    "modified": "2023-02-15T05:06:56.596Z",
    "headers": [],
    "params": [],
    "body": {
      "type": "json",
      "raw": "{\n  \"username\": \"user01\",\n  \"password\": \"Useruser\"\n}",
      "form": []
    },
    "tests": [
      {
        "type": "set-env-var",
        "custom": "header.authorization",
        "action": "setto",
        "value": "{{bearer_token}}"
      },
      {
        "type": "set-env-var",
        "custom": "cookie.refresh_token",
        "action": "setto",
        "value": "{{refresh_token}}"
      }
    ],
    "docs": "User/Delete Own Account/Succeed 리퀘스트 전송 후에는 작동하지 않을 유틸 리퀘스트입니다.  \n복구를 원한다면 `npx prisma migrate reset`을 실행해주세요."
  },
  {
    "_id": "4b1ec996-565e-4bf5-bad3-f2bb0c8202de",
    "colId": "07dc2986-f7a6-4827-8ec2-cb288e3de5e7",
    "containerId": "d778da2a-c38e-4bc4-a9a7-146fbd728295",
    "name": "Succeed",
    "url": "/user/withdrawal",
    "method": "POST",
    "sortNum": 230000,
    "created": "2023-02-15T04:32:11.015Z",
    "modified": "2023-02-15T05:47:58.534Z",
    "headers": [],
    "params": [],
    "body": {
      "type": "json",
      "raw": "{\n  \"password\": \"Useruser\"\n}",
      "form": []
    },
    "tests": [
      {
        "type": "res-code",
        "custom": "",
        "action": "equal",
        "value": "201"
      }
    ],
    "docs": "# Delete Own Account\n\n**⚠️ 이 리퀘스트를 보내면 user10이 DB에서 삭제됩니다. 복구를 원한다면 `npx prisma migrate reset`을 실행해주세요.**  \n\n확인용 비밀번호를 받고 로그인한 유저를 탈퇴시킵니다.  \n해당 유저가 존재하지 않거나, 리퀘스트로 받은 비밀번호가 유저의 비밀번호와 일치하지 않으면 탈퇴가 거부됩니다.",
    "preReq": {
      "runRequests": [
        {
          "reqId": "1a8e1d5f-2951-4aca-84b5-3b086055097b",
          "colId": "07dc2986-f7a6-4827-8ec2-cb288e3de5e7",
          "triggerCondition": "run-always",
          "triggerValue": ""
        }
      ]
    }
  },
  {
    "_id": "2219bd59-56e6-4979-887c-15d0bf0a3b02",
    "colId": "07dc2986-f7a6-4827-8ec2-cb288e3de5e7",
    "containerId": "d778da2a-c38e-4bc4-a9a7-146fbd728295",
    "name": "401: Unauthorized",
    "url": "/user/withdrawal",
    "method": "POST",
    "sortNum": 240000,
    "created": "2023-02-15T04:33:04.566Z",
    "modified": "2023-02-15T05:48:04.092Z",
    "headers": [],
    "params": [],
    "body": {
      "type": "json",
      "raw": "{\n  \"password\": \"Useruser\"\n}",
      "form": []
    },
    "tests": [
      {
        "type": "res-code",
        "custom": "",
        "action": "equal",
        "value": "401"
      },
      {
        "type": "res-body",
        "custom": "",
        "action": "contains",
        "value": "Unauthorized"
      }
    ],
    "preReq": {
      "runRequests": [
        {
          "reqId": "5a59c618-44a1-40e7-899d-c4edab0095c3",
          "colId": "07dc2986-f7a6-4827-8ec2-cb288e3de5e7",
          "triggerCondition": "run-always",
          "triggerValue": ""
        }
      ]
    }
  },
  {
    "_id": "16e1a8a4-01d0-4674-9da9-03055d997c00",
    "colId": "07dc2986-f7a6-4827-8ec2-cb288e3de5e7",
    "containerId": "d778da2a-c38e-4bc4-a9a7-146fbd728295",
    "name": "401: Incorrect Password",
    "url": "/user/withdrawal",
    "method": "POST",
    "sortNum": 250000,
    "created": "2023-02-15T04:37:58.196Z",
    "modified": "2023-02-15T05:48:08.783Z",
    "headers": [],
    "params": [],
    "body": {
      "type": "json",
      "raw": "{\n  \"password\": \"incorrectpassword\"\n}",
      "form": []
    },
    "tests": [
      {
        "type": "res-code",
        "custom": "",
        "action": "equal",
        "value": "401"
      },
      {
        "type": "res-body",
        "custom": "",
        "action": "contains",
        "value": "Incorrect password"
      },
      {
        "type": "res-body",
        "custom": "",
        "action": "contains",
        "value": "Unauthorized"
      }
    ],
    "preReq": {
      "runRequests": [
        {
          "reqId": "1a8e1d5f-2951-4aca-84b5-3b086055097b",
          "colId": "07dc2986-f7a6-4827-8ec2-cb288e3de5e7",
          "triggerCondition": "run-always",
          "triggerValue": ""
        }
      ]
    }
  },
  {
    "_id": "51a403bb-a032-42b1-b027-6834bed26ad6",
    "colId": "07dc2986-f7a6-4827-8ec2-cb288e3de5e7",
    "containerId": "de080044-6fb5-4591-9d2d-b240e336f5b1",
    "name": "Succeed",
    "url": "/user/realname",
    "method": "PATCH",
    "sortNum": 250000,
    "created": "2023-02-15T04:43:05.467Z",
    "modified": "2023-02-15T05:48:36.073Z",
    "headers": [],
    "params": [],
    "body": {
      "type": "json",
      "raw": "{\n  \"realName\": \"Yuljeon Kim\"\n}",
      "form": []
    },
    "tests": [
      {
        "type": "res-code",
        "custom": "",
        "action": "equal",
        "value": "200"
      },
      {
        "type": "res-body",
        "custom": "",
        "action": "contains",
        "value": "id"
      },
      {
        "type": "res-body",
        "custom": "",
        "action": "contains",
        "value": "userId"
      },
      {
        "type": "res-body",
        "custom": "",
        "action": "contains",
        "value": "createTime"
      },
      {
        "type": "res-body",
        "custom": "",
        "action": "contains",
        "value": "updateTime"
      }
    ],
    "preReq": {
      "runRequests": [
        {
          "reqId": "1a62bc1b-fbff-4f01-bbb8-bbf08974ea80",
          "colId": "07dc2986-f7a6-4827-8ec2-cb288e3de5e7",
          "triggerCondition": "run-always",
          "triggerValue": ""
        }
      ]
    }
  },
  {
    "_id": "1a00946d-e974-4f75-b8bc-50b5b18c09db",
    "colId": "07dc2986-f7a6-4827-8ec2-cb288e3de5e7",
    "containerId": "de080044-6fb5-4591-9d2d-b240e336f5b1",
    "name": "401: Unauthorized",
    "url": "/user/realname",
    "method": "PATCH",
    "sortNum": 260000,
    "created": "2023-02-15T04:45:19.279Z",
    "modified": "2023-02-15T04:49:37.689Z",
    "headers": [],
    "params": [],
    "body": {
      "type": "json",
      "raw": "{\n  \"realName\": \"Yuljeon Kim\"\n}",
      "form": []
    },
    "tests": [
      {
        "type": "res-code",
        "custom": "",
        "action": "equal",
        "value": "401"
      },
      {
        "type": "res-body",
        "custom": "",
        "action": "contains",
        "value": "Unauthorized"
      }
    ],
    "preReq": {
      "runRequests": [
        {
          "reqId": "5a59c618-44a1-40e7-899d-c4edab0095c3",
          "colId": "07dc2986-f7a6-4827-8ec2-cb288e3de5e7",
          "triggerCondition": "run-always",
          "triggerValue": ""
        }
      ]
    }
  },
  {
    "_id": "5a59c618-44a1-40e7-899d-c4edab0095c3",
    "colId": "07dc2986-f7a6-4827-8ec2-cb288e3de5e7",
    "containerId": "dcc8290a-fa46-4ad9-b9a1-f2f422fe2006",
    "name": "Log Out",
    "url": "/auth/logout",
    "method": "POST",
    "sortNum": 85000,
    "created": "2023-02-15T04:45:58.233Z",
    "modified": "2023-02-15T04:47:56.279Z",
    "headers": [],
    "params": [],
    "tests": [
      {
        "type": "res-code",
        "custom": "",
        "action": "equal",
        "value": "201"
      },
      {
        "type": "set-env-var",
        "custom": "cookie.refresh_token",
        "action": "setto",
        "value": "{{refresh_token}}"
      },
      {
        "type": "set-env-var",
        "custom": "null",
        "action": "setto",
        "value": "{{bearer_token}}"
      }
    ],
    "preReq": {
      "runRequests": [
        {
          "reqId": "fd33c48d-00af-4dea-b600-449bef7e5bea",
          "colId": "07dc2986-f7a6-4827-8ec2-cb288e3de5e7",
          "triggerCondition": "run-always",
          "triggerValue": ""
        }
      ]
    }
  },
  {
    "_id": "51b92ba3-7b43-4ba1-8f91-5c34f71a3d8f",
    "colId": "07dc2986-f7a6-4827-8ec2-cb288e3de5e7",
    "containerId": "162021f9-d9b8-4acb-880a-fac122d0fadf",
    "name": "Succeed",
    "url": "/group/1/notice?cursor=1&take=2",
    "method": "GET",
    "sortNum": 100000,
    "created": "2023-02-15T05:00:13.415Z",
    "modified": "2023-03-02T06:28:47.330Z",
    "headers": [],
    "params": [
      {
        "name": "cursor",
        "value": "1",
        "isPath": false
      },
      {
        "name": "take",
        "value": "2",
        "isPath": false
      }
    ],
    "tests": [
      {
        "type": "res-code",
        "custom": "",
        "action": "equal",
        "value": "200"
      },
      {
        "type": "res-body",
        "custom": "",
        "action": "contains",
        "value": "\"id\": 2"
      },
      {
        "type": "res-body",
        "custom": "",
        "action": "contains",
        "value": "\"id\": 3"
      },
      {
        "type": "json-query",
        "custom": "json.id | length",
        "action": "<=",
        "value": "5"
      }
    ],
    "docs": "# Get group's all notices\n\n한 group의 모든 공지사항을 불러옵니다.\n\n\n## Query\n\n- `cursor`: (optional) 가져올 아이템의 기준점으로, take 값에 따라 기준점의 앞뒤에 있는 아이템을 가져오게 됩니다. cursor 값은 항상 양수여야 하며, 값을 넘겨주지 않으면 자동으로 첫번째 아이템부터 반환됩니다.\n- `take`: 가져올 아이템의 개수를 지정합니다.\n\n### Examples\n전체 아이템: [1 2 3 4 5 6] / 현재 페이지: [3 4]  \n\n1. `?cursor=3?take=-2` => [1 2]\n2. `?cursor=4?take=2` => [5 6]\n3. `?take=5` => [1 2 3 4 5]",
    "preReq": {
      "runRequests": [
        {
          "reqId": "de1639a5-d9da-4397-8a13-ae1fc61b849b",
          "colId": "07dc2986-f7a6-4827-8ec2-cb288e3de5e7",
          "triggerCondition": "run-always",
          "triggerValue": ""
        }
      ]
    }
  },
  {
    "_id": "1a8e1d5f-2951-4aca-84b5-3b086055097b",
    "colId": "07dc2986-f7a6-4827-8ec2-cb288e3de5e7",
    "containerId": "dcc8290a-fa46-4ad9-b9a1-f2f422fe2006",
    "name": "Log In as User (user10)",
    "url": "/auth/login",
    "method": "POST",
    "sortNum": 80000,
    "created": "2023-02-15T05:05:30.675Z",
    "modified": "2023-02-15T05:10:28.657Z",
    "headers": [],
    "params": [],
    "body": {
      "type": "json",
      "raw": "{\n  \"username\": \"user10\",\n  \"password\": \"Useruser\"\n}",
      "form": []
    },
    "tests": [
      {
        "type": "set-env-var",
        "custom": "header.authorization",
        "action": "setto",
        "value": "{{bearer_token}}"
      },
      {
        "type": "set-env-var",
        "custom": "cookie.refresh_token",
        "action": "setto",
        "value": "{{refresh_token}}"
      }
    ],
    "docs": "User/Delete Own Account/Succeed 리퀘스트 전송 후에는 작동하지 않을 유틸 리퀘스트입니다.  \n복구를 원한다면 `npx prisma migrate reset`을 실행해주세요."
  },
  {
    "_id": "1b51dcb4-a62b-4632-ac2b-65de72e0c2d5",
    "colId": "07dc2986-f7a6-4827-8ec2-cb288e3de5e7",
    "containerId": "5331b192-c3f2-427b-aaf6-561b463e95d4",
    "name": "Succeed",
    "url": "/user/email",
    "method": "PATCH",
    "sortNum": 270000,
    "created": "2023-02-15T05:20:39.543Z",
    "modified": "2023-02-15T12:53:47.748Z",
    "headers": [
      {
        "name": "email-auth",
        "value": "{{email_token}}"
      }
    ],
    "params": [],
    "body": {
      "type": "json",
      "raw": "{\n  \"email\": \"sori2511@gmail.com\"\n}",
      "form": []
    },
    "tests": [
      {
        "type": "res-code",
        "custom": "",
        "action": "equal",
        "value": "200"
      }
    ],
    "docs": "# Update Email\n\n**⚠️ 이 리퀘스트를 보내기 전에 Send Pin to New Email -> Verify Pin and Issue Jwt  리퀘스트를 차례로 보내주세요.**  \n\n핀으로 본인 확인이 완료된 이메일로 계정의 이메일 정보를 업데이트합니다.  \n핀이 확인되지 않은 경우, 확인된 이메일이 아닌 다른 이메일로 변경하는 경우, 그리고 로그인이 된 상태가 아닌 경우 변경 요청이 거부됩니다.",
    "preReq": {
      "runRequests": [
        {
          "reqId": "1a8e1d5f-2951-4aca-84b5-3b086055097b",
          "colId": "07dc2986-f7a6-4827-8ec2-cb288e3de5e7",
          "triggerCondition": "run-always",
          "triggerValue": ""
        }
      ]
    }
  },
  {
    "_id": "00d4f4c6-5078-4ce4-a4a5-008470f3cc39",
    "colId": "07dc2986-f7a6-4827-8ec2-cb288e3de5e7",
    "containerId": "5331b192-c3f2-427b-aaf6-561b463e95d4",
    "name": "422: Not Authenticated",
    "url": "/user/email",
    "method": "PATCH",
    "sortNum": 280000,
    "created": "2023-02-15T05:28:31.944Z",
    "modified": "2023-02-15T12:34:50.956Z",
    "headers": [
      {
        "name": "email-auth",
        "value": "{{email_token}}"
      }
    ],
    "params": [],
    "body": {
      "type": "json",
      "raw": "{\n  \"email\": \"sori2511@gmail.com\"\n}",
      "form": []
    },
    "tests": [
      {
        "type": "res-code",
        "custom": "",
        "action": "equal",
        "value": "422"
      },
      {
        "type": "res-body",
        "custom": "",
        "action": "contains",
        "value": "The email is not authenticated one"
      }
    ],
    "preReq": {
      "runRequests": [
        {
          "reqId": "1a8e1d5f-2951-4aca-84b5-3b086055097b",
          "colId": "07dc2986-f7a6-4827-8ec2-cb288e3de5e7",
          "triggerCondition": "run-always",
          "triggerValue": ""
        }
      ]
    }
  },
  {
    "_id": "5ea0017e-797b-4604-8e78-e0e3e3c11397",
    "colId": "07dc2986-f7a6-4827-8ec2-cb288e3de5e7",
    "containerId": "5331b192-c3f2-427b-aaf6-561b463e95d4",
    "name": "401: Unauthorized",
    "url": "/user/email",
    "method": "PATCH",
    "sortNum": 275000,
    "created": "2023-02-15T05:28:33.055Z",
    "modified": "2023-02-15T12:40:02.598Z",
    "headers": [],
    "params": [],
    "body": {
      "type": "json",
      "raw": "{\n  \"email\": \"sori2511@gmail.com\"\n}",
      "form": []
    },
    "tests": [
      {
        "type": "res-code",
        "custom": "",
        "action": "equal",
        "value": "401"
      },
      {
        "type": "res-body",
        "custom": "",
        "action": "contains",
        "value": "Invalid token: jwt must be provided"
      }
    ],
    "preReq": {
      "runRequests": [
        {
          "reqId": "1a8e1d5f-2951-4aca-84b5-3b086055097b",
          "colId": "07dc2986-f7a6-4827-8ec2-cb288e3de5e7",
          "triggerCondition": "run-always",
          "triggerValue": ""
        }
      ]
    }
  },
  {
    "_id": "738d825a-cebb-487e-a1e9-854166c0de59",
    "colId": "07dc2986-f7a6-4827-8ec2-cb288e3de5e7",
    "containerId": "5331b192-c3f2-427b-aaf6-561b463e95d4",
    "name": "404: Not Found",
    "url": "/user/email",
    "method": "PATCH",
    "sortNum": 300000,
    "created": "2023-02-15T05:28:42.869Z",
    "modified": "2023-02-15T13:50:23.746Z",
    "headers": [
      {
        "name": "email-auth",
        "value": "{{email_token}}"
      }
    ],
    "params": [],
    "body": {
      "type": "json",
      "raw": "{\n  \"email\": \"sori2511@gmail.com\"\n}",
      "form": []
    },
    "tests": [
      {
        "type": "res-code",
        "custom": "",
        "action": "equal",
        "value": "404"
      }
    ],
    "docs": "# Update Email\n\n**⚠️ 이 리퀘스트를 보내면 user10이 DB에서 삭제됩니다. 복구를 원한다면 `npx prisma migrate reset`을 실행해주세요.**  \n",
    "preReq": {
      "runRequests": [
        {
          "reqId": "4b1ec996-565e-4bf5-bad3-f2bb0c8202de",
          "colId": "07dc2986-f7a6-4827-8ec2-cb288e3de5e7",
          "triggerCondition": "run-always",
          "triggerValue": ""
        }
      ]
    }
  },
  {
    "_id": "810443da-4678-42f6-9696-aeb69e04c2ec",
    "colId": "07dc2986-f7a6-4827-8ec2-cb288e3de5e7",
    "containerId": "349d820f-c076-4ace-9b0e-45edbe7cd092",
    "name": "Succeed",
    "url": "/problem?offset=0&limit=5",
    "method": "GET",
    "sortNum": 330000,
    "created": "2023-02-17T07:12:29.375Z",
<<<<<<< HEAD
    "modified": "2023-03-02T08:12:17.030Z",
=======
    "modified": "2023-02-17T12:22:38.877Z",
>>>>>>> 884f405b
    "headers": [],
    "params": [
      {
        "name": "offset",
        "value": "0",
        "isPath": false
      },
      {
        "name": "limit",
        "value": "5",
        "isPath": false
      }
    ],
    "tests": [
      {
        "type": "res-code",
        "custom": "",
        "action": "equal",
        "value": "200"
      },
      {
        "type": "json-query",
        "custom": "json.id | length",
        "action": "<=",
        "value": "5"
      }
    ],
    "docs": "# Get all problems\n\nOpen space의 전체 문제를 불러옵니다.\n\n## Query\n\n- `offset`: 몇 번째 item부터 가져올지 정합니다.\n- `limit` :  몇 개의 item을 가져올지 정합니다."
  },
  {
    "_id": "ddf150b6-e269-420f-b49d-0de15e725885",
    "colId": "07dc2986-f7a6-4827-8ec2-cb288e3de5e7",
    "containerId": "f68db2c1-ea03-4a15-9c27-04be05d538cc",
    "name": "Succeed",
    "url": "/problem/1",
    "method": "GET",
    "sortNum": 340000,
    "created": "2023-02-17T08:12:32.095Z",
    "modified": "2023-02-17T09:25:10.425Z",
    "headers": [],
    "params": [],
    "tests": [
      {
        "type": "res-code",
        "custom": "",
        "action": "equal",
        "value": "200"
      },
      {
        "type": "json-query",
        "custom": "json.id",
        "action": "istype",
        "value": "number"
      },
      {
        "type": "json-query",
        "custom": "json.title",
        "action": "istype",
        "value": "string"
      },
      {
        "type": "json-query",
        "custom": "json.description",
        "action": "istype",
        "value": "string"
      },
      {
        "type": "json-query",
        "custom": "json.languages",
        "action": "istype",
        "value": "array"
      },
      {
        "type": "json-query",
        "custom": "json.timeLimit",
        "action": "istype",
        "value": "number"
      },
      {
        "type": "json-query",
        "custom": "json.memoryLimit",
        "action": "istype",
        "value": "number"
      }
    ],
    "docs": "# Get problem by ID\n\n문제 하나의 자세한 정보를 가져옵니다."
  },
  {
    "_id": "3fdd5f68-7c6a-41a7-9125-073d24a62216",
    "colId": "07dc2986-f7a6-4827-8ec2-cb288e3de5e7",
    "containerId": "f68db2c1-ea03-4a15-9c27-04be05d538cc",
    "name": "404: Nonexistent problem",
    "url": "/problem/0",
    "method": "GET",
    "sortNum": 350000,
    "created": "2023-02-17T08:30:41.998Z",
    "modified": "2023-02-17T08:31:31.818Z",
    "headers": [],
    "params": [],
    "tests": [
      {
        "type": "res-code",
        "custom": "",
        "action": "equal",
        "value": "404"
      }
    ]
  },
  {
    "_id": "f55c1bed-5d9a-4b28-8811-e50c70bc9431",
    "colId": "07dc2986-f7a6-4827-8ec2-cb288e3de5e7",
    "containerId": "a0ffa22b-5f6f-4f72-a51c-a6f41a8d0fb5",
    "name": "Succeed",
    "url": "/contest/1/problem?offset=0&limit=5",
    "method": "GET",
    "sortNum": 360000,
    "created": "2023-02-17T08:32:59.424Z",
    "modified": "2023-02-17T12:23:59.745Z",
    "headers": [],
    "params": [
      {
        "name": "offset",
        "value": "0",
        "isPath": false
      },
      {
        "name": "limit",
        "value": "5",
        "isPath": false
      }
    ],
    "tests": [
      {
        "type": "res-code",
        "custom": "",
        "action": "equal",
        "value": "200"
      },
      {
        "type": "json-query",
        "custom": "json.id | length",
        "action": "<=",
        "value": "5"
      }
    ],
    "docs": "# Get contest's all problems\n\nOpen space 대회의 전체 문제를 불러옵니다.\n\n## Query\n\n- `offset`: 몇 번째 item부터 가져올지 정합니다.\n- `limit` :  몇 개의 item을 가져올지 정합니다."
  },
  {
    "_id": "3a20799c-6bbf-49f5-9f36-b9c367409654",
    "colId": "07dc2986-f7a6-4827-8ec2-cb288e3de5e7",
    "containerId": "c2d36560-f0a0-4f8f-b342-21b156aa6073",
    "name": "Succeed",
    "url": "/contest/1/problem/1",
    "method": "GET",
    "sortNum": 370000,
    "created": "2023-02-17T08:40:59.570Z",
    "modified": "2023-02-17T09:26:25.747Z",
    "headers": [],
    "params": [],
    "tests": [
      {
        "type": "res-code",
        "custom": "",
        "action": "equal",
        "value": "200"
      },
      {
        "type": "json-query",
        "custom": "json.id",
        "action": "istype",
        "value": "string"
      },
      {
        "type": "json-query",
        "custom": "json.problem.id",
        "action": "istype",
        "value": "number"
      },
      {
        "type": "json-query",
        "custom": "json.problem.title",
        "action": "istype",
        "value": "string"
      },
      {
        "type": "json-query",
        "custom": "json.problem.description",
        "action": "istype",
        "value": "string"
      },
      {
        "type": "json-query",
        "custom": "json.problem.languages",
        "action": "istype",
        "value": "array"
      },
      {
        "type": "json-query",
        "custom": "json.problem.timeLimit",
        "action": "istype",
        "value": "number"
      },
      {
        "type": "json-query",
        "custom": "json.problem.memoryLimit",
        "action": "istype",
        "value": "number"
      }
    ],
    "docs": "# Get contest's problem by ID\n\nOpen space 문제집의 문제 하나의 자세한 정보를 가져옵니다."
  },
  {
    "_id": "a0869b16-cd43-46e0-b51a-abe94df7d0ab",
    "colId": "07dc2986-f7a6-4827-8ec2-cb288e3de5e7",
    "containerId": "c2d36560-f0a0-4f8f-b342-21b156aa6073",
    "name": "404: Nonexistent problem",
    "url": "/contest/1/problem/0",
    "method": "GET",
    "sortNum": 380000,
    "created": "2023-02-17T08:44:39.160Z",
    "modified": "2023-02-17T08:48:44.199Z",
    "headers": [],
    "params": [],
    "tests": [
      {
        "type": "res-code",
        "custom": "",
        "action": "equal",
        "value": "404"
      }
    ]
  },
  {
    "_id": "2451dc15-22da-485b-bccc-1929b5ab482a",
    "colId": "07dc2986-f7a6-4827-8ec2-cb288e3de5e7",
    "containerId": "215c0fc7-d9a4-4c3b-9d6d-166cbdc3c575",
    "name": "Succeed",
    "url": "/workbook/1/problem?offset=0&limit=5",
    "method": "GET",
    "sortNum": 390000,
    "created": "2023-02-17T08:52:09.057Z",
    "modified": "2023-02-17T12:24:36.689Z",
    "headers": [],
    "params": [
      {
        "name": "offset",
        "value": "0",
        "isPath": false
      },
      {
        "name": "limit",
        "value": "5",
        "isPath": false
      }
    ],
    "tests": [
      {
        "type": "res-code",
        "custom": "",
        "action": "equal",
        "value": "200"
      },
      {
        "type": "json-query",
        "custom": "json.id | length",
        "action": "<=",
        "value": "5"
      }
    ],
    "docs": "# Get workbook all problems\n\nOpen space 문제집의 전체 문제를 불러옵니다.\n\n## Query\n\n- `offset`: 몇 번째 item부터 가져올지 정합니다.\n- `limit` :  몇 개의 item을 가져올지 정합니다."
  },
  {
    "_id": "1acd203b-4d23-4405-bb9c-f7923f06d640",
    "colId": "07dc2986-f7a6-4827-8ec2-cb288e3de5e7",
    "containerId": "ca6363a9-53a8-4670-bff7-512a4bbb3a12",
    "name": "Succeed",
    "url": "/workbook/1/problem/1",
    "method": "GET",
    "sortNum": 400000,
    "created": "2023-02-17T08:53:41.366Z",
    "modified": "2023-02-17T09:26:02.641Z",
    "headers": [],
    "params": [],
    "tests": [
      {
        "type": "res-code",
        "custom": "",
        "action": "equal",
        "value": "200"
      },
      {
        "type": "json-query",
        "custom": "json.id",
        "action": "istype",
        "value": "string"
      },
      {
        "type": "json-query",
        "custom": "json.problem.id",
        "action": "istype",
        "value": "number"
      },
      {
        "type": "json-query",
        "custom": "json.problem.title",
        "action": "istype",
        "value": "string"
      },
      {
        "type": "json-query",
        "custom": "json.problem.description",
        "action": "istype",
        "value": "string"
      },
      {
        "type": "json-query",
        "custom": "json.problem.languages",
        "action": "istype",
        "value": "array"
      },
      {
        "type": "json-query",
        "custom": "json.problem.timeLimit",
        "action": "istype",
        "value": "number"
      },
      {
        "type": "json-query",
        "custom": "json.problem.memoryLimit",
        "action": "istype",
        "value": "number"
      }
    ],
    "docs": "# Get workbook's problem by ID\n\nOpen space 문제집의 문제 하나의 자세한 정보를 가져옵니다."
  },
  {
    "_id": "716e98ff-815b-48d3-b18b-6b00ef757914",
    "colId": "07dc2986-f7a6-4827-8ec2-cb288e3de5e7",
    "containerId": "da3fe5e3-b148-49c1-9b8f-c3b93a993fe2",
    "name": "Succeed",
    "url": "/group/1/contest/1/problem/1",
    "method": "GET",
    "sortNum": 410000,
    "created": "2023-02-17T08:56:02.318Z",
    "modified": "2023-02-17T09:26:56.442Z",
    "headers": [],
    "params": [],
    "tests": [
      {
        "type": "res-code",
        "custom": "",
        "action": "equal",
        "value": "200"
      },
      {
        "type": "json-query",
        "custom": "json.id",
        "action": "istype",
        "value": "string"
      },
      {
        "type": "json-query",
        "custom": "json.problem.id",
        "action": "istype",
        "value": "number"
      },
      {
        "type": "json-query",
        "custom": "json.problem.title",
        "action": "istype",
        "value": "string"
      },
      {
        "type": "json-query",
        "custom": "json.problem.description",
        "action": "istype",
        "value": "string"
      },
      {
        "type": "json-query",
        "custom": "json.problem.languages",
        "action": "istype",
        "value": "array"
      },
      {
        "type": "json-query",
        "custom": "json.problem.timeLimit",
        "action": "istype",
        "value": "number"
      },
      {
        "type": "json-query",
        "custom": "json.problem.memoryLimit",
        "action": "istype",
        "value": "number"
      }
    ],
    "docs": "# Get group contest's problem by ID\n\n그룹 대회의 문제 하나의 자세한 정보를 가져옵니다.",
    "preReq": {
      "runRequests": [
        {
          "reqId": "1a8e1d5f-2951-4aca-84b5-3b086055097b",
          "colId": "07dc2986-f7a6-4827-8ec2-cb288e3de5e7",
          "triggerCondition": "run-always",
          "triggerValue": ""
        }
      ]
    }
  },
  {
    "_id": "98196ef7-3058-403b-b53d-ced2c2dcf514",
    "colId": "07dc2986-f7a6-4827-8ec2-cb288e3de5e7",
    "containerId": "ca6363a9-53a8-4670-bff7-512a4bbb3a12",
    "name": "404: Nonexistent problem",
    "url": "/workbook/1/problem/0",
    "method": "GET",
    "sortNum": 420000,
    "created": "2023-02-17T08:56:20.392Z",
    "modified": "2023-02-17T08:56:42.219Z",
    "headers": [],
    "params": [],
    "tests": [
      {
        "type": "res-code",
        "custom": "",
        "action": "equal",
        "value": "404"
      }
    ]
  },
  {
    "_id": "589a672b-2aa0-402e-9430-bfb969503a8d",
    "colId": "07dc2986-f7a6-4827-8ec2-cb288e3de5e7",
    "containerId": "f496267d-284b-48b9-9d06-513f7760b811",
    "name": "Succeed",
    "url": "/group/1/contest/1/problem?offset=0&limit=5",
    "method": "GET",
    "sortNum": 430000,
    "created": "2023-02-17T08:57:14.563Z",
    "modified": "2023-02-17T12:25:31.739Z",
    "headers": [],
    "params": [
      {
        "name": "offset",
        "value": "0",
        "isPath": false
      },
      {
        "name": "limit",
        "value": "5",
        "isPath": false
      }
    ],
    "tests": [
      {
        "type": "res-code",
        "custom": "",
        "action": "equal",
        "value": "200"
      },
      {
        "type": "json-query",
        "custom": "json.id | length",
        "action": "<=",
        "value": "5"
      }
    ],
    "docs": "# Get group contest's all problems\n\n그룹 대회의 전체 문제를 불러옵니다.\n\n## Query\n\n- `offset`: 몇 번째 item부터 가져올지 정합니다.\n- `limit` :  몇 개의 item을 가져올지 정합니다.",
    "preReq": {
      "runRequests": [
        {
          "reqId": "1a8e1d5f-2951-4aca-84b5-3b086055097b",
          "colId": "07dc2986-f7a6-4827-8ec2-cb288e3de5e7",
          "triggerCondition": "run-always",
          "triggerValue": ""
        }
      ]
    }
  },
  {
    "_id": "7160fd5e-5e8d-4c18-b500-8298dd0b64ab",
    "colId": "07dc2986-f7a6-4827-8ec2-cb288e3de5e7",
    "containerId": "da3fe5e3-b148-49c1-9b8f-c3b93a993fe2",
    "name": "404: Nonexistent problem",
    "url": "/group/1/contest/1/problem/0",
    "method": "GET",
    "sortNum": 440000,
    "created": "2023-02-17T09:04:29.436Z",
    "modified": "2023-02-17T09:09:39.835Z",
    "headers": [],
    "params": [],
    "tests": [
      {
        "type": "res-code",
        "custom": "",
        "action": "equal",
        "value": "404"
      }
    ],
    "preReq": {
      "runRequests": [
        {
          "reqId": "1a8e1d5f-2951-4aca-84b5-3b086055097b",
          "colId": "07dc2986-f7a6-4827-8ec2-cb288e3de5e7",
          "triggerCondition": "run-always",
          "triggerValue": ""
        }
      ]
    }
  },
  {
    "_id": "64593304-a380-400f-bd16-f50094f92f04",
    "colId": "07dc2986-f7a6-4827-8ec2-cb288e3de5e7",
    "containerId": "8a6f0fa5-98f7-4c1b-9834-6b034f289d5b",
    "name": "Succeed",
    "url": "/group/1/workbook/1/problem?offset=0&limit=5",
    "method": "GET",
    "sortNum": 450000,
    "created": "2023-02-17T09:10:11.361Z",
    "modified": "2023-02-17T12:25:51.499Z",
    "headers": [],
    "params": [
      {
        "name": "offset",
        "value": "0",
        "isPath": false
      },
      {
        "name": "limit",
        "value": "5",
        "isPath": false
      }
    ],
    "tests": [
      {
        "type": "res-code",
        "custom": "",
        "action": "equal",
        "value": "200"
      },
      {
        "type": "json-query",
        "custom": "json.id | length",
        "action": "<=",
        "value": "5"
      }
    ],
    "docs": "# Get group workbook's all problems\n\n그룹 문제집의 전체 문제를 불러옵니다.\n\n## Query\n\n- `offset`: 몇 번째 item부터 가져올지 정합니다.\n- `limit` :  몇 개의 item을 가져올지 정합니다.",
    "preReq": {
      "runRequests": [
        {
          "reqId": "1a8e1d5f-2951-4aca-84b5-3b086055097b",
          "colId": "07dc2986-f7a6-4827-8ec2-cb288e3de5e7",
          "triggerCondition": "run-always",
          "triggerValue": ""
        }
      ]
    }
  },
  {
    "_id": "8530682d-5ca4-4a9a-b10e-f728ba1bd3c9",
    "colId": "07dc2986-f7a6-4827-8ec2-cb288e3de5e7",
    "containerId": "c7cea337-d5d2-457d-8876-f860a61852ef",
    "name": "Succeed",
    "url": "/group/1/workbook/1/problem/1",
    "method": "GET",
    "sortNum": 460000,
    "created": "2023-02-17T09:12:10.398Z",
    "modified": "2023-02-17T09:27:15.137Z",
    "headers": [],
    "params": [],
    "tests": [
      {
        "type": "res-code",
        "custom": "",
        "action": "equal",
        "value": "200"
      },
      {
        "type": "json-query",
        "custom": "json.id",
        "action": "istype",
        "value": "string"
      },
      {
        "type": "json-query",
        "custom": "json.problem.id",
        "action": "istype",
        "value": "number"
      },
      {
        "type": "json-query",
        "custom": "json.problem.title",
        "action": "istype",
        "value": "string"
      },
      {
        "type": "json-query",
        "custom": "json.problem.description",
        "action": "istype",
        "value": "string"
      },
      {
        "type": "json-query",
        "custom": "json.problem.languages",
        "action": "istype",
        "value": "array"
      },
      {
        "type": "json-query",
        "custom": "json.problem.timeLimit",
        "action": "istype",
        "value": "number"
      },
      {
        "type": "json-query",
        "custom": "json.problem.memoryLimit",
        "action": "istype",
        "value": "number"
      }
    ],
    "docs": "# Get group workbook's problem by ID\n\n그룹 문제집의 문제 하나의 자세한 정보를 가져옵니다.",
    "preReq": {
      "runRequests": [
        {
          "reqId": "1a8e1d5f-2951-4aca-84b5-3b086055097b",
          "colId": "07dc2986-f7a6-4827-8ec2-cb288e3de5e7",
          "triggerCondition": "run-always",
          "triggerValue": ""
        }
      ]
    }
  },
  {
    "_id": "04c7409e-f6a4-49ff-b0a8-ea1fd83f6676",
    "colId": "07dc2986-f7a6-4827-8ec2-cb288e3de5e7",
    "containerId": "c7cea337-d5d2-457d-8876-f860a61852ef",
    "name": "404: Nonexistent problem",
    "url": "/group/1/workbook/1/problem/0",
    "method": "GET",
    "sortNum": 470000,
    "created": "2023-02-17T09:14:15.119Z",
    "modified": "2023-02-17T09:16:52.419Z",
    "headers": [],
    "params": [],
    "tests": [
      {
        "type": "res-code",
        "custom": "",
        "action": "equal",
        "value": "404"
      }
    ],
    "preReq": {
      "runRequests": [
        {
          "reqId": "1a8e1d5f-2951-4aca-84b5-3b086055097b",
          "colId": "07dc2986-f7a6-4827-8ec2-cb288e3de5e7",
          "triggerCondition": "run-always",
          "triggerValue": ""
        }
      ]
    }
  }
]<|MERGE_RESOLUTION|>--- conflicted
+++ resolved
@@ -2561,11 +2561,7 @@
     "method": "GET",
     "sortNum": 330000,
     "created": "2023-02-17T07:12:29.375Z",
-<<<<<<< HEAD
-    "modified": "2023-03-02T08:12:17.030Z",
-=======
     "modified": "2023-02-17T12:22:38.877Z",
->>>>>>> 884f405b
     "headers": [],
     "params": [
       {
