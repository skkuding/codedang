[
  {
    "_id": "fd33c48d-00af-4dea-b600-449bef7e5bea",
    "colId": "07dc2986-f7a6-4827-8ec2-cb288e3de5e7",
    "containerId": "8308536f-48e2-4946-bde2-e3b08d89a3aa",
    "name": "Succeed",
    "url": "/auth/login",
    "method": "POST",
    "sortNum": 10000,
    "created": "2023-01-04T03:25:24.818Z",
    "modified": "2023-01-15T14:00:39.842Z",
    "headers": [],
    "params": [],
    "body": {
      "type": "json",
      "raw": "{\n  \"username\": \"admin\",\n  \"password\": \"adminadmin\"\n}",
      "form": []
    },
    "tests": [
      {
        "type": "res-code",
        "custom": "",
        "action": "equal",
        "value": "201"
      },
      {
        "type": "custom-header",
        "custom": "Authorization",
        "action": "contains",
        "value": "Bearer"
      },
      {
        "type": "custom-header",
        "custom": "Set-Cookie",
        "action": "contains",
        "value": "refresh_token"
      },
      {
        "type": "set-env-var",
        "custom": "header.authorization",
        "action": "setto",
        "value": "{{bearer_token}}"
      },
      {
        "type": "set-env-var",
        "custom": "cookie.refresh_token",
        "action": "setto",
        "value": "{{refresh_token}}"
      }
    ],
    "docs": "# Log In\n\n사용자가 올바른 정보로 로그인하면 JWT를 발행합니다.  \n보안을 위해 짧은 만료 시간의 access token과 이를 재발행해주는 긴 만료 시간의 refresh token 두 가지를 발행합니다.\n\n### Access Token\n- `Authrization` header를 통해 bearer token을 발급합니다.\n- Header로 발급되기 때문에, client에 token을 직접 저장하는 코드가 필요합니다.\n- 30분 후 만료됩니다.\n\n### Refresh Token\n- Cookie를 통해 발급합니다. 브라우저에 cookie가 자동으로 저장됩니다.\n- `/auth/reissue`를 통해 access token을 재발급받을 때 필요합니다.\n- **가장 유출에 조심해야하는 값입니다.**\n- 24시간 후 만료됩니다."
  },
  {
    "_id": "c5ccfac6-5e94-4b03-aecb-e357db6157b9",
    "colId": "07dc2986-f7a6-4827-8ec2-cb288e3de5e7",
    "containerId": "cc8fc31f-2302-4a24-82d6-c8e105e4fb56",
    "name": "Succeed",
    "url": "/auth/logout",
    "method": "POST",
    "sortNum": 10000,
    "created": "2023-01-04T03:36:13.805Z",
    "modified": "2023-01-15T15:08:25.492Z",
    "headers": [],
    "params": [],
    "tests": [
      {
        "type": "res-code",
        "custom": "",
        "action": "equal",
        "value": "201"
      },
      {
        "type": "set-env-var",
        "custom": "cookie.refresh_token",
        "action": "setto",
        "value": "{{refresh_token}}"
      },
      {
        "type": "set-env-var",
        "custom": "null",
        "action": "setto",
        "value": "{{bearer_token}}"
      }
    ],
    "docs": "# Log Out\n\nRefresh Token을 무효화하고 cookie에서 삭제합니다.  \nAccess Token은 만료되기 전까지 유효하며, client에서 직접 삭제해야합니다.",
    "preReq": {
      "runRequests": [
        {
          "reqId": "fd33c48d-00af-4dea-b600-449bef7e5bea",
          "colId": "07dc2986-f7a6-4827-8ec2-cb288e3de5e7",
          "triggerCondition": "run-always",
          "triggerValue": ""
        }
      ]
    }
  },
  {
    "_id": "caf44ce8-e6cc-4ca8-84bc-512b0fea903c",
    "colId": "07dc2986-f7a6-4827-8ec2-cb288e3de5e7",
    "containerId": "f62cde80-bbf3-4652-a40a-eb8e1878e747",
    "name": "Succeed",
    "url": "/auth/reissue",
    "method": "GET",
    "sortNum": 10000,
    "created": "2023-01-04T03:36:45.663Z",
    "modified": "2023-01-15T15:27:59.153Z",
    "headers": [
      {
        "name": "Set-Cookie",
        "value": "refresh_token={{refresh_token}}"
      }
    ],
    "params": [],
    "tests": [
      {
        "type": "res-code",
        "custom": "",
        "action": "equal",
        "value": "200"
      },
      {
        "type": "custom-header",
        "custom": "Authorization",
        "action": "contains",
        "value": "Bearer"
      },
      {
        "type": "set-env-var",
        "custom": "header.authorization",
        "action": "setto",
        "value": "{{bearer_token}}"
      }
    ],
    "docs": "# Reissue Token\n\nRefresh token을 이용해 access token을 재발급합니다.",
    "preReq": {
      "runRequests": [
        {
          "reqId": "fd33c48d-00af-4dea-b600-449bef7e5bea",
          "colId": "07dc2986-f7a6-4827-8ec2-cb288e3de5e7",
          "triggerCondition": "run-var-empty",
          "triggerValue": "{{refresh_token}}"
        }
      ]
    }
  },
  {
    "_id": "8a6129e2-e8bc-4852-8e6e-568e89f08990",
    "colId": "07dc2986-f7a6-4827-8ec2-cb288e3de5e7",
    "containerId": "d39772e1-109e-4fba-924e-6ab90a3e5277",
    "name": "Succeed",
    "url": "/contest",
    "method": "GET",
    "sortNum": 10000,
    "created": "2023-01-04T03:41:11.804Z",
    "modified": "2023-01-15T15:38:47.388Z",
    "headers": [],
    "params": [],
    "tests": [
      {
        "type": "res-code",
        "custom": "",
        "action": "equal",
        "value": "200"
      },
      {
        "type": "res-body",
        "custom": "",
        "action": "contains",
        "value": "\"ongoing\""
      },
      {
        "type": "res-body",
        "custom": "",
        "action": "contains",
        "value": "\"upcoming\""
      },
      {
        "type": "res-body",
        "custom": "",
        "action": "contains",
        "value": "\"finished\""
      }
    ],
    "docs": "# Get all contests\n\n모든 대회 목록을 불러옵니다.  \n대회의 진행 상태에 따라 구분합니다. (ongoing, upcoming, finished)"
  },
  {
    "_id": "cae53d1e-c7c4-4825-a7f5-96a61a478d70",
    "colId": "07dc2986-f7a6-4827-8ec2-cb288e3de5e7",
    "containerId": "05ffbb82-5894-4752-9025-0ac933930903",
    "name": "Succeed",
    "url": "/contest/1/modal",
    "method": "GET",
    "sortNum": 10000,
    "created": "2023-01-04T03:43:05.492Z",
    "modified": "2023-01-15T15:42:51.441Z",
    "headers": [],
    "params": [],
    "tests": [
      {
        "type": "res-code",
        "custom": "",
        "action": "equal",
        "value": "200"
      },
      {
        "type": "res-body",
        "custom": "",
        "action": "contains",
        "value": "\"title\""
      },
      {
        "type": "res-body",
        "custom": "",
        "action": "contains",
        "value": "\"descriptionSummary\""
      }
    ],
    "docs": "# Get modal contest by ID\n\nModal에 보여줄 요약된 대회 정보를 가져옵니다."
  },
  {
    "_id": "df4f680f-9ae5-4f1d-9169-08a9a62b8bcd",
    "colId": "07dc2986-f7a6-4827-8ec2-cb288e3de5e7",
    "containerId": "5c0a9108-1d33-407e-91bc-ae25b89bcfe7",
    "name": "Succeed",
    "url": "/group/1/contest",
    "method": "GET",
    "sortNum": 10000,
    "created": "2023-01-04T03:44:08.324Z",
    "modified": "2023-01-15T15:46:37.619Z",
    "headers": [],
    "params": [],
    "tests": [
      {
        "type": "res-code",
        "custom": "",
        "action": "equal",
        "value": "200"
      },
      {
        "type": "res-body",
        "custom": "",
        "action": "contains",
        "value": "\"title\""
      },
      {
        "type": "res-body",
        "custom": "",
        "action": "contains",
        "value": "\"startTime\""
      },
      {
        "type": "res-body",
        "custom": "",
        "action": "contains",
        "value": "\"endTime\""
      },
      {
        "type": "res-body",
        "custom": "",
        "action": "contains",
        "value": "\"group\""
      }
    ],
    "docs": "# Get group's all contests\n\n그룹의 대회 목록을 가져옵니다.",
    "preReq": {
      "runRequests": [
        {
          "reqId": "fd33c48d-00af-4dea-b600-449bef7e5bea",
          "colId": "07dc2986-f7a6-4827-8ec2-cb288e3de5e7",
          "triggerCondition": "run-always",
          "triggerValue": ""
        }
      ]
    }
  },
  {
    "_id": "af8a1447-ee6c-4e13-bf24-7617ffde6f25",
    "colId": "07dc2986-f7a6-4827-8ec2-cb288e3de5e7",
    "containerId": "4b515a9e-2c7f-46c3-aef5-809b6f2c322f",
    "name": "Succeed",
    "url": "/group/1/contest/2",
    "method": "GET",
    "sortNum": 10000,
    "created": "2023-01-04T03:44:47.207Z",
    "modified": "2023-01-15T15:49:35.648Z",
    "headers": [],
    "params": [],
    "tests": [
      {
        "type": "res-code",
        "custom": "",
        "action": "equal",
        "value": "200"
      },
      {
        "type": "res-body",
        "custom": "",
        "action": "contains",
        "value": "\"title\""
      },
      {
        "type": "res-body",
        "custom": "",
        "action": "contains",
        "value": "\"startTime\""
      },
      {
        "type": "res-body",
        "custom": "",
        "action": "contains",
        "value": "\"endTime\""
      },
      {
        "type": "res-body",
        "custom": "",
        "action": "contains",
        "value": "\"description\""
      }
    ],
    "docs": "# Get group's contest by ID\n\nGroup의 대회 하나의 정보를 가져옵니다.",
    "preReq": {
      "runRequests": [
        {
          "reqId": "fd33c48d-00af-4dea-b600-449bef7e5bea",
          "colId": "07dc2986-f7a6-4827-8ec2-cb288e3de5e7",
          "triggerCondition": "run-always",
          "triggerValue": ""
        }
      ]
    }
  },
  {
    "_id": "989c4ce8-2ca8-4b07-847f-4fb37eac729c",
    "colId": "07dc2986-f7a6-4827-8ec2-cb288e3de5e7",
    "containerId": "fee4c6ed-cf6b-45c1-830b-ae840a325a19",
    "name": "Succeed",
    "url": "/group/1/contest/1/participation",
    "method": "POST",
    "sortNum": 10000,
    "created": "2023-01-04T03:45:44.318Z",
    "modified": "2023-01-15T16:06:00.212Z",
    "headers": [],
    "params": [],
    "tests": [
      {
        "type": "res-code",
        "custom": "",
        "action": "equal",
        "value": "201"
      }
    ],
    "docs": "# Participate group's contest\n\nGroup 대회에 참가합니다.",
    "preReq": {
      "runRequests": [
        {
          "reqId": "fd33c48d-00af-4dea-b600-449bef7e5bea",
          "colId": "07dc2986-f7a6-4827-8ec2-cb288e3de5e7",
          "triggerCondition": "run-always",
          "triggerValue": ""
        }
      ]
    }
  },
  {
    "_id": "691cde43-a8df-449e-96e1-a791684024d6",
    "colId": "07dc2986-f7a6-4827-8ec2-cb288e3de5e7",
    "containerId": "8308536f-48e2-4946-bde2-e3b08d89a3aa",
    "name": "400: Empty field",
    "url": "/auth/login",
    "method": "POST",
    "sortNum": 20000,
    "created": "2023-01-15T14:01:40.146Z",
    "modified": "2023-01-15T14:40:26.917Z",
    "headers": [],
    "params": [],
    "body": {
      "type": "json",
      "raw": "{\n  \"username\": \"\",\n  \"password\": \"\"\n}",
      "form": []
    },
    "tests": [
      {
        "type": "res-code",
        "custom": "",
        "action": "equal",
        "value": "400"
      },
      {
        "type": "res-body",
        "custom": "",
        "action": "contains",
        "value": "username should not be empty"
      },
      {
        "type": "res-body",
        "custom": "",
        "action": "contains",
        "value": "password should not be empty"
      }
    ]
  },
  {
    "_id": "91e8faa0-f117-4bf2-8647-baf7de706b8d",
    "colId": "07dc2986-f7a6-4827-8ec2-cb288e3de5e7",
    "containerId": "8308536f-48e2-4946-bde2-e3b08d89a3aa",
    "name": "401: Nonexistent user",
    "url": "/auth/login",
    "method": "POST",
    "sortNum": 30000,
    "created": "2023-01-15T14:38:46.092Z",
    "modified": "2023-01-15T14:42:05.047Z",
    "headers": [],
    "params": [],
    "body": {
      "type": "json",
      "raw": "{\n  \"username\": \"nobody\",\n  \"password\": \"nobody\"\n}",
      "form": []
    },
    "tests": [
      {
        "type": "res-code",
        "custom": "",
        "action": "equal",
        "value": "401"
      },
      {
        "type": "res-body",
        "custom": "",
        "action": "contains",
        "value": "Incorrect username or password"
      }
    ]
  },
  {
    "_id": "fbf30bc7-ca8a-4486-b85a-2bec8cf259ea",
    "colId": "07dc2986-f7a6-4827-8ec2-cb288e3de5e7",
    "containerId": "8308536f-48e2-4946-bde2-e3b08d89a3aa",
    "name": "401: Incorrect password",
    "url": "/auth/login",
    "method": "POST",
    "sortNum": 40000,
    "created": "2023-01-15T14:40:53.559Z",
    "modified": "2023-01-15T14:42:14.818Z",
    "headers": [],
    "params": [],
    "body": {
      "type": "json",
      "raw": "{\n  \"username\": \"admin\",\n  \"password\": \"wrongpassword\"\n}",
      "form": []
    },
    "tests": [
      {
        "type": "res-code",
        "custom": "",
        "action": "equal",
        "value": "401"
      },
      {
        "type": "res-body",
        "custom": "",
        "action": "contains",
        "value": "Incorrect username or password"
      }
    ]
  },
  {
    "_id": "f8dde72c-4f3b-4252-bfb7-bc481736dc07",
    "colId": "07dc2986-f7a6-4827-8ec2-cb288e3de5e7",
    "containerId": "cc8fc31f-2302-4a24-82d6-c8e105e4fb56",
    "name": "401: Invalid Token",
    "url": "/auth/logout",
    "method": "POST",
    "sortNum": 20000,
    "created": "2023-01-15T14:58:53.478Z",
    "modified": "2023-01-15T15:00:31.793Z",
    "headers": [],
    "params": [],
    "tests": [
      {
        "type": "res-code",
        "custom": "",
        "action": "equal",
        "value": "401"
      }
    ],
    "preReq": {
      "runRequests": [
        {
          "reqId": "c5ccfac6-5e94-4b03-aecb-e357db6157b9",
          "colId": "07dc2986-f7a6-4827-8ec2-cb288e3de5e7",
          "triggerCondition": "run-always",
          "triggerValue": ""
        }
      ]
    }
  },
  {
    "_id": "c71d18b9-d4d3-43f8-afde-bec6c695c7c9",
    "colId": "07dc2986-f7a6-4827-8ec2-cb288e3de5e7",
    "containerId": "f62cde80-bbf3-4652-a40a-eb8e1878e747",
    "name": "401: Invalid Token",
    "url": "/auth/reissue",
    "method": "GET",
    "sortNum": 20000,
    "created": "2023-01-15T15:25:15.488Z",
    "modified": "2023-01-15T15:26:15.226Z",
    "headers": [
      {
        "name": "Set-Cookie",
        "value": "refresh_token={{refresh_token}}"
      }
    ],
    "params": [],
    "tests": [
      {
        "type": "res-code",
        "custom": "",
        "action": "equal",
        "value": "401"
      }
    ],
    "preReq": {
      "runRequests": [
        {
          "reqId": "c5ccfac6-5e94-4b03-aecb-e357db6157b9",
          "colId": "07dc2986-f7a6-4827-8ec2-cb288e3de5e7",
          "triggerCondition": "run-always",
          "triggerValue": ""
        }
      ]
    }
  },
  {
    "_id": "19dc560d-6f13-44f8-8a9f-6d2af2256715",
    "colId": "07dc2986-f7a6-4827-8ec2-cb288e3de5e7",
    "containerId": "05ffbb82-5894-4752-9025-0ac933930903",
    "name": "404: Nonexistent contest",
    "url": "/contest/0/modal",
    "method": "GET",
    "sortNum": 20000,
    "created": "2023-01-15T15:41:35.396Z",
    "modified": "2023-01-15T15:42:22.320Z",
    "headers": [],
    "params": [],
    "tests": [
      {
        "type": "res-code",
        "custom": "",
        "action": "equal",
        "value": "404"
      },
      {
        "type": "res-body",
        "custom": "",
        "action": "contains",
        "value": "contest does not exist"
      }
    ]
  },
  {
    "_id": "1c598523-6f87-49e0-bedc-bc8686c5dd96",
    "colId": "07dc2986-f7a6-4827-8ec2-cb288e3de5e7",
    "containerId": "4b515a9e-2c7f-46c3-aef5-809b6f2c322f",
    "name": "404: Nonexistent contest",
    "url": "/group/1/contest/0",
    "method": "GET",
    "sortNum": 20000,
    "created": "2023-01-15T15:50:08.931Z",
    "modified": "2023-01-15T15:51:04.018Z",
    "headers": [],
    "params": [],
    "tests": [
      {
        "type": "res-code",
        "custom": "",
        "action": "equal",
        "value": "404"
      },
      {
        "type": "res-body",
        "custom": "",
        "action": "contains",
        "value": "contest does not exist"
      }
    ],
    "preReq": {
      "runRequests": [
        {
          "reqId": "fd33c48d-00af-4dea-b600-449bef7e5bea",
          "colId": "07dc2986-f7a6-4827-8ec2-cb288e3de5e7",
          "triggerCondition": "run-always",
          "triggerValue": ""
        }
      ]
    }
  },
  {
    "_id": "386b119c-039e-4cce-8316-3939f9008204",
    "colId": "07dc2986-f7a6-4827-8ec2-cb288e3de5e7",
    "containerId": "4b515a9e-2c7f-46c3-aef5-809b6f2c322f",
    "name": "403: Not ended contest",
    "url": "/group/1/contest/1",
    "method": "GET",
    "sortNum": 15000,
    "created": "2023-01-15T15:51:57.192Z",
    "modified": "2023-01-15T15:57:44.650Z",
    "headers": [],
    "params": [],
    "tests": [
      {
        "type": "res-code",
        "custom": "",
        "action": "equal",
        "value": "403"
      },
      {
        "type": "res-body",
        "custom": "",
        "action": "contains",
        "value": "Before the contest is ended, only group members can access"
      }
    ],
    "preReq": {
      "runRequests": [
        {
          "reqId": "fd33c48d-00af-4dea-b600-449bef7e5bea",
          "colId": "07dc2986-f7a6-4827-8ec2-cb288e3de5e7",
          "triggerCondition": "run-always",
          "triggerValue": ""
        }
      ]
    }
  },
  {
    "_id": "8526d2dc-b8f5-4dc6-873f-09f411e6ca31",
    "colId": "07dc2986-f7a6-4827-8ec2-cb288e3de5e7",
    "containerId": "fee4c6ed-cf6b-45c1-830b-ae840a325a19",
    "name": "403: Already participated",
    "url": "/group/1/contest/1/participation",
    "method": "POST",
    "sortNum": 20000,
    "created": "2023-01-18T07:58:25.651Z",
    "modified": "2023-01-18T07:59:04.723Z",
    "headers": [],
    "params": [],
    "tests": [
      {
        "type": "res-code",
        "custom": "",
        "action": "equal",
        "value": "403"
      }
    ],
    "preReq": {
      "runRequests": [
        {
          "reqId": "fd33c48d-00af-4dea-b600-449bef7e5bea",
          "colId": "07dc2986-f7a6-4827-8ec2-cb288e3de5e7",
          "triggerCondition": "run-always",
          "triggerValue": ""
        }
      ]
    }
  },
  {
    "_id": "60733561-b015-4851-8acd-e9684940a30e",
    "colId": "07dc2986-f7a6-4827-8ec2-cb288e3de5e7",
    "containerId": "fee4c6ed-cf6b-45c1-830b-ae840a325a19",
    "name": "404: Nonexistent contest",
    "url": "/group/1/contest/0/participation",
    "method": "POST",
    "sortNum": 30000,
    "created": "2023-01-18T07:59:40.454Z",
    "modified": "2023-01-18T08:00:15.661Z",
    "headers": [],
    "params": [],
    "tests": [
      {
        "type": "res-code",
        "custom": "",
        "action": "equal",
        "value": "404"
      },
      {
        "type": "res-body",
        "custom": "",
        "action": "contains",
        "value": "contest does not exist"
      }
    ],
    "preReq": {
      "runRequests": [
        {
          "reqId": "fd33c48d-00af-4dea-b600-449bef7e5bea",
          "colId": "07dc2986-f7a6-4827-8ec2-cb288e3de5e7",
          "triggerCondition": "run-always",
          "triggerValue": ""
        }
      ]
    }
  },
  {
    "_id": "6614b869-9477-48ac-89e3-610433d1d510",
    "colId": "07dc2986-f7a6-4827-8ec2-cb288e3de5e7",
    "containerId": "fee4c6ed-cf6b-45c1-830b-ae840a325a19",
    "name": "403: Ended contest",
    "url": "/group/1/contest/2/participation",
    "method": "POST",
    "sortNum": 25000,
    "created": "2023-01-18T08:00:24.978Z",
    "modified": "2023-01-18T08:00:52.224Z",
    "headers": [],
    "params": [],
    "tests": [
      {
        "type": "res-code",
        "custom": "",
        "action": "equal",
        "value": "403"
      },
      {
        "type": "res-body",
        "custom": "",
        "action": "contains",
        "value": "ended contest"
      }
    ],
    "preReq": {
      "runRequests": [
        {
          "reqId": "fd33c48d-00af-4dea-b600-449bef7e5bea",
          "colId": "07dc2986-f7a6-4827-8ec2-cb288e3de5e7",
          "triggerCondition": "run-always",
          "triggerValue": ""
        }
      ]
    }
  },
  {
<<<<<<< HEAD
    "_id": "64abbcae-5508-4ad6-bb13-6ee21ba34ad4",
    "colId": "07dc2986-f7a6-4827-8ec2-cb288e3de5e7",
    "containerId": "ecac38fa-17f6-43e7-a6f3-1ddc4de2ed11",
    "name": "200: OK",
    "url": "/workbook",
    "method": "GET",
    "sortNum": 50000,
    "created": "2023-01-31T18:01:10.929Z",
    "modified": "2023-02-01T01:40:42.716Z",
    "headers": [],
    "params": [],
=======
    "_id": "c954a87c-4915-4fad-bd02-7898fcfd50b5",
    "colId": "07dc2986-f7a6-4827-8ec2-cb288e3de5e7",
    "containerId": "df830ccf-ea06-40c9-9dec-69679e90a91a",
    "name": "Succeed",
    "url": "/notice?offset=1",
    "method": "GET",
    "sortNum": 60000,
    "created": "2023-02-01T07:02:36.251Z",
    "modified": "2023-02-01T07:10:35.248Z",
    "headers": [],
    "params": [
      {
        "name": "offset",
        "value": "1",
        "isPath": false
      }
    ],
>>>>>>> bfa897f9
    "tests": [
      {
        "type": "res-code",
        "custom": "",
        "action": "equal",
        "value": "200"
      },
      {
        "type": "res-body",
        "custom": "",
        "action": "contains",
<<<<<<< HEAD
        "value": "\"title\""
=======
        "value": "\"id\": 1"
      },
      {
        "type": "res-body",
        "custom": "",
        "action": "contains",
        "value": "\"id\": 2"
>>>>>>> bfa897f9
      },
      {
        "type": "res-body",
        "custom": "",
        "action": "contains",
<<<<<<< HEAD
        "value": "\"description\""
=======
        "value": "\"id\": 3"
>>>>>>> bfa897f9
      },
      {
        "type": "res-body",
        "custom": "",
        "action": "contains",
<<<<<<< HEAD
        "value": "\"updateTime\""
      }
    ]
  },
  {
    "_id": "efc963b0-4c49-45ee-8901-a9765037a443",
    "colId": "07dc2986-f7a6-4827-8ec2-cb288e3de5e7",
    "containerId": "ee01069f-f88f-4841-9cf1-921fd2521372",
    "name": "200: OK",
    "url": "/group/2/workbook",
    "method": "GET",
    "sortNum": 60000,
    "created": "2023-02-01T01:48:09.050Z",
    "modified": "2023-02-01T02:05:01.306Z",
=======
        "value": "\"id\": 4"
      }
    ],
    "docs": "# Get all notices\n\nOpen space의 공지사항을 불러옵니다.\n\n## Query\n\n- `offset`: 몇 번째 item부터 가져올지 정합니다."
  },
  {
    "_id": "521880e4-c1ef-411d-b45d-3813f868df6d",
    "colId": "07dc2986-f7a6-4827-8ec2-cb288e3de5e7",
    "containerId": "dd6c1845-45b9-42a0-baab-d32bbf753f0f",
    "name": "Succeed",
    "url": "/notice/2",
    "method": "GET",
    "sortNum": 70000,
    "created": "2023-02-01T07:10:51.588Z",
    "modified": "2023-02-01T07:13:09.203Z",
>>>>>>> bfa897f9
    "headers": [],
    "params": [],
    "tests": [
      {
        "type": "res-code",
        "custom": "",
        "action": "equal",
        "value": "200"
      },
      {
        "type": "res-body",
        "custom": "",
        "action": "contains",
        "value": "\"title\""
      },
      {
        "type": "res-body",
        "custom": "",
        "action": "contains",
<<<<<<< HEAD
        "value": "\"description\""
=======
        "value": "\"content\""
>>>>>>> bfa897f9
      },
      {
        "type": "res-body",
        "custom": "",
        "action": "contains",
<<<<<<< HEAD
        "value": "\"updateTime\""
      }
    ],
    "preReq": {
      "runRequests": [
        {
          "reqId": "fd33c48d-00af-4dea-b600-449bef7e5bea",
          "colId": "07dc2986-f7a6-4827-8ec2-cb288e3de5e7",
          "triggerCondition": "run-always",
          "triggerValue": ""
        }
      ]
    }
  },
  {
    "_id": "d3faa14f-9168-4f9c-9f3c-17505e4ec56a",
    "colId": "07dc2986-f7a6-4827-8ec2-cb288e3de5e7",
    "containerId": "07a63926-167d-4dce-8daa-10b3f0d139a0",
    "name": "200: OK",
    "url": "/group/2/workbook/2",
    "method": "GET",
    "sortNum": 70000,
    "created": "2023-02-01T06:59:43.886Z",
    "modified": "2023-02-01T07:04:47.429Z",
=======
        "value": "\"prev\""
      },
      {
        "type": "res-body",
        "custom": "",
        "action": "contains",
        "value": "\"next\""
      }
    ],
    "docs": "# Get notice by ID\n\n공지사항 하나의 자세한 정보를 불러옵니다."
  },
  {
    "_id": "3180d03d-eda4-4e5c-8f90-813b04678fa8",
    "colId": "07dc2986-f7a6-4827-8ec2-cb288e3de5e7",
    "containerId": "dd6c1845-45b9-42a0-baab-d32bbf753f0f",
    "name": "404: Nonexistent notice",
    "url": "/notice/0",
    "method": "GET",
    "sortNum": 80000,
    "created": "2023-02-01T07:13:30.858Z",
    "modified": "2023-02-01T07:13:49.639Z",
>>>>>>> bfa897f9
    "headers": [],
    "params": [],
    "tests": [
      {
        "type": "res-code",
        "custom": "",
        "action": "equal",
<<<<<<< HEAD
        "value": "200"
      },
      {
        "type": "res-body",
        "custom": "",
        "action": "contains",
        "value": "\"id\""
      },
      {
        "type": "res-body",
        "custom": "",
        "action": "contains",
        "value": "\"createdById\""
      },
      {
        "type": "res-body",
        "custom": "",
        "action": "contains",
        "value": "\"groupId\""
      },
      {
        "type": "res-body",
        "custom": "",
        "action": "contains",
        "value": "\"title\""
      },
      {
        "type": "res-body",
        "custom": "",
        "action": "contains",
        "value": "\"description\""
      },
      {
        "type": "res-body",
        "custom": "",
        "action": "contains",
        "value": "\"visible\""
=======
        "value": "404"
      }
    ]
  },
  {
    "_id": "29e89972-fd6e-411b-af6d-0cb1b910b306",
    "colId": "07dc2986-f7a6-4827-8ec2-cb288e3de5e7",
    "containerId": "162021f9-d9b8-4acb-880a-fac122d0fadf",
    "name": "Succeed",
    "url": "/group/1/notice?offset=1",
    "method": "GET",
    "sortNum": 90000,
    "created": "2023-02-01T07:13:58.376Z",
    "modified": "2023-02-01T07:19:11.799Z",
    "headers": [],
    "params": [
      {
        "name": "offset",
        "value": "1",
        "isPath": false
      }
    ],
    "tests": [
      {
        "type": "res-code",
        "custom": "",
        "action": "equal",
        "value": "200"
>>>>>>> bfa897f9
      },
      {
        "type": "res-body",
        "custom": "",
        "action": "contains",
<<<<<<< HEAD
        "value": "\"createTime\""
=======
        "value": "\"id\": 1"
>>>>>>> bfa897f9
      },
      {
        "type": "res-body",
        "custom": "",
        "action": "contains",
<<<<<<< HEAD
        "value": "\"updateTime\""
      }
    ],
=======
        "value": "\"id\": 2"
      }
    ],
    "docs": "# Get group's all notices\n\n한 group의 모든 공지사항을 불러옵니다.\n\n## Query\n\n- `offset`: 몇 번째 item부터 가져올지 정합니다.",
>>>>>>> bfa897f9
    "preReq": {
      "runRequests": [
        {
          "reqId": "fd33c48d-00af-4dea-b600-449bef7e5bea",
          "colId": "07dc2986-f7a6-4827-8ec2-cb288e3de5e7",
          "triggerCondition": "run-always",
          "triggerValue": ""
        }
      ]
    }
  },
  {
<<<<<<< HEAD
    "_id": "f4c615bd-92ae-424a-8bc5-4d5e74a0f3d5",
    "colId": "07dc2986-f7a6-4827-8ec2-cb288e3de5e7",
    "containerId": "f8458b9c-c963-421d-9b18-5d2c187f6924",
    "name": "200: OK",
    "url": "/group/1/workbook/1",
    "method": "GET",
    "sortNum": 10000,
    "created": "2023-02-01T07:05:06.328Z",
    "modified": "2023-02-01T07:16:31.063Z",
=======
    "_id": "1af21194-f768-4f41-a382-80c28db2bcce",
    "colId": "07dc2986-f7a6-4827-8ec2-cb288e3de5e7",
    "containerId": "314f4a3d-0379-44c7-b253-caaeddca2bb8",
    "name": "Succeed",
    "url": "/group/1/notice/2",
    "method": "GET",
    "sortNum": 100000,
    "created": "2023-02-01T07:16:58.009Z",
    "modified": "2023-02-01T07:19:48.673Z",
>>>>>>> bfa897f9
    "headers": [],
    "params": [],
    "tests": [
      {
        "type": "res-code",
        "custom": "",
        "action": "equal",
        "value": "200"
      },
      {
        "type": "res-body",
        "custom": "",
        "action": "contains",
<<<<<<< HEAD
        "value": "\"id\""
      },
      {
        "type": "res-body",
        "custom": "",
        "action": "contains",
        "value": "\"createdById\""
      },
      {
        "type": "res-body",
        "custom": "",
        "action": "contains",
        "value": "\"groupId\""
      },
      {
        "type": "res-body",
        "custom": "",
        "action": "contains",
=======
>>>>>>> bfa897f9
        "value": "\"title\""
      },
      {
        "type": "res-body",
        "custom": "",
        "action": "contains",
<<<<<<< HEAD
        "value": "\"description\""
=======
        "value": "\"content\""
>>>>>>> bfa897f9
      },
      {
        "type": "res-body",
        "custom": "",
        "action": "contains",
<<<<<<< HEAD
        "value": "\"visible\""
=======
        "value": "\"prev\""
>>>>>>> bfa897f9
      },
      {
        "type": "res-body",
        "custom": "",
        "action": "contains",
<<<<<<< HEAD
        "value": "\"createTime\""
      },
      {
        "type": "res-body",
        "custom": "",
        "action": "contains",
        "value": "\"updateTime\""
      }
    ]
  },
  {
    "_id": "db87ecfe-a5fd-4358-87bf-15e8e66be43a",
    "colId": "07dc2986-f7a6-4827-8ec2-cb288e3de5e7",
    "containerId": "bc4889c3-e722-4c5f-a571-1757b310e3bb",
    "name": "201: OK",
    "url": "/admin/group/2/workbook",
    "method": "POST",
    "sortNum": 80000,
    "created": "2023-02-01T07:05:49.259Z",
    "modified": "2023-02-01T07:09:28.166Z",
    "headers": [],
    "params": [],
    "body": {
      "type": "json",
      "raw": "{\n  \"title\": \"title of workbook\",\n  \"description\": \"description of workbook\",\n  \"visible\": true\n}",
      "form": []
    },
    "tests": [
      {
        "type": "res-code",
        "custom": "",
        "action": "equal",
        "value": "201"
      }
    ],
    "preReq": {
      "runRequests": [
        {
          "reqId": "fd33c48d-00af-4dea-b600-449bef7e5bea",
          "colId": "07dc2986-f7a6-4827-8ec2-cb288e3de5e7",
          "triggerCondition": "run-always",
          "triggerValue": ""
        }
      ]
    }
  },
  {
    "_id": "79827994-2106-4b50-bed0-3db1f5290d7f",
    "colId": "07dc2986-f7a6-4827-8ec2-cb288e3de5e7",
    "containerId": "8800f872-5218-45ef-83ce-676626c54cce",
    "name": "200: OK",
    "url": "/admin/group/2/workbook/2",
    "method": "DELETE",
    "sortNum": 90000,
    "created": "2023-02-01T07:10:05.193Z",
    "modified": "2023-02-01T07:21:21.747Z",
    "headers": [],
    "params": [],
    "tests": [
      {
        "type": "res-code",
        "custom": "",
        "action": "equal",
        "value": "200"
      }
    ],
    "docs": "## 주의사항\ndelete api로 요청을 보내시면 id가 2인 seed data가 사라집니다. seed data를 복구하고 싶으시면 backend/에서 다음 명령어를 입력하세요.\n- `pnpm prisma migrate reset`",
    "preReq": {
      "runRequests": [
        {
          "reqId": "fd33c48d-00af-4dea-b600-449bef7e5bea",
          "colId": "07dc2986-f7a6-4827-8ec2-cb288e3de5e7",
          "triggerCondition": "run-always",
          "triggerValue": ""
        }
      ]
    }
  },
  {
    "_id": "9906591a-fce6-4cde-b6e2-7abd74138990",
    "colId": "07dc2986-f7a6-4827-8ec2-cb288e3de5e7",
    "containerId": "8a42bead-603a-4667-a09a-8e351f983f7c",
    "name": "200: OK",
    "url": "/admin/group/2/workbook/2",
    "method": "PUT",
    "sortNum": 100000,
    "created": "2023-02-01T07:12:44.273Z",
    "modified": "2023-02-01T07:24:22.735Z",
    "headers": [],
    "params": [],
    "body": {
      "type": "json",
      "raw": "{\n  \"title\": \"updated title of workbook\",\n  \"description\": \"updated description of workbook\",\n  \"visible\": true\n}",
      "form": []
    },
    "tests": [
      {
        "type": "res-code",
        "custom": "",
        "action": "equal",
        "value": "200"
      }
    ],
    "preReq": {
      "runRequests": [
        {
          "reqId": "fd33c48d-00af-4dea-b600-449bef7e5bea",
          "colId": "07dc2986-f7a6-4827-8ec2-cb288e3de5e7",
          "triggerCondition": "run-always",
          "triggerValue": ""
        }
      ]
    }
  },
  {
    "_id": "576ee68b-a00a-4686-9ef6-96b31a97a8ae",
    "colId": "07dc2986-f7a6-4827-8ec2-cb288e3de5e7",
    "containerId": "8800f872-5218-45ef-83ce-676626c54cce",
    "name": "404: Not Found",
    "url": "/admin/group/2/workbook/1298",
    "method": "DELETE",
    "sortNum": 100000,
    "created": "2023-02-01T07:22:42.587Z",
    "modified": "2023-02-01T07:25:30.080Z",
    "headers": [],
    "params": [],
    "tests": [
      {
        "type": "res-code",
        "custom": "",
        "action": "equal",
        "value": "404"
      }
    ],
    "docs": "## 주의사항\ndelete api로 요청을 보내시면 id가 2인 seed data가 사라집니다. seed data를 복구하고 싶으시면 backend/에서 다음 명령어를 입력하세요.\n- `pnpm prisma migrate reset`\n\n## Not Found Error\n- workbook/:workbookId 의 workbook id가 db에 없을 때 발생합니다.",
    "preReq": {
      "runRequests": [
        {
          "reqId": "fd33c48d-00af-4dea-b600-449bef7e5bea",
          "colId": "07dc2986-f7a6-4827-8ec2-cb288e3de5e7",
          "triggerCondition": "run-always",
          "triggerValue": ""
        }
      ]
    }
  },
  {
    "_id": "61098ad0-eccf-4ea3-ace9-c5a23b31c0a8",
    "colId": "07dc2986-f7a6-4827-8ec2-cb288e3de5e7",
    "containerId": "8a42bead-603a-4667-a09a-8e351f983f7c",
    "name": "404: Not Found",
    "url": "/admin/group/2/workbook/48872",
    "method": "PUT",
    "sortNum": 110000,
    "created": "2023-02-01T07:22:57.836Z",
    "modified": "2023-02-01T07:25:44.566Z",
    "headers": [],
    "params": [],
    "body": {
      "type": "json",
      "raw": "{\n  \"title\": \"updated title of workbook\",\n  \"description\": \"updated description of workbook\",\n  \"visible\": true\n}",
      "form": []
    },
    "tests": [
      {
        "type": "res-code",
        "custom": "",
        "action": "equal",
        "value": "404"
      }
    ],
    "docs": "## Not Found Error\n- workbook/:workbookId 의 workbook id가 db에 없을 때 발생합니다.",
    "preReq": {
      "runRequests": [
        {
          "reqId": "fd33c48d-00af-4dea-b600-449bef7e5bea",
          "colId": "07dc2986-f7a6-4827-8ec2-cb288e3de5e7",
          "triggerCondition": "run-always",
          "triggerValue": ""
        }
      ]
    }
=======
        "value": "\"next"
      }
    ],
    "docs": "# Get group's notice by ID\n\nGroup의 공지사항의 자세한 정보를 가져옵니다."
>>>>>>> bfa897f9
  }
]<|MERGE_RESOLUTION|>--- conflicted
+++ resolved
@@ -737,7 +737,221 @@
     }
   },
   {
-<<<<<<< HEAD
+    "_id": "c954a87c-4915-4fad-bd02-7898fcfd50b5",
+    "colId": "07dc2986-f7a6-4827-8ec2-cb288e3de5e7",
+    "containerId": "df830ccf-ea06-40c9-9dec-69679e90a91a",
+    "name": "Succeed",
+    "url": "/notice?offset=1",
+    "method": "GET",
+    "sortNum": 60000,
+    "created": "2023-02-01T07:02:36.251Z",
+    "modified": "2023-02-01T07:10:35.248Z",
+    "headers": [],
+    "params": [
+      {
+        "name": "offset",
+        "value": "1",
+        "isPath": false
+      }
+    ],
+    "tests": [
+      {
+        "type": "res-code",
+        "custom": "",
+        "action": "equal",
+        "value": "200"
+      },
+      {
+        "type": "res-body",
+        "custom": "",
+        "action": "contains",
+        "value": "\"id\": 1"
+      },
+      {
+        "type": "res-body",
+        "custom": "",
+        "action": "contains",
+        "value": "\"id\": 2"
+      },
+      {
+        "type": "res-body",
+        "custom": "",
+        "action": "contains",
+        "value": "\"id\": 3"
+      },
+      {
+        "type": "res-body",
+        "custom": "",
+        "action": "contains",
+        "value": "\"id\": 4"
+      }
+    ],
+    "docs": "# Get all notices\n\nOpen space의 공지사항을 불러옵니다.\n\n## Query\n\n- `offset`: 몇 번째 item부터 가져올지 정합니다."
+  },
+  {
+    "_id": "521880e4-c1ef-411d-b45d-3813f868df6d",
+    "colId": "07dc2986-f7a6-4827-8ec2-cb288e3de5e7",
+    "containerId": "dd6c1845-45b9-42a0-baab-d32bbf753f0f",
+    "name": "Succeed",
+    "url": "/notice/2",
+    "method": "GET",
+    "sortNum": 70000,
+    "created": "2023-02-01T07:10:51.588Z",
+    "modified": "2023-02-01T07:13:09.203Z",
+    "headers": [],
+    "params": [],
+    "tests": [
+      {
+        "type": "res-code",
+        "custom": "",
+        "action": "equal",
+        "value": "200"
+      },
+      {
+        "type": "res-body",
+        "custom": "",
+        "action": "contains",
+        "value": "\"title\""
+      },
+      {
+        "type": "res-body",
+        "custom": "",
+        "action": "contains",
+        "value": "\"content\""
+      },
+      {
+        "type": "res-body",
+        "custom": "",
+        "action": "contains",
+        "value": "\"prev\""
+      },
+      {
+        "type": "res-body",
+        "custom": "",
+        "action": "contains",
+        "value": "\"next\""
+      }
+    ],
+    "docs": "# Get notice by ID\n\n공지사항 하나의 자세한 정보를 불러옵니다."
+  },
+  {
+    "_id": "3180d03d-eda4-4e5c-8f90-813b04678fa8",
+    "colId": "07dc2986-f7a6-4827-8ec2-cb288e3de5e7",
+    "containerId": "dd6c1845-45b9-42a0-baab-d32bbf753f0f",
+    "name": "404: Nonexistent notice",
+    "url": "/notice/0",
+    "method": "GET",
+    "sortNum": 80000,
+    "created": "2023-02-01T07:13:30.858Z",
+    "modified": "2023-02-01T07:13:49.639Z",
+    "headers": [],
+    "params": [],
+    "tests": [
+      {
+        "type": "res-code",
+        "custom": "",
+        "action": "equal",
+        "value": "404"
+      }
+    ]
+  },
+  {
+    "_id": "29e89972-fd6e-411b-af6d-0cb1b910b306",
+    "colId": "07dc2986-f7a6-4827-8ec2-cb288e3de5e7",
+    "containerId": "162021f9-d9b8-4acb-880a-fac122d0fadf",
+    "name": "Succeed",
+    "url": "/group/1/notice?offset=1",
+    "method": "GET",
+    "sortNum": 90000,
+    "created": "2023-02-01T07:13:58.376Z",
+    "modified": "2023-02-01T07:19:11.799Z",
+    "headers": [],
+    "params": [
+      {
+        "name": "offset",
+        "value": "1",
+        "isPath": false
+      }
+    ],
+    "tests": [
+      {
+        "type": "res-code",
+        "custom": "",
+        "action": "equal",
+        "value": "200"
+      },
+      {
+        "type": "res-body",
+        "custom": "",
+        "action": "contains",
+        "value": "\"id\": 1"
+      },
+      {
+        "type": "res-body",
+        "custom": "",
+        "action": "contains",
+        "value": "\"id\": 2"
+      }
+    ],
+    "docs": "# Get group's all notices\n\n한 group의 모든 공지사항을 불러옵니다.\n\n## Query\n\n- `offset`: 몇 번째 item부터 가져올지 정합니다.",
+    "preReq": {
+      "runRequests": [
+        {
+          "reqId": "fd33c48d-00af-4dea-b600-449bef7e5bea",
+          "colId": "07dc2986-f7a6-4827-8ec2-cb288e3de5e7",
+          "triggerCondition": "run-always",
+          "triggerValue": ""
+        }
+      ]
+    }
+  },
+  {
+    "_id": "1af21194-f768-4f41-a382-80c28db2bcce",
+    "colId": "07dc2986-f7a6-4827-8ec2-cb288e3de5e7",
+    "containerId": "314f4a3d-0379-44c7-b253-caaeddca2bb8",
+    "name": "Succeed",
+    "url": "/group/1/notice/2",
+    "method": "GET",
+    "sortNum": 100000,
+    "created": "2023-02-01T07:16:58.009Z",
+    "modified": "2023-02-01T07:19:48.673Z",
+    "headers": [],
+    "params": [],
+    "tests": [
+      {
+        "type": "res-code",
+        "custom": "",
+        "action": "equal",
+        "value": "200"
+      },
+      {
+        "type": "res-body",
+        "custom": "",
+        "action": "contains",
+        "value": "\"title\""
+      },
+      {
+        "type": "res-body",
+        "custom": "",
+        "action": "contains",
+        "value": "\"content\""
+      },
+      {
+        "type": "res-body",
+        "custom": "",
+        "action": "contains",
+        "value": "\"prev\""
+      },
+      {
+        "type": "res-body",
+        "custom": "",
+        "action": "contains",
+        "value": "\"next"
+      }
+    ],
+    "docs": "# Get group's notice by ID\n\nGroup의 공지사항의 자세한 정보를 가져옵니다."
+  },
+  {
     "_id": "64abbcae-5508-4ad6-bb13-6ee21ba34ad4",
     "colId": "07dc2986-f7a6-4827-8ec2-cb288e3de5e7",
     "containerId": "ecac38fa-17f6-43e7-a6f3-1ddc4de2ed11",
@@ -749,63 +963,29 @@
     "modified": "2023-02-01T01:40:42.716Z",
     "headers": [],
     "params": [],
-=======
-    "_id": "c954a87c-4915-4fad-bd02-7898fcfd50b5",
-    "colId": "07dc2986-f7a6-4827-8ec2-cb288e3de5e7",
-    "containerId": "df830ccf-ea06-40c9-9dec-69679e90a91a",
-    "name": "Succeed",
-    "url": "/notice?offset=1",
-    "method": "GET",
-    "sortNum": 60000,
-    "created": "2023-02-01T07:02:36.251Z",
-    "modified": "2023-02-01T07:10:35.248Z",
-    "headers": [],
-    "params": [
-      {
-        "name": "offset",
-        "value": "1",
-        "isPath": false
-      }
-    ],
->>>>>>> bfa897f9
-    "tests": [
-      {
-        "type": "res-code",
-        "custom": "",
-        "action": "equal",
-        "value": "200"
-      },
-      {
-        "type": "res-body",
-        "custom": "",
-        "action": "contains",
-<<<<<<< HEAD
+    "tests": [
+      {
+        "type": "res-code",
+        "custom": "",
+        "action": "equal",
+        "value": "200"
+      },
+      {
+        "type": "res-body",
+        "custom": "",
+        "action": "contains",
         "value": "\"title\""
-=======
-        "value": "\"id\": 1"
-      },
-      {
-        "type": "res-body",
-        "custom": "",
-        "action": "contains",
-        "value": "\"id\": 2"
->>>>>>> bfa897f9
-      },
-      {
-        "type": "res-body",
-        "custom": "",
-        "action": "contains",
-<<<<<<< HEAD
+      },
+      {
+        "type": "res-body",
+        "custom": "",
+        "action": "contains",
         "value": "\"description\""
-=======
-        "value": "\"id\": 3"
->>>>>>> bfa897f9
-      },
-      {
-        "type": "res-body",
-        "custom": "",
-        "action": "contains",
-<<<<<<< HEAD
+      },
+      {
+        "type": "res-body",
+        "custom": "",
+        "action": "contains",
         "value": "\"updateTime\""
       }
     ]
@@ -820,23 +1000,6 @@
     "sortNum": 60000,
     "created": "2023-02-01T01:48:09.050Z",
     "modified": "2023-02-01T02:05:01.306Z",
-=======
-        "value": "\"id\": 4"
-      }
-    ],
-    "docs": "# Get all notices\n\nOpen space의 공지사항을 불러옵니다.\n\n## Query\n\n- `offset`: 몇 번째 item부터 가져올지 정합니다."
-  },
-  {
-    "_id": "521880e4-c1ef-411d-b45d-3813f868df6d",
-    "colId": "07dc2986-f7a6-4827-8ec2-cb288e3de5e7",
-    "containerId": "dd6c1845-45b9-42a0-baab-d32bbf753f0f",
-    "name": "Succeed",
-    "url": "/notice/2",
-    "method": "GET",
-    "sortNum": 70000,
-    "created": "2023-02-01T07:10:51.588Z",
-    "modified": "2023-02-01T07:13:09.203Z",
->>>>>>> bfa897f9
     "headers": [],
     "params": [],
     "tests": [
@@ -856,17 +1019,12 @@
         "type": "res-body",
         "custom": "",
         "action": "contains",
-<<<<<<< HEAD
         "value": "\"description\""
-=======
-        "value": "\"content\""
->>>>>>> bfa897f9
-      },
-      {
-        "type": "res-body",
-        "custom": "",
-        "action": "contains",
-<<<<<<< HEAD
+      },
+      {
+        "type": "res-body",
+        "custom": "",
+        "action": "contains",
         "value": "\"updateTime\""
       }
     ],
@@ -891,37 +1049,13 @@
     "sortNum": 70000,
     "created": "2023-02-01T06:59:43.886Z",
     "modified": "2023-02-01T07:04:47.429Z",
-=======
-        "value": "\"prev\""
-      },
-      {
-        "type": "res-body",
-        "custom": "",
-        "action": "contains",
-        "value": "\"next\""
-      }
-    ],
-    "docs": "# Get notice by ID\n\n공지사항 하나의 자세한 정보를 불러옵니다."
-  },
-  {
-    "_id": "3180d03d-eda4-4e5c-8f90-813b04678fa8",
-    "colId": "07dc2986-f7a6-4827-8ec2-cb288e3de5e7",
-    "containerId": "dd6c1845-45b9-42a0-baab-d32bbf753f0f",
-    "name": "404: Nonexistent notice",
-    "url": "/notice/0",
-    "method": "GET",
-    "sortNum": 80000,
-    "created": "2023-02-01T07:13:30.858Z",
-    "modified": "2023-02-01T07:13:49.639Z",
->>>>>>> bfa897f9
-    "headers": [],
-    "params": [],
-    "tests": [
-      {
-        "type": "res-code",
-        "custom": "",
-        "action": "equal",
-<<<<<<< HEAD
+    "headers": [],
+    "params": [],
+    "tests": [
+      {
+        "type": "res-code",
+        "custom": "",
+        "action": "equal",
         "value": "200"
       },
       {
@@ -959,74 +1093,32 @@
         "custom": "",
         "action": "contains",
         "value": "\"visible\""
-=======
-        "value": "404"
-      }
-    ]
-  },
-  {
-    "_id": "29e89972-fd6e-411b-af6d-0cb1b910b306",
-    "colId": "07dc2986-f7a6-4827-8ec2-cb288e3de5e7",
-    "containerId": "162021f9-d9b8-4acb-880a-fac122d0fadf",
-    "name": "Succeed",
-    "url": "/group/1/notice?offset=1",
-    "method": "GET",
-    "sortNum": 90000,
-    "created": "2023-02-01T07:13:58.376Z",
-    "modified": "2023-02-01T07:19:11.799Z",
-    "headers": [],
-    "params": [
-      {
-        "name": "offset",
-        "value": "1",
-        "isPath": false
-      }
-    ],
-    "tests": [
-      {
-        "type": "res-code",
-        "custom": "",
-        "action": "equal",
-        "value": "200"
->>>>>>> bfa897f9
-      },
-      {
-        "type": "res-body",
-        "custom": "",
-        "action": "contains",
-<<<<<<< HEAD
+      },
+      {
+        "type": "res-body",
+        "custom": "",
+        "action": "contains",
         "value": "\"createTime\""
-=======
-        "value": "\"id\": 1"
->>>>>>> bfa897f9
-      },
-      {
-        "type": "res-body",
-        "custom": "",
-        "action": "contains",
-<<<<<<< HEAD
+      },
+      {
+        "type": "res-body",
+        "custom": "",
+        "action": "contains",
         "value": "\"updateTime\""
       }
     ],
-=======
-        "value": "\"id\": 2"
-      }
-    ],
-    "docs": "# Get group's all notices\n\n한 group의 모든 공지사항을 불러옵니다.\n\n## Query\n\n- `offset`: 몇 번째 item부터 가져올지 정합니다.",
->>>>>>> bfa897f9
-    "preReq": {
-      "runRequests": [
-        {
-          "reqId": "fd33c48d-00af-4dea-b600-449bef7e5bea",
-          "colId": "07dc2986-f7a6-4827-8ec2-cb288e3de5e7",
-          "triggerCondition": "run-always",
-          "triggerValue": ""
-        }
-      ]
-    }
-  },
-  {
-<<<<<<< HEAD
+    "preReq": {
+      "runRequests": [
+        {
+          "reqId": "fd33c48d-00af-4dea-b600-449bef7e5bea",
+          "colId": "07dc2986-f7a6-4827-8ec2-cb288e3de5e7",
+          "triggerCondition": "run-always",
+          "triggerValue": ""
+        }
+      ]
+    }
+  },
+  {
     "_id": "f4c615bd-92ae-424a-8bc5-4d5e74a0f3d5",
     "colId": "07dc2986-f7a6-4827-8ec2-cb288e3de5e7",
     "containerId": "f8458b9c-c963-421d-9b18-5d2c187f6924",
@@ -1036,31 +1128,19 @@
     "sortNum": 10000,
     "created": "2023-02-01T07:05:06.328Z",
     "modified": "2023-02-01T07:16:31.063Z",
-=======
-    "_id": "1af21194-f768-4f41-a382-80c28db2bcce",
-    "colId": "07dc2986-f7a6-4827-8ec2-cb288e3de5e7",
-    "containerId": "314f4a3d-0379-44c7-b253-caaeddca2bb8",
-    "name": "Succeed",
-    "url": "/group/1/notice/2",
-    "method": "GET",
-    "sortNum": 100000,
-    "created": "2023-02-01T07:16:58.009Z",
-    "modified": "2023-02-01T07:19:48.673Z",
->>>>>>> bfa897f9
-    "headers": [],
-    "params": [],
-    "tests": [
-      {
-        "type": "res-code",
-        "custom": "",
-        "action": "equal",
-        "value": "200"
-      },
-      {
-        "type": "res-body",
-        "custom": "",
-        "action": "contains",
-<<<<<<< HEAD
+    "headers": [],
+    "params": [],
+    "tests": [
+      {
+        "type": "res-code",
+        "custom": "",
+        "action": "equal",
+        "value": "200"
+      },
+      {
+        "type": "res-body",
+        "custom": "",
+        "action": "contains",
         "value": "\"id\""
       },
       {
@@ -1079,35 +1159,24 @@
         "type": "res-body",
         "custom": "",
         "action": "contains",
-=======
->>>>>>> bfa897f9
         "value": "\"title\""
       },
       {
         "type": "res-body",
         "custom": "",
         "action": "contains",
-<<<<<<< HEAD
         "value": "\"description\""
-=======
-        "value": "\"content\""
->>>>>>> bfa897f9
-      },
-      {
-        "type": "res-body",
-        "custom": "",
-        "action": "contains",
-<<<<<<< HEAD
+      },
+      {
+        "type": "res-body",
+        "custom": "",
+        "action": "contains",
         "value": "\"visible\""
-=======
-        "value": "\"prev\""
->>>>>>> bfa897f9
-      },
-      {
-        "type": "res-body",
-        "custom": "",
-        "action": "contains",
-<<<<<<< HEAD
+      },
+      {
+        "type": "res-body",
+        "custom": "",
+        "action": "contains",
         "value": "\"createTime\""
       },
       {
@@ -1290,11 +1359,5 @@
         }
       ]
     }
-=======
-        "value": "\"next"
-      }
-    ],
-    "docs": "# Get group's notice by ID\n\nGroup의 공지사항의 자세한 정보를 가져옵니다."
->>>>>>> bfa897f9
   }
 ]