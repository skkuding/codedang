{
    "_id": "07dc2986-f7a6-4827-8ec2-cb288e3de5e7",
    "colName": "Codedang Client API",
    "created": "2023-01-04T03:24:30.216Z",
    "sortNum": 10000,
    "folders": [
        {
            "_id": "9e5e3dea-82d6-4ea7-913b-e3888664742b",
            "name": "Auth",
            "containerId": "",
            "created": "2023-01-04T03:24:35.116Z",
            "sortNum": 10000
        },
        {
            "_id": "4ca3b3af-2477-4c0c-98a9-64d2f10277f6",
            "name": "Contest",
            "containerId": "",
            "created": "2023-01-04T03:24:47.480Z",
            "sortNum": 20000
        },
        {
            "_id": "a9aa5ec4-bc54-44ba-adf1-f2cb4ee6876a",
            "name": "Group",
            "containerId": "",
            "created": "2023-01-04T03:24:55.095Z",
            "sortNum": 40000,
            "settings": {
                "runOptions": {
                    "delay": 10,
                    "iterations": 3,
                    "dataFilePath": ""
                }
            }
        },
        {
            "_id": "1974437e-c319-43a2-a67f-c7bf6c7fb000",
            "name": "Notice",
            "containerId": "",
            "created": "2023-01-04T03:24:58.835Z",
            "sortNum": 50000
        },
        {
            "_id": "589c8657-8198-4b4f-96f0-b90f5c6af633",
            "name": "Problem",
            "containerId": "",
            "created": "2023-01-04T03:25:06.086Z",
            "sortNum": 60000
        },
        {
            "_id": "6dae5743-bac8-4ce4-a198-1ddf8d324346",
            "name": "Submission",
            "containerId": "",
            "created": "2023-01-04T03:25:09.431Z",
            "sortNum": 70000
        },
        {
            "_id": "49663314-46e5-45f0-8e80-dc67b077d3c4",
            "name": "User",
            "containerId": "",
            "created": "2023-01-04T03:25:13.930Z",
            "sortNum": 80000
        },
        {
            "_id": "b31b0cce-32af-4db8-b281-76478bf9e920",
            "name": "Workbook",
            "containerId": "",
            "created": "2023-01-04T03:25:17.530Z",
            "sortNum": 90000
        },
        {
            "_id": "8308536f-48e2-4946-bde2-e3b08d89a3aa",
            "name": "Log In",
            "containerId": "9e5e3dea-82d6-4ea7-913b-e3888664742b",
            "created": "2023-01-15T14:00:38.067Z",
            "sortNum": 100000
        },
        {
            "_id": "cc8fc31f-2302-4a24-82d6-c8e105e4fb56",
            "name": "Log Out",
            "containerId": "9e5e3dea-82d6-4ea7-913b-e3888664742b",
            "created": "2023-01-15T14:43:21.836Z",
            "sortNum": 110000
        },
        {
            "_id": "f62cde80-bbf3-4652-a40a-eb8e1878e747",
            "name": "Reissue Token",
            "containerId": "9e5e3dea-82d6-4ea7-913b-e3888664742b",
            "created": "2023-01-15T15:09:46.603Z",
            "sortNum": 120000
        },
        {
            "_id": "d39772e1-109e-4fba-924e-6ab90a3e5277",
            "name": "Get ongoing & upcoming contests (for logged-out users)",
            "containerId": "4ca3b3af-2477-4c0c-98a9-64d2f10277f6",
            "created": "2023-01-15T15:31:49.190Z",
            "sortNum": 130000
        },
        {
            "_id": "05ffbb82-5894-4752-9025-0ac933930903",
            "name": "Get contest by ID",
            "containerId": "4ca3b3af-2477-4c0c-98a9-64d2f10277f6",
            "created": "2023-01-15T15:35:34.279Z",
            "sortNum": 140000
        },
        {
            "_id": "5c0a9108-1d33-407e-91bc-ae25b89bcfe7",
            "name": "Get group's ongoing & upcoming contests",
            "containerId": "4ca3b3af-2477-4c0c-98a9-64d2f10277f6",
            "created": "2023-01-15T15:35:57.785Z",
            "sortNum": 150000
        },
        {
            "_id": "4b515a9e-2c7f-46c3-aef5-809b6f2c322f",
            "name": "Get group's contest by ID",
            "containerId": "4ca3b3af-2477-4c0c-98a9-64d2f10277f6",
            "created": "2023-01-15T15:36:07.930Z",
            "sortNum": 160000
        },
        {
            "_id": "fee4c6ed-cf6b-45c1-830b-ae840a325a19",
            "name": "Participate group's contest",
            "containerId": "4ca3b3af-2477-4c0c-98a9-64d2f10277f6",
            "created": "2023-01-15T15:36:19.697Z",
            "sortNum": 170000
        },
        {
            "_id": "ecac38fa-17f6-43e7-a6f3-1ddc4de2ed11",
            "name": "Get Open Space Workbook List",
            "containerId": "b31b0cce-32af-4db8-b281-76478bf9e920",
            "created": "2023-01-30T07:53:57.106Z",
            "sortNum": 180000
        },
        {
            "_id": "ee01069f-f88f-4841-9cf1-921fd2521372",
            "name": "Get Group Workbook List",
            "containerId": "b31b0cce-32af-4db8-b281-76478bf9e920",
            "created": "2023-01-30T07:55:26.515Z",
            "sortNum": 190000
        },
        {
            "_id": "f8458b9c-c963-421d-9b18-5d2c187f6924",
            "name": "Get One Workbook",
            "containerId": "b31b0cce-32af-4db8-b281-76478bf9e920",
            "created": "2023-01-30T07:55:39.530Z",
            "sortNum": 185000
        },
        {
            "_id": "07a63926-167d-4dce-8daa-10b3f0d139a0",
            "name": "Get One Group Workbook",
            "containerId": "b31b0cce-32af-4db8-b281-76478bf9e920",
            "created": "2023-01-30T07:56:24.906Z",
            "sortNum": 210000
        },
        {
            "_id": "bc4889c3-e722-4c5f-a571-1757b310e3bb",
            "name": "Create One Workbook",
            "containerId": "b31b0cce-32af-4db8-b281-76478bf9e920",
            "created": "2023-01-31T13:53:56.277Z",
            "sortNum": 220000
        },
        {
            "_id": "8800f872-5218-45ef-83ce-676626c54cce",
            "name": "Delete One Workbook",
            "containerId": "b31b0cce-32af-4db8-b281-76478bf9e920",
            "created": "2023-01-31T13:54:03.925Z",
            "sortNum": 230000
        },
        {
            "_id": "8a42bead-603a-4667-a09a-8e351f983f7c",
            "name": "Update One Workbook",
            "containerId": "b31b0cce-32af-4db8-b281-76478bf9e920",
            "created": "2023-01-31T13:54:15.444Z",
            "sortNum": 240000
        },
        {
            "_id": "df830ccf-ea06-40c9-9dec-69679e90a91a",
            "name": "Get all notices",
            "containerId": "1974437e-c319-43a2-a67f-c7bf6c7fb000",
            "created": "2023-02-01T07:01:45.003Z",
            "sortNum": 180000
        },
        {
            "_id": "dd6c1845-45b9-42a0-baab-d32bbf753f0f",
            "name": "Get notice by ID",
            "containerId": "1974437e-c319-43a2-a67f-c7bf6c7fb000",
            "created": "2023-02-01T07:01:55.329Z",
            "sortNum": 190000
        },
        {
            "_id": "162021f9-d9b8-4acb-880a-fac122d0fadf",
            "name": "Get group's all notices",
            "containerId": "1974437e-c319-43a2-a67f-c7bf6c7fb000",
            "created": "2023-02-01T07:02:14.789Z",
            "sortNum": 200000
        },
        {
            "_id": "314f4a3d-0379-44c7-b253-caaeddca2bb8",
            "name": "Get group's notice by ID",
            "containerId": "1974437e-c319-43a2-a67f-c7bf6c7fb000",
            "created": "2023-02-01T07:02:23.769Z",
            "sortNum": 210000
        },
        {
            "_id": "dcc8290a-fa46-4ad9-b9a1-f2f422fe2006",
            "name": "Util",
            "containerId": "",
            "created": "2023-02-04T06:18:57.390Z",
            "sortNum": 260000
        },
        {
            "_id": "e887d9a5-3376-440c-8411-9d99a5881f6a",
            "name": "Reset Password",
            "containerId": "49663314-46e5-45f0-8e80-dc67b077d3c4",
            "created": "2023-02-04T06:21:30.612Z",
            "sortNum": 270000
        },
        {
            "_id": "36691b67-944b-4450-91a2-51c74b45688a",
            "name": "Send Pin for Password Reset",
            "containerId": "49663314-46e5-45f0-8e80-dc67b077d3c4",
            "created": "2023-02-04T06:21:40.113Z",
            "sortNum": 135000
        },
        {
            "_id": "6d283a69-e74c-49e2-b5b0-dde19238cfd1",
            "name": "Get User Profile",
            "containerId": "49663314-46e5-45f0-8e80-dc67b077d3c4",
            "created": "2023-02-04T06:21:46.754Z",
            "sortNum": 290000
        },
        {
            "_id": "d778da2a-c38e-4bc4-a9a7-146fbd728295",
            "name": "Delete Own Account",
            "containerId": "49663314-46e5-45f0-8e80-dc67b077d3c4",
            "created": "2023-02-04T06:22:13.661Z",
            "sortNum": 288750
        },
        {
            "_id": "50cd7ae2-a924-4930-a42b-ed37e850f6fe",
            "name": "Send Pin to New Email",
            "containerId": "49663314-46e5-45f0-8e80-dc67b077d3c4",
            "created": "2023-02-04T06:22:50.495Z",
            "sortNum": 202500
        },
        {
            "_id": "3a424d2b-2fb8-4b0a-8b1d-772d11597261",
            "name": "Verify Pin and Issue Jwt",
            "containerId": "49663314-46e5-45f0-8e80-dc67b077d3c4",
            "created": "2023-02-04T12:51:01.484Z",
            "sortNum": 236250
        },
        {
            "_id": "b2a0a2ac-e83c-4e01-816c-b402fc61b190",
            "name": "Sign Up",
            "containerId": "49663314-46e5-45f0-8e80-dc67b077d3c4",
            "created": "2023-02-06T08:54:22.761Z",
            "sortNum": 287500
        },
        {
            "_id": "de080044-6fb5-4591-9d2d-b240e336f5b1",
            "name": "Update Real Name",
            "containerId": "49663314-46e5-45f0-8e80-dc67b077d3c4",
            "created": "2023-02-15T04:42:41.623Z",
            "sortNum": 300000
        },
        {
            "_id": "5331b192-c3f2-427b-aaf6-561b463e95d4",
            "name": "Update Email",
            "containerId": "49663314-46e5-45f0-8e80-dc67b077d3c4",
            "created": "2023-02-15T04:42:55.782Z",
            "sortNum": 295000
        },
        {
            "_id": "349d820f-c076-4ace-9b0e-45edbe7cd092",
            "name": "Get all problems",
            "containerId": "589c8657-8198-4b4f-96f0-b90f5c6af633",
            "created": "2023-02-17T07:11:10.926Z",
            "sortNum": 320000
        },
        {
            "_id": "f68db2c1-ea03-4a15-9c27-04be05d538cc",
            "name": "Get problem by ID",
            "containerId": "589c8657-8198-4b4f-96f0-b90f5c6af633",
            "created": "2023-02-17T07:11:20.672Z",
            "sortNum": 330000
        },
        {
            "_id": "a0ffa22b-5f6f-4f72-a51c-a6f41a8d0fb5",
            "name": "Get contest's all problems",
            "containerId": "589c8657-8198-4b4f-96f0-b90f5c6af633",
            "created": "2023-02-17T08:32:47.610Z",
            "sortNum": 350000
        },
        {
            "_id": "c2d36560-f0a0-4f8f-b342-21b156aa6073",
            "name": "Get contest's problem by ID",
            "containerId": "589c8657-8198-4b4f-96f0-b90f5c6af633",
            "created": "2023-02-17T08:40:53.105Z",
            "sortNum": 360000
        },
        {
            "_id": "215c0fc7-d9a4-4c3b-9d6d-166cbdc3c575",
            "name": "Get workbook's all problems",
            "containerId": "589c8657-8198-4b4f-96f0-b90f5c6af633",
            "created": "2023-02-17T08:49:18.982Z",
            "sortNum": 380000
        },
        {
            "_id": "ca6363a9-53a8-4670-bff7-512a4bbb3a12",
            "name": "Get workbook's problem by ID",
            "containerId": "589c8657-8198-4b4f-96f0-b90f5c6af633",
            "created": "2023-02-17T08:49:30.867Z",
            "sortNum": 390000
        },
        {
            "_id": "f496267d-284b-48b9-9d06-513f7760b811",
            "name": "Get group contest's all problems",
            "containerId": "589c8657-8198-4b4f-96f0-b90f5c6af633",
            "created": "2023-02-17T08:49:52.973Z",
            "sortNum": 400000
        },
        {
            "_id": "da3fe5e3-b148-49c1-9b8f-c3b93a993fe2",
            "name": "Get group contest's problem by ID",
            "containerId": "589c8657-8198-4b4f-96f0-b90f5c6af633",
            "created": "2023-02-17T08:50:09.326Z",
            "sortNum": 410000
        },
        {
            "_id": "8a6f0fa5-98f7-4c1b-9834-6b034f289d5b",
            "name": "Get group workbook's all problems",
            "containerId": "589c8657-8198-4b4f-96f0-b90f5c6af633",
            "created": "2023-02-17T08:50:24.368Z",
            "sortNum": 420000
        },
        {
            "_id": "c7cea337-d5d2-457d-8876-f860a61852ef",
            "name": "Get group workbook's problem by ID",
            "containerId": "589c8657-8198-4b4f-96f0-b90f5c6af633",
            "created": "2023-02-17T08:50:38.854Z",
            "sortNum": 430000
        },
        {
            "_id": "e69f258a-3604-45e3-92fd-f87e9f25c64a",
            "name": "Join group by id",
            "containerId": "a9aa5ec4-bc54-44ba-adf1-f2cb4ee6876a",
            "created": "2023-02-21T00:47:40.432Z",
            "sortNum": 440000
        },
        {
            "_id": "64dbfafd-a97c-478d-9551-21c89d441ebe",
            "name": "Leave group",
            "containerId": "a9aa5ec4-bc54-44ba-adf1-f2cb4ee6876a",
            "created": "2023-02-21T01:56:19.441Z",
            "sortNum": 460000
        },
        {
            "_id": "607d4957-04bd-445a-bc2a-36d2a65c9047",
            "name": "Get Groups",
            "containerId": "a9aa5ec4-bc54-44ba-adf1-f2cb4ee6876a",
            "created": "2023-02-21T06:11:27.968Z",
            "sortNum": 220000
        },
        {
            "_id": "4130bc7d-5b08-4f36-a173-fc2c3a0b24fb",
            "name": "Get Joined Groups",
            "containerId": "a9aa5ec4-bc54-44ba-adf1-f2cb4ee6876a",
            "created": "2023-02-21T06:36:18.718Z",
            "sortNum": 330000
        },
        {
            "_id": "18cc4c2b-1889-43b3-8d3d-8b2f6d453ed3",
            "name": "Get Group",
            "containerId": "a9aa5ec4-bc54-44ba-adf1-f2cb4ee6876a",
            "created": "2023-02-21T06:59:56.870Z",
            "sortNum": 110000
        },
        {
            "_id": "dc4b1bd7-bc6f-4a48-b5b1-bd0026d8e3f2",
            "name": "Get group members",
            "containerId": "a9aa5ec4-bc54-44ba-adf1-f2cb4ee6876a",
            "created": "2023-02-21T08:14:57.850Z",
            "sortNum": 385000
        },
        {
            "_id": "d9b60a8b-4f6a-48c0-a9e8-bcab5069cc24",
            "name": "Get group leaders",
            "containerId": "a9aa5ec4-bc54-44ba-adf1-f2cb4ee6876a",
            "created": "2023-02-21T08:15:14.474Z",
            "sortNum": 412500
        },
        {
            "_id": "8b4393e5-4001-4f7d-9f41-cce5ef02a10b",
            "name": "Get ongoing & upcoming contests (for logged-in users)",
            "containerId": "4ca3b3af-2477-4c0c-98a9-64d2f10277f6",
            "created": "2023-03-02T11:08:27.602Z",
            "sortNum": 135000
        },
        {
            "_id": "1e9d4bed-ed09-409a-a12c-676571aa8354",
            "name": "Get finished contests",
            "containerId": "4ca3b3af-2477-4c0c-98a9-64d2f10277f6",
            "created": "2023-04-10T07:27:02.158Z",
            "sortNum": 135000
        },
        {
            "_id": "0e51dd91-afe6-4bcd-835d-b3df3d2b6f07",
            "name": "Get group's finished contests",
            "containerId": "4ca3b3af-2477-4c0c-98a9-64d2f10277f6",
            "created": "2023-04-10T07:34:16.185Z",
            "sortNum": 155000
        },
        {
            "_id": "1915cbb0-7526-495a-8416-d43a703f3b16",
            "name": "Admin User",
            "containerId": "",
            "created": "2023-06-15T10:59:58.751Z",
            "sortNum": 440000
        },
        {
            "_id": "209bec3c-0449-4d8b-9216-1bb92afc77af",
            "name": "User Create",
            "containerId": "1915cbb0-7526-495a-8416-d43a703f3b16",
            "created": "2023-06-15T11:00:13.467Z",
            "sortNum": 450000
        },
        {
            "_id": "6a7d0144-918c-4112-9774-f941d25b3f67",
            "name": "User Delete",
            "containerId": "1915cbb0-7526-495a-8416-d43a703f3b16",
            "created": "2023-06-15T11:00:19.907Z",
            "sortNum": 460000
        },
        {
            "_id": "b089f8be-93f3-41e6-b8d9-b7f5e71f85ca",
            "name": "User Read",
            "containerId": "1915cbb0-7526-495a-8416-d43a703f3b16",
            "created": "2023-06-15T11:00:27.545Z",
            "sortNum": 455000
        },
        {
            "_id": "788c0112-2ded-4ce6-86e1-598aae69b21e",
            "name": "User Update",
            "containerId": "1915cbb0-7526-495a-8416-d43a703f3b16",
            "created": "2023-06-15T11:00:47.722Z",
            "sortNum": 457500
        },
        {
            "_id": "48547883-d35f-483f-a8d4-87a746611eb7",
            "name": "Clarification",
            "containerId": "",
            "created": "2023-06-24T06:38:03.122Z",
            "sortNum": 15000
        },
        {
            "_id": "af51ee2a-b6a3-4162-9b37-9d7741ffd67e",
            "name": "Get Clarifications by Group Contest",
            "containerId": "48547883-d35f-483f-a8d4-87a746611eb7",
            "created": "2023-06-24T06:38:52.458Z",
            "sortNum": 480000
        },
        {
            "_id": "07c06f7a-4664-48a7-a7a1-2eef5942f39b",
            "name": "Get Clarifications by Problem",
            "containerId": "48547883-d35f-483f-a8d4-87a746611eb7",
            "created": "2023-06-24T06:39:24.167Z",
            "sortNum": 490000
        },
        {
            "_id": "7b4a93f3-807f-40e9-a830-8ba1d261ccb9",
            "name": "Get Clarifications by Contest",
            "containerId": "48547883-d35f-483f-a8d4-87a746611eb7",
            "created": "2023-06-24T07:04:33.600Z",
            "sortNum": 240000
        },
        {
            "_id": "ff1c5805-4fdd-44d4-ba67-f10ad9a06368",
            "name": "Get Clarifications by Group Problem",
            "containerId": "48547883-d35f-483f-a8d4-87a746611eb7",
            "created": "2023-06-24T07:15:39.073Z",
            "sortNum": 500000
        },
        {
            "_id": "1ceeb6f0-ede0-4953-b535-921a95ff08af",
            "name": "Get Submission Results",
            "containerId": "6dae5743-bac8-4ce4-a198-1ddf8d324346",
            "created": "2023-07-01T07:37:26.261Z",
            "sortNum": 510000
        },
        {
            "_id": "b5637fa9-bc58-4ed0-ad12-9c163481d00b",
            "name": "Create Public Submission",
            "containerId": "6dae5743-bac8-4ce4-a198-1ddf8d324346",
            "created": "2023-07-01T07:37:52.040Z",
            "sortNum": 520000
        },
        {
            "_id": "da2d32fa-8b11-4404-8257-5298744eaf2c",
            "name": "Create Contest Submission",
            "containerId": "6dae5743-bac8-4ce4-a198-1ddf8d324346",
            "created": "2023-07-01T07:38:05.619Z",
            "sortNum": 530000
        },
        {
            "_id": "ab0bbe00-536b-436e-aade-c5b842e205ae",
            "name": "Create Workbook Submission",
            "containerId": "6dae5743-bac8-4ce4-a198-1ddf8d324346",
            "created": "2023-07-01T07:38:29.066Z",
            "sortNum": 540000
        }
    ],
    "settings": {
        "headers": [],
        "auth": {
            "type": "bearer",
            "bearer": "{{bearer_token}}"
        },
        "tests": [],
        "options": {
            "baseUrl": "http://localhost:4000"
        }
    },
    "requests": [
        {
            "_id": "fd33c48d-00af-4dea-b600-449bef7e5bea",
            "colId": "07dc2986-f7a6-4827-8ec2-cb288e3de5e7",
            "containerId": "8308536f-48e2-4946-bde2-e3b08d89a3aa",
            "name": "Succeed",
            "url": "/auth/login",
            "method": "POST",
            "sortNum": 10000,
            "created": "2023-01-04T03:25:24.818Z",
            "modified": "2023-02-21T01:20:16.961Z",
            "headers": [],
            "params": [],
            "body": {
                "type": "json",
                "raw": "{\n  \"username\": \"admin\",\n  \"password\": \"Adminadmin\"\n}",
                "form": []
            },
            "tests": [
                {
                    "type": "res-code",
                    "custom": "",
                    "action": "equal",
                    "value": "201"
                },
                {
                    "type": "custom-header",
                    "custom": "Authorization",
                    "action": "contains",
                    "value": "Bearer"
                },
                {
                    "type": "custom-header",
                    "custom": "Set-Cookie",
                    "action": "contains",
                    "value": "refresh_token"
                },
                {
                    "type": "set-env-var",
                    "custom": "header.authorization",
                    "action": "setto",
                    "value": "{{bearer_token}}"
                },
                {
                    "type": "set-env-var",
                    "custom": "cookie.refresh_token",
                    "action": "setto",
                    "value": "{{refresh_token}}"
                }
            ],
            "docs": "# Log In\n\n사용자가 올바른 정보로 로그인하면 JWT를 발행합니다.  \n보안을 위해 짧은 만료 시간의 access token과 이를 재발행해주는 긴 만료 시간의 refresh token 두 가지를 발행합니다.\n\n### Access Token\n- `Authrization` header를 통해 bearer token을 발급합니다.\n- Header로 발급되기 때문에, client에 token을 직접 저장하는 코드가 필요합니다.\n- 30분 후 만료됩니다.\n\n### Refresh Token\n- Cookie를 통해 발급합니다. 브라우저에 cookie가 자동으로 저장됩니다.\n- `/auth/reissue`를 통해 access token을 재발급받을 때 필요합니다.\n- **가장 유출에 조심해야하는 값입니다.**\n- 24시간 후 만료됩니다."
        },
        {
            "_id": "c5ccfac6-5e94-4b03-aecb-e357db6157b9",
            "colId": "07dc2986-f7a6-4827-8ec2-cb288e3de5e7",
            "containerId": "cc8fc31f-2302-4a24-82d6-c8e105e4fb56",
            "name": "Succeed",
            "url": "/auth/logout",
            "method": "POST",
            "sortNum": 30000,
            "created": "2023-01-04T03:36:13.805Z",
            "modified": "2023-02-15T05:04:35.551Z",
            "headers": [],
            "params": [],
            "tests": [
                {
                    "type": "res-code",
                    "custom": "",
                    "action": "equal",
                    "value": "201"
                },
                {
                    "type": "set-env-var",
                    "custom": "cookie.refresh_token",
                    "action": "setto",
                    "value": "{{refresh_token}}"
                },
                {
                    "type": "set-env-var",
                    "custom": "null",
                    "action": "setto",
                    "value": "{{bearer_token}}"
                }
            ],
            "docs": "# Log Out\n\nRefresh Token을 무효화하고 cookie에서 삭제합니다.  \nAccess Token은 만료되기 전까지 유효하며, client에서 직접 삭제해야합니다.",
            "preReq": {
                "runRequests": [
                    {
                        "reqId": "de1639a5-d9da-4397-8a13-ae1fc61b849b",
                        "colId": "07dc2986-f7a6-4827-8ec2-cb288e3de5e7",
                        "triggerCondition": "run-always",
                        "triggerValue": ""
                    }
                ]
            }
        },
        {
            "_id": "caf44ce8-e6cc-4ca8-84bc-512b0fea903c",
            "colId": "07dc2986-f7a6-4827-8ec2-cb288e3de5e7",
            "containerId": "f62cde80-bbf3-4652-a40a-eb8e1878e747",
            "name": "Succeed",
            "url": "/auth/reissue",
            "method": "GET",
            "sortNum": 10000,
            "created": "2023-01-04T03:36:45.663Z",
            "modified": "2023-02-15T05:04:45.817Z",
            "headers": [
                {
                    "name": "Set-Cookie",
                    "value": "refresh_token={{refresh_token}}"
                }
            ],
            "params": [],
            "tests": [
                {
                    "type": "res-code",
                    "custom": "",
                    "action": "equal",
                    "value": "200"
                },
                {
                    "type": "custom-header",
                    "custom": "Authorization",
                    "action": "contains",
                    "value": "Bearer"
                },
                {
                    "type": "set-env-var",
                    "custom": "header.authorization",
                    "action": "setto",
                    "value": "{{bearer_token}}"
                }
            ],
            "docs": "# Reissue Token\n\nRefresh token을 이용해 access token을 재발급합니다.",
            "preReq": {
                "runRequests": [
                    {
                        "reqId": "de1639a5-d9da-4397-8a13-ae1fc61b849b",
                        "colId": "07dc2986-f7a6-4827-8ec2-cb288e3de5e7",
                        "triggerCondition": "run-var-empty",
                        "triggerValue": "{{refresh_token}}"
                    }
                ]
            }
        },
        {
            "_id": "8a6129e2-e8bc-4852-8e6e-568e89f08990",
            "colId": "07dc2986-f7a6-4827-8ec2-cb288e3de5e7",
            "containerId": "d39772e1-109e-4fba-924e-6ab90a3e5277",
            "name": "Succeed",
            "url": "/contest",
            "method": "GET",
            "sortNum": 10000,
            "created": "2023-01-04T03:41:11.804Z",
            "modified": "2023-05-16T15:37:31.824Z",
            "headers": [],
            "params": [],
            "tests": [
                {
                    "type": "res-code",
                    "custom": "",
                    "action": "equal",
                    "value": "200"
                },
                {
                    "type": "res-body",
                    "custom": "",
                    "action": "contains",
                    "value": "\"ongoing\""
                },
                {
                    "type": "res-body",
                    "custom": "",
                    "action": "contains",
                    "value": "\"upcoming\""
                }
            ],
            "docs": "# Get all contests\n## 사용자가 로그인이 되지 않은 경우\n\n종료된 대회를 제외한 Open Space의 모든 목록을 불러옵니다.  \n대회의 진행 상태에 따라 구분합니다. (ongoing, upcoming, finished) <br>\n로그인되지 않았으므로 registered는 따로 구분하지 않습니다."
        },
        {
            "_id": "cae53d1e-c7c4-4825-a7f5-96a61a478d70",
            "colId": "07dc2986-f7a6-4827-8ec2-cb288e3de5e7",
            "containerId": "05ffbb82-5894-4752-9025-0ac933930903",
            "name": "Succeed",
            "url": "/contest/1",
            "method": "GET",
            "sortNum": 10000,
            "created": "2023-01-04T03:43:05.492Z",
            "modified": "2023-03-02T11:27:38.186Z",
            "headers": [],
            "params": [],
            "tests": [
                {
                    "type": "res-code",
                    "custom": "",
                    "action": "equal",
                    "value": "200"
                },
                {
                    "type": "res-body",
                    "custom": "",
                    "action": "contains",
                    "value": "\"id\""
                },
                {
                    "type": "res-body",
                    "custom": "",
                    "action": "contains",
                    "value": "\"title\""
                },
                {
                    "type": "res-body",
                    "custom": "",
                    "action": "contains",
                    "value": "\"startTime\""
                },
                {
                    "type": "res-body",
                    "custom": "",
                    "action": "contains",
                    "value": "\"endTime\""
                },
                {
                    "type": "res-body",
                    "custom": "",
                    "action": "contains",
                    "value": "\"group\""
                },
                {
                    "type": "res-body",
                    "custom": "",
                    "action": "contains",
                    "value": "\"description\""
                }
            ],
            "docs": "# Get contest by ID\n\n대회 정보를 가져옵니다."
        },
        {
            "_id": "df4f680f-9ae5-4f1d-9169-08a9a62b8bcd",
            "colId": "07dc2986-f7a6-4827-8ec2-cb288e3de5e7",
            "containerId": "5c0a9108-1d33-407e-91bc-ae25b89bcfe7",
            "name": "Succeed",
            "url": "/group/2/contest",
            "method": "GET",
            "sortNum": 10000,
            "created": "2023-01-04T03:44:08.324Z",
            "modified": "2023-05-16T15:36:50.602Z",
            "headers": [],
            "params": [],
            "tests": [
                {
                    "type": "res-code",
                    "custom": "",
                    "action": "equal",
                    "value": "200"
                },
                {
                    "type": "res-body",
                    "custom": "",
                    "action": "contains",
                    "value": "\"registeredOngoing\""
                },
                {
                    "type": "res-body",
                    "custom": "",
                    "action": "contains",
                    "value": "\"registeredUpcoming\""
                },
                {
                    "type": "res-body",
                    "custom": "",
                    "action": "contains",
                    "value": "\"ongoing\""
                },
                {
                    "type": "res-body",
                    "custom": "",
                    "action": "contains",
                    "value": "\"upcoming\""
                }
            ],
            "docs": "# Get group's all contests\n\n종료된 대회를 제외한 그룹의 모든 목록을 불러옵니다.<br>\n대회의 진행 상태에 따라 구분합니다. (registered ongoing, registered upcoming, ongoing, upcoming, finished) <br>\n",
            "preReq": {
                "runRequests": [
                    {
                        "reqId": "de1639a5-d9da-4397-8a13-ae1fc61b849b",
                        "colId": "07dc2986-f7a6-4827-8ec2-cb288e3de5e7",
                        "triggerCondition": "run-always",
                        "triggerValue": ""
                    }
                ]
            }
        },
        {
            "_id": "af8a1447-ee6c-4e13-bf24-7617ffde6f25",
            "colId": "07dc2986-f7a6-4827-8ec2-cb288e3de5e7",
            "containerId": "4b515a9e-2c7f-46c3-aef5-809b6f2c322f",
            "name": "Succeed",
            "url": "/group/1/contest/2",
            "method": "GET",
            "sortNum": 10000,
            "created": "2023-01-04T03:44:47.207Z",
            "modified": "2023-03-02T11:03:49.619Z",
            "headers": [],
            "params": [],
            "tests": [
                {
                    "type": "res-code",
                    "custom": "",
                    "action": "equal",
                    "value": "200"
                },
                {
                    "type": "res-body",
                    "custom": "",
                    "action": "contains",
                    "value": "\"title\""
                },
                {
                    "type": "res-body",
                    "custom": "",
                    "action": "contains",
                    "value": "\"startTime\""
                },
                {
                    "type": "res-body",
                    "custom": "",
                    "action": "contains",
                    "value": "\"endTime\""
                },
                {
                    "type": "res-body",
                    "custom": "",
                    "action": "contains",
                    "value": "\"group\""
                }
            ],
            "docs": "# Get group's all contests\n\n그룹의 종료된 대회를 제외한 목록을 가져옵니다.",
            "preReq": {
                "runRequests": [
                    {
                        "reqId": "de1639a5-d9da-4397-8a13-ae1fc61b849b",
                        "colId": "07dc2986-f7a6-4827-8ec2-cb288e3de5e7",
                        "triggerCondition": "run-always",
                        "triggerValue": ""
                    }
                ]
            }
        },
        {
            "_id": "af8a1447-ee6c-4e13-bf24-7617ffde6f25",
            "colId": "07dc2986-f7a6-4827-8ec2-cb288e3de5e7",
            "containerId": "4b515a9e-2c7f-46c3-aef5-809b6f2c322f",
            "name": "Succeed",
            "url": "/group/1/contest/2",
            "method": "GET",
            "sortNum": 10000,
            "created": "2023-01-04T03:44:47.207Z",
            "modified": "2023-02-15T05:05:08.839Z",
            "headers": [],
            "params": [],
            "tests": [
                {
                    "type": "res-code",
                    "custom": "",
                    "action": "equal",
                    "value": "200"
                },
                {
                    "type": "res-body",
                    "custom": "",
                    "action": "contains",
                    "value": "\"title\""
                },
                {
                    "type": "res-body",
                    "custom": "",
                    "action": "contains",
                    "value": "\"startTime\""
                },
                {
                    "type": "res-body",
                    "custom": "",
                    "action": "contains",
                    "value": "\"endTime\""
                },
                {
                    "type": "res-body",
                    "custom": "",
                    "action": "contains",
                    "value": "\"description\""
                }
            ],
            "docs": "# Get group's contest by ID\n\nGroup의 대회 하나의 정보를 가져옵니다.",
            "preReq": {
                "runRequests": [
                    {
                        "reqId": "de1639a5-d9da-4397-8a13-ae1fc61b849b",
                        "colId": "07dc2986-f7a6-4827-8ec2-cb288e3de5e7",
                        "triggerCondition": "run-always",
                        "triggerValue": ""
                    }
                ]
            }
        },
        {
            "_id": "989c4ce8-2ca8-4b07-847f-4fb37eac729c",
            "colId": "07dc2986-f7a6-4827-8ec2-cb288e3de5e7",
            "containerId": "fee4c6ed-cf6b-45c1-830b-ae840a325a19",
            "name": "Succeed",
            "url": "/group/1/contest/1/participation",
            "method": "POST",
            "sortNum": 10000,
            "created": "2023-01-04T03:45:44.318Z",
            "modified": "2023-02-15T05:08:17.158Z",
            "headers": [],
            "params": [],
            "tests": [
                {
                    "type": "res-code",
                    "custom": "",
                    "action": "equal",
                    "value": "201"
                }
            ],
            "docs": "# Participate group's contest\n\nGroup 대회에 참가합니다.",
            "preReq": {
                "runRequests": [
                    {
                        "reqId": "de1639a5-d9da-4397-8a13-ae1fc61b849b",
                        "colId": "07dc2986-f7a6-4827-8ec2-cb288e3de5e7",
                        "triggerCondition": "run-always",
                        "triggerValue": ""
                    }
                ]
            }
        },
        {
            "_id": "691cde43-a8df-449e-96e1-a791684024d6",
            "colId": "07dc2986-f7a6-4827-8ec2-cb288e3de5e7",
            "containerId": "8308536f-48e2-4946-bde2-e3b08d89a3aa",
            "name": "400: Empty field",
            "url": "/auth/login",
            "method": "POST",
            "sortNum": 20000,
            "created": "2023-01-15T14:01:40.146Z",
            "modified": "2023-01-15T14:40:26.917Z",
            "headers": [],
            "params": [],
            "body": {
                "type": "json",
                "raw": "{\n  \"username\": \"\",\n  \"password\": \"\"\n}",
                "form": []
            },
            "tests": [
                {
                    "type": "res-code",
                    "custom": "",
                    "action": "equal",
                    "value": "400"
                },
                {
                    "type": "res-body",
                    "custom": "",
                    "action": "contains",
                    "value": "username should not be empty"
                },
                {
                    "type": "res-body",
                    "custom": "",
                    "action": "contains",
                    "value": "password should not be empty"
                }
            ]
        },
        {
            "_id": "91e8faa0-f117-4bf2-8647-baf7de706b8d",
            "colId": "07dc2986-f7a6-4827-8ec2-cb288e3de5e7",
            "containerId": "8308536f-48e2-4946-bde2-e3b08d89a3aa",
            "name": "401: Nonexistent user",
            "url": "/auth/login",
            "method": "POST",
            "sortNum": 30000,
            "created": "2023-01-15T14:38:46.092Z",
            "modified": "2023-01-15T14:42:05.047Z",
            "headers": [],
            "params": [],
            "body": {
                "type": "json",
                "raw": "{\n  \"username\": \"nobody\",\n  \"password\": \"nobody\"\n}",
                "form": []
            },
            "tests": [
                {
                    "type": "res-code",
                    "custom": "",
                    "action": "equal",
                    "value": "401"
                },
                {
                    "type": "res-body",
                    "custom": "",
                    "action": "contains",
                    "value": "Incorrect username or password"
                }
            ]
        },
        {
            "_id": "fbf30bc7-ca8a-4486-b85a-2bec8cf259ea",
            "colId": "07dc2986-f7a6-4827-8ec2-cb288e3de5e7",
            "containerId": "8308536f-48e2-4946-bde2-e3b08d89a3aa",
            "name": "401: Incorrect password",
            "url": "/auth/login",
            "method": "POST",
            "sortNum": 40000,
            "created": "2023-01-15T14:40:53.559Z",
            "modified": "2023-01-15T14:42:14.818Z",
            "headers": [],
            "params": [],
            "body": {
                "type": "json",
                "raw": "{\n  \"username\": \"admin\",\n  \"password\": \"wrongpassword\"\n}",
                "form": []
            },
            "tests": [
                {
                    "type": "res-code",
                    "custom": "",
                    "action": "equal",
                    "value": "401"
                },
                {
                    "type": "res-body",
                    "custom": "",
                    "action": "contains",
                    "value": "Incorrect username or password"
                }
            ]
        },
        {
            "_id": "f8dde72c-4f3b-4252-bfb7-bc481736dc07",
            "colId": "07dc2986-f7a6-4827-8ec2-cb288e3de5e7",
            "containerId": "cc8fc31f-2302-4a24-82d6-c8e105e4fb56",
            "name": "401: Invalid Token",
            "url": "/auth/logout",
            "method": "POST",
            "sortNum": 40000,
            "created": "2023-01-15T14:58:53.478Z",
            "modified": "2023-02-15T04:51:42.049Z",
            "headers": [],
            "params": [],
            "tests": [
                {
                    "type": "res-code",
                    "custom": "",
                    "action": "equal",
                    "value": "401"
                }
            ],
            "preReq": {
                "runRequests": [
                    {
                        "reqId": "5a59c618-44a1-40e7-899d-c4edab0095c3",
                        "colId": "07dc2986-f7a6-4827-8ec2-cb288e3de5e7",
                        "triggerCondition": "run-always",
                        "triggerValue": ""
                    }
                ]
            }
        },
        {
            "_id": "c71d18b9-d4d3-43f8-afde-bec6c695c7c9",
            "colId": "07dc2986-f7a6-4827-8ec2-cb288e3de5e7",
            "containerId": "f62cde80-bbf3-4652-a40a-eb8e1878e747",
            "name": "401: Invalid Token",
            "url": "/auth/reissue",
            "method": "GET",
            "sortNum": 20000,
            "created": "2023-01-15T15:25:15.488Z",
            "modified": "2023-02-15T04:52:11.677Z",
            "headers": [
                {
                    "name": "Set-Cookie",
                    "value": "refresh_token={{refresh_token}}"
                }
            ],
            "params": [],
            "tests": [
                {
                    "type": "res-code",
                    "custom": "",
                    "action": "equal",
                    "value": "401"
                }
            ],
            "preReq": {
                "runRequests": [
                    {
                        "reqId": "5a59c618-44a1-40e7-899d-c4edab0095c3",
                        "colId": "07dc2986-f7a6-4827-8ec2-cb288e3de5e7",
                        "triggerCondition": "run-always",
                        "triggerValue": ""
                    }
                ]
            }
        },
        {
            "_id": "19dc560d-6f13-44f8-8a9f-6d2af2256715",
            "colId": "07dc2986-f7a6-4827-8ec2-cb288e3de5e7",
            "containerId": "05ffbb82-5894-4752-9025-0ac933930903",
            "name": "404: Nonexistent contest",
            "url": "/contest/0",
            "method": "GET",
            "sortNum": 20000,
            "created": "2023-01-15T15:41:35.396Z",
            "modified": "2023-03-02T11:31:28.501Z",
            "headers": [],
            "params": [],
            "tests": [
                {
                    "type": "res-code",
                    "custom": "",
                    "action": "equal",
                    "value": "404"
                },
                {
                    "type": "res-body",
                    "custom": "",
                    "action": "contains",
                    "value": "contest does not exist"
                }
            ]
        },
        {
            "_id": "1c598523-6f87-49e0-bedc-bc8686c5dd96",
            "colId": "07dc2986-f7a6-4827-8ec2-cb288e3de5e7",
            "containerId": "4b515a9e-2c7f-46c3-aef5-809b6f2c322f",
            "name": "404: Nonexistent contest",
            "url": "/group/1/contest/0",
            "method": "GET",
            "sortNum": 20000,
            "created": "2023-01-15T15:50:08.931Z",
            "modified": "2023-02-15T05:05:19.512Z",
            "headers": [],
            "params": [],
            "tests": [
                {
                    "type": "res-code",
                    "custom": "",
                    "action": "equal",
                    "value": "404"
                },
                {
                    "type": "res-body",
                    "custom": "",
                    "action": "contains",
                    "value": "contest does not exist"
                }
            ],
            "preReq": {
                "runRequests": [
                    {
                        "reqId": "de1639a5-d9da-4397-8a13-ae1fc61b849b",
                        "colId": "07dc2986-f7a6-4827-8ec2-cb288e3de5e7",
                        "triggerCondition": "run-always",
                        "triggerValue": ""
                    }
                ]
            }
        },
        {
            "_id": "8526d2dc-b8f5-4dc6-873f-09f411e6ca31",
            "colId": "07dc2986-f7a6-4827-8ec2-cb288e3de5e7",
            "containerId": "fee4c6ed-cf6b-45c1-830b-ae840a325a19",
            "name": "403: Already participated",
            "url": "/group/1/contest/1/participation",
            "method": "POST",
            "sortNum": 20000,
            "created": "2023-01-18T07:58:25.651Z",
            "modified": "2023-02-15T05:08:22.517Z",
            "headers": [],
            "params": [],
            "tests": [
                {
                    "type": "res-code",
                    "custom": "",
                    "action": "equal",
                    "value": "403"
                }
            ],
            "preReq": {
                "runRequests": [
                    {
                        "reqId": "de1639a5-d9da-4397-8a13-ae1fc61b849b",
                        "colId": "07dc2986-f7a6-4827-8ec2-cb288e3de5e7",
                        "triggerCondition": "run-always",
                        "triggerValue": ""
                    }
                ]
            }
        },
        {
            "_id": "60733561-b015-4851-8acd-e9684940a30e",
            "colId": "07dc2986-f7a6-4827-8ec2-cb288e3de5e7",
            "containerId": "fee4c6ed-cf6b-45c1-830b-ae840a325a19",
            "name": "404: Nonexistent contest",
            "url": "/group/1/contest/0/participation",
            "method": "POST",
            "sortNum": 30000,
            "created": "2023-01-18T07:59:40.454Z",
            "modified": "2023-02-15T05:08:36.120Z",
            "headers": [],
            "params": [],
            "tests": [
                {
                    "type": "res-code",
                    "custom": "",
                    "action": "equal",
                    "value": "404"
                },
                {
                    "type": "res-body",
                    "custom": "",
                    "action": "contains",
                    "value": "contest does not exist"
                }
            ],
            "preReq": {
                "runRequests": [
                    {
                        "reqId": "de1639a5-d9da-4397-8a13-ae1fc61b849b",
                        "colId": "07dc2986-f7a6-4827-8ec2-cb288e3de5e7",
                        "triggerCondition": "run-always",
                        "triggerValue": ""
                    }
                ]
            }
        },
        {
            "_id": "6614b869-9477-48ac-89e3-610433d1d510",
            "colId": "07dc2986-f7a6-4827-8ec2-cb288e3de5e7",
            "containerId": "fee4c6ed-cf6b-45c1-830b-ae840a325a19",
            "name": "403: Ended contest",
            "url": "/group/1/contest/2/participation",
            "method": "POST",
            "sortNum": 25000,
            "created": "2023-01-18T08:00:24.978Z",
            "modified": "2023-02-15T05:08:29.218Z",
            "headers": [],
            "params": [],
            "tests": [
                {
                    "type": "res-code",
                    "custom": "",
                    "action": "equal",
                    "value": "403"
                },
                {
                    "type": "res-body",
                    "custom": "",
                    "action": "contains",
                    "value": "ended contest"
                }
            ],
            "preReq": {
                "runRequests": [
                    {
                        "reqId": "de1639a5-d9da-4397-8a13-ae1fc61b849b",
                        "colId": "07dc2986-f7a6-4827-8ec2-cb288e3de5e7",
                        "triggerCondition": "run-always",
                        "triggerValue": ""
                    }
                ]
            }
        },
        {
            "_id": "64abbcae-5508-4ad6-bb13-6ee21ba34ad4",
            "colId": "07dc2986-f7a6-4827-8ec2-cb288e3de5e7",
            "containerId": "ecac38fa-17f6-43e7-a6f3-1ddc4de2ed11",
            "name": "200: OK",
            "url": "/workbook?cursor=1&take=2",
            "method": "GET",
            "sortNum": 50000,
            "created": "2023-01-31T18:01:10.929Z",
            "modified": "2023-03-02T08:06:47.182Z",
            "headers": [],
            "params": [
                {
                    "name": "cursor",
                    "value": "1",
                    "isPath": false
                },
                {
                    "name": "take",
                    "value": "2",
                    "isPath": false
                }
            ],
            "tests": [
                {
                    "type": "res-code",
                    "custom": "",
                    "action": "equal",
                    "value": "200"
                },
                {
                    "type": "res-body",
                    "custom": "",
                    "action": "contains",
                    "value": "\"id\""
                },
                {
                    "type": "res-body",
                    "custom": "",
                    "action": "contains",
                    "value": "\"title\""
                },
                {
                    "type": "res-body",
                    "custom": "",
                    "action": "contains",
                    "value": "\"description\""
                },
                {
                    "type": "res-body",
                    "custom": "",
                    "action": "contains",
                    "value": "\"updateTime\""
                },
                {
                    "type": "json-query",
                    "custom": "json.id | length",
                    "action": "<=",
                    "value": "2"
                }
            ],
            "docs": "# Get All Workbooks\n\nOpen Space의 workbook 목록을 보여줍니다.\n\n## Query\n\n- `cursor`: (optional) 가져올 아이템의 기준점으로, take 값에 따라 기준점의 앞뒤에 있는 아이템을 가져오게 됩니다. cursor 값은 항상 양수여야 하며, 값을 넘겨주지 않으면 자동으로 첫번째 아이템부터 반환됩니다.\n- `take`: 가져올 아이템의 개수를 지정합니다.\n\n### Examples\n전체 아이템: [1 2 3 4 5 6] / 현재 페이지: [3 4] 일 때  \n\n1. `?cursor=3?take=-2` => [1 2]\n2. `?cursor=4?take=2` => [5 6]\n3. `?take=5` => [1 2 3 4 5]"
        },
        {
            "_id": "efc963b0-4c49-45ee-8901-a9765037a443",
            "colId": "07dc2986-f7a6-4827-8ec2-cb288e3de5e7",
            "containerId": "ee01069f-f88f-4841-9cf1-921fd2521372",
            "name": "200: OK",
            "url": "/group/2/workbook?cursor=6&take=-2",
            "method": "GET",
            "sortNum": 60000,
            "created": "2023-02-01T01:48:09.050Z",
            "modified": "2023-03-02T08:10:10.392Z",
            "headers": [],
            "params": [
                {
                    "name": "cursor",
                    "value": "6",
                    "isPath": false
                },
                {
                    "name": "take",
                    "value": "-2",
                    "isPath": false
                }
            ],
            "tests": [
                {
                    "type": "res-code",
                    "custom": "",
                    "action": "equal",
                    "value": "200"
                },
                {
                    "type": "res-body",
                    "custom": "",
                    "action": "contains",
                    "value": "\"id\""
                },
                {
                    "type": "res-body",
                    "custom": "",
                    "action": "contains",
                    "value": "\"title\""
                },
                {
                    "type": "res-body",
                    "custom": "",
                    "action": "contains",
                    "value": "\"description\""
                },
                {
                    "type": "res-body",
                    "custom": "",
                    "action": "contains",
                    "value": "\"updateTime\""
                },
                {
                    "type": "json-query",
                    "custom": "json.id | length",
                    "action": "<=",
                    "value": "2"
                }
            ],
            "docs": "# Get Group Workbook List\n\n그룹의 workbook 목록을 가져옵니다.\n\n## Query\n\n- `cursor`: (optional) 가져올 아이템의 기준점으로, take 값에 따라 기준점의 앞뒤에 있는 아이템을 가져오게 됩니다. cursor 값은 항상 양수여야 하며, 값을 넘겨주지 않으면 자동으로 첫번째 아이템부터 반환됩니다.\n- `take`: 가져올 아이템의 개수를 지정합니다.\n\n### Examples\n전체 아이템: [1 2 3 4 5 6] / 현재 페이지: [3 4] 일 때  \n\n1. `?cursor=3?take=-2` => [1 2]\n2. `?cursor=4?take=2` => [5 6]\n3. `?take=5` => [1 2 3 4 5]",
            "preReq": {
                "runRequests": [
                    {
                        "reqId": "de1639a5-d9da-4397-8a13-ae1fc61b849b",
                        "colId": "07dc2986-f7a6-4827-8ec2-cb288e3de5e7",
                        "triggerCondition": "run-always",
                        "triggerValue": ""
                    }
                ]
            }
        },
        {
            "_id": "d3faa14f-9168-4f9c-9f3c-17505e4ec56a",
            "colId": "07dc2986-f7a6-4827-8ec2-cb288e3de5e7",
            "containerId": "07a63926-167d-4dce-8daa-10b3f0d139a0",
            "name": "200: OK",
            "url": "/group/2/workbook/2",
            "method": "GET",
            "sortNum": 70000,
            "created": "2023-02-01T06:59:43.886Z",
            "modified": "2023-02-15T05:12:55.005Z",
            "headers": [],
            "params": [],
            "tests": [
                {
                    "type": "res-code",
                    "custom": "",
                    "action": "equal",
                    "value": "200"
                },
                {
                    "type": "res-body",
                    "custom": "",
                    "action": "contains",
                    "value": "\"id\""
                },
                {
                    "type": "res-body",
                    "custom": "",
                    "action": "contains",
                    "value": "\"createdById\""
                },
                {
                    "type": "res-body",
                    "custom": "",
                    "action": "contains",
                    "value": "\"groupId\""
                },
                {
                    "type": "res-body",
                    "custom": "",
                    "action": "contains",
                    "value": "\"title\""
                },
                {
                    "type": "res-body",
                    "custom": "",
                    "action": "contains",
                    "value": "\"description\""
                },
                {
                    "type": "res-body",
                    "custom": "",
                    "action": "contains",
                    "value": "\"visible\""
                },
                {
                    "type": "res-body",
                    "custom": "",
                    "action": "contains",
                    "value": "\"createTime\""
                },
                {
                    "type": "res-body",
                    "custom": "",
                    "action": "contains",
                    "value": "\"updateTime\""
                }
            ],
            "preReq": {
                "runRequests": [
                    {
                        "reqId": "de1639a5-d9da-4397-8a13-ae1fc61b849b",
                        "colId": "07dc2986-f7a6-4827-8ec2-cb288e3de5e7",
                        "triggerCondition": "run-always",
                        "triggerValue": ""
                    }
                ]
            }
        },
        {
            "_id": "c954a87c-4915-4fad-bd02-7898fcfd50b5",
            "colId": "07dc2986-f7a6-4827-8ec2-cb288e3de5e7",
            "containerId": "df830ccf-ea06-40c9-9dec-69679e90a91a",
            "name": "Succeed",
            "url": "/notice?take=3",
            "method": "GET",
            "sortNum": 60000,
            "created": "2023-02-01T07:02:36.251Z",
            "modified": "2023-03-02T07:51:26.976Z",
            "headers": [],
            "params": [
                {
                    "name": "take",
                    "value": "3",
                    "isPath": false
                }
            ],
            "tests": [
                {
                    "type": "res-code",
                    "custom": "",
                    "action": "equal",
                    "value": "200"
                },
                {
                    "type": "res-body",
                    "custom": "",
                    "action": "contains",
                    "value": "\"id\": 1"
                },
                {
                    "type": "res-body",
                    "custom": "",
                    "action": "contains",
                    "value": "\"id\": 2"
                },
                {
                    "type": "res-body",
                    "custom": "",
                    "action": "contains",
                    "value": "\"id\": 3"
                },
                {
                    "type": "json-query",
                    "custom": "json.id | length",
                    "action": "<=",
                    "value": "3"
                }
            ],
            "docs": "# Get all notices\n\nOpen space의 공지사항을 불러옵니다.\n\n## Query\n\n- `cursor`: (optional) 가져올 아이템의 기준점으로, take 값에 따라 기준점의 앞뒤에 있는 아이템을 가져오게 됩니다. cursor 값은 항상 양수여야 하며, 값을 넘겨주지 않으면 자동으로 첫번째 아이템부터 반환됩니다.\n- `take`: 가져올 아이템의 개수를 지정합니다.\n\n### Examples\n전체 아이템: [1 2 3 4 5 6] / 현재 페이지: [3 4] 일 때  \n\n1. `?cursor=3?take=-2` => [1 2]\n2. `?cursor=4?take=2` => [5 6]\n3. `?take=5` => [1 2 3 4 5]"
        },
        {
            "_id": "f4c615bd-92ae-424a-8bc5-4d5e74a0f3d5",
            "colId": "07dc2986-f7a6-4827-8ec2-cb288e3de5e7",
            "containerId": "f8458b9c-c963-421d-9b18-5d2c187f6924",
            "name": "200: OK",
            "url": "/workbook/1",
            "method": "GET",
            "sortNum": 10000,
            "created": "2023-02-01T07:05:06.328Z",
            "modified": "2023-03-23T08:32:35.585Z",
            "headers": [],
            "params": [],
            "tests": [
                {
                    "type": "res-code",
                    "custom": "",
                    "action": "equal",
                    "value": "200"
                },
                {
                    "type": "res-body",
                    "custom": "",
                    "action": "contains",
                    "value": "\"id\""
                },
                {
                    "type": "res-body",
                    "custom": "",
                    "action": "contains",
                    "value": "\"title\""
                }
            ]
        },
        {
            "_id": "db87ecfe-a5fd-4358-87bf-15e8e66be43a",
            "colId": "07dc2986-f7a6-4827-8ec2-cb288e3de5e7",
            "containerId": "bc4889c3-e722-4c5f-a571-1757b310e3bb",
            "name": "201: OK",
            "url": "/admin/group/2/workbook",
            "method": "POST",
            "sortNum": 80000,
            "created": "2023-02-01T07:05:49.259Z",
            "modified": "2023-02-15T05:13:09.653Z",
            "headers": [],
            "params": [],
            "body": {
                "type": "json",
                "raw": "{\n  \"title\": \"title of workbook\",\n  \"description\": \"description of workbook\",\n  \"visible\": true\n}",
                "form": []
            },
            "tests": [
                {
                    "type": "res-code",
                    "custom": "",
                    "action": "equal",
                    "value": "201"
                }
            ],
            "preReq": {
                "runRequests": [
                    {
                        "reqId": "de1639a5-d9da-4397-8a13-ae1fc61b849b",
                        "colId": "07dc2986-f7a6-4827-8ec2-cb288e3de5e7",
                        "triggerCondition": "run-always",
                        "triggerValue": ""
                    }
                ]
            }
        },
        {
            "_id": "79827994-2106-4b50-bed0-3db1f5290d7f",
            "colId": "07dc2986-f7a6-4827-8ec2-cb288e3de5e7",
            "containerId": "8800f872-5218-45ef-83ce-676626c54cce",
            "name": "200: OK",
            "url": "/admin/group/2/workbook/2",
            "method": "DELETE",
            "sortNum": 90000,
            "created": "2023-02-01T07:10:05.193Z",
            "modified": "2023-02-15T05:14:42.376Z",
            "headers": [],
            "params": [],
            "tests": [
                {
                    "type": "res-code",
                    "custom": "",
                    "action": "equal",
                    "value": "200"
                }
            ],
            "docs": "## 주의사항\ndelete api로 요청을 보내시면 id가 2인 seed data가 사라집니다. seed data를 복구하고 싶으시면 backend/에서 다음 명령어를 입력하세요.\n- `pnpm prisma migrate reset`",
            "preReq": {
                "runRequests": [
                    {
                        "reqId": "de1639a5-d9da-4397-8a13-ae1fc61b849b",
                        "colId": "07dc2986-f7a6-4827-8ec2-cb288e3de5e7",
                        "triggerCondition": "run-always",
                        "triggerValue": ""
                    }
                ]
            }
        },
        {
            "_id": "521880e4-c1ef-411d-b45d-3813f868df6d",
            "colId": "07dc2986-f7a6-4827-8ec2-cb288e3de5e7",
            "containerId": "dd6c1845-45b9-42a0-baab-d32bbf753f0f",
            "name": "Succeed",
            "url": "/notice/2",
            "method": "GET",
            "sortNum": 70000,
            "created": "2023-02-01T07:10:51.588Z",
            "modified": "2023-02-01T07:13:09.203Z",
            "headers": [],
            "params": [],
            "tests": [
                {
                    "type": "res-code",
                    "custom": "",
                    "action": "equal",
                    "value": "200"
                },
                {
                    "type": "res-body",
                    "custom": "",
                    "action": "contains",
                    "value": "\"title\""
                },
                {
                    "type": "res-body",
                    "custom": "",
                    "action": "contains",
                    "value": "\"content\""
                },
                {
                    "type": "res-body",
                    "custom": "",
                    "action": "contains",
                    "value": "\"prev\""
                },
                {
                    "type": "res-body",
                    "custom": "",
                    "action": "contains",
                    "value": "\"next\""
                }
            ],
            "docs": "# Get notice by ID\n\n공지사항 하나의 자세한 정보를 불러옵니다."
        },
        {
            "_id": "9906591a-fce6-4cde-b6e2-7abd74138990",
            "colId": "07dc2986-f7a6-4827-8ec2-cb288e3de5e7",
            "containerId": "8a42bead-603a-4667-a09a-8e351f983f7c",
            "name": "200: OK",
            "url": "/admin/group/2/workbook/2",
            "method": "PUT",
            "sortNum": 100000,
            "created": "2023-02-01T07:12:44.273Z",
            "modified": "2023-02-15T05:13:35.270Z",
            "headers": [],
            "params": [],
            "body": {
                "type": "json",
                "raw": "{\n  \"title\": \"updated title of workbook\",\n  \"description\": \"updated description of workbook\",\n  \"visible\": true\n}",
                "form": []
            },
            "tests": [
                {
                    "type": "res-code",
                    "custom": "",
                    "action": "equal",
                    "value": "200"
                }
            ],
            "preReq": {
                "runRequests": [
                    {
                        "reqId": "de1639a5-d9da-4397-8a13-ae1fc61b849b",
                        "colId": "07dc2986-f7a6-4827-8ec2-cb288e3de5e7",
                        "triggerCondition": "run-always",
                        "triggerValue": ""
                    }
                ]
            }
        },
        {
            "_id": "3180d03d-eda4-4e5c-8f90-813b04678fa8",
            "colId": "07dc2986-f7a6-4827-8ec2-cb288e3de5e7",
            "containerId": "dd6c1845-45b9-42a0-baab-d32bbf753f0f",
            "name": "404: Nonexistent notice",
            "url": "/notice/0",
            "method": "GET",
            "sortNum": 80000,
            "created": "2023-02-01T07:13:30.858Z",
            "modified": "2023-02-01T07:13:49.639Z",
            "headers": [],
            "params": [],
            "tests": [
                {
                    "type": "res-code",
                    "custom": "",
                    "action": "equal",
                    "value": "404"
                }
            ]
        },
        {
            "_id": "1af21194-f768-4f41-a382-80c28db2bcce",
            "colId": "07dc2986-f7a6-4827-8ec2-cb288e3de5e7",
            "containerId": "314f4a3d-0379-44c7-b253-caaeddca2bb8",
            "name": "Succeed",
            "url": "/group/1/notice/2",
            "method": "GET",
            "sortNum": 100000,
            "created": "2023-02-01T07:16:58.009Z",
            "modified": "2023-02-01T07:19:48.673Z",
            "headers": [],
            "params": [],
            "tests": [
                {
                    "type": "res-code",
                    "custom": "",
                    "action": "equal",
                    "value": "200"
                },
                {
                    "type": "res-body",
                    "custom": "",
                    "action": "contains",
                    "value": "\"title\""
                },
                {
                    "type": "res-body",
                    "custom": "",
                    "action": "contains",
                    "value": "\"content\""
                },
                {
                    "type": "res-body",
                    "custom": "",
                    "action": "contains",
                    "value": "\"prev\""
                },
                {
                    "type": "res-body",
                    "custom": "",
                    "action": "contains",
                    "value": "\"next"
                }
            ],
            "docs": "# Get group's notice by ID\n\nGroup의 공지사항의 자세한 정보를 가져옵니다."
        },
        {
            "_id": "576ee68b-a00a-4686-9ef6-96b31a97a8ae",
            "colId": "07dc2986-f7a6-4827-8ec2-cb288e3de5e7",
            "containerId": "8800f872-5218-45ef-83ce-676626c54cce",
            "name": "404: Not Found",
            "url": "/admin/group/2/workbook/0",
            "method": "DELETE",
            "sortNum": 100000,
            "created": "2023-02-01T07:22:42.587Z",
            "modified": "2023-02-15T05:13:49.352Z",
            "headers": [],
            "params": [],
            "tests": [
                {
                    "type": "res-code",
                    "custom": "",
                    "action": "equal",
                    "value": "404"
                }
            ],
            "docs": "## 주의사항\ndelete api로 요청을 보내시면 id가 2인 seed data가 사라집니다. seed data를 복구하고 싶으시면 backend/에서 다음 명령어를 입력하세요.\n- `pnpm prisma migrate reset`\n\n## Not Found Error\n- workbook/:workbookId 의 workbook id가 db에 없을 때 발생합니다.",
            "preReq": {
                "runRequests": [
                    {
                        "reqId": "de1639a5-d9da-4397-8a13-ae1fc61b849b",
                        "colId": "07dc2986-f7a6-4827-8ec2-cb288e3de5e7",
                        "triggerCondition": "run-always",
                        "triggerValue": ""
                    }
                ]
            }
        },
        {
            "_id": "61098ad0-eccf-4ea3-ace9-c5a23b31c0a8",
            "colId": "07dc2986-f7a6-4827-8ec2-cb288e3de5e7",
            "containerId": "8a42bead-603a-4667-a09a-8e351f983f7c",
            "name": "404: Not Found",
            "url": "/admin/group/2/workbook/0",
            "method": "PUT",
            "sortNum": 110000,
            "created": "2023-02-01T07:22:57.836Z",
            "modified": "2023-02-15T05:13:56.345Z",
            "headers": [],
            "params": [],
            "body": {
                "type": "json",
                "raw": "{\n  \"title\": \"updated title of workbook\",\n  \"description\": \"updated description of workbook\",\n  \"visible\": true\n}",
                "form": []
            },
            "tests": [
                {
                    "type": "res-code",
                    "custom": "",
                    "action": "equal",
                    "value": "404"
                }
            ],
            "docs": "## Not Found Error\n- workbook/:workbookId 의 workbook id가 db에 없을 때 발생합니다.",
            "preReq": {
                "runRequests": [
                    {
                        "reqId": "de1639a5-d9da-4397-8a13-ae1fc61b849b",
                        "colId": "07dc2986-f7a6-4827-8ec2-cb288e3de5e7",
                        "triggerCondition": "run-always",
                        "triggerValue": ""
                    }
                ]
            }
        },
        {
            "_id": "fc5ba97b-1e06-4c6d-b1b3-ed6e0d8c6e14",
            "colId": "07dc2986-f7a6-4827-8ec2-cb288e3de5e7",
            "containerId": "50cd7ae2-a924-4930-a42b-ed37e850f6fe",
            "name": "Succeed",
            "url": "/email-auth/send-email/register-new",
            "method": "POST",
            "sortNum": 10000,
            "created": "2023-02-04T06:10:35.871Z",
            "modified": "2023-02-15T05:47:38.170Z",
            "headers": [],
            "params": [],
            "body": {
                "type": "json",
                "raw": "{\n  \"email\": \"skkucp@gmail.com\"\n}",
                "form": []
            },
            "tests": [
                {
                    "type": "res-code",
                    "custom": "",
                    "action": "equal",
                    "value": "201"
                },
                {
                    "type": "res-body",
                    "custom": "",
                    "action": "equal",
                    "value": "Email authentication pin is sent to your email address"
                }
            ],
            "docs": "# Send Email\n\n사용자가 가입을 시도하면 확인을 위해 기입한 이메일로 핀을 전송합니다.  \n해당 이메일로 가입된 다른 유저가 있을 경우 이메일이 전송되지 않고 가입이 차단됩니다."
        },
        {
            "_id": "1a62bc1b-fbff-4f01-bbb8-bbf08974ea80",
            "colId": "07dc2986-f7a6-4827-8ec2-cb288e3de5e7",
            "containerId": "dcc8290a-fa46-4ad9-b9a1-f2f422fe2006",
            "name": "Log In as SuperAdmin",
            "url": "/auth/login",
            "method": "POST",
            "sortNum": 65000,
            "created": "2023-02-04T06:19:10.115Z",
            "modified": "2023-02-15T04:47:51.109Z",
            "headers": [],
            "params": [],
            "body": {
                "type": "json",
                "raw": "{\n  \"username\": \"super\",\n  \"password\": \"Supersuper\"\n}",
                "form": []
            },
            "tests": [
                {
                    "type": "set-env-var",
                    "custom": "header.authorization",
                    "action": "setto",
                    "value": "{{bearer_token}}"
                },
                {
                    "type": "set-env-var",
                    "custom": "cookie.refresh_token",
                    "action": "setto",
                    "value": "{{refresh_token}}"
                }
            ]
        },
        {
            "_id": "0b01e633-3ba5-4925-b679-3f80a1873e97",
            "colId": "07dc2986-f7a6-4827-8ec2-cb288e3de5e7",
            "containerId": "36691b67-944b-4450-91a2-51c74b45688a",
            "name": "Succeed",
            "url": "/email-auth/send-email/password-reset",
            "method": "POST",
            "sortNum": 10000,
            "created": "2023-02-04T06:24:00.834Z",
            "modified": "2023-02-15T03:50:47.317Z",
            "headers": [],
            "params": [],
            "body": {
                "type": "json",
                "raw": "{\n  \"email\": \"skkucodingplatform@gmail.com\"\n}",
                "form": []
            },
            "tests": [
                {
                    "type": "res-code",
                    "custom": "",
                    "action": "equal",
                    "value": "201"
                },
                {
                    "type": "res-body",
                    "custom": "",
                    "action": "equal",
                    "value": "Email authentication pin is sent to your email address"
                }
            ],
            "docs": "# Send Email for Password Reset\n\n비밀번호 재설정을 위해 입력된 이메일로 본인 확인용 핀을 전송합니다.  \n해당 이메일로 가입된 유저가 없을 경우 이메일이 전송되지 않습니다.  "
        },
        {
            "_id": "c6022466-99cd-4f7e-b06d-15268b720f57",
            "colId": "07dc2986-f7a6-4827-8ec2-cb288e3de5e7",
            "containerId": "6d283a69-e74c-49e2-b5b0-dde19238cfd1",
            "name": "Succeed",
            "url": "/user",
            "method": "GET",
            "sortNum": 120000,
            "created": "2023-02-04T06:28:28.347Z",
            "modified": "2023-02-15T05:48:15.121Z",
            "headers": [],
            "params": [],
            "tests": [
                {
                    "type": "res-code",
                    "custom": "",
                    "action": "equal",
                    "value": "200"
                },
                {
                    "type": "res-body",
                    "custom": "",
                    "action": "contains",
                    "value": "username"
                },
                {
                    "type": "res-body",
                    "custom": "",
                    "action": "contains",
                    "value": "role"
                },
                {
                    "type": "res-body",
                    "custom": "",
                    "action": "contains",
                    "value": "email"
                },
                {
                    "type": "res-body",
                    "custom": "",
                    "action": "contains",
                    "value": "lastLogin"
                },
                {
                    "type": "res-body",
                    "custom": "",
                    "action": "contains",
                    "value": "updateTime"
                },
                {
                    "type": "res-body",
                    "custom": "",
                    "action": "contains",
                    "value": "userProfile"
                }
            ],
            "docs": "# Get User Profile\n\n사용자의 프로필 정보를 가져옵니다. 로그인 상태가 아닐 경우 프로필을 가져오지 않습니다.",
            "preReq": {
                "runRequests": [
                    {
                        "reqId": "1a8e1d5f-2951-4aca-84b5-3b086055097b",
                        "colId": "07dc2986-f7a6-4827-8ec2-cb288e3de5e7",
                        "triggerCondition": "run-always",
                        "triggerValue": ""
                    }
                ]
            }
        },
        {
            "_id": "64c3b07a-ac38-4b9e-b402-7757ef83b3ba",
            "colId": "07dc2986-f7a6-4827-8ec2-cb288e3de5e7",
            "containerId": "6d283a69-e74c-49e2-b5b0-dde19238cfd1",
            "name": "401: Nonexistent User",
            "url": "/user",
            "method": "GET",
            "sortNum": 150000,
            "created": "2023-02-04T06:31:57.457Z",
            "modified": "2023-02-04T06:33:01.422Z",
            "headers": [],
            "params": [],
            "tests": [
                {
                    "type": "res-code",
                    "custom": "",
                    "action": "equal",
                    "value": "401"
                },
                {
                    "type": "res-body",
                    "custom": "",
                    "action": "contains",
                    "value": "Unauthorized"
                }
            ],
            "preReq": {
                "runRequests": [
                    {
                        "reqId": "c5ccfac6-5e94-4b03-aecb-e357db6157b9",
                        "colId": "07dc2986-f7a6-4827-8ec2-cb288e3de5e7",
                        "triggerCondition": "run-always",
                        "triggerValue": ""
                    }
                ]
            }
        },
        {
            "_id": "251f46a8-e842-46ae-8e4d-89a57d3e3fb7",
            "colId": "07dc2986-f7a6-4827-8ec2-cb288e3de5e7",
            "containerId": "e887d9a5-3376-440c-8411-9d99a5881f6a",
            "name": "Succeed",
            "url": "/user/password-reset",
            "method": "PATCH",
            "sortNum": 170000,
            "created": "2023-02-04T06:35:06.560Z",
            "modified": "2023-02-15T12:32:36.713Z",
            "headers": [
                {
                    "name": "email-auth",
                    "value": "{{email_token}}"
                }
            ],
            "params": [],
            "body": {
                "type": "json",
                "raw": "{\n  \"newPassword\": \"Supersuper\"\n}",
                "form": []
            },
            "tests": [
                {
                    "type": "res-code",
                    "custom": "",
                    "action": "equal",
                    "value": "200"
                },
                {
                    "type": "res-body",
                    "custom": "",
                    "action": "contains",
                    "value": "Password Reset successfully"
                }
            ],
            "docs": "# Reset Password\n\n**⚠️ 이 리퀘스트를 보내기 전에 Send Pin for Password Reset -> Verify Pin and Issue Jwt  리퀘스트를 차례로 보내주세요.**  \n\n리퀘스트로 받은 새로운 비밀번호로 비밀번호를 재설정합니다.  \n핀으로 본인 확인을 마치지 않았거나, 새로운 비밀번호가 유효하지 않을 경우 비밀번호를 재설정하지 않습니다.\n\n### Bad Password\n- 8자 미만\n- 소문자, 대문자, 숫자, 특수문자 중 2가지 이상의 조합이 아님"
        },
        {
            "_id": "51dd9387-6b96-4bb6-8d37-f3fff1768bf2",
            "colId": "07dc2986-f7a6-4827-8ec2-cb288e3de5e7",
            "containerId": "e887d9a5-3376-440c-8411-9d99a5881f6a",
            "name": "422: Bad Password",
            "url": "/user/password-reset",
            "method": "PATCH",
            "sortNum": 180000,
            "created": "2023-02-04T06:46:43.263Z",
            "modified": "2023-02-15T03:51:01.289Z",
            "headers": [],
            "params": [],
            "body": {
                "type": "json",
                "raw": "{\n  \"newPassword\": \"badpassword\"\n}",
                "form": []
            },
            "tests": [
                {
                    "type": "res-code",
                    "custom": "",
                    "action": "equal",
                    "value": "422"
                },
                {
                    "type": "res-body",
                    "custom": "",
                    "action": "contains",
                    "value": "Bad password"
                }
            ],
            "preReq": {
                "runRequests": [
                    {
                        "reqId": "1a62bc1b-fbff-4f01-bbb8-bbf08974ea80",
                        "colId": "07dc2986-f7a6-4827-8ec2-cb288e3de5e7",
                        "triggerCondition": "run-always",
                        "triggerValue": ""
                    }
                ]
            }
        },
        {
            "_id": "6584d0c4-0f1c-4b8a-8649-94d3e6d71d30",
            "colId": "07dc2986-f7a6-4827-8ec2-cb288e3de5e7",
            "containerId": "50cd7ae2-a924-4930-a42b-ed37e850f6fe",
            "name": "422: Duplicate Email",
            "url": "/email-auth/send-email/register-new",
            "method": "POST",
            "sortNum": 20000,
            "created": "2023-02-04T12:44:36.428Z",
            "modified": "2023-02-04T12:45:14.432Z",
            "headers": [],
            "params": [],
            "body": {
                "type": "json",
                "raw": "{\n  \"email\": \"skkucodingplatform@gmail.com\"\n}",
                "form": []
            },
            "tests": [
                {
                    "type": "res-code",
                    "custom": "",
                    "action": "equal",
                    "value": "422"
                },
                {
                    "type": "res-body",
                    "custom": "",
                    "action": "contains",
                    "value": "This email is already used"
                }
            ]
        },
        {
            "_id": "471ff6ce-dbd1-4ee0-969a-72e4d8d4fbef",
            "colId": "07dc2986-f7a6-4827-8ec2-cb288e3de5e7",
            "containerId": "36691b67-944b-4450-91a2-51c74b45688a",
            "name": "401: Unauthorized",
            "url": "/email-auth/send-email/password-reset",
            "method": "POST",
            "sortNum": 20000,
            "created": "2023-02-04T12:46:01.478Z",
            "modified": "2023-02-15T05:47:12.268Z",
            "headers": [],
            "params": [],
            "body": {
                "type": "json",
                "raw": "{\n  \"email\": \"skkucp@gmail.com\"\n}",
                "form": []
            },
            "tests": [
                {
                    "type": "res-code",
                    "custom": "",
                    "action": "equal",
                    "value": "401"
                },
                {
                    "type": "res-body",
                    "custom": "",
                    "action": "contains",
                    "value": "Cannot find a registered user whose email address is"
                }
            ]
        },
        {
            "_id": "d346ad0a-d895-4ce4-8245-6bc8b07297d9",
            "colId": "07dc2986-f7a6-4827-8ec2-cb288e3de5e7",
            "containerId": "3a424d2b-2fb8-4b0a-8b1d-772d11597261",
            "name": "Succeed",
            "url": "/email-auth/verify-pin",
            "method": "POST",
            "sortNum": 190000,
            "created": "2023-02-04T12:51:09.929Z",
            "modified": "2023-02-15T12:31:49.033Z",
            "headers": [],
            "params": [],
            "body": {
                "type": "json",
                "raw": "{\n  \"pin\": \"798435\",\n  \"email\": \"sori2511@gmail.com\" // Email address that received pin\n}",
                "form": []
            },
            "tests": [
                {
                    "type": "res-code",
                    "custom": "",
                    "action": "equal",
                    "value": "201"
                },
                {
                    "type": "set-env-var",
                    "custom": "header.email-auth",
                    "action": "setto",
                    "value": "{{email_token}}"
                }
            ],
            "docs": "# Verify Pin and Issue Jwt\n\n**⚠️ 이 리퀘스트를 보내기 전에 Send Pin for Password Reset 혹은 Send Pin to New Email 리퀘스트를 먼저 보내주세요.**  \n\n리퀘스트로 전송된 핀과 메일로 전송된 핀이 일치하면 Access 토큰을 발행합니다.  \n해당 토큰은 Reset Password와 Sign Up 과정을 수행하는 데 필수적입니다.  \n\n### Request Body\n리퀘스트 바디의 `pin`, `email`은 수동으로 입력해야 합니다.\nSend Email 과정에서 메일을 받은 이메일 주소를 `email`에, 전송받은 핀을 `pin`에 기입하여 리퀘스트를 보내주세요.\n\n### Access Token\n- `Authrization` header를 통해 bearer token을 발급합니다."
        },
        {
            "_id": "fe911128-f592-4015-b2ce-c5ab16a82a53",
            "colId": "07dc2986-f7a6-4827-8ec2-cb288e3de5e7",
            "containerId": "b2a0a2ac-e83c-4e01-816c-b402fc61b190",
            "name": "Succeed",
            "url": "/user/sign-up",
            "method": "POST",
            "sortNum": 200000,
            "created": "2023-02-06T08:54:36.128Z",
            "modified": "2023-02-15T12:33:03.015Z",
            "headers": [
                {
                    "name": "email-auth",
                    "value": "{{email_token}}"
                }
            ],
            "params": [],
            "body": {
                "type": "json",
                "raw": "{\n  \"username\": \"test\",\n  \"password\": \"it'smehi\",\n  \"email\": \"sori2511@gmail.com\",\n  \"realName\": \"MyeongRyunLee\"\n}",
                "form": []
            },
            "tests": [
                {
                    "type": "res-code",
                    "custom": "",
                    "action": "equal",
                    "value": "201"
                }
            ],
            "docs": "# Reset Password\n\n**⚠️ 이 리퀘스트를 보내기 전에 Send Pin to New Email -> Verify Pin and Issue Jwt  리퀘스트를 차례로 보내주세요.**  \n\n리퀘스트로 받은 정보를 바탕으로 유저를 가입시킵니다.\n핀으로 본인의 이메일임이 확인이 되지 않은 경우, 핀으로 확인된 이메일이 아닌 다른 이메일로 가입을 시도하는 경우, 그리고 username 혹은 password가 유효하지 않을 경우에는 가입이 거부됩니다.\n\n### Bad Username\n- 3자 미만 혹은 10자 초과\n- 소문자, 숫자 외의 문자 포함\n\n\n### Bad Password\n- 8자 미만\n- 소문자, 대문자, 숫자, 특수문자 중 2가지 이상의 조합이 아님"
        },
        {
            "_id": "4e632b66-abd9-4416-a70b-138e9bb6056e",
            "colId": "07dc2986-f7a6-4827-8ec2-cb288e3de5e7",
            "containerId": "3a424d2b-2fb8-4b0a-8b1d-772d11597261",
            "name": "500: Invalid Pin",
            "url": "/email-auth/verify-pin",
            "method": "POST",
            "sortNum": 200000,
            "created": "2023-02-15T03:36:24.801Z",
            "modified": "2023-02-15T03:51:53.040Z",
            "headers": [],
            "params": [],
            "body": {
                "type": "json",
                "raw": "{\n  \"pin\": \"0\",\n  \"email\": \"skkucp@gmail.com\" // Your email\n}",
                "form": []
            },
            "tests": [
                {
                    "type": "res-code",
                    "custom": "",
                    "action": "equal",
                    "value": "500"
                },
                {
                    "type": "res-body",
                    "custom": "",
                    "action": "contains",
                    "value": "PIN not found or invalid PIN"
                }
            ]
        },
        {
            "_id": "45554ac6-87d2-46c9-9450-c8c1d29a7923",
            "colId": "07dc2986-f7a6-4827-8ec2-cb288e3de5e7",
            "containerId": "b2a0a2ac-e83c-4e01-816c-b402fc61b190",
            "name": "422: Bad Password",
            "url": "/user/sign-up",
            "method": "POST",
            "sortNum": 220000,
            "created": "2023-02-15T03:53:11.459Z",
            "modified": "2023-02-15T12:33:20.887Z",
            "headers": [
                {
                    "name": "email-auth",
                    "value": "{{email_token}}"
                }
            ],
            "params": [],
            "body": {
                "type": "json",
                "raw": "{\n  \"username\": \"test\",\n  \"password\": \"badpassword\",\n  \"email\": \"skkucp@gmail.com\",\n  \"realName\": \"MyeongRyunLee\"\n}",
                "form": []
            },
            "tests": [
                {
                    "type": "res-code",
                    "custom": "",
                    "action": "equal",
                    "value": "422"
                },
                {
                    "type": "res-body",
                    "custom": "",
                    "action": "contains",
                    "value": "Bad password"
                }
            ]
        },
        {
            "_id": "1010394b-64e8-434b-842a-57e096d36c3a",
            "colId": "07dc2986-f7a6-4827-8ec2-cb288e3de5e7",
            "containerId": "b2a0a2ac-e83c-4e01-816c-b402fc61b190",
            "name": "401: Unauthorized",
            "url": "/user/sign-up",
            "method": "POST",
            "sortNum": 205000,
            "created": "2023-02-15T03:53:29.316Z",
            "modified": "2023-02-15T04:07:09.120Z",
            "headers": [],
            "params": [],
            "body": {
                "type": "json",
                "raw": "{\n  \"username\": \"test\",\n  \"password\": \"it'smehi\",\n  \"email\": \"skkucp@gmail.com\",\n  \"realName\": \"MyeongRyunLee\"\n}",
                "form": []
            },
            "tests": [
                {
                    "type": "res-code",
                    "custom": "",
                    "action": "equal",
                    "value": "401"
                },
                {
                    "type": "res-body",
                    "custom": "",
                    "action": "contains",
                    "value": "Invalid token: jwt must be provided"
                }
            ]
        },
        {
            "_id": "5355cb23-4a06-4469-8cd1-87b17b442cb8",
            "colId": "07dc2986-f7a6-4827-8ec2-cb288e3de5e7",
            "containerId": "b2a0a2ac-e83c-4e01-816c-b402fc61b190",
            "name": "422: Bad Username",
            "url": "/user/sign-up",
            "method": "POST",
            "sortNum": 207500,
            "created": "2023-02-15T03:56:01.930Z",
            "modified": "2023-02-15T12:33:35.848Z",
            "headers": [
                {
                    "name": "email-auth",
                    "value": "{{email_token}}"
                }
            ],
            "params": [],
            "body": {
                "type": "json",
                "raw": "{\n  \"username\": \"bad username\",\n  \"password\": \"it'smehi\",\n  \"email\": \"skkucp@gmail.com\",\n  \"realName\": \"MyeongRyunLee\"\n}",
                "form": []
            },
            "tests": [
                {
                    "type": "res-code",
                    "custom": "",
                    "action": "equal",
                    "value": "422"
                },
                {
                    "type": "res-body",
                    "custom": "",
                    "action": "contains",
                    "value": "Bad username"
                }
            ]
        },
        {
            "_id": "5b50b69b-e841-4a73-bc97-4cd821bab9d1",
            "colId": "07dc2986-f7a6-4827-8ec2-cb288e3de5e7",
            "containerId": "e887d9a5-3376-440c-8411-9d99a5881f6a",
            "name": "401: Unauthorized",
            "url": "/user/password-reset",
            "method": "PATCH",
            "sortNum": 175000,
            "created": "2023-02-15T03:59:13.887Z",
            "modified": "2023-02-15T03:59:36.768Z",
            "headers": [],
            "params": [],
            "body": {
                "type": "json",
                "raw": "{\n  \"newPassword\": \"Supersuper\"\n}",
                "form": []
            },
            "tests": [
                {
                    "type": "res-code",
                    "custom": "",
                    "action": "equal",
                    "value": "401"
                },
                {
                    "type": "res-body",
                    "custom": "",
                    "action": "contains",
                    "value": "Invalid token: jwt must be provided"
                }
            ],
            "docs": "# Reset Password\n\n**⚠️ 이 리퀘스트를 보내기 전에 Send Pin for Password Reset -> Verify Pin and Issue Jwt  리퀘스트를 차례로 보내주세요.**  \n\n리퀘스트로 받은 새로운 비밀번호로 비밀번호를 재설정합니다.  \n핀으로 본인 확인을 마치지 않았거나, 새로운 비밀번호가 유효하지 않을 경우 비밀번호를 재설정하지 않습니다.\n\n### Bad Password\n- 8자 이하\n- 소문자, 대문자, 숫자, 특수문자 중 2가지 이상의 조합이 아님"
        },
        {
            "_id": "08d65706-7184-4383-ae4e-3951c24b4d60",
            "colId": "07dc2986-f7a6-4827-8ec2-cb288e3de5e7",
            "containerId": "b2a0a2ac-e83c-4e01-816c-b402fc61b190",
            "name": "422: Not Authenticated",
            "url": "/user/sign-up",
            "method": "POST",
            "sortNum": 206250,
            "created": "2023-02-15T04:04:54.972Z",
            "modified": "2023-02-15T12:34:01.128Z",
            "headers": [
                {
                    "name": "email-auth",
                    "value": "{{email_token}}"
                }
            ],
            "params": [],
            "body": {
                "type": "json",
                "raw": "{\n  \"username\": \"test\",\n  \"password\": \"it'smehi\",\n  \"email\": \"skkucodingplatform@gmail.com\",\n  \"realName\": \"MyeongRyunLee\"\n}",
                "form": []
            },
            "tests": [
                {
                    "type": "res-code",
                    "custom": "",
                    "action": "equal",
                    "value": "422"
                },
                {
                    "type": "res-body",
                    "custom": "",
                    "action": "contains",
                    "value": "The email is not authenticated one"
                }
            ],
            "docs": "# Reset Password\n\n**⚠️ 이 리퀘스트를 보내기 전에 Send Pin for Sign Up -> Verify Pin and Issue Jwt  리퀘스트를 차례로 보내주세요.**  \n\n리퀘스트로 받은 정보를 바탕으로 유저를 가입시킵니다.  \n핀으로 본인 확인이 되지 않았거나 username 혹은 password가 유효하지 않을 경우 가입이 되지 않습니다.\n\n### Bad Username\n- 3자 미만 혹은 10자 초과\n- 소문자, 숫자 외의 문자 포함\n\n\n### Bad Password\n- 8자 미만\n- 소문자, 대문자, 숫자, 특수문자 중 2가지 이상의 조합이 아님"
        },
        {
            "_id": "2902f14c-3e97-4dbd-b520-84898231a7c7",
            "colId": "07dc2986-f7a6-4827-8ec2-cb288e3de5e7",
            "containerId": "b2a0a2ac-e83c-4e01-816c-b402fc61b190",
            "name": "422: Duplicate Username",
            "url": "/user/sign-up",
            "method": "POST",
            "sortNum": 206875,
            "created": "2023-02-15T04:09:02.244Z",
            "modified": "2023-02-15T12:33:50.818Z",
            "headers": [
                {
                    "name": "email-auth",
                    "value": "{{email_token}}"
                }
            ],
            "params": [],
            "body": {
                "type": "json",
                "raw": "{\n  \"username\": \"super\",\n  \"password\": \"it'smehi\",\n  \"email\": \"sori2511@gmail.com\",\n  \"realName\": \"MyeongRyunLee\"\n}",
                "form": []
            },
            "tests": [
                {
                    "type": "res-code",
                    "custom": "",
                    "action": "equal",
                    "value": "422"
                },
                {
                    "type": "res-body",
                    "custom": "",
                    "action": "contains",
                    "value": "Username already exists"
                }
            ]
        },
        {
            "_id": "de1639a5-d9da-4397-8a13-ae1fc61b849b",
            "colId": "07dc2986-f7a6-4827-8ec2-cb288e3de5e7",
            "containerId": "dcc8290a-fa46-4ad9-b9a1-f2f422fe2006",
            "name": "Log In as Group Leader",
            "url": "/auth/login",
            "method": "POST",
            "sortNum": 75000,
            "created": "2023-02-15T04:31:09.239Z",
            "modified": "2023-02-15T05:06:56.596Z",
            "headers": [],
            "params": [],
            "body": {
                "type": "json",
                "raw": "{\n  \"username\": \"user01\",\n  \"password\": \"Useruser\"\n}",
                "form": []
            },
            "tests": [
                {
                    "type": "set-env-var",
                    "custom": "header.authorization",
                    "action": "setto",
                    "value": "{{bearer_token}}"
                },
                {
                    "type": "set-env-var",
                    "custom": "cookie.refresh_token",
                    "action": "setto",
                    "value": "{{refresh_token}}"
                }
            ],
            "docs": "User/Delete Own Account/Succeed 리퀘스트 전송 후에는 작동하지 않을 유틸 리퀘스트입니다.  \n복구를 원한다면 `npx prisma migrate reset`을 실행해주세요."
        },
        {
            "_id": "4b1ec996-565e-4bf5-bad3-f2bb0c8202de",
            "colId": "07dc2986-f7a6-4827-8ec2-cb288e3de5e7",
            "containerId": "d778da2a-c38e-4bc4-a9a7-146fbd728295",
            "name": "Succeed",
            "url": "/user/withdrawal",
            "method": "POST",
            "sortNum": 230000,
            "created": "2023-02-15T04:32:11.015Z",
            "modified": "2023-02-15T05:47:58.534Z",
            "headers": [],
            "params": [],
            "body": {
                "type": "json",
                "raw": "{\n  \"password\": \"Useruser\"\n}",
                "form": []
            },
            "tests": [
                {
                    "type": "res-code",
                    "custom": "",
                    "action": "equal",
                    "value": "201"
                }
            ],
            "docs": "# Delete Own Account\n\n**⚠️ 이 리퀘스트를 보내면 user10이 DB에서 삭제됩니다. 복구를 원한다면 `npx prisma migrate reset`을 실행해주세요.**  \n\n확인용 비밀번호를 받고 로그인한 유저를 탈퇴시킵니다.  \n해당 유저가 존재하지 않거나, 리퀘스트로 받은 비밀번호가 유저의 비밀번호와 일치하지 않으면 탈퇴가 거부됩니다.",
            "preReq": {
                "runRequests": [
                    {
                        "reqId": "1a8e1d5f-2951-4aca-84b5-3b086055097b",
                        "colId": "07dc2986-f7a6-4827-8ec2-cb288e3de5e7",
                        "triggerCondition": "run-always",
                        "triggerValue": ""
                    }
                ]
            }
        },
        {
            "_id": "2219bd59-56e6-4979-887c-15d0bf0a3b02",
            "colId": "07dc2986-f7a6-4827-8ec2-cb288e3de5e7",
            "containerId": "d778da2a-c38e-4bc4-a9a7-146fbd728295",
            "name": "401: Unauthorized",
            "url": "/user/withdrawal",
            "method": "POST",
            "sortNum": 240000,
            "created": "2023-02-15T04:33:04.566Z",
            "modified": "2023-02-15T05:48:04.092Z",
            "headers": [],
            "params": [],
            "body": {
                "type": "json",
                "raw": "{\n  \"password\": \"Useruser\"\n}",
                "form": []
            },
            "tests": [
                {
                    "type": "res-code",
                    "custom": "",
                    "action": "equal",
                    "value": "401"
                },
                {
                    "type": "res-body",
                    "custom": "",
                    "action": "contains",
                    "value": "Unauthorized"
                }
            ],
            "preReq": {
                "runRequests": [
                    {
                        "reqId": "5a59c618-44a1-40e7-899d-c4edab0095c3",
                        "colId": "07dc2986-f7a6-4827-8ec2-cb288e3de5e7",
                        "triggerCondition": "run-always",
                        "triggerValue": ""
                    }
                ]
            }
        },
        {
            "_id": "16e1a8a4-01d0-4674-9da9-03055d997c00",
            "colId": "07dc2986-f7a6-4827-8ec2-cb288e3de5e7",
            "containerId": "d778da2a-c38e-4bc4-a9a7-146fbd728295",
            "name": "401: Incorrect Password",
            "url": "/user/withdrawal",
            "method": "POST",
            "sortNum": 250000,
            "created": "2023-02-15T04:37:58.196Z",
            "modified": "2023-02-15T05:48:08.783Z",
            "headers": [],
            "params": [],
            "body": {
                "type": "json",
                "raw": "{\n  \"password\": \"incorrectpassword\"\n}",
                "form": []
            },
            "tests": [
                {
                    "type": "res-code",
                    "custom": "",
                    "action": "equal",
                    "value": "401"
                },
                {
                    "type": "res-body",
                    "custom": "",
                    "action": "contains",
                    "value": "Incorrect password"
                },
                {
                    "type": "res-body",
                    "custom": "",
                    "action": "contains",
                    "value": "Unauthorized"
                }
            ],
            "preReq": {
                "runRequests": [
                    {
                        "reqId": "1a8e1d5f-2951-4aca-84b5-3b086055097b",
                        "colId": "07dc2986-f7a6-4827-8ec2-cb288e3de5e7",
                        "triggerCondition": "run-always",
                        "triggerValue": ""
                    }
                ]
            }
        },
        {
            "_id": "51a403bb-a032-42b1-b027-6834bed26ad6",
            "colId": "07dc2986-f7a6-4827-8ec2-cb288e3de5e7",
            "containerId": "de080044-6fb5-4591-9d2d-b240e336f5b1",
            "name": "Succeed",
            "url": "/user/realname",
            "method": "PATCH",
            "sortNum": 250000,
            "created": "2023-02-15T04:43:05.467Z",
            "modified": "2023-02-15T05:48:36.073Z",
            "headers": [],
            "params": [],
            "body": {
                "type": "json",
                "raw": "{\n  \"realName\": \"Yuljeon Kim\"\n}",
                "form": []
            },
            "tests": [
                {
                    "type": "res-code",
                    "custom": "",
                    "action": "equal",
                    "value": "200"
                },
                {
                    "type": "res-body",
                    "custom": "",
                    "action": "contains",
                    "value": "id"
                },
                {
                    "type": "res-body",
                    "custom": "",
                    "action": "contains",
                    "value": "userId"
                },
                {
                    "type": "res-body",
                    "custom": "",
                    "action": "contains",
                    "value": "createTime"
                },
                {
                    "type": "res-body",
                    "custom": "",
                    "action": "contains",
                    "value": "updateTime"
                }
            ],
            "preReq": {
                "runRequests": [
                    {
                        "reqId": "1a62bc1b-fbff-4f01-bbb8-bbf08974ea80",
                        "colId": "07dc2986-f7a6-4827-8ec2-cb288e3de5e7",
                        "triggerCondition": "run-always",
                        "triggerValue": ""
                    }
                ]
            }
        },
        {
            "_id": "1a00946d-e974-4f75-b8bc-50b5b18c09db",
            "colId": "07dc2986-f7a6-4827-8ec2-cb288e3de5e7",
            "containerId": "de080044-6fb5-4591-9d2d-b240e336f5b1",
            "name": "401: Unauthorized",
            "url": "/user/realname",
            "method": "PATCH",
            "sortNum": 260000,
            "created": "2023-02-15T04:45:19.279Z",
            "modified": "2023-02-15T04:49:37.689Z",
            "headers": [],
            "params": [],
            "body": {
                "type": "json",
                "raw": "{\n  \"realName\": \"Yuljeon Kim\"\n}",
                "form": []
            },
            "tests": [
                {
                    "type": "res-code",
                    "custom": "",
                    "action": "equal",
                    "value": "401"
                },
                {
                    "type": "res-body",
                    "custom": "",
                    "action": "contains",
                    "value": "Unauthorized"
                }
            ],
            "preReq": {
                "runRequests": [
                    {
                        "reqId": "5a59c618-44a1-40e7-899d-c4edab0095c3",
                        "colId": "07dc2986-f7a6-4827-8ec2-cb288e3de5e7",
                        "triggerCondition": "run-always",
                        "triggerValue": ""
                    }
                ]
            }
        },
        {
            "_id": "5a59c618-44a1-40e7-899d-c4edab0095c3",
            "colId": "07dc2986-f7a6-4827-8ec2-cb288e3de5e7",
            "containerId": "dcc8290a-fa46-4ad9-b9a1-f2f422fe2006",
            "name": "Log Out",
            "url": "/auth/logout",
            "method": "POST",
            "sortNum": 85000,
            "created": "2023-02-15T04:45:58.233Z",
            "modified": "2023-02-15T04:47:56.279Z",
            "headers": [],
            "params": [],
            "tests": [
                {
                    "type": "res-code",
                    "custom": "",
                    "action": "equal",
                    "value": "201"
                },
                {
                    "type": "set-env-var",
                    "custom": "cookie.refresh_token",
                    "action": "setto",
                    "value": "{{refresh_token}}"
                },
                {
                    "type": "set-env-var",
                    "custom": "null",
                    "action": "setto",
                    "value": "{{bearer_token}}"
                }
            ],
            "preReq": {
                "runRequests": [
                    {
                        "reqId": "fd33c48d-00af-4dea-b600-449bef7e5bea",
                        "colId": "07dc2986-f7a6-4827-8ec2-cb288e3de5e7",
                        "triggerCondition": "run-always",
                        "triggerValue": ""
                    }
                ]
            }
        },
        {
            "_id": "51b92ba3-7b43-4ba1-8f91-5c34f71a3d8f",
            "colId": "07dc2986-f7a6-4827-8ec2-cb288e3de5e7",
            "containerId": "162021f9-d9b8-4acb-880a-fac122d0fadf",
            "name": "Succeed",
            "url": "/group/1/notice?cursor=1&take=2",
            "method": "GET",
            "sortNum": 100000,
            "created": "2023-02-15T05:00:13.415Z",
            "modified": "2023-03-02T06:28:47.330Z",
            "headers": [],
            "params": [
                {
                    "name": "cursor",
                    "value": "1",
                    "isPath": false
                },
                {
                    "name": "take",
                    "value": "2",
                    "isPath": false
                }
            ],
            "tests": [
                {
                    "type": "res-code",
                    "custom": "",
                    "action": "equal",
                    "value": "200"
                },
                {
                    "type": "res-body",
                    "custom": "",
                    "action": "contains",
                    "value": "\"id\": 2"
                },
                {
                    "type": "res-body",
                    "custom": "",
                    "action": "contains",
                    "value": "\"id\": 3"
                },
                {
                    "type": "json-query",
                    "custom": "json.id | length",
                    "action": "<=",
                    "value": "5"
                }
            ],
            "docs": "# Get group's all notices\n\n한 group의 모든 공지사항을 불러옵니다.\n\n\n## Query\n\n- `cursor`: (optional) 가져올 아이템의 기준점으로, take 값에 따라 기준점의 앞뒤에 있는 아이템을 가져오게 됩니다. cursor 값은 항상 양수여야 하며, 값을 넘겨주지 않으면 자동으로 첫번째 아이템부터 반환됩니다.\n- `take`: 가져올 아이템의 개수를 지정합니다.\n\n### Examples\n전체 아이템: [1 2 3 4 5 6] / 현재 페이지: [3 4]  \n\n1. `?cursor=3?take=-2` => [1 2]\n2. `?cursor=4?take=2` => [5 6]\n3. `?take=5` => [1 2 3 4 5]",
            "preReq": {
                "runRequests": [
                    {
                        "reqId": "de1639a5-d9da-4397-8a13-ae1fc61b849b",
                        "colId": "07dc2986-f7a6-4827-8ec2-cb288e3de5e7",
                        "triggerCondition": "run-always",
                        "triggerValue": ""
                    }
                ]
            }
        },
        {
            "_id": "1a8e1d5f-2951-4aca-84b5-3b086055097b",
            "colId": "07dc2986-f7a6-4827-8ec2-cb288e3de5e7",
            "containerId": "dcc8290a-fa46-4ad9-b9a1-f2f422fe2006",
            "name": "Log In as User (user10)",
            "url": "/auth/login",
            "method": "POST",
            "sortNum": 80000,
            "created": "2023-02-15T05:05:30.675Z",
            "modified": "2023-02-15T05:10:28.657Z",
            "headers": [],
            "params": [],
            "body": {
                "type": "json",
                "raw": "{\n  \"username\": \"user10\",\n  \"password\": \"Useruser\"\n}",
                "form": []
            },
            "tests": [
                {
                    "type": "set-env-var",
                    "custom": "header.authorization",
                    "action": "setto",
                    "value": "{{bearer_token}}"
                },
                {
                    "type": "set-env-var",
                    "custom": "cookie.refresh_token",
                    "action": "setto",
                    "value": "{{refresh_token}}"
                }
            ],
            "docs": "User/Delete Own Account/Succeed 리퀘스트 전송 후에는 작동하지 않을 유틸 리퀘스트입니다.  \n복구를 원한다면 `npx prisma migrate reset`을 실행해주세요."
        },
        {
            "_id": "1b51dcb4-a62b-4632-ac2b-65de72e0c2d5",
            "colId": "07dc2986-f7a6-4827-8ec2-cb288e3de5e7",
            "containerId": "5331b192-c3f2-427b-aaf6-561b463e95d4",
            "name": "Succeed",
            "url": "/user/email",
            "method": "PATCH",
            "sortNum": 270000,
            "created": "2023-02-15T05:20:39.543Z",
            "modified": "2023-02-15T12:53:47.748Z",
            "headers": [
                {
                    "name": "email-auth",
                    "value": "{{email_token}}"
                }
            ],
            "params": [],
            "body": {
                "type": "json",
                "raw": "{\n  \"email\": \"sori2511@gmail.com\"\n}",
                "form": []
            },
            "tests": [
                {
                    "type": "res-code",
                    "custom": "",
                    "action": "equal",
                    "value": "200"
                }
            ],
            "docs": "# Update Email\n\n**⚠️ 이 리퀘스트를 보내기 전에 Send Pin to New Email -> Verify Pin and Issue Jwt  리퀘스트를 차례로 보내주세요.**  \n\n핀으로 본인 확인이 완료된 이메일로 계정의 이메일 정보를 업데이트합니다.  \n핀이 확인되지 않은 경우, 확인된 이메일이 아닌 다른 이메일로 변경하는 경우, 그리고 로그인이 된 상태가 아닌 경우 변경 요청이 거부됩니다.",
            "preReq": {
                "runRequests": [
                    {
                        "reqId": "1a8e1d5f-2951-4aca-84b5-3b086055097b",
                        "colId": "07dc2986-f7a6-4827-8ec2-cb288e3de5e7",
                        "triggerCondition": "run-always",
                        "triggerValue": ""
                    }
                ]
            }
        },
        {
            "_id": "00d4f4c6-5078-4ce4-a4a5-008470f3cc39",
            "colId": "07dc2986-f7a6-4827-8ec2-cb288e3de5e7",
            "containerId": "5331b192-c3f2-427b-aaf6-561b463e95d4",
            "name": "422: Not Authenticated",
            "url": "/user/email",
            "method": "PATCH",
            "sortNum": 280000,
            "created": "2023-02-15T05:28:31.944Z",
            "modified": "2023-02-15T12:34:50.956Z",
            "headers": [
                {
                    "name": "email-auth",
                    "value": "{{email_token}}"
                }
            ],
            "params": [],
            "body": {
                "type": "json",
                "raw": "{\n  \"email\": \"sori2511@gmail.com\"\n}",
                "form": []
            },
            "tests": [
                {
                    "type": "res-code",
                    "custom": "",
                    "action": "equal",
                    "value": "422"
                },
                {
                    "type": "res-body",
                    "custom": "",
                    "action": "contains",
                    "value": "The email is not authenticated one"
                }
            ],
            "preReq": {
                "runRequests": [
                    {
                        "reqId": "1a8e1d5f-2951-4aca-84b5-3b086055097b",
                        "colId": "07dc2986-f7a6-4827-8ec2-cb288e3de5e7",
                        "triggerCondition": "run-always",
                        "triggerValue": ""
                    }
                ]
            }
        },
        {
            "_id": "5ea0017e-797b-4604-8e78-e0e3e3c11397",
            "colId": "07dc2986-f7a6-4827-8ec2-cb288e3de5e7",
            "containerId": "5331b192-c3f2-427b-aaf6-561b463e95d4",
            "name": "401: Unauthorized",
            "url": "/user/email",
            "method": "PATCH",
            "sortNum": 275000,
            "created": "2023-02-15T05:28:33.055Z",
            "modified": "2023-02-15T12:40:02.598Z",
            "headers": [],
            "params": [],
            "body": {
                "type": "json",
                "raw": "{\n  \"email\": \"sori2511@gmail.com\"\n}",
                "form": []
            },
            "tests": [
                {
                    "type": "res-code",
                    "custom": "",
                    "action": "equal",
                    "value": "401"
                },
                {
                    "type": "res-body",
                    "custom": "",
                    "action": "contains",
                    "value": "Invalid token: jwt must be provided"
                }
            ],
            "preReq": {
                "runRequests": [
                    {
                        "reqId": "1a8e1d5f-2951-4aca-84b5-3b086055097b",
                        "colId": "07dc2986-f7a6-4827-8ec2-cb288e3de5e7",
                        "triggerCondition": "run-always",
                        "triggerValue": ""
                    }
                ]
            }
        },
        {
            "_id": "738d825a-cebb-487e-a1e9-854166c0de59",
            "colId": "07dc2986-f7a6-4827-8ec2-cb288e3de5e7",
            "containerId": "5331b192-c3f2-427b-aaf6-561b463e95d4",
            "name": "404: Not Found",
            "url": "/user/email",
            "method": "PATCH",
            "sortNum": 300000,
            "created": "2023-02-15T05:28:42.869Z",
            "modified": "2023-02-15T13:50:23.746Z",
            "headers": [
                {
                    "name": "email-auth",
                    "value": "{{email_token}}"
                }
            ],
            "params": [],
            "body": {
                "type": "json",
                "raw": "{\n  \"email\": \"sori2511@gmail.com\"\n}",
                "form": []
            },
            "tests": [
                {
                    "type": "res-code",
                    "custom": "",
                    "action": "equal",
                    "value": "404"
                }
            ],
            "docs": "# Update Email\n\n**⚠️ 이 리퀘스트를 보내면 user10이 DB에서 삭제됩니다. 복구를 원한다면 `npx prisma migrate reset`을 실행해주세요.**  \n",
            "preReq": {
                "runRequests": [
                    {
                        "reqId": "4b1ec996-565e-4bf5-bad3-f2bb0c8202de",
                        "colId": "07dc2986-f7a6-4827-8ec2-cb288e3de5e7",
                        "triggerCondition": "run-always",
                        "triggerValue": ""
                    }
                ]
            }
        },
        {
            "_id": "810443da-4678-42f6-9696-aeb69e04c2ec",
            "colId": "07dc2986-f7a6-4827-8ec2-cb288e3de5e7",
            "containerId": "349d820f-c076-4ace-9b0e-45edbe7cd092",
            "name": "Succeed",
            "url": "/problem?offset=0&limit=5",
            "method": "GET",
            "sortNum": 330000,
            "created": "2023-02-17T07:12:29.375Z",
            "modified": "2023-02-17T12:22:38.877Z",
            "headers": [],
            "params": [
                {
                    "name": "offset",
                    "value": "0",
                    "isPath": false
                },
                {
                    "name": "limit",
                    "value": "5",
                    "isPath": false
                }
            ],
            "tests": [
                {
                    "type": "res-code",
                    "custom": "",
                    "action": "equal",
                    "value": "200"
                },
                {
                    "type": "json-query",
                    "custom": "json.id | length",
                    "action": "<=",
                    "value": "5"
                }
            ],
            "docs": "# Get all problems\n\nOpen space의 전체 문제를 불러옵니다.\n\n## Query\n\n- `offset`: 몇 번째 item부터 가져올지 정합니다.\n- `limit` :  몇 개의 item을 가져올지 정합니다."
        },
        {
            "_id": "ddf150b6-e269-420f-b49d-0de15e725885",
            "colId": "07dc2986-f7a6-4827-8ec2-cb288e3de5e7",
            "containerId": "f68db2c1-ea03-4a15-9c27-04be05d538cc",
            "name": "Succeed",
            "url": "/problem/1",
            "method": "GET",
            "sortNum": 340000,
            "created": "2023-02-17T08:12:32.095Z",
            "modified": "2023-02-17T09:25:10.425Z",
            "headers": [],
            "params": [],
            "tests": [
                {
                    "type": "res-code",
                    "custom": "",
                    "action": "equal",
                    "value": "200"
                },
                {
                    "type": "json-query",
                    "custom": "json.id",
                    "action": "istype",
                    "value": "number"
                },
                {
                    "type": "json-query",
                    "custom": "json.title",
                    "action": "istype",
                    "value": "string"
                },
                {
                    "type": "json-query",
                    "custom": "json.description",
                    "action": "istype",
                    "value": "string"
                },
                {
                    "type": "json-query",
                    "custom": "json.languages",
                    "action": "istype",
                    "value": "array"
                },
                {
                    "type": "json-query",
                    "custom": "json.timeLimit",
                    "action": "istype",
                    "value": "number"
                },
                {
                    "type": "json-query",
                    "custom": "json.memoryLimit",
                    "action": "istype",
                    "value": "number"
                }
            ],
            "docs": "# Get problem by ID\n\n문제 하나의 자세한 정보를 가져옵니다."
        },
        {
            "_id": "3fdd5f68-7c6a-41a7-9125-073d24a62216",
            "colId": "07dc2986-f7a6-4827-8ec2-cb288e3de5e7",
            "containerId": "f68db2c1-ea03-4a15-9c27-04be05d538cc",
            "name": "404: Nonexistent problem",
            "url": "/problem/0",
            "method": "GET",
            "sortNum": 350000,
            "created": "2023-02-17T08:30:41.998Z",
            "modified": "2023-02-17T08:31:31.818Z",
            "headers": [],
            "params": [],
            "tests": [
                {
                    "type": "res-code",
                    "custom": "",
                    "action": "equal",
                    "value": "404"
                }
            ]
        },
        {
            "_id": "f55c1bed-5d9a-4b28-8811-e50c70bc9431",
            "colId": "07dc2986-f7a6-4827-8ec2-cb288e3de5e7",
            "containerId": "a0ffa22b-5f6f-4f72-a51c-a6f41a8d0fb5",
            "name": "Succeed",
            "url": "/contest/1/problem?offset=0&limit=5",
            "method": "GET",
            "sortNum": 360000,
            "created": "2023-02-17T08:32:59.424Z",
            "modified": "2023-02-17T12:23:59.745Z",
            "headers": [],
            "params": [
                {
                    "name": "offset",
                    "value": "0",
                    "isPath": false
                },
                {
                    "name": "limit",
                    "value": "5",
                    "isPath": false
                }
            ],
            "tests": [
                {
                    "type": "res-code",
                    "custom": "",
                    "action": "equal",
                    "value": "200"
                },
                {
                    "type": "json-query",
                    "custom": "json.id | length",
                    "action": "<=",
                    "value": "5"
                }
            ],
            "docs": "# Get contest's all problems\n\nOpen space 대회의 전체 문제를 불러옵니다.\n\n## Query\n\n- `offset`: 몇 번째 item부터 가져올지 정합니다.\n- `limit` :  몇 개의 item을 가져올지 정합니다."
        },
        {
            "_id": "3a20799c-6bbf-49f5-9f36-b9c367409654",
            "colId": "07dc2986-f7a6-4827-8ec2-cb288e3de5e7",
            "containerId": "c2d36560-f0a0-4f8f-b342-21b156aa6073",
            "name": "Succeed",
            "url": "/contest/1/problem/1",
            "method": "GET",
            "sortNum": 370000,
            "created": "2023-02-17T08:40:59.570Z",
            "modified": "2023-02-17T09:26:25.747Z",
            "headers": [],
            "params": [],
            "tests": [
                {
                    "type": "res-code",
                    "custom": "",
                    "action": "equal",
                    "value": "200"
                },
                {
                    "type": "json-query",
                    "custom": "json.id",
                    "action": "istype",
                    "value": "string"
                },
                {
                    "type": "json-query",
                    "custom": "json.problem.id",
                    "action": "istype",
                    "value": "number"
                },
                {
                    "type": "json-query",
                    "custom": "json.problem.title",
                    "action": "istype",
                    "value": "string"
                },
                {
                    "type": "json-query",
                    "custom": "json.problem.description",
                    "action": "istype",
                    "value": "string"
                },
                {
                    "type": "json-query",
                    "custom": "json.problem.languages",
                    "action": "istype",
                    "value": "array"
                },
                {
                    "type": "json-query",
                    "custom": "json.problem.timeLimit",
                    "action": "istype",
                    "value": "number"
                },
                {
                    "type": "json-query",
                    "custom": "json.problem.memoryLimit",
                    "action": "istype",
                    "value": "number"
                }
            ],
            "docs": "# Get contest's problem by ID\n\nOpen space 문제집의 문제 하나의 자세한 정보를 가져옵니다."
        },
        {
            "_id": "a0869b16-cd43-46e0-b51a-abe94df7d0ab",
            "colId": "07dc2986-f7a6-4827-8ec2-cb288e3de5e7",
            "containerId": "c2d36560-f0a0-4f8f-b342-21b156aa6073",
            "name": "404: Nonexistent problem",
            "url": "/contest/1/problem/0",
            "method": "GET",
            "sortNum": 380000,
            "created": "2023-02-17T08:44:39.160Z",
            "modified": "2023-02-17T08:48:44.199Z",
            "headers": [],
            "params": [],
            "tests": [
                {
                    "type": "res-code",
                    "custom": "",
                    "action": "equal",
                    "value": "404"
                }
            ]
        },
        {
            "_id": "2451dc15-22da-485b-bccc-1929b5ab482a",
            "colId": "07dc2986-f7a6-4827-8ec2-cb288e3de5e7",
            "containerId": "215c0fc7-d9a4-4c3b-9d6d-166cbdc3c575",
            "name": "Succeed",
            "url": "/workbook/1/problem?offset=0&limit=5",
            "method": "GET",
            "sortNum": 390000,
            "created": "2023-02-17T08:52:09.057Z",
            "modified": "2023-02-17T12:24:36.689Z",
            "headers": [],
            "params": [
                {
                    "name": "offset",
                    "value": "0",
                    "isPath": false
                },
                {
                    "name": "limit",
                    "value": "5",
                    "isPath": false
                }
            ],
            "tests": [
                {
                    "type": "res-code",
                    "custom": "",
                    "action": "equal",
                    "value": "200"
                },
                {
                    "type": "json-query",
                    "custom": "json.id | length",
                    "action": "<=",
                    "value": "5"
                }
            ],
            "docs": "# Get workbook all problems\n\nOpen space 문제집의 전체 문제를 불러옵니다.\n\n## Query\n\n- `offset`: 몇 번째 item부터 가져올지 정합니다.\n- `limit` :  몇 개의 item을 가져올지 정합니다."
        },
        {
            "_id": "1acd203b-4d23-4405-bb9c-f7923f06d640",
            "colId": "07dc2986-f7a6-4827-8ec2-cb288e3de5e7",
            "containerId": "ca6363a9-53a8-4670-bff7-512a4bbb3a12",
            "name": "Succeed",
            "url": "/workbook/1/problem/1",
            "method": "GET",
            "sortNum": 400000,
            "created": "2023-02-17T08:53:41.366Z",
            "modified": "2023-02-17T09:26:02.641Z",
            "headers": [],
            "params": [],
            "tests": [
                {
                    "type": "res-code",
                    "custom": "",
                    "action": "equal",
                    "value": "200"
                },
                {
                    "type": "json-query",
                    "custom": "json.id",
                    "action": "istype",
                    "value": "string"
                },
                {
                    "type": "json-query",
                    "custom": "json.problem.id",
                    "action": "istype",
                    "value": "number"
                },
                {
                    "type": "json-query",
                    "custom": "json.problem.title",
                    "action": "istype",
                    "value": "string"
                },
                {
                    "type": "json-query",
                    "custom": "json.problem.description",
                    "action": "istype",
                    "value": "string"
                },
                {
                    "type": "json-query",
                    "custom": "json.problem.languages",
                    "action": "istype",
                    "value": "array"
                },
                {
                    "type": "json-query",
                    "custom": "json.problem.timeLimit",
                    "action": "istype",
                    "value": "number"
                },
                {
                    "type": "json-query",
                    "custom": "json.problem.memoryLimit",
                    "action": "istype",
                    "value": "number"
                }
            ],
            "docs": "# Get workbook's problem by ID\n\nOpen space 문제집의 문제 하나의 자세한 정보를 가져옵니다."
        },
        {
            "_id": "716e98ff-815b-48d3-b18b-6b00ef757914",
            "colId": "07dc2986-f7a6-4827-8ec2-cb288e3de5e7",
            "containerId": "da3fe5e3-b148-49c1-9b8f-c3b93a993fe2",
            "name": "Succeed",
            "url": "/group/1/contest/1/problem/1",
            "method": "GET",
            "sortNum": 410000,
            "created": "2023-02-17T08:56:02.318Z",
            "modified": "2023-02-17T09:26:56.442Z",
            "headers": [],
            "params": [],
            "tests": [
                {
                    "type": "res-code",
                    "custom": "",
                    "action": "equal",
                    "value": "200"
                },
                {
                    "type": "json-query",
                    "custom": "json.id",
                    "action": "istype",
                    "value": "string"
                },
                {
                    "type": "json-query",
                    "custom": "json.problem.id",
                    "action": "istype",
                    "value": "number"
                },
                {
                    "type": "json-query",
                    "custom": "json.problem.title",
                    "action": "istype",
                    "value": "string"
                },
                {
                    "type": "json-query",
                    "custom": "json.problem.description",
                    "action": "istype",
                    "value": "string"
                },
                {
                    "type": "json-query",
                    "custom": "json.problem.languages",
                    "action": "istype",
                    "value": "array"
                },
                {
                    "type": "json-query",
                    "custom": "json.problem.timeLimit",
                    "action": "istype",
                    "value": "number"
                },
                {
                    "type": "json-query",
                    "custom": "json.problem.memoryLimit",
                    "action": "istype",
                    "value": "number"
                }
            ],
            "docs": "# Get group contest's problem by ID\n\n그룹 대회의 문제 하나의 자세한 정보를 가져옵니다.",
            "preReq": {
                "runRequests": [
                    {
                        "reqId": "1a8e1d5f-2951-4aca-84b5-3b086055097b",
                        "colId": "07dc2986-f7a6-4827-8ec2-cb288e3de5e7",
                        "triggerCondition": "run-always",
                        "triggerValue": ""
                    }
                ]
            }
        },
        {
            "_id": "98196ef7-3058-403b-b53d-ced2c2dcf514",
            "colId": "07dc2986-f7a6-4827-8ec2-cb288e3de5e7",
            "containerId": "ca6363a9-53a8-4670-bff7-512a4bbb3a12",
            "name": "404: Nonexistent problem",
            "url": "/workbook/1/problem/0",
            "method": "GET",
            "sortNum": 420000,
            "created": "2023-02-17T08:56:20.392Z",
            "modified": "2023-02-17T08:56:42.219Z",
            "headers": [],
            "params": [],
            "tests": [
                {
                    "type": "res-code",
                    "custom": "",
                    "action": "equal",
                    "value": "404"
                }
            ]
        },
        {
            "_id": "589a672b-2aa0-402e-9430-bfb969503a8d",
            "colId": "07dc2986-f7a6-4827-8ec2-cb288e3de5e7",
            "containerId": "f496267d-284b-48b9-9d06-513f7760b811",
            "name": "Succeed",
            "url": "/group/1/contest/1/problem?offset=0&limit=5",
            "method": "GET",
            "sortNum": 430000,
            "created": "2023-02-17T08:57:14.563Z",
            "modified": "2023-02-17T12:25:31.739Z",
            "headers": [],
            "params": [
                {
                    "name": "offset",
                    "value": "0",
                    "isPath": false
                },
                {
                    "name": "limit",
                    "value": "5",
                    "isPath": false
                }
            ],
            "tests": [
                {
                    "type": "res-code",
                    "custom": "",
                    "action": "equal",
                    "value": "200"
                },
                {
                    "type": "json-query",
                    "custom": "json.id | length",
                    "action": "<=",
                    "value": "5"
                }
            ],
            "docs": "# Get group contest's all problems\n\n그룹 대회의 전체 문제를 불러옵니다.\n\n## Query\n\n- `offset`: 몇 번째 item부터 가져올지 정합니다.\n- `limit` :  몇 개의 item을 가져올지 정합니다.",
            "preReq": {
                "runRequests": [
                    {
                        "reqId": "1a8e1d5f-2951-4aca-84b5-3b086055097b",
                        "colId": "07dc2986-f7a6-4827-8ec2-cb288e3de5e7",
                        "triggerCondition": "run-always",
                        "triggerValue": ""
                    }
                ]
            }
        },
        {
            "_id": "7160fd5e-5e8d-4c18-b500-8298dd0b64ab",
            "colId": "07dc2986-f7a6-4827-8ec2-cb288e3de5e7",
            "containerId": "da3fe5e3-b148-49c1-9b8f-c3b93a993fe2",
            "name": "404: Nonexistent problem",
            "url": "/group/1/contest/1/problem/0",
            "method": "GET",
            "sortNum": 440000,
            "created": "2023-02-17T09:04:29.436Z",
            "modified": "2023-02-17T09:09:39.835Z",
            "headers": [],
            "params": [],
            "tests": [
                {
                    "type": "res-code",
                    "custom": "",
                    "action": "equal",
                    "value": "404"
                }
            ],
            "preReq": {
                "runRequests": [
                    {
                        "reqId": "1a8e1d5f-2951-4aca-84b5-3b086055097b",
                        "colId": "07dc2986-f7a6-4827-8ec2-cb288e3de5e7",
                        "triggerCondition": "run-always",
                        "triggerValue": ""
                    }
                ]
            }
        },
        {
            "_id": "64593304-a380-400f-bd16-f50094f92f04",
            "colId": "07dc2986-f7a6-4827-8ec2-cb288e3de5e7",
            "containerId": "8a6f0fa5-98f7-4c1b-9834-6b034f289d5b",
            "name": "Succeed",
            "url": "/group/1/workbook/1/problem?offset=0&limit=5",
            "method": "GET",
            "sortNum": 450000,
            "created": "2023-02-17T09:10:11.361Z",
            "modified": "2023-02-17T12:25:51.499Z",
            "headers": [],
            "params": [
                {
                    "name": "offset",
                    "value": "0",
                    "isPath": false
                },
                {
                    "name": "limit",
                    "value": "5",
                    "isPath": false
                }
            ],
            "tests": [
                {
                    "type": "res-code",
                    "custom": "",
                    "action": "equal",
                    "value": "200"
                },
                {
                    "type": "json-query",
                    "custom": "json.id | length",
                    "action": "<=",
                    "value": "5"
                }
            ],
            "docs": "# Get group workbook's all problems\n\n그룹 문제집의 전체 문제를 불러옵니다.\n\n## Query\n\n- `offset`: 몇 번째 item부터 가져올지 정합니다.\n- `limit` :  몇 개의 item을 가져올지 정합니다.",
            "preReq": {
                "runRequests": [
                    {
                        "reqId": "1a8e1d5f-2951-4aca-84b5-3b086055097b",
                        "colId": "07dc2986-f7a6-4827-8ec2-cb288e3de5e7",
                        "triggerCondition": "run-always",
                        "triggerValue": ""
                    }
                ]
            }
        },
        {
            "_id": "8530682d-5ca4-4a9a-b10e-f728ba1bd3c9",
            "colId": "07dc2986-f7a6-4827-8ec2-cb288e3de5e7",
            "containerId": "c7cea337-d5d2-457d-8876-f860a61852ef",
            "name": "Succeed",
            "url": "/group/1/workbook/1/problem/1",
            "method": "GET",
            "sortNum": 460000,
            "created": "2023-02-17T09:12:10.398Z",
            "modified": "2023-02-17T09:27:15.137Z",
            "headers": [],
            "params": [],
            "tests": [
                {
                    "type": "res-code",
                    "custom": "",
                    "action": "equal",
                    "value": "200"
                },
                {
                    "type": "json-query",
                    "custom": "json.id",
                    "action": "istype",
                    "value": "string"
                },
                {
                    "type": "json-query",
                    "custom": "json.problem.id",
                    "action": "istype",
                    "value": "number"
                },
                {
                    "type": "json-query",
                    "custom": "json.problem.title",
                    "action": "istype",
                    "value": "string"
                },
                {
                    "type": "json-query",
                    "custom": "json.problem.description",
                    "action": "istype",
                    "value": "string"
                },
                {
                    "type": "json-query",
                    "custom": "json.problem.languages",
                    "action": "istype",
                    "value": "array"
                },
                {
                    "type": "json-query",
                    "custom": "json.problem.timeLimit",
                    "action": "istype",
                    "value": "number"
                },
                {
                    "type": "json-query",
                    "custom": "json.problem.memoryLimit",
                    "action": "istype",
                    "value": "number"
                }
            ],
            "docs": "# Get group workbook's problem by ID\n\n그룹 문제집의 문제 하나의 자세한 정보를 가져옵니다.",
            "preReq": {
                "runRequests": [
                    {
                        "reqId": "1a8e1d5f-2951-4aca-84b5-3b086055097b",
                        "colId": "07dc2986-f7a6-4827-8ec2-cb288e3de5e7",
                        "triggerCondition": "run-always",
                        "triggerValue": ""
                    }
                ]
            }
        },
        {
            "_id": "04c7409e-f6a4-49ff-b0a8-ea1fd83f6676",
            "colId": "07dc2986-f7a6-4827-8ec2-cb288e3de5e7",
            "containerId": "c7cea337-d5d2-457d-8876-f860a61852ef",
            "name": "404: Nonexistent problem",
            "url": "/group/1/workbook/1/problem/0",
            "method": "GET",
            "sortNum": 470000,
            "created": "2023-02-17T09:14:15.119Z",
            "modified": "2023-02-17T09:16:52.419Z",
            "headers": [],
            "params": [],
            "tests": [
                {
                    "type": "res-code",
                    "custom": "",
                    "action": "equal",
                    "value": "404"
                }
            ],
            "preReq": {
                "runRequests": [
                    {
                        "reqId": "1a8e1d5f-2951-4aca-84b5-3b086055097b",
                        "colId": "07dc2986-f7a6-4827-8ec2-cb288e3de5e7",
                        "triggerCondition": "run-always",
                        "triggerValue": ""
                    }
                ]
            }
        },
        {
            "_id": "2b66e831-ee6c-40bc-8b49-07334fd0e38a",
            "colId": "07dc2986-f7a6-4827-8ec2-cb288e3de5e7",
            "containerId": "e69f258a-3604-45e3-92fd-f87e9f25c64a",
            "name": "Succeed (Need approval before join) ",
            "url": "/group/3/join",
            "method": "POST",
            "sortNum": 490000,
            "created": "2023-02-21T00:48:09.835Z",
            "modified": "2023-05-02T13:16:13.229Z",
            "headers": [],
            "params": [],
            "tests": [
                {
                    "type": "res-code",
                    "custom": "",
                    "action": "equal",
                    "value": "201"
                },
                {
                    "type": "json-query",
                    "custom": "json.userGroupData.userId",
                    "action": "equal",
                    "value": "13"
                },
                {
                    "type": "json-query",
                    "custom": "json.userGroupData.groupId",
                    "action": "equal",
                    "value": "3"
                },
                {
                    "type": "json-query",
                    "custom": "json.isJoined",
                    "action": "equal",
                    "value": "false"
                }
            ],
            "docs": "# Join group by id\n\n### Notice\n이 메서드에는 그룹이 가입시에 사전 승인을 필요로 하는지에 따른 2개의 succeed cases가 존재합니다.<br><br>\n\n### URL\nPOST /group/{groupId}/join <br><br>\n\n### Description\n그룹의 id가 `{groupId}`인 그룹에 가입힙니다.<br><br>\n\n### Response Type\n```typscript\n{\n  userGroupData: {\n    userId: Number\n    groupId: Number\n    isGroupLeader: Boolean\n    createTime: Date\n    updateTime: Date\n  },\n  isJoined: Boolean\n}\n```\n\n<br>\n\n### Caution\n테스트 케이스 **400: Duplicated join request**를 실행 했을 때<br>\n테스트 결과에서 pre run이 실패했다는 메세지가 뜨면 무시하셔도 됩니다!",
            "preReq": {
                "runRequests": [
                    {
                        "reqId": "1a8e1d5f-2951-4aca-84b5-3b086055097b",
                        "colId": "07dc2986-f7a6-4827-8ec2-cb288e3de5e7",
                        "triggerCondition": "run-always",
                        "triggerValue": ""
                    }
                ]
            }
        },
        {
            "_id": "8ac61468-d539-4085-97a4-cac31d977444",
            "colId": "07dc2986-f7a6-4827-8ec2-cb288e3de5e7",
            "containerId": "e69f258a-3604-45e3-92fd-f87e9f25c64a",
            "name": "400: Duplicated join request",
            "url": "/group/3/join",
            "method": "POST",
            "sortNum": 500000,
            "created": "2023-02-21T01:44:32.310Z",
            "modified": "2023-05-11T11:03:04.433Z",
            "headers": [],
            "params": [],
            "tests": [
                {
                    "type": "res-code",
                    "custom": "",
                    "action": "equal",
                    "value": "400"
                },
                {
                    "type": "json-query",
                    "custom": "json.message",
                    "action": "equal",
                    "value": "duplicated join request is not allowed to this group"
                }
            ]
        },
        {
            "_id": "14c37f88-667a-4695-8817-0ab1964b8378",
            "colId": "07dc2986-f7a6-4827-8ec2-cb288e3de5e7",
            "containerId": "e69f258a-3604-45e3-92fd-f87e9f25c64a",
            "name": "404: Nonexistent Group",
            "url": "/group/-1/join",
            "method": "POST",
            "sortNum": 510000,
            "created": "2023-02-21T02:00:24.137Z",
            "modified": "2023-02-21T06:07:04.159Z",
            "headers": [],
            "params": [],
            "tests": [
                {
                    "type": "res-code",
                    "custom": "",
                    "action": "equal",
                    "value": "404"
                },
                {
                    "type": "json-query",
                    "custom": "json.message",
                    "action": "equal",
                    "value": "group does not exist"
                }
            ],
            "preReq": {
                "runRequests": [
                    {
                        "reqId": "1a8e1d5f-2951-4aca-84b5-3b086055097b",
                        "colId": "07dc2986-f7a6-4827-8ec2-cb288e3de5e7",
                        "triggerCondition": "run-always",
                        "triggerValue": ""
                    }
                ]
            }
        },
        {
            "_id": "900d5e1c-7d58-441c-9fc8-52f9dd9e0ca3",
            "colId": "07dc2986-f7a6-4827-8ec2-cb288e3de5e7",
            "containerId": "64dbfafd-a97c-478d-9551-21c89d441ebe",
            "name": "Succeed",
            "url": "/group/4/leave",
            "method": "DELETE",
            "sortNum": 520000,
            "created": "2023-02-21T02:04:34.793Z",
            "modified": "2023-04-28T12:28:09.459Z",
            "headers": [],
            "params": [],
            "tests": [
                {
                    "type": "res-code",
                    "custom": "",
                    "action": "equal",
                    "value": "200"
                },
                {
                    "type": "json-query",
                    "custom": "json.userId",
                    "action": "equal",
                    "value": "13"
                },
                {
                    "type": "json-query",
                    "custom": "json.groupId",
                    "action": "equal",
                    "value": "4"
                }
            ],
            "docs": "# Leave group\n\n### URL\nDELETE /group/{groupId}/leave <br><br>\n\n### Description\n그룹의 id가 {groupId}인 그룹에서 탈퇴힙니다.<br><br>\n\n### Response Type\n```typscript\n{\n  userId: Number\n  groupId: Number\n  isGroupLeader: Boolean\n  createTime: DateString\n  updateTime: DateString\n}\n```",
            "preReq": {
                "runRequests": [
                    {
                        "reqId": "a3aee315-f4c3-4b0b-bf09-ad5ffab9f17a",
                        "colId": "07dc2986-f7a6-4827-8ec2-cb288e3de5e7",
                        "triggerCondition": "run-always",
                        "triggerValue": ""
                    }
                ]
            }
        },
        {
            "_id": "5e0781d0-7301-476d-918b-37bfe370a3f7",
            "colId": "07dc2986-f7a6-4827-8ec2-cb288e3de5e7",
            "containerId": "64dbfafd-a97c-478d-9551-21c89d441ebe",
            "name": "403: Forbidden",
            "url": "/group/3/leave",
            "method": "DELETE",
            "sortNum": 550000,
            "created": "2023-02-21T04:13:48.673Z",
            "modified": "2023-04-28T12:19:03.908Z",
            "headers": [],
            "params": [],
            "tests": [
                {
                    "type": "res-code",
                    "custom": "",
                    "action": "equal",
                    "value": "403"
                },
                {
                    "type": "json-query",
                    "custom": "json.message",
                    "action": "equal",
                    "value": "Forbidden resource"
                }
            ],
            "preReq": {
                "runRequests": [
                    {
                        "reqId": "1a8e1d5f-2951-4aca-84b5-3b086055097b",
                        "colId": "07dc2986-f7a6-4827-8ec2-cb288e3de5e7",
                        "triggerCondition": "run-always",
                        "triggerValue": ""
                    }
                ]
            }
        },
        {
            "_id": "af1c8666-e7a9-47ed-a9d0-edde11990066",
            "colId": "07dc2986-f7a6-4827-8ec2-cb288e3de5e7",
            "containerId": "607d4957-04bd-445a-bc2a-36d2a65c9047",
            "name": "400: Invalid Cursor",
            "url": "/group?cursor=-1&take=5",
            "method": "GET",
            "sortNum": 580000,
            "created": "2023-02-21T06:33:24.526Z",
            "modified": "2023-04-28T11:30:30.985Z",
            "headers": [],
            "params": [
                {
                    "name": "cursor",
                    "value": "-1",
                    "isPath": false
                },
                {
                    "name": "take",
                    "value": "5",
                    "isPath": false
                }
            ],
            "tests": [
                {
                    "type": "res-code",
                    "custom": "",
                    "action": "equal",
                    "value": "400"
                },
                {
                    "type": "json-query",
                    "custom": "json.message",
                    "action": "contains",
                    "value": "Invalid cursor value: -1"
                }
            ],
            "preReq": {
                "runRequests": [
                    {
                        "reqId": "1a8e1d5f-2951-4aca-84b5-3b086055097b",
                        "colId": "07dc2986-f7a6-4827-8ec2-cb288e3de5e7",
                        "triggerCondition": "run-always",
                        "triggerValue": ""
                    }
                ]
            }
        },
        {
            "_id": "9a846c00-2ab6-4092-81fa-d4b6c1e0b552",
            "colId": "07dc2986-f7a6-4827-8ec2-cb288e3de5e7",
            "containerId": "4130bc7d-5b08-4f36-a173-fc2c3a0b24fb",
            "name": "Succeed",
            "url": "/group/joined",
            "method": "GET",
            "sortNum": 580000,
            "created": "2023-02-21T06:36:54.399Z",
            "modified": "2023-06-24T09:02:30.579Z",
            "headers": [],
            "params": [],
            "tests": [
                {
                    "type": "res-code",
                    "custom": "",
                    "action": "equal",
                    "value": "200"
                },
                {
                    "type": "res-body",
                    "custom": "",
                    "action": "contains",
                    "value": "id"
                },
                {
                    "type": "res-body",
                    "custom": "",
                    "action": "contains",
                    "value": "groupName"
                },
                {
                    "type": "res-body",
                    "custom": "",
                    "action": "contains",
                    "value": "description"
                },
                {
                    "type": "res-body",
                    "custom": "",
                    "action": "contains",
                    "value": "createdBy"
                },
                {
                    "type": "res-body",
                    "custom": "",
                    "action": "contains",
                    "value": "memberNum"
                },
                {
                    "type": "res-body",
                    "custom": "",
                    "action": "contains",
                    "value": "isGroupLeader"
                }
            ],
            "docs": "# Get joined groups\n\n### URL\nGET /group/joined <br><br>\n\n### Description\n가입한 그룹의 목록을 불러옵니다.<br><br>\n\n### Response Type\n```typscript\n{\n   id: Number\n   groupName: String\n   description: String\n   memberNum: Number\n   createdBy: String\n   isGroupLeader: Boolean\n} []\n```",
            "preReq": {
                "runRequests": [
                    {
                        "reqId": "de1639a5-d9da-4397-8a13-ae1fc61b849b",
                        "colId": "07dc2986-f7a6-4827-8ec2-cb288e3de5e7",
                        "triggerCondition": "run-always",
                        "triggerValue": ""
                    }
                ]
            }
        },
        {
            "_id": "b2069df2-b962-4c61-8bba-52d2f32da4ba",
            "colId": "07dc2986-f7a6-4827-8ec2-cb288e3de5e7",
            "containerId": "18cc4c2b-1889-43b3-8d3d-8b2f6d453ed3",
            "name": "Succeed (Joined group)",
            "url": "/group/4",
            "method": "GET",
            "sortNum": 590000,
            "created": "2023-02-21T07:00:09.919Z",
            "modified": "2023-04-28T12:59:36.577Z",
            "headers": [],
            "params": [],
            "tests": [
                {
                    "type": "res-code",
                    "custom": "",
                    "action": "equal",
                    "value": "200"
                },
                {
                    "type": "json-query",
                    "custom": "json.id",
                    "action": "equal",
                    "value": "4"
                },
                {
                    "type": "res-body",
                    "custom": "",
                    "action": "contains",
                    "value": "\"groupName\""
                },
                {
                    "type": "res-body",
                    "custom": "",
                    "action": "contains",
                    "value": "\"description\""
                },
                {
                    "type": "res-body",
                    "custom": "",
                    "action": "notcontains",
                    "value": "\"createdBy\""
                },
                {
                    "type": "res-body",
                    "custom": "",
                    "action": "notcontains",
                    "value": "\"memberNum\""
                },
                {
                    "type": "res-body",
                    "custom": "",
                    "action": "notcontains",
                    "value": "\"leaders\""
                }
            ],
            "docs": "# Get group\n\n### Notice\n이 메서드에는 유저의 그룹 가입 여부에 따른 2개의 Success Cases 및 Response Types들이 존재합니다.<br><br>\n\n### URL\nGET /group/{groupId}<br><br>\n\n### Description\n그룹의 id가 {groupId}인 그룹의 정보를 불러옵니다.<br><br>\n\n### Response Type (Joined group)\n```typscript\n{\n  id: Number\n  groupName: String\n  description: String\n}\n\n```\n<br>\n\n### Response Type (Not joined group)\n```typscript\n{\n  id: Number\n  groupName: String\n  description: String\n  createdBy: String\n  memberNum: Number\n  leaders: String[]\n}\n\n```\n<br>\n\n### Success Cases\n**Joined group**: `가입한` 그룹의 정보를 요청하는 경우<br>\n**Not Joined group**: `가입하지 않은` 그룹의 정보를 요청하는 경우\n<br><br>",
            "preReq": {
                "runRequests": [
                    {
                        "reqId": "9dffba42-be8a-48c1-8243-e327ce99589b",
                        "colId": "07dc2986-f7a6-4827-8ec2-cb288e3de5e7",
                        "triggerCondition": "run-always",
                        "triggerValue": ""
                    }
                ]
            }
        },
        {
            "_id": "d56e50c0-6c0a-48bb-98ca-1941a4584d23",
            "colId": "07dc2986-f7a6-4827-8ec2-cb288e3de5e7",
            "containerId": "d9b60a8b-4f6a-48c0-a9e8-bcab5069cc24",
            "name": "Succeed",
            "url": "/group/4/leaders",
            "method": "GET",
            "sortNum": 620000,
            "created": "2023-02-21T08:15:42.908Z",
            "modified": "2023-04-28T13:02:54.722Z",
            "headers": [],
            "params": [],
            "tests": [
                {
                    "type": "res-code",
                    "custom": "",
                    "action": "equal",
                    "value": "200"
                },
                {
                    "type": "json-query",
                    "custom": "json | first",
                    "action": "equal",
                    "value": "manager"
                },
                {
                    "type": "json-query",
                    "custom": "json.",
                    "action": "count",
                    "value": "2"
                }
            ],
            "docs": "# Get group leaders\n\n### URL\nGET /group/{groupId}/leaders <br><br>\n\n### Description\n가입한 그룹의 리더의 username 목록을 불러옵니다.<br><br>\n\n### Response Type\n```typscript\nString[]\n```",
            "preReq": {
                "runRequests": [
                    {
                        "reqId": "9dffba42-be8a-48c1-8243-e327ce99589b",
                        "colId": "07dc2986-f7a6-4827-8ec2-cb288e3de5e7",
                        "triggerCondition": "run-always",
                        "triggerValue": ""
                    }
                ]
            }
        },
        {
            "_id": "376f4101-8eda-49a6-9f64-729bdf9522dc",
            "colId": "07dc2986-f7a6-4827-8ec2-cb288e3de5e7",
            "containerId": "dc4b1bd7-bc6f-4a48-b5b1-bd0026d8e3f2",
            "name": "Succeed",
            "url": "/group/2/members",
            "method": "GET",
            "sortNum": 10000,
            "created": "2023-02-21T08:19:28.677Z",
            "modified": "2023-04-28T12:21:13.139Z",
            "headers": [],
            "params": [],
            "tests": [
                {
                    "type": "res-code",
                    "custom": "",
                    "action": "equal",
                    "value": "200"
                },
                {
                    "type": "json-query",
                    "custom": "json",
                    "action": "count",
                    "value": "9"
                }
            ],
            "docs": "# Get group members\n\n### URL\nGET /group/{groupId}/members <br><br>\n\n### Description\n가입한 그룹의 멤버들의 username 목록을 불러옵니다.<br><br>\n\n### Response Type\n```typscript\nString[]\n```",
            "preReq": {
                "runRequests": [
                    {
                        "reqId": "9dffba42-be8a-48c1-8243-e327ce99589b",
                        "colId": "07dc2986-f7a6-4827-8ec2-cb288e3de5e7",
                        "triggerCondition": "run-always",
                        "triggerValue": ""
                    }
                ]
            }
        },
        {
            "_id": "92244561-e2a3-4bb5-952d-f6a8053ee40a",
            "colId": "07dc2986-f7a6-4827-8ec2-cb288e3de5e7",
            "containerId": "dc4b1bd7-bc6f-4a48-b5b1-bd0026d8e3f2",
            "name": "403: Forbidden",
            "url": "/group/3/members",
            "method": "GET",
            "sortNum": 20000,
            "created": "2023-02-21T08:23:03.093Z",
            "modified": "2023-04-28T12:18:16.465Z",
            "headers": [],
            "params": [],
            "tests": [
                {
                    "type": "res-code",
                    "custom": "",
                    "action": "equal",
                    "value": "403"
                },
                {
                    "type": "json-query",
                    "custom": "json.message",
                    "action": "equal",
                    "value": "Forbidden resource"
                }
            ]
        },
        {
            "_id": "a213383d-8a5c-499d-aa1d-5ebfeb3bcb90",
            "colId": "07dc2986-f7a6-4827-8ec2-cb288e3de5e7",
            "containerId": "d9b60a8b-4f6a-48c0-a9e8-bcab5069cc24",
            "name": "403: Forbidden",
            "url": "/group/3/leaders",
            "method": "GET",
            "sortNum": 630000,
            "created": "2023-02-21T08:24:06.274Z",
            "modified": "2023-04-28T13:03:03.856Z",
            "headers": [],
            "params": [],
            "tests": [
                {
                    "type": "res-code",
                    "custom": "",
                    "action": "equal",
                    "value": "403"
                },
                {
                    "type": "json-query",
                    "custom": "json.message",
                    "action": "equal",
                    "value": "Forbidden resource"
                }
            ]
        },
        {
            "_id": "9dffba42-be8a-48c1-8243-e327ce99589b",
            "colId": "07dc2986-f7a6-4827-8ec2-cb288e3de5e7",
            "containerId": "e69f258a-3604-45e3-92fd-f87e9f25c64a",
            "name": "Succeed (Not need approval before join)",
            "url": "/group/4/join",
            "method": "POST",
            "sortNum": 495000,
            "created": "2023-02-21T10:09:29.921Z",
            "modified": "2023-04-28T11:26:50.017Z",
            "headers": [],
            "params": [],
            "tests": [
                {
                    "type": "res-code",
                    "custom": "",
                    "action": "equal",
                    "value": "201"
                },
                {
                    "type": "json-query",
                    "custom": "json.userGroupData.userId",
                    "action": "equal",
                    "value": "13"
                },
                {
                    "type": "json-query",
                    "custom": "json.userGroupData.groupId",
                    "action": "equal",
                    "value": "4"
                },
                {
                    "type": "json-query",
                    "custom": "json.isJoined",
                    "action": "equal",
                    "value": "true"
                }
            ],
            "docs": "# Join group by id (Case2)\n\n### warning\n현재 cache db에 올라간 가입 요청을 삭제하는 api가 구현되어있지 않아 최초 한번만 동작합니다.",
            "preReq": {
                "runRequests": [
                    {
                        "reqId": "900d5e1c-7d58-441c-9fc8-52f9dd9e0ca3",
                        "colId": "07dc2986-f7a6-4827-8ec2-cb288e3de5e7",
                        "triggerCondition": "run-always",
                        "triggerValue": ""
                    }
                ]
            }
        },
        {
            "_id": "ed53dc3f-5d05-4fc3-8307-44eaf8130de9",
            "colId": "07dc2986-f7a6-4827-8ec2-cb288e3de5e7",
            "containerId": "18cc4c2b-1889-43b3-8d3d-8b2f6d453ed3",
            "name": "404: Nonexistent Group",
            "url": "/group/0",
            "method": "GET",
            "sortNum": 605000,
            "created": "2023-02-21T17:03:18.161Z",
            "modified": "2023-02-21T17:33:16.101Z",
            "headers": [],
            "params": [],
            "tests": [
                {
                    "type": "res-code",
                    "custom": "",
                    "action": "equal",
                    "value": "404"
                },
                {
                    "type": "json-query",
                    "custom": "json.message",
                    "action": "equal",
                    "value": "group does not exist"
                }
            ],
            "preReq": {
                "runRequests": [
                    {
                        "reqId": "1a8e1d5f-2951-4aca-84b5-3b086055097b",
                        "colId": "07dc2986-f7a6-4827-8ec2-cb288e3de5e7",
                        "triggerCondition": "run-always",
                        "triggerValue": ""
                    }
                ]
            }
        },
        {
            "_id": "b61da0f4-d454-48cd-912f-37962278b785",
            "colId": "07dc2986-f7a6-4827-8ec2-cb288e3de5e7",
            "containerId": "18cc4c2b-1889-43b3-8d3d-8b2f6d453ed3",
            "name": "Succeed (Not joined group)",
            "url": "/group/3",
            "method": "GET",
            "sortNum": 592500,
            "created": "2023-02-21T17:23:38.437Z",
            "modified": "2023-04-28T12:43:10.918Z",
            "headers": [],
            "params": [],
            "tests": [
                {
                    "type": "res-code",
                    "custom": "",
                    "action": "equal",
                    "value": "200"
                },
                {
                    "type": "json-query",
                    "custom": "json.id",
                    "action": "equal",
                    "value": "3"
                },
                {
                    "type": "res-body",
                    "custom": "",
                    "action": "contains",
                    "value": "\"groupName\""
                },
                {
                    "type": "res-body",
                    "custom": "",
                    "action": "contains",
                    "value": "\"description\""
                },
                {
                    "type": "res-body",
                    "custom": "",
                    "action": "contains",
                    "value": "\"createdBy\""
                },
                {
                    "type": "res-body",
                    "custom": "",
                    "action": "contains",
                    "value": "\"memberNum\""
                },
                {
                    "type": "res-body",
                    "custom": "",
                    "action": "contains",
                    "value": "\"leaders\""
                }
            ],
            "docs": "# Get group\n\n### URL\nGET /group/{groupId}<br><br>\n\n### Description\n그룹의 id가 {groupId}인 그룹의 정보를 불러옵니다.<br><br>\n\n### Response Type\n```typscript\n{\n  id: Number\n  groupName: String\n  description: String\n}\n\n```",
            "preReq": {
                "runRequests": [
                    {
                        "reqId": "1a8e1d5f-2951-4aca-84b5-3b086055097b",
                        "colId": "07dc2986-f7a6-4827-8ec2-cb288e3de5e7",
                        "triggerCondition": "run-always",
                        "triggerValue": ""
                    }
                ]
            }
        },
        {
            "_id": "f192649d-d966-4b71-acdf-d331f39acd7e",
            "colId": "07dc2986-f7a6-4827-8ec2-cb288e3de5e7",
            "containerId": "607d4957-04bd-445a-bc2a-36d2a65c9047",
            "name": "Succeed",
            "url": "/group?cursor=3&take=5",
            "method": "GET",
            "sortNum": 575000,
            "created": "2023-02-28T03:58:46.391Z",
            "modified": "2023-04-28T12:22:22.515Z",
            "headers": [],
            "params": [
                {
                    "name": "cursor",
                    "value": "3",
                    "isPath": false
                },
                {
                    "name": "take",
                    "value": "5",
                    "isPath": false
                }
            ],
            "tests": [
                {
                    "type": "res-code",
                    "custom": "",
                    "action": "equal",
                    "value": "200"
                },
                {
                    "type": "json-query",
                    "custom": "json | filter(id > 1)",
                    "action": "count",
                    "value": "1"
                },
                {
                    "type": "json-query",
                    "custom": "json[0].id",
                    "action": "equal",
                    "value": "4"
                }
            ],
            "docs": "# Get groups\n\n### URL\nGET /group <br><br>\n\n### Query String\n|#|name|type|description|\n|-|--|--|--|\n|1|cursor|number?|전달하지 않을경우 처음부터 {take} 만큼 불러옵니다.|\n|2|take|number|한 번에 불러올 group의 개수|\n\n<br>\n\n### Description\n공개로 설정된 그룹 들의 목록을 불러옵니다.<br><br>\n\n### Response Type\n```typscript\n{\n   id: Number\n   groupName: String\n   description: String\n   createdBy: String\n   memberNum: Number\n} []\n```",
            "preReq": {
                "runRequests": [
                    {
                        "reqId": "1a8e1d5f-2951-4aca-84b5-3b086055097b",
                        "colId": "07dc2986-f7a6-4827-8ec2-cb288e3de5e7",
                        "triggerCondition": "run-always",
                        "triggerValue": ""
                    }
                ]
            }
        },
        {
            "_id": "e80bb4a0-a6b1-4ea7-9469-55898375d4cf",
            "colId": "07dc2986-f7a6-4827-8ec2-cb288e3de5e7",
            "containerId": "8b4393e5-4001-4f7d-9f41-cce5ef02a10b",
            "name": "Succeed",
            "url": "/contest/auth",
            "method": "GET",
            "sortNum": 10000,
            "created": "2023-03-02T10:49:33.129Z",
            "modified": "2023-05-16T15:37:23.334Z",
            "headers": [],
            "params": [],
            "tests": [
                {
                    "type": "res-code",
                    "custom": "",
                    "action": "equal",
                    "value": "200"
                },
                {
                    "type": "res-body",
                    "custom": "",
                    "action": "contains",
                    "value": "\"registeredOngoing\""
                },
                {
                    "type": "res-body",
                    "custom": "",
                    "action": "contains",
                    "value": "\"registeredUpcoming\""
                },
                {
                    "type": "res-body",
                    "custom": "",
                    "action": "contains",
                    "value": "\"ongoing\""
                },
                {
                    "type": "res-body",
                    "custom": "",
                    "action": "contains",
                    "value": "\"upcoming\""
                }
            ],
            "docs": "# Get all contests\n## 사용자가 로그인된 경우\n\n로그인된 사용자를 위해 모든 대회 목록을 불러옵니다.  \n대회의 진행 상태에 따라 구분합니다. (registered ongoing, registered upcoming, ongoing, upcoming, finished) <br>\n로그인되었으므로 registered contests를 따로 구분합니다.",
            "preReq": {
                "runRequests": [
                    {
                        "reqId": "1a8e1d5f-2951-4aca-84b5-3b086055097b",
                        "colId": "07dc2986-f7a6-4827-8ec2-cb288e3de5e7",
                        "triggerCondition": "run-always",
                        "triggerValue": ""
                    },
                    {
                        "reqId": "5a59c618-44a1-40e7-899d-c4edab0095c3",
                        "colId": "07dc2986-f7a6-4827-8ec2-cb288e3de5e7",
                        "triggerCondition": "run-always",
                        "triggerValue": ""
                    }
                ]
            }
        },
        {
            "_id": "61f5f9ac-06d3-42dd-a3a6-6d9aa6eca245",
            "colId": "07dc2986-f7a6-4827-8ec2-cb288e3de5e7",
            "containerId": "032d7ed6-f54f-4d85-a220-588597bf686b",
            "name": "Succeed",
            "url": "/contest/finished?take=10",
            "method": "GET",
            "sortNum": 500000,
            "created": "2023-04-10T05:39:19.746Z",
            "modified": "2023-04-10T07:21:00.173Z",
            "headers": [],
            "params": [
                {
                    "name": "take",
                    "value": "10",
                    "isPath": false
                }
            ],
            "tests": [],
            "docs": "# Get all finished contests\n\n\n모든 종료된 대회를 불러옵니다.<br/>페이지네이션이 포함된 요청입니다."
        },
        {
            "_id": "61f884a7-2a08-4519-ad43-60c9eb76630a",
            "colId": "07dc2986-f7a6-4827-8ec2-cb288e3de5e7",
            "containerId": "1e9d4bed-ed09-409a-a12c-676571aa8354",
            "name": "Succeed",
            "url": "/contest/finished?take=3",
            "method": "GET",
            "sortNum": 510000,
            "created": "2023-04-10T07:27:17.842Z",
            "modified": "2023-04-30T11:54:51.334Z",
            "headers": [],
            "params": [
                {
                    "name": "take",
                    "value": "3",
                    "isPath": false
                }
            ],
            "tests": [
                {
                    "type": "res-code",
                    "custom": "",
                    "action": "equal",
                    "value": "200"
                },
                {
                    "type": "res-body",
                    "custom": "",
                    "action": "contains",
                    "value": "\"finished\""
                }
            ],
            "docs": "# Get finished contests\n\n모든 종료된 대회를 가져옵니다.<br/>\ncursor based pagination을 사용합니다."
        },
        {
            "_id": "1964ba6a-65a2-4068-a88f-2228802aba37",
            "colId": "07dc2986-f7a6-4827-8ec2-cb288e3de5e7",
            "containerId": "0e51dd91-afe6-4bcd-835d-b3df3d2b6f07",
            "name": "Succeed",
            "url": "/group/2/contest/finished?take=10",
            "method": "GET",
            "sortNum": 520000,
            "created": "2023-04-10T07:34:27.293Z",
            "modified": "2023-04-30T11:57:12.462Z",
            "headers": [],
            "params": [
                {
                    "name": "take",
                    "value": "10",
                    "isPath": false
                }
            ],
            "tests": [
                {
                    "type": "res-code",
                    "custom": "",
                    "action": "equal",
                    "value": "200"
                },
                {
                    "type": "res-body",
                    "custom": "",
                    "action": "contains",
                    "value": "\"finished\""
                }
            ],
            "docs": "# Get group's finished contests\n\n그룹내에서 끝난 대회들을 가지고 옵니다. <br/>\nCursor based pagination을 사용합니다.",
            "preReq": {
                "runRequests": [
                    {
                        "reqId": "de1639a5-d9da-4397-8a13-ae1fc61b849b",
                        "colId": "07dc2986-f7a6-4827-8ec2-cb288e3de5e7",
                        "triggerCondition": "run-always",
                        "triggerValue": ""
                    }
                ]
            }
        },
        {
            "_id": "6fc7d51f-fdb2-4b95-a3f5-f8de95ccc8b2",
            "colId": "07dc2986-f7a6-4827-8ec2-cb288e3de5e7",
            "containerId": "dcc8290a-fa46-4ad9-b9a1-f2f422fe2006",
            "name": "Log In as User (user02)",
            "url": "/auth/login",
            "method": "POST",
            "sortNum": 77500,
            "created": "2023-05-01T11:08:34.294Z",
            "modified": "2023-05-01T11:10:21.674Z",
            "headers": [],
            "params": [],
            "body": {
                "type": "json",
                "raw": "{\n  \"username\": \"user02\",\n  \"password\": \"Useruser\"\n}",
                "form": []
            },
            "tests": [
                {
                    "type": "set-env-var",
                    "custom": "header.authorization",
                    "action": "setto",
                    "value": "{{bearer_token}}"
                },
                {
                    "type": "set-env-var",
                    "custom": "cookie.refresh_token",
                    "action": "setto",
                    "value": "{{refresh_token}}"
                }
            ],
            "docs": "User/Delete Own Account/Succeed 리퀘스트 전송 후에는 작동하지 않을 유틸 리퀘스트입니다.  \n복구를 원한다면 `npx prisma migrate reset`을 실행해주세요."
        },
        {
            "_id": "9ba3bbcf-db6f-41a8-acf1-322e6b5735b3",
            "colId": "07dc2986-f7a6-4827-8ec2-cb288e3de5e7",
            "containerId": "5c0a9108-1d33-407e-91bc-ae25b89bcfe7",
            "name": "403: Forbidden",
            "url": "/group/1/contest",
            "method": "GET",
            "sortNum": 20000,
            "created": "2023-05-01T11:09:01.740Z",
            "modified": "2023-05-01T11:14:09.112Z",
            "headers": [],
            "params": [],
            "tests": [
                {
                    "type": "res-code",
                    "custom": "",
                    "action": "equal",
                    "value": "403"
                },
                {
                    "type": "res-body",
                    "custom": "",
                    "action": "contains",
                    "value": "Forbidden"
                }
            ],
            "docs": "# Get group's all contests\n## 403: Forbidden\n\n만약 요청을 보낸 user가 해당 그룹에 소속되지 않았을 경우 403: Forbidden 에러를 띄웁니다.\n",
            "preReq": {
                "runRequests": [
                    {
                        "_id": "0b535a1b-4437-4f59-af29-c04fde974b01",
                        "colId": "07dc2986-f7a6-4827-8ec2-cb288e3de5e7",
                        "containerId": "8b4393e5-4001-4f7d-9f41-cce5ef02a10b",
                        "name": "401: Unauthorized",
                        "url": "/contest/auth",
                        "method": "GET",
                        "sortNum": 500000,
                        "created": "2023-03-02T11:15:12.248Z",
                        "modified": "2023-05-01T11:13:13.838Z",
                        "headers": [],
                        "params": [],
                        "tests": [
                            {
                                "type": "res-code",
                                "custom": "",
                                "action": "equal",
                                "value": "401"
                            },
                            {
                                "type": "res-body",
                                "custom": "",
                                "action": "contains",
                                "value": "Unauthorized"
                            }
                        ],
                        "docs": "# Get all contests\n## 401: Unauthorized\n\n로그인되지 않은 사용자가 이 요청을 보내면 401로 실패를 합니다.",
                        "preReq": {
                            "runRequests": [
                                {
                                    "reqId": "5a59c618-44a1-40e7-899d-c4edab0095c3",
                                    "colId": "07dc2986-f7a6-4827-8ec2-cb288e3de5e7",
                                    "triggerCondition": "run-always",
                                    "triggerValue": ""
                                }
                            ]
                        }
                    },
                    {
                        "_id": "6fc7d51f-fdb2-4b95-a3f5-f8de95ccc8b2",
                        "colId": "07dc2986-f7a6-4827-8ec2-cb288e3de5e7",
                        "containerId": "dcc8290a-fa46-4ad9-b9a1-f2f422fe2006",
                        "name": "Log In as User (user02)",
                        "url": "/auth/login",
                        "method": "POST",
                        "sortNum": 77500,
                        "created": "2023-05-01T11:08:34.294Z",
                        "modified": "2023-05-01T11:10:21.674Z",
                        "headers": [],
                        "params": [],
                        "body": {
                            "type": "json",
                            "raw": "{\n  \"username\": \"user02\",\n  \"password\": \"Useruser\"\n}",
                            "form": []
                        },
                        "tests": [
                            {
                                "type": "set-env-var",
                                "custom": "header.authorization",
                                "action": "setto",
                                "value": "{{bearer_token}}"
                            },
                            {
                                "type": "set-env-var",
                                "custom": "cookie.refresh_token",
                                "action": "setto",
                                "value": "{{refresh_token}}"
                            }
                        ],
                        "docs": "User/Delete Own Account/Succeed 리퀘스트 전송 후에는 작동하지 않을 유틸 리퀘스트입니다.  \n복구를 원한다면 `npx prisma migrate reset`을 실행해주세요."
                    },
                    {
                        "_id": "9ba3bbcf-db6f-41a8-acf1-322e6b5735b3",
                        "colId": "07dc2986-f7a6-4827-8ec2-cb288e3de5e7",
                        "containerId": "5c0a9108-1d33-407e-91bc-ae25b89bcfe7",
                        "name": "403: Forbidden",
                        "url": "/group/1/contest",
                        "method": "GET",
                        "sortNum": 20000,
                        "created": "2023-05-01T11:09:01.740Z",
                        "modified": "2023-05-01T11:14:09.112Z",
                        "headers": [],
                        "params": [],
                        "tests": [
                            {
                                "type": "res-code",
                                "custom": "",
                                "action": "equal",
                                "value": "403"
                            },
                            {
                                "type": "res-body",
                                "custom": "",
                                "action": "contains",
                                "value": "Forbidden"
                            }
                        ],
                        "docs": "# Get group's all contests\n## 403: Forbidden\n\n만약 요청을 보낸 user가 해당 그룹에 소속되지 않았을 경우 403: Forbidden 에러를 띄웁니다.\n",
                        "preReq": {
                            "runRequests": [
                                {
                                    "reqId": "6fc7d51f-fdb2-4b95-a3f5-f8de95ccc8b2",
                                    "colId": "07dc2986-f7a6-4827-8ec2-cb288e3de5e7",
                                    "triggerCondition": "run-always",
                                    "triggerValue": ""
                                }
                            ]
                        }
                    }
                ]
            }
        },
        {
            "_id": "7037c9dd-a8f2-498f-9cb1-0bdbaab07241",
            "colId": "07dc2986-f7a6-4827-8ec2-cb288e3de5e7",
            "containerId": "b089f8be-93f3-41e6-b8d9-b7f5e71f85ca",
            "name": "User Read",
            "url": "http://localhost:3000/graphql",
            "method": "POST",
            "sortNum": 510000,
            "created": "2023-06-15T11:04:01.290Z",
            "modified": "2023-06-24T11:52:48.384Z",
            "headers": [],
            "params": [],
            "body": {
                "type": "graphql",
                "raw": "",
                "form": [],
                "graphql": {
                    "query": "query User {\n    getUser(id: 21) {\n        username\n    }\n}"
                }
            },
            "tests": [],
            "preReq": {
                "runRequests": [
                    {
                        "reqId": "1a62bc1b-fbff-4f01-bbb8-bbf08974ea80",
                        "colId": "07dc2986-f7a6-4827-8ec2-cb288e3de5e7",
                        "triggerCondition": "run-always",
                        "triggerValue": ""
                    }
                ]
            }
        },
        {
            "_id": "cfb1afea-8baa-4ce8-b19c-1000c203b134",
            "colId": "07dc2986-f7a6-4827-8ec2-cb288e3de5e7",
            "containerId": "209bec3c-0449-4d8b-9216-1bb92afc77af",
            "name": "User Create",
            "url": "http://localhost:3000/graphql",
            "method": "POST",
            "sortNum": 520000,
            "created": "2023-06-15T11:09:31.592Z",
            "modified": "2023-06-15T12:09:41.166Z",
            "headers": [],
            "params": [],
            "body": {
                "type": "graphql",
                "raw": "",
                "form": [],
                "graphql": {
                    "query": "mutation User {\n    createUser(userCreateInput: {\n  username: \"newUser5\",\n  password: \"newUser5\",\n  role: User,\n  email: \"johndoe5@gmail.com\"\n}) {\n        id\n        username\n    }\n}",
                    "variables": "{\n  \"username\": \"newUser\",\n  \"password\": \"newUser\",\n  \"role\": \"user\",\n  \"email\": \"johndoe@gmail.com\"\n}"
                }
            },
            "tests": []
        },
        {
            "_id": "a16a8d0a-ba8d-41a8-988d-abbea3d75f53",
            "colId": "07dc2986-f7a6-4827-8ec2-cb288e3de5e7",
            "containerId": "b089f8be-93f3-41e6-b8d9-b7f5e71f85ca",
            "name": "All User Read",
            "url": "http://localhost:3000/graphql",
            "method": "POST",
            "sortNum": 530000,
            "created": "2023-06-15T11:27:18.088Z",
            "modified": "2023-06-15T12:10:22.541Z",
            "headers": [],
            "params": [],
            "body": {
                "type": "graphql",
                "raw": "",
                "form": [],
                "graphql": {
                    "query": "query User {\n    getAllUsers {\n        id\n        username\n    }\n}"
                }
            },
            "tests": []
        },
        {
            "_id": "a324f625-f90b-45ad-8eaf-487d3984bfcd",
            "colId": "07dc2986-f7a6-4827-8ec2-cb288e3de5e7",
            "containerId": "6a7d0144-918c-4112-9774-f941d25b3f67",
            "name": "User Delete",
            "url": "http://localhost:3000/graphql",
            "method": "POST",
            "sortNum": 540000,
            "created": "2023-06-15T11:29:29.954Z",
            "modified": "2023-06-15T12:10:54.536Z",
            "headers": [],
            "params": [],
            "body": {
                "type": "graphql",
                "raw": "",
                "form": [],
                "graphql": {
                    "query": "mutation User {\n    deleteUser (id: 21)\n    {\n        id\n        username\n        email\n    }\n}"
                }
            },
            "tests": []
        },
        {
            "_id": "2a08fb0f-3942-4afb-bfeb-eaedf1adbbf7",
            "colId": "07dc2986-f7a6-4827-8ec2-cb288e3de5e7",
            "containerId": "788c0112-2ded-4ce6-86e1-598aae69b21e",
            "name": "User Update",
            "url": "http://localhost:3000/graphql",
            "method": "POST",
            "sortNum": 550000,
            "created": "2023-06-15T11:33:29.947Z",
            "modified": "2023-06-15T12:10:48.777Z",
            "headers": [],
            "params": [],
            "body": {
                "type": "graphql",
                "raw": "",
                "form": [],
                "graphql": {
                    "query": "mutation User {\n    updateUser(id: 21,\n  userUpdateInput: {\n  email: \"johndoe550@gmail.com\"\n}) {\n        id\n        username\n        email\n    }\n}"
                }
            },
            "tests": []
        },
        {
            "_id": "db0cbfea-38e1-4ec6-961d-eea5c93cb432",
            "colId": "07dc2986-f7a6-4827-8ec2-cb288e3de5e7",
            "containerId": "af51ee2a-b6a3-4162-9b37-9d7741ffd67e",
            "name": "Succeed",
            "url": "/group/1/contest/1/clarification",
            "method": "GET",
            "sortNum": 660000,
            "created": "2023-06-24T06:39:38.959Z",
            "modified": "2023-06-24T07:20:40.915Z",
            "headers": [],
            "params": [],
            "tests": [
                {
                    "type": "res-body",
                    "custom": "",
                    "action": "contains",
                    "value": "id"
                },
                {
                    "type": "res-body",
                    "custom": "",
                    "action": "contains",
                    "value": "content"
                },
                {
                    "type": "res-body",
                    "custom": "",
                    "action": "contains",
                    "value": "updateTime"
                },
                {
                    "type": "json-query",
                    "custom": "json.problem.id | stringify",
                    "action": "notcontains",
                    "value": "null"
                },
                {
                    "type": "json-query",
                    "custom": "json.problem.problemId | stringify",
                    "action": "notcontains",
                    "value": "null"
                }
            ],
            "docs": "# Get Clarifications by Contest\n\n파라미터로 주어진 group contest와 관련된 clarification의 목록을 불러옵니다.  \n\n### Problem\n- 리스폰스의 `problem`은 각 clarification이 직접적으로 등록되어 있는 문제를 나타냅니다.\n- `problem.id`는 문제 정렬을 위해 작성자가 임의로 설정할 수 있는 값(= 사용자에게 보여주기 위한 ID)이고, 실제 서버에서 해당 레코드를 찾을 때 사용되는 ID는 `problem.problemId`입니다.\n- 관련 문제에 접근하려면 `/contest/:contestId/problem/${problem.problemId}`로 GET 리퀘스트를 보내주세요.",
            "preReq": {
                "runRequests": [
                    {
                        "reqId": "6fc7d51f-fdb2-4b95-a3f5-f8de95ccc8b2",
                        "colId": "07dc2986-f7a6-4827-8ec2-cb288e3de5e7",
                        "triggerCondition": "run-always",
                        "triggerValue": ""
                    }
                ]
            }
        },
        {
            "_id": "1d84b7b7-7f24-4f5c-af1e-9dae389d6697",
            "colId": "07dc2986-f7a6-4827-8ec2-cb288e3de5e7",
            "containerId": "07c06f7a-4664-48a7-a7a1-2eef5942f39b",
            "name": "Succeed",
            "url": "/contest/1/problem/1/clarification",
            "method": "GET",
            "sortNum": 670000,
            "created": "2023-06-24T06:44:20.345Z",
            "modified": "2023-06-24T07:15:23.794Z",
            "headers": [],
            "params": [],
            "tests": [
                {
                    "type": "res-body",
                    "custom": "",
                    "action": "contains",
                    "value": "id"
                },
                {
                    "type": "res-body",
                    "custom": "",
                    "action": "contains",
                    "value": "content"
                },
                {
                    "type": "res-body",
                    "custom": "",
                    "action": "contains",
                    "value": "updateTime"
                }
            ],
            "docs": "# Get Clarifications by Contest\n\n파라미터로 주어진 open space contest의 problem에 등록된 clarification의 목록을 불러옵니다.  "
        },
        {
            "_id": "e88a1fa5-1a37-4fda-99ac-7427ffb71719",
            "colId": "07dc2986-f7a6-4827-8ec2-cb288e3de5e7",
            "containerId": "7b4a93f3-807f-40e9-a830-8ba1d261ccb9",
            "name": "Succeed",
            "url": "/contest/1/clarification",
            "method": "GET",
            "sortNum": 660000,
            "created": "2023-06-24T07:04:33.600Z",
            "modified": "2023-06-24T07:04:33.600Z",
            "headers": [],
            "params": [],
            "tests": [
                {
                    "type": "res-body",
                    "custom": "",
                    "action": "contains",
                    "value": "id"
                },
                {
                    "type": "res-body",
                    "custom": "",
                    "action": "contains",
                    "value": "content"
                },
                {
                    "type": "res-body",
                    "custom": "",
                    "action": "contains",
                    "value": "updateTime"
                },
                {
                    "type": "json-query",
                    "custom": "json.problem.id | stringify",
                    "action": "notcontains",
                    "value": "null"
                },
                {
                    "type": "json-query",
                    "custom": "json.problem.problemId | stringify",
                    "action": "notcontains",
                    "value": "null"
                }
            ],
            "docs": "# Get Clarifications by Contest\n\n파라미터로 주어진 open space contest와 관련된 clarification의 목록을 불러옵니다.  \n\n### Problem\n- 리스폰스의 `problem`은 각 clarification이 직접적으로 등록되어 있는 문제를 나타냅니다.\n- `problem.id`는 문제 정렬을 위해 작성자가 임의로 설정할 수 있는 값(= 사용자에게 보여주기 위한 ID)이고, 실제 서버에서 해당 레코드를 찾을 때 사용되는 ID는 `problem.problemId`입니다.\n- 관련 문제에 접근하려면 `/contest/:contestId/problem/${problem.problemId}`로 GET 리퀘스트를 보내주세요."
        },
        {
            "_id": "fdde2ff7-4fad-4bc8-b923-296d71843be9",
            "colId": "07dc2986-f7a6-4827-8ec2-cb288e3de5e7",
            "containerId": "ff1c5805-4fdd-44d4-ba67-f10ad9a06368",
            "name": "Succeed",
            "url": "/group/1/contest/1/problem/1/clarification",
            "method": "GET",
            "sortNum": 670000,
            "created": "2023-06-24T07:15:39.073Z",
            "modified": "2023-06-24T07:21:17.946Z",
            "headers": [],
            "params": [],
            "tests": [
                {
                    "type": "res-body",
                    "custom": "",
                    "action": "contains",
                    "value": "id"
                },
                {
                    "type": "res-body",
                    "custom": "",
                    "action": "contains",
                    "value": "content"
                },
                {
                    "type": "res-body",
                    "custom": "",
                    "action": "contains",
                    "value": "updateTime"
                }
            ],
            "docs": "# Get Clarifications by Contest\n\n파라미터로 주어진 group contest의 problem에 등록된 clarification의 목록을 불러옵니다.  "
        },
        {
<<<<<<< HEAD
            "_id": "52cef395-a4d6-44c1-927d-758c50d07043",
            "colId": "07dc2986-f7a6-4827-8ec2-cb288e3de5e7",
            "containerId": "1ceeb6f0-ede0-4953-b535-921a95ff08af",
            "name": "Succeed",
            "url": "/submission/result/1",
            "method": "GET",
            "sortNum": 680000,
            "created": "2023-07-01T07:38:38.548Z",
            "modified": "2023-07-01T07:40:29.663Z",
            "headers": [],
            "params": [],
            "tests": [],
            "preReq": {
                "runRequests": [
                    {
                        "reqId": "6fc7d51f-fdb2-4b95-a3f5-f8de95ccc8b2",
                        "colId": "07dc2986-f7a6-4827-8ec2-cb288e3de5e7",
                        "triggerCondition": "run-always",
                        "triggerValue": ""
                    }
                ]
            }
        },
        {
            "_id": "7f482415-cc91-4c32-a7d9-8826f468b47b",
            "colId": "07dc2986-f7a6-4827-8ec2-cb288e3de5e7",
            "containerId": "b5637fa9-bc58-4ed0-ad12-9c163481d00b",
            "name": "Succeed",
            "url": "/submission/problem/1",
            "method": "POST",
            "sortNum": 690000,
            "created": "2023-07-01T07:38:50.191Z",
            "modified": "2023-07-01T07:45:14.076Z",
            "headers": [],
            "params": [],
            "body": {
                "type": "json",
                "raw": "{\n  \"problemId\": 1,\n  \"code\": \"test\",\n  \"Language\": \"C\"\n}",
                "form": []
            },
            "tests": [],
            "preReq": {
                "runRequests": [
                    {
                        "reqId": "6fc7d51f-fdb2-4b95-a3f5-f8de95ccc8b2",
                        "colId": "07dc2986-f7a6-4827-8ec2-cb288e3de5e7",
                        "triggerCondition": "run-always",
                        "triggerValue": ""
                    }
                ]
            }
        },
        {
            "_id": "6a976297-480c-486e-9326-b831987d38e8",
            "colId": "07dc2986-f7a6-4827-8ec2-cb288e3de5e7",
            "containerId": "da2d32fa-8b11-4404-8257-5298744eaf2c",
            "name": "Succeed",
            "url": "/submission/contest/1/problem/1",
            "method": "POST",
            "sortNum": 700000,
            "created": "2023-07-01T07:39:07.540Z",
            "modified": "2023-07-01T07:45:21.198Z",
            "headers": [],
            "params": [],
            "body": {
                "type": "json",
                "raw": "{\n  \"problemId\": 1,\n  \"code\": \"test\",\n  \"Language\": \"C\"\n}",
                "form": []
            },
            "tests": [],
            "preReq": {
                "runRequests": [
                    {
                        "reqId": "6fc7d51f-fdb2-4b95-a3f5-f8de95ccc8b2",
                        "colId": "07dc2986-f7a6-4827-8ec2-cb288e3de5e7",
                        "triggerCondition": "run-always",
                        "triggerValue": ""
                    }
                ]
            }
        },
        {
            "_id": "1f3f7f2b-6500-44e9-9e62-d7798e15dea6",
            "colId": "07dc2986-f7a6-4827-8ec2-cb288e3de5e7",
            "containerId": "ab0bbe00-536b-436e-aade-c5b842e205ae",
            "name": "Succeed",
            "url": "/submission/workbook/1/problem/1",
            "method": "POST",
            "sortNum": 710000,
            "created": "2023-07-01T07:39:20.223Z",
            "modified": "2023-07-01T07:50:12.959Z",
=======
            "_id": "86d2ae24-54f0-4567-9a3c-a993ac915ad4",
            "colId": "07dc2986-f7a6-4827-8ec2-cb288e3de5e7",
            "containerId": "dcc8290a-fa46-4ad9-b9a1-f2f422fe2006",
            "name": "Log In as Manager",
            "url": "/auth/login",
            "method": "POST",
            "sortNum": 70000,
            "created": "2023-07-01T01:32:45.988Z",
            "modified": "2023-07-01T01:36:06.576Z",
>>>>>>> 504a93de
            "headers": [],
            "params": [],
            "body": {
                "type": "json",
<<<<<<< HEAD
                "raw": "{\n  \"problemId\": 1,\n  \"code\": \"test\",\n  \"Language\": \"C\"\n}",
                "form": []
            },
            "tests": [],
            "preReq": {
                "runRequests": [
                    {
                        "reqId": "6fc7d51f-fdb2-4b95-a3f5-f8de95ccc8b2",
                        "colId": "07dc2986-f7a6-4827-8ec2-cb288e3de5e7",
                        "triggerCondition": "run-always",
                        "triggerValue": ""
                    }
                ]
            }
=======
                "raw": "{\n  \"username\": \"manager\",\n  \"password\": \"Managermanager\"\n}",
                "form": []
            },
            "tests": [
                {
                    "type": "set-env-var",
                    "custom": "header.authorization",
                    "action": "setto",
                    "value": "{{bearer_token}}"
                },
                {
                    "type": "set-env-var",
                    "custom": "cookie.refresh_token",
                    "action": "setto",
                    "value": "{{refresh_token}}"
                }
            ]
>>>>>>> 504a93de
        }
    ]
}<|MERGE_RESOLUTION|>--- conflicted
+++ resolved
@@ -5135,149 +5135,6 @@
                 }
             ],
             "docs": "# Get Clarifications by Contest\n\n파라미터로 주어진 group contest의 problem에 등록된 clarification의 목록을 불러옵니다.  "
-        },
-        {
-<<<<<<< HEAD
-            "_id": "52cef395-a4d6-44c1-927d-758c50d07043",
-            "colId": "07dc2986-f7a6-4827-8ec2-cb288e3de5e7",
-            "containerId": "1ceeb6f0-ede0-4953-b535-921a95ff08af",
-            "name": "Succeed",
-            "url": "/submission/result/1",
-            "method": "GET",
-            "sortNum": 680000,
-            "created": "2023-07-01T07:38:38.548Z",
-            "modified": "2023-07-01T07:40:29.663Z",
-            "headers": [],
-            "params": [],
-            "tests": [],
-            "preReq": {
-                "runRequests": [
-                    {
-                        "reqId": "6fc7d51f-fdb2-4b95-a3f5-f8de95ccc8b2",
-                        "colId": "07dc2986-f7a6-4827-8ec2-cb288e3de5e7",
-                        "triggerCondition": "run-always",
-                        "triggerValue": ""
-                    }
-                ]
-            }
-        },
-        {
-            "_id": "7f482415-cc91-4c32-a7d9-8826f468b47b",
-            "colId": "07dc2986-f7a6-4827-8ec2-cb288e3de5e7",
-            "containerId": "b5637fa9-bc58-4ed0-ad12-9c163481d00b",
-            "name": "Succeed",
-            "url": "/submission/problem/1",
-            "method": "POST",
-            "sortNum": 690000,
-            "created": "2023-07-01T07:38:50.191Z",
-            "modified": "2023-07-01T07:45:14.076Z",
-            "headers": [],
-            "params": [],
-            "body": {
-                "type": "json",
-                "raw": "{\n  \"problemId\": 1,\n  \"code\": \"test\",\n  \"Language\": \"C\"\n}",
-                "form": []
-            },
-            "tests": [],
-            "preReq": {
-                "runRequests": [
-                    {
-                        "reqId": "6fc7d51f-fdb2-4b95-a3f5-f8de95ccc8b2",
-                        "colId": "07dc2986-f7a6-4827-8ec2-cb288e3de5e7",
-                        "triggerCondition": "run-always",
-                        "triggerValue": ""
-                    }
-                ]
-            }
-        },
-        {
-            "_id": "6a976297-480c-486e-9326-b831987d38e8",
-            "colId": "07dc2986-f7a6-4827-8ec2-cb288e3de5e7",
-            "containerId": "da2d32fa-8b11-4404-8257-5298744eaf2c",
-            "name": "Succeed",
-            "url": "/submission/contest/1/problem/1",
-            "method": "POST",
-            "sortNum": 700000,
-            "created": "2023-07-01T07:39:07.540Z",
-            "modified": "2023-07-01T07:45:21.198Z",
-            "headers": [],
-            "params": [],
-            "body": {
-                "type": "json",
-                "raw": "{\n  \"problemId\": 1,\n  \"code\": \"test\",\n  \"Language\": \"C\"\n}",
-                "form": []
-            },
-            "tests": [],
-            "preReq": {
-                "runRequests": [
-                    {
-                        "reqId": "6fc7d51f-fdb2-4b95-a3f5-f8de95ccc8b2",
-                        "colId": "07dc2986-f7a6-4827-8ec2-cb288e3de5e7",
-                        "triggerCondition": "run-always",
-                        "triggerValue": ""
-                    }
-                ]
-            }
-        },
-        {
-            "_id": "1f3f7f2b-6500-44e9-9e62-d7798e15dea6",
-            "colId": "07dc2986-f7a6-4827-8ec2-cb288e3de5e7",
-            "containerId": "ab0bbe00-536b-436e-aade-c5b842e205ae",
-            "name": "Succeed",
-            "url": "/submission/workbook/1/problem/1",
-            "method": "POST",
-            "sortNum": 710000,
-            "created": "2023-07-01T07:39:20.223Z",
-            "modified": "2023-07-01T07:50:12.959Z",
-=======
-            "_id": "86d2ae24-54f0-4567-9a3c-a993ac915ad4",
-            "colId": "07dc2986-f7a6-4827-8ec2-cb288e3de5e7",
-            "containerId": "dcc8290a-fa46-4ad9-b9a1-f2f422fe2006",
-            "name": "Log In as Manager",
-            "url": "/auth/login",
-            "method": "POST",
-            "sortNum": 70000,
-            "created": "2023-07-01T01:32:45.988Z",
-            "modified": "2023-07-01T01:36:06.576Z",
->>>>>>> 504a93de
-            "headers": [],
-            "params": [],
-            "body": {
-                "type": "json",
-<<<<<<< HEAD
-                "raw": "{\n  \"problemId\": 1,\n  \"code\": \"test\",\n  \"Language\": \"C\"\n}",
-                "form": []
-            },
-            "tests": [],
-            "preReq": {
-                "runRequests": [
-                    {
-                        "reqId": "6fc7d51f-fdb2-4b95-a3f5-f8de95ccc8b2",
-                        "colId": "07dc2986-f7a6-4827-8ec2-cb288e3de5e7",
-                        "triggerCondition": "run-always",
-                        "triggerValue": ""
-                    }
-                ]
-            }
-=======
-                "raw": "{\n  \"username\": \"manager\",\n  \"password\": \"Managermanager\"\n}",
-                "form": []
-            },
-            "tests": [
-                {
-                    "type": "set-env-var",
-                    "custom": "header.authorization",
-                    "action": "setto",
-                    "value": "{{bearer_token}}"
-                },
-                {
-                    "type": "set-env-var",
-                    "custom": "cookie.refresh_token",
-                    "action": "setto",
-                    "value": "{{refresh_token}}"
-                }
-            ]
->>>>>>> 504a93de
         }
     ]
 }