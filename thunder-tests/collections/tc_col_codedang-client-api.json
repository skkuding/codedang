{
    "_id": "07dc2986-f7a6-4827-8ec2-cb288e3de5e7",
    "colName": "Codedang Client API",
    "created": "2023-01-04T03:24:30.216Z",
    "sortNum": 10000,
    "folders": [
        {
            "_id": "9e5e3dea-82d6-4ea7-913b-e3888664742b",
            "name": "Auth",
            "containerId": "",
            "created": "2023-01-04T03:24:35.116Z",
            "sortNum": 10000
        },
        {
            "_id": "4ca3b3af-2477-4c0c-98a9-64d2f10277f6",
            "name": "Contest",
            "containerId": "",
            "created": "2023-01-04T03:24:47.480Z",
            "sortNum": 20000
        },
        {
            "_id": "a9aa5ec4-bc54-44ba-adf1-f2cb4ee6876a",
            "name": "Group",
            "containerId": "",
            "created": "2023-01-04T03:24:55.095Z",
            "sortNum": 40000,
            "settings": {
                "runOptions": {
                    "delay": 10,
                    "iterations": 3,
                    "dataFilePath": ""
                }
            }
        },
        {
            "_id": "1974437e-c319-43a2-a67f-c7bf6c7fb000",
            "name": "Notice",
            "containerId": "",
            "created": "2023-01-04T03:24:58.835Z",
            "sortNum": 50000
        },
        {
            "_id": "589c8657-8198-4b4f-96f0-b90f5c6af633",
            "name": "Problem",
            "containerId": "",
            "created": "2023-01-04T03:25:06.086Z",
            "sortNum": 60000
        },
        {
            "_id": "6dae5743-bac8-4ce4-a198-1ddf8d324346",
            "name": "Submission",
            "containerId": "",
            "created": "2023-01-04T03:25:09.431Z",
            "sortNum": 70000
        },
        {
            "_id": "49663314-46e5-45f0-8e80-dc67b077d3c4",
            "name": "User",
            "containerId": "",
            "created": "2023-01-04T03:25:13.930Z",
            "sortNum": 80000
        },
        {
            "_id": "b31b0cce-32af-4db8-b281-76478bf9e920",
            "name": "Workbook",
            "containerId": "",
            "created": "2023-01-04T03:25:17.530Z",
            "sortNum": 90000
        },
        {
            "_id": "8308536f-48e2-4946-bde2-e3b08d89a3aa",
            "name": "Log In",
            "containerId": "9e5e3dea-82d6-4ea7-913b-e3888664742b",
            "created": "2023-01-15T14:00:38.067Z",
            "sortNum": 100000
        },
        {
            "_id": "cc8fc31f-2302-4a24-82d6-c8e105e4fb56",
            "name": "Log Out",
            "containerId": "9e5e3dea-82d6-4ea7-913b-e3888664742b",
            "created": "2023-01-15T14:43:21.836Z",
            "sortNum": 110000
        },
        {
            "_id": "f62cde80-bbf3-4652-a40a-eb8e1878e747",
            "name": "Reissue Token",
            "containerId": "9e5e3dea-82d6-4ea7-913b-e3888664742b",
            "created": "2023-01-15T15:09:46.603Z",
            "sortNum": 120000
        },
        {
            "_id": "d39772e1-109e-4fba-924e-6ab90a3e5277",
            "name": "Get ongoing & upcoming contests (for logged-out users)",
            "containerId": "4ca3b3af-2477-4c0c-98a9-64d2f10277f6",
            "created": "2023-01-15T15:31:49.190Z",
            "sortNum": 130000
        },
        {
            "_id": "05ffbb82-5894-4752-9025-0ac933930903",
            "name": "Get contest by ID",
            "containerId": "4ca3b3af-2477-4c0c-98a9-64d2f10277f6",
            "created": "2023-01-15T15:35:34.279Z",
            "sortNum": 140000
        },
        {
            "_id": "5c0a9108-1d33-407e-91bc-ae25b89bcfe7",
            "name": "Get group's ongoing & upcoming contests",
            "containerId": "4ca3b3af-2477-4c0c-98a9-64d2f10277f6",
            "created": "2023-01-15T15:35:57.785Z",
            "sortNum": 150000
        },
        {
            "_id": "4b515a9e-2c7f-46c3-aef5-809b6f2c322f",
            "name": "Get group's contest by ID",
            "containerId": "4ca3b3af-2477-4c0c-98a9-64d2f10277f6",
            "created": "2023-01-15T15:36:07.930Z",
            "sortNum": 160000
        },
        {
            "_id": "fee4c6ed-cf6b-45c1-830b-ae840a325a19",
            "name": "Participate group's contest",
            "containerId": "4ca3b3af-2477-4c0c-98a9-64d2f10277f6",
            "created": "2023-01-15T15:36:19.697Z",
            "sortNum": 170000
        },
        {
            "_id": "ecac38fa-17f6-43e7-a6f3-1ddc4de2ed11",
            "name": "Get Open Space Workbook List",
            "containerId": "b31b0cce-32af-4db8-b281-76478bf9e920",
            "created": "2023-01-30T07:53:57.106Z",
            "sortNum": 180000
        },
        {
            "_id": "ee01069f-f88f-4841-9cf1-921fd2521372",
            "name": "Get Group Workbook List",
            "containerId": "b31b0cce-32af-4db8-b281-76478bf9e920",
            "created": "2023-01-30T07:55:26.515Z",
            "sortNum": 190000
        },
        {
            "_id": "f8458b9c-c963-421d-9b18-5d2c187f6924",
            "name": "Get One Workbook",
            "containerId": "b31b0cce-32af-4db8-b281-76478bf9e920",
            "created": "2023-01-30T07:55:39.530Z",
            "sortNum": 185000
        },
        {
            "_id": "07a63926-167d-4dce-8daa-10b3f0d139a0",
            "name": "Get One Group Workbook",
            "containerId": "b31b0cce-32af-4db8-b281-76478bf9e920",
            "created": "2023-01-30T07:56:24.906Z",
            "sortNum": 210000
        },
        {
            "_id": "bc4889c3-e722-4c5f-a571-1757b310e3bb",
            "name": "Create One Workbook",
            "containerId": "b31b0cce-32af-4db8-b281-76478bf9e920",
            "created": "2023-01-31T13:53:56.277Z",
            "sortNum": 220000
        },
        {
            "_id": "8800f872-5218-45ef-83ce-676626c54cce",
            "name": "Delete One Workbook",
            "containerId": "b31b0cce-32af-4db8-b281-76478bf9e920",
            "created": "2023-01-31T13:54:03.925Z",
            "sortNum": 230000
        },
        {
            "_id": "8a42bead-603a-4667-a09a-8e351f983f7c",
            "name": "Update One Workbook",
            "containerId": "b31b0cce-32af-4db8-b281-76478bf9e920",
            "created": "2023-01-31T13:54:15.444Z",
            "sortNum": 240000
        },
        {
            "_id": "df830ccf-ea06-40c9-9dec-69679e90a91a",
            "name": "Get all notices",
            "containerId": "1974437e-c319-43a2-a67f-c7bf6c7fb000",
            "created": "2023-02-01T07:01:45.003Z",
            "sortNum": 180000
        },
        {
            "_id": "dd6c1845-45b9-42a0-baab-d32bbf753f0f",
            "name": "Get notice by ID",
            "containerId": "1974437e-c319-43a2-a67f-c7bf6c7fb000",
            "created": "2023-02-01T07:01:55.329Z",
            "sortNum": 190000
        },
        {
            "_id": "162021f9-d9b8-4acb-880a-fac122d0fadf",
            "name": "Get group's all notices",
            "containerId": "1974437e-c319-43a2-a67f-c7bf6c7fb000",
            "created": "2023-02-01T07:02:14.789Z",
            "sortNum": 200000
        },
        {
            "_id": "314f4a3d-0379-44c7-b253-caaeddca2bb8",
            "name": "Get group's notice by ID",
            "containerId": "1974437e-c319-43a2-a67f-c7bf6c7fb000",
            "created": "2023-02-01T07:02:23.769Z",
            "sortNum": 210000
        },
        {
            "_id": "dcc8290a-fa46-4ad9-b9a1-f2f422fe2006",
            "name": "Util",
            "containerId": "",
            "created": "2023-02-04T06:18:57.390Z",
            "sortNum": 260000
        },
        {
            "_id": "e887d9a5-3376-440c-8411-9d99a5881f6a",
            "name": "Reset Password",
            "containerId": "49663314-46e5-45f0-8e80-dc67b077d3c4",
            "created": "2023-02-04T06:21:30.612Z",
            "sortNum": 270000
        },
        {
            "_id": "36691b67-944b-4450-91a2-51c74b45688a",
            "name": "Send Pin for Password Reset",
            "containerId": "49663314-46e5-45f0-8e80-dc67b077d3c4",
            "created": "2023-02-04T06:21:40.113Z",
            "sortNum": 135000
        },
        {
            "_id": "6d283a69-e74c-49e2-b5b0-dde19238cfd1",
            "name": "Get User Profile",
            "containerId": "49663314-46e5-45f0-8e80-dc67b077d3c4",
            "created": "2023-02-04T06:21:46.754Z",
            "sortNum": 290000
        },
        {
            "_id": "d778da2a-c38e-4bc4-a9a7-146fbd728295",
            "name": "Delete Own Account",
            "containerId": "49663314-46e5-45f0-8e80-dc67b077d3c4",
            "created": "2023-02-04T06:22:13.661Z",
            "sortNum": 288750
        },
        {
            "_id": "50cd7ae2-a924-4930-a42b-ed37e850f6fe",
            "name": "Send Pin to New Email",
            "containerId": "49663314-46e5-45f0-8e80-dc67b077d3c4",
            "created": "2023-02-04T06:22:50.495Z",
            "sortNum": 202500
        },
        {
            "_id": "3a424d2b-2fb8-4b0a-8b1d-772d11597261",
            "name": "Verify Pin and Issue Jwt",
            "containerId": "49663314-46e5-45f0-8e80-dc67b077d3c4",
            "created": "2023-02-04T12:51:01.484Z",
            "sortNum": 236250
        },
        {
            "_id": "b2a0a2ac-e83c-4e01-816c-b402fc61b190",
            "name": "Sign Up",
            "containerId": "49663314-46e5-45f0-8e80-dc67b077d3c4",
            "created": "2023-02-06T08:54:22.761Z",
            "sortNum": 287500
        },
        {
            "_id": "de080044-6fb5-4591-9d2d-b240e336f5b1",
            "name": "Update Real Name",
            "containerId": "49663314-46e5-45f0-8e80-dc67b077d3c4",
            "created": "2023-02-15T04:42:41.623Z",
            "sortNum": 300000
        },
        {
            "_id": "5331b192-c3f2-427b-aaf6-561b463e95d4",
            "name": "Update Email",
            "containerId": "49663314-46e5-45f0-8e80-dc67b077d3c4",
            "created": "2023-02-15T04:42:55.782Z",
            "sortNum": 295000
        },
        {
            "_id": "349d820f-c076-4ace-9b0e-45edbe7cd092",
            "name": "Get all problems",
            "containerId": "589c8657-8198-4b4f-96f0-b90f5c6af633",
            "created": "2023-02-17T07:11:10.926Z",
            "sortNum": 320000
        },
        {
            "_id": "f68db2c1-ea03-4a15-9c27-04be05d538cc",
            "name": "Get problem by ID",
            "containerId": "589c8657-8198-4b4f-96f0-b90f5c6af633",
            "created": "2023-02-17T07:11:20.672Z",
            "sortNum": 330000
        },
        {
            "_id": "a0ffa22b-5f6f-4f72-a51c-a6f41a8d0fb5",
            "name": "Get contest's all problems",
            "containerId": "589c8657-8198-4b4f-96f0-b90f5c6af633",
            "created": "2023-02-17T08:32:47.610Z",
            "sortNum": 350000
        },
        {
            "_id": "c2d36560-f0a0-4f8f-b342-21b156aa6073",
            "name": "Get contest's problem by ID",
            "containerId": "589c8657-8198-4b4f-96f0-b90f5c6af633",
            "created": "2023-02-17T08:40:53.105Z",
            "sortNum": 360000
        },
        {
            "_id": "215c0fc7-d9a4-4c3b-9d6d-166cbdc3c575",
            "name": "Get workbook's all problems",
            "containerId": "589c8657-8198-4b4f-96f0-b90f5c6af633",
            "created": "2023-02-17T08:49:18.982Z",
            "sortNum": 380000
        },
        {
            "_id": "ca6363a9-53a8-4670-bff7-512a4bbb3a12",
            "name": "Get workbook's problem by ID",
            "containerId": "589c8657-8198-4b4f-96f0-b90f5c6af633",
            "created": "2023-02-17T08:49:30.867Z",
            "sortNum": 390000
        },
        {
            "_id": "f496267d-284b-48b9-9d06-513f7760b811",
            "name": "Get group contest's all problems",
            "containerId": "589c8657-8198-4b4f-96f0-b90f5c6af633",
            "created": "2023-02-17T08:49:52.973Z",
            "sortNum": 400000
        },
        {
            "_id": "da3fe5e3-b148-49c1-9b8f-c3b93a993fe2",
            "name": "Get group contest's problem by ID",
            "containerId": "589c8657-8198-4b4f-96f0-b90f5c6af633",
            "created": "2023-02-17T08:50:09.326Z",
            "sortNum": 410000
        },
        {
            "_id": "8a6f0fa5-98f7-4c1b-9834-6b034f289d5b",
            "name": "Get group workbook's all problems",
            "containerId": "589c8657-8198-4b4f-96f0-b90f5c6af633",
            "created": "2023-02-17T08:50:24.368Z",
            "sortNum": 420000
        },
        {
            "_id": "c7cea337-d5d2-457d-8876-f860a61852ef",
            "name": "Get group workbook's problem by ID",
            "containerId": "589c8657-8198-4b4f-96f0-b90f5c6af633",
            "created": "2023-02-17T08:50:38.854Z",
            "sortNum": 430000
        },
        {
            "_id": "e69f258a-3604-45e3-92fd-f87e9f25c64a",
            "name": "Join group by id",
            "containerId": "a9aa5ec4-bc54-44ba-adf1-f2cb4ee6876a",
            "created": "2023-02-21T00:47:40.432Z",
            "sortNum": 440000
        },
        {
            "_id": "64dbfafd-a97c-478d-9551-21c89d441ebe",
            "name": "Leave group",
            "containerId": "a9aa5ec4-bc54-44ba-adf1-f2cb4ee6876a",
            "created": "2023-02-21T01:56:19.441Z",
            "sortNum": 460000
        },
        {
            "_id": "607d4957-04bd-445a-bc2a-36d2a65c9047",
            "name": "Get Groups",
            "containerId": "a9aa5ec4-bc54-44ba-adf1-f2cb4ee6876a",
            "created": "2023-02-21T06:11:27.968Z",
            "sortNum": 220000
        },
        {
            "_id": "4130bc7d-5b08-4f36-a173-fc2c3a0b24fb",
            "name": "Get Joined Groups",
            "containerId": "a9aa5ec4-bc54-44ba-adf1-f2cb4ee6876a",
            "created": "2023-02-21T06:36:18.718Z",
            "sortNum": 330000
        },
        {
            "_id": "18cc4c2b-1889-43b3-8d3d-8b2f6d453ed3",
            "name": "Get Group",
            "containerId": "a9aa5ec4-bc54-44ba-adf1-f2cb4ee6876a",
            "created": "2023-02-21T06:59:56.870Z",
            "sortNum": 110000
        },
        {
            "_id": "dc4b1bd7-bc6f-4a48-b5b1-bd0026d8e3f2",
            "name": "Get group members",
            "containerId": "a9aa5ec4-bc54-44ba-adf1-f2cb4ee6876a",
            "created": "2023-02-21T08:14:57.850Z",
            "sortNum": 385000
        },
        {
            "_id": "d9b60a8b-4f6a-48c0-a9e8-bcab5069cc24",
            "name": "Get group leaders",
            "containerId": "a9aa5ec4-bc54-44ba-adf1-f2cb4ee6876a",
            "created": "2023-02-21T08:15:14.474Z",
            "sortNum": 412500
        },
        {
            "_id": "8b4393e5-4001-4f7d-9f41-cce5ef02a10b",
            "name": "Get ongoing & upcoming contests (for logged-in users)",
            "containerId": "4ca3b3af-2477-4c0c-98a9-64d2f10277f6",
            "created": "2023-03-02T11:08:27.602Z",
            "sortNum": 135000
        },
        {
            "_id": "1e9d4bed-ed09-409a-a12c-676571aa8354",
            "name": "Get finished contests",
            "containerId": "4ca3b3af-2477-4c0c-98a9-64d2f10277f6",
            "created": "2023-04-10T07:27:02.158Z",
            "sortNum": 135000
        },
        {
            "_id": "0e51dd91-afe6-4bcd-835d-b3df3d2b6f07",
            "name": "Get group's finished contests",
            "containerId": "4ca3b3af-2477-4c0c-98a9-64d2f10277f6",
            "created": "2023-04-10T07:34:16.185Z",
            "sortNum": 155000
        },
        {
            "_id": "1915cbb0-7526-495a-8416-d43a703f3b16",
            "name": "Admin User",
            "containerId": "",
            "created": "2023-06-15T10:59:58.751Z",
            "sortNum": 440000
        },
        {
            "_id": "209bec3c-0449-4d8b-9216-1bb92afc77af",
            "name": "User Create",
            "containerId": "1915cbb0-7526-495a-8416-d43a703f3b16",
            "created": "2023-06-15T11:00:13.467Z",
            "sortNum": 450000
        },
        {
            "_id": "6a7d0144-918c-4112-9774-f941d25b3f67",
            "name": "User Delete",
            "containerId": "1915cbb0-7526-495a-8416-d43a703f3b16",
            "created": "2023-06-15T11:00:19.907Z",
            "sortNum": 460000
        },
        {
            "_id": "b089f8be-93f3-41e6-b8d9-b7f5e71f85ca",
            "name": "User Read",
            "containerId": "1915cbb0-7526-495a-8416-d43a703f3b16",
            "created": "2023-06-15T11:00:27.545Z",
            "sortNum": 455000
        },
        {
            "_id": "788c0112-2ded-4ce6-86e1-598aae69b21e",
            "name": "User Update",
            "containerId": "1915cbb0-7526-495a-8416-d43a703f3b16",
            "created": "2023-06-15T11:00:47.722Z",
            "sortNum": 457500
        },
        {
            "_id": "48547883-d35f-483f-a8d4-87a746611eb7",
            "name": "Clarification",
            "containerId": "",
            "created": "2023-06-24T06:38:03.122Z",
            "sortNum": 15000
        },
        {
            "_id": "af51ee2a-b6a3-4162-9b37-9d7741ffd67e",
            "name": "Get Clarifications by Group Contest",
            "containerId": "48547883-d35f-483f-a8d4-87a746611eb7",
            "created": "2023-06-24T06:38:52.458Z",
            "sortNum": 480000
        },
        {
            "_id": "07c06f7a-4664-48a7-a7a1-2eef5942f39b",
            "name": "Get Clarifications by Problem",
            "containerId": "48547883-d35f-483f-a8d4-87a746611eb7",
            "created": "2023-06-24T06:39:24.167Z",
            "sortNum": 490000
        },
        {
            "_id": "7b4a93f3-807f-40e9-a830-8ba1d261ccb9",
            "name": "Get Clarifications by Contest",
            "containerId": "48547883-d35f-483f-a8d4-87a746611eb7",
            "created": "2023-06-24T07:04:33.600Z",
            "sortNum": 240000
        },
        {
            "_id": "ff1c5805-4fdd-44d4-ba67-f10ad9a06368",
            "name": "Get Clarifications by Group Problem",
            "containerId": "48547883-d35f-483f-a8d4-87a746611eb7",
            "created": "2023-06-24T07:15:39.073Z",
            "sortNum": 500000
        },
        {
            "_id": "1ceeb6f0-ede0-4953-b535-921a95ff08af",
            "name": "Get Submission Results",
            "containerId": "6dae5743-bac8-4ce4-a198-1ddf8d324346",
            "created": "2023-07-01T07:37:26.261Z",
            "sortNum": 510000
        },
        {
            "_id": "b5637fa9-bc58-4ed0-ad12-9c163481d00b",
            "name": "Create Submission",
            "containerId": "6dae5743-bac8-4ce4-a198-1ddf8d324346",
            "created": "2023-07-01T07:37:52.040Z",
            "sortNum": 520000
        },
        {
            "_id": "3ef551e9-00ef-4c56-bc38-fa8ae83b81bf",
            "name": "Get Submissions",
            "containerId": "6dae5743-bac8-4ce4-a198-1ddf8d324346",
            "created": "2023-08-08T11:18:37.309Z",
            "sortNum": 255000
        }
    ],
    "settings": {
        "auth": {
            "type": "bearer",
            "bearer": "{{bearer_token}}"
        },
        "options": {
            "baseUrl": "localhost:4000"
        }
    },
    "requests": [
        {
            "_id": "fd33c48d-00af-4dea-b600-449bef7e5bea",
            "colId": "07dc2986-f7a6-4827-8ec2-cb288e3de5e7",
            "containerId": "8308536f-48e2-4946-bde2-e3b08d89a3aa",
            "name": "Succeed",
            "url": "/auth/login",
            "method": "POST",
            "sortNum": 10000,
            "created": "2023-01-04T03:25:24.818Z",
            "modified": "2023-07-12T12:49:00.500Z",
            "headers": [],
            "params": [],
            "body": {
                "type": "json",
                "raw": "{\n  \"username\": \"admin\",\n  \"password\": \"Adminadmin\"\n}",
                "form": []
            },
            "tests": [
                {
                    "type": "res-code",
                    "custom": "",
                    "action": "equal",
                    "value": "201"
                },
                {
                    "type": "custom-header",
                    "custom": "Authorization",
                    "action": "contains",
                    "value": "Bearer"
                },
                {
                    "type": "custom-header",
                    "custom": "Set-Cookie",
                    "action": "contains",
                    "value": "refresh_token"
                },
                {
                    "type": "set-env-var",
                    "custom": "header.authorization",
                    "action": "setto",
                    "value": "{{bearer_token}}"
                },
                {
                    "type": "set-env-var",
                    "custom": "cookie.refresh_token",
                    "action": "setto",
                    "value": "{{refresh_token}}"
                }
            ],
            "docs": "# Log In\n\n사용자가 올바른 정보로 로그인하면 JWT를 발행합니다.  \n보안을 위해 짧은 만료 시간의 access token과 이를 재발행해주는 긴 만료 시간의 refresh token 두 가지를 발행합니다.\n\n### Access Token\n- `Authrization` header를 통해 bearer token을 발급합니다.\n- Header로 발급되기 때문에, client에 token을 직접 저장하는 코드가 필요합니다.\n- 30분 후 만료됩니다.\n\n### Refresh Token\n- Cookie를 통해 발급합니다. 브라우저에 cookie가 자동으로 저장됩니다.\n- `/auth/reissue`를 통해 access token을 재발급받을 때 필요합니다.\n- **가장 유출에 조심해야하는 값입니다.**\n- 24시간 후 만료됩니다."
        },
        {
            "_id": "c5ccfac6-5e94-4b03-aecb-e357db6157b9",
            "colId": "07dc2986-f7a6-4827-8ec2-cb288e3de5e7",
            "containerId": "cc8fc31f-2302-4a24-82d6-c8e105e4fb56",
            "name": "Succeed",
            "url": "/auth/logout",
            "method": "POST",
            "sortNum": 30000,
            "created": "2023-01-04T03:36:13.805Z",
            "modified": "2023-02-15T05:04:35.551Z",
            "headers": [],
            "params": [],
            "tests": [
                {
                    "type": "res-code",
                    "custom": "",
                    "action": "equal",
                    "value": "201"
                },
                {
                    "type": "set-env-var",
                    "custom": "cookie.refresh_token",
                    "action": "setto",
                    "value": "{{refresh_token}}"
                },
                {
                    "type": "set-env-var",
                    "custom": "null",
                    "action": "setto",
                    "value": "{{bearer_token}}"
                }
            ],
            "docs": "# Log Out\n\nRefresh Token을 무효화하고 cookie에서 삭제합니다.  \nAccess Token은 만료되기 전까지 유효하며, client에서 직접 삭제해야합니다.",
            "preReq": {
                "runRequests": [
                    {
                        "reqId": "de1639a5-d9da-4397-8a13-ae1fc61b849b",
                        "colId": "07dc2986-f7a6-4827-8ec2-cb288e3de5e7",
                        "triggerCondition": "run-always",
                        "triggerValue": ""
                    }
                ]
            }
        },
        {
            "_id": "caf44ce8-e6cc-4ca8-84bc-512b0fea903c",
            "colId": "07dc2986-f7a6-4827-8ec2-cb288e3de5e7",
            "containerId": "f62cde80-bbf3-4652-a40a-eb8e1878e747",
            "name": "Succeed",
            "url": "/auth/reissue",
            "method": "GET",
            "sortNum": 10000,
            "created": "2023-01-04T03:36:45.663Z",
            "modified": "2023-02-15T05:04:45.817Z",
            "headers": [
                {
                    "name": "Set-Cookie",
                    "value": "refresh_token={{refresh_token}}"
                }
            ],
            "params": [],
            "tests": [
                {
                    "type": "res-code",
                    "custom": "",
                    "action": "equal",
                    "value": "200"
                },
                {
                    "type": "custom-header",
                    "custom": "Authorization",
                    "action": "contains",
                    "value": "Bearer"
                },
                {
                    "type": "set-env-var",
                    "custom": "header.authorization",
                    "action": "setto",
                    "value": "{{bearer_token}}"
                }
            ],
            "docs": "# Reissue Token\n\nRefresh token을 이용해 access token을 재발급합니다.",
            "preReq": {
                "runRequests": [
                    {
                        "reqId": "de1639a5-d9da-4397-8a13-ae1fc61b849b",
                        "colId": "07dc2986-f7a6-4827-8ec2-cb288e3de5e7",
                        "triggerCondition": "run-var-empty",
                        "triggerValue": "{{refresh_token}}"
                    }
                ]
            }
        },
        {
            "_id": "8a6129e2-e8bc-4852-8e6e-568e89f08990",
            "colId": "07dc2986-f7a6-4827-8ec2-cb288e3de5e7",
            "containerId": "d39772e1-109e-4fba-924e-6ab90a3e5277",
            "name": "Succeed",
            "url": "/contest",
            "method": "GET",
            "sortNum": 10000,
            "created": "2023-01-04T03:41:11.804Z",
            "modified": "2023-05-16T15:37:31.824Z",
            "headers": [],
            "params": [],
            "tests": [
                {
                    "type": "res-code",
                    "custom": "",
                    "action": "equal",
                    "value": "200"
                },
                {
                    "type": "res-body",
                    "custom": "",
                    "action": "contains",
                    "value": "\"ongoing\""
                },
                {
                    "type": "res-body",
                    "custom": "",
                    "action": "contains",
                    "value": "\"upcoming\""
                }
            ],
            "docs": "# Get all contests\n## 사용자가 로그인이 되지 않은 경우\n\n종료된 대회를 제외한 Open Space의 모든 목록을 불러옵니다.  \n대회의 진행 상태에 따라 구분합니다. (ongoing, upcoming, finished) <br>\n로그인되지 않았으므로 registered는 따로 구분하지 않습니다."
        },
        {
            "_id": "cae53d1e-c7c4-4825-a7f5-96a61a478d70",
            "colId": "07dc2986-f7a6-4827-8ec2-cb288e3de5e7",
            "containerId": "05ffbb82-5894-4752-9025-0ac933930903",
            "name": "Succeed",
            "url": "/contest/1",
            "method": "GET",
            "sortNum": 10000,
            "created": "2023-01-04T03:43:05.492Z",
            "modified": "2023-03-02T11:27:38.186Z",
            "headers": [],
            "params": [],
            "tests": [
                {
                    "type": "res-code",
                    "custom": "",
                    "action": "equal",
                    "value": "200"
                },
                {
                    "type": "res-body",
                    "custom": "",
                    "action": "contains",
                    "value": "\"id\""
                },
                {
                    "type": "res-body",
                    "custom": "",
                    "action": "contains",
                    "value": "\"title\""
                },
                {
                    "type": "res-body",
                    "custom": "",
                    "action": "contains",
                    "value": "\"startTime\""
                },
                {
                    "type": "res-body",
                    "custom": "",
                    "action": "contains",
                    "value": "\"endTime\""
                },
                {
                    "type": "res-body",
                    "custom": "",
                    "action": "contains",
                    "value": "\"group\""
                },
                {
                    "type": "res-body",
                    "custom": "",
                    "action": "contains",
                    "value": "\"description\""
                }
            ],
            "docs": "# Get contest by ID\n\n대회 정보를 가져옵니다."
        },
        {
            "_id": "df4f680f-9ae5-4f1d-9169-08a9a62b8bcd",
            "colId": "07dc2986-f7a6-4827-8ec2-cb288e3de5e7",
            "containerId": "5c0a9108-1d33-407e-91bc-ae25b89bcfe7",
            "name": "Succeed",
            "url": "/group/2/contest",
            "method": "GET",
            "sortNum": 10000,
            "created": "2023-01-04T03:44:08.324Z",
            "modified": "2023-05-16T15:36:50.602Z",
            "headers": [],
            "params": [],
            "tests": [
                {
                    "type": "res-code",
                    "custom": "",
                    "action": "equal",
                    "value": "200"
                },
                {
                    "type": "res-body",
                    "custom": "",
                    "action": "contains",
                    "value": "\"registeredOngoing\""
                },
                {
                    "type": "res-body",
                    "custom": "",
                    "action": "contains",
                    "value": "\"registeredUpcoming\""
                },
                {
                    "type": "res-body",
                    "custom": "",
                    "action": "contains",
                    "value": "\"ongoing\""
                },
                {
                    "type": "res-body",
                    "custom": "",
                    "action": "contains",
                    "value": "\"upcoming\""
                }
            ],
            "docs": "# Get group's all contests\n\n종료된 대회를 제외한 그룹의 모든 목록을 불러옵니다.<br>\n대회의 진행 상태에 따라 구분합니다. (registered ongoing, registered upcoming, ongoing, upcoming, finished) <br>\n",
            "preReq": {
                "runRequests": [
                    {
                        "reqId": "de1639a5-d9da-4397-8a13-ae1fc61b849b",
                        "colId": "07dc2986-f7a6-4827-8ec2-cb288e3de5e7",
                        "triggerCondition": "run-always",
                        "triggerValue": ""
                    }
                ]
            }
        },
        {
            "_id": "989c4ce8-2ca8-4b07-847f-4fb37eac729c",
            "colId": "07dc2986-f7a6-4827-8ec2-cb288e3de5e7",
            "containerId": "fee4c6ed-cf6b-45c1-830b-ae840a325a19",
            "name": "Succeed",
            "url": "/group/1/contest/1/participation",
            "method": "POST",
            "sortNum": 10000,
            "created": "2023-01-04T03:45:44.318Z",
            "modified": "2023-02-15T05:08:17.158Z",
            "headers": [],
            "params": [],
            "tests": [
                {
                    "type": "res-code",
                    "custom": "",
                    "action": "equal",
                    "value": "201"
                }
            ],
            "docs": "# Participate group's contest\n\nGroup 대회에 참가합니다.",
            "preReq": {
                "runRequests": [
                    {
                        "reqId": "de1639a5-d9da-4397-8a13-ae1fc61b849b",
                        "colId": "07dc2986-f7a6-4827-8ec2-cb288e3de5e7",
                        "triggerCondition": "run-always",
                        "triggerValue": ""
                    }
                ]
            }
        },
        {
            "_id": "691cde43-a8df-449e-96e1-a791684024d6",
            "colId": "07dc2986-f7a6-4827-8ec2-cb288e3de5e7",
            "containerId": "8308536f-48e2-4946-bde2-e3b08d89a3aa",
            "name": "400: Empty field",
            "url": "/auth/login",
            "method": "POST",
            "sortNum": 20000,
            "created": "2023-01-15T14:01:40.146Z",
            "modified": "2023-01-15T14:40:26.917Z",
            "headers": [],
            "params": [],
            "body": {
                "type": "json",
                "raw": "{\n  \"username\": \"\",\n  \"password\": \"\"\n}",
                "form": []
            },
            "tests": [
                {
                    "type": "res-code",
                    "custom": "",
                    "action": "equal",
                    "value": "400"
                },
                {
                    "type": "res-body",
                    "custom": "",
                    "action": "contains",
                    "value": "username should not be empty"
                },
                {
                    "type": "res-body",
                    "custom": "",
                    "action": "contains",
                    "value": "password should not be empty"
                }
            ]
        },
        {
            "_id": "91e8faa0-f117-4bf2-8647-baf7de706b8d",
            "colId": "07dc2986-f7a6-4827-8ec2-cb288e3de5e7",
            "containerId": "8308536f-48e2-4946-bde2-e3b08d89a3aa",
            "name": "401: Nonexistent user",
            "url": "/auth/login",
            "method": "POST",
            "sortNum": 30000,
            "created": "2023-01-15T14:38:46.092Z",
            "modified": "2023-01-15T14:42:05.047Z",
            "headers": [],
            "params": [],
            "body": {
                "type": "json",
                "raw": "{\n  \"username\": \"nobody\",\n  \"password\": \"nobody\"\n}",
                "form": []
            },
            "tests": [
                {
                    "type": "res-code",
                    "custom": "",
                    "action": "equal",
                    "value": "401"
                },
                {
                    "type": "res-body",
                    "custom": "",
                    "action": "contains",
                    "value": "Incorrect username or password"
                }
            ]
        },
        {
            "_id": "fbf30bc7-ca8a-4486-b85a-2bec8cf259ea",
            "colId": "07dc2986-f7a6-4827-8ec2-cb288e3de5e7",
            "containerId": "8308536f-48e2-4946-bde2-e3b08d89a3aa",
            "name": "401: Incorrect password",
            "url": "/auth/login",
            "method": "POST",
            "sortNum": 40000,
            "created": "2023-01-15T14:40:53.559Z",
            "modified": "2023-01-15T14:42:14.818Z",
            "headers": [],
            "params": [],
            "body": {
                "type": "json",
                "raw": "{\n  \"username\": \"admin\",\n  \"password\": \"wrongpassword\"\n}",
                "form": []
            },
            "tests": [
                {
                    "type": "res-code",
                    "custom": "",
                    "action": "equal",
                    "value": "401"
                },
                {
                    "type": "res-body",
                    "custom": "",
                    "action": "contains",
                    "value": "Incorrect username or password"
                }
            ]
        },
        {
            "_id": "f8dde72c-4f3b-4252-bfb7-bc481736dc07",
            "colId": "07dc2986-f7a6-4827-8ec2-cb288e3de5e7",
            "containerId": "cc8fc31f-2302-4a24-82d6-c8e105e4fb56",
            "name": "401: Invalid Token",
            "url": "/auth/logout",
            "method": "POST",
            "sortNum": 40000,
            "created": "2023-01-15T14:58:53.478Z",
            "modified": "2023-02-15T04:51:42.049Z",
            "headers": [],
            "params": [],
            "tests": [
                {
                    "type": "res-code",
                    "custom": "",
                    "action": "equal",
                    "value": "401"
                }
            ],
            "preReq": {
                "runRequests": [
                    {
                        "reqId": "5a59c618-44a1-40e7-899d-c4edab0095c3",
                        "colId": "07dc2986-f7a6-4827-8ec2-cb288e3de5e7",
                        "triggerCondition": "run-always",
                        "triggerValue": ""
                    }
                ]
            }
        },
        {
            "_id": "c71d18b9-d4d3-43f8-afde-bec6c695c7c9",
            "colId": "07dc2986-f7a6-4827-8ec2-cb288e3de5e7",
            "containerId": "f62cde80-bbf3-4652-a40a-eb8e1878e747",
            "name": "401: Invalid Token",
            "url": "/auth/reissue",
            "method": "GET",
            "sortNum": 20000,
            "created": "2023-01-15T15:25:15.488Z",
            "modified": "2023-02-15T04:52:11.677Z",
            "headers": [
                {
                    "name": "Set-Cookie",
                    "value": "refresh_token={{refresh_token}}"
                }
            ],
            "params": [],
            "tests": [
                {
                    "type": "res-code",
                    "custom": "",
                    "action": "equal",
                    "value": "401"
                }
            ],
            "preReq": {
                "runRequests": [
                    {
                        "reqId": "5a59c618-44a1-40e7-899d-c4edab0095c3",
                        "colId": "07dc2986-f7a6-4827-8ec2-cb288e3de5e7",
                        "triggerCondition": "run-always",
                        "triggerValue": ""
                    }
                ]
            }
        },
        {
            "_id": "19dc560d-6f13-44f8-8a9f-6d2af2256715",
            "colId": "07dc2986-f7a6-4827-8ec2-cb288e3de5e7",
            "containerId": "05ffbb82-5894-4752-9025-0ac933930903",
            "name": "404: Nonexistent contest",
            "url": "/contest/0",
            "method": "GET",
            "sortNum": 20000,
            "created": "2023-01-15T15:41:35.396Z",
            "modified": "2023-08-03T13:02:37.187Z",
            "headers": [],
            "params": [],
            "tests": [
                {
                    "type": "res-code",
                    "custom": "",
                    "action": "equal",
                    "value": "404"
                },
                {
                    "type": "res-body",
                    "custom": "",
                    "action": "contains",
                    "value": "Contest does not exist"
                }
            ]
        },
        {
            "_id": "1c598523-6f87-49e0-bedc-bc8686c5dd96",
            "colId": "07dc2986-f7a6-4827-8ec2-cb288e3de5e7",
            "containerId": "4b515a9e-2c7f-46c3-aef5-809b6f2c322f",
            "name": "404: Nonexistent contest",
            "url": "/group/1/contest/0",
            "method": "GET",
            "sortNum": 20000,
            "created": "2023-01-15T15:50:08.931Z",
            "modified": "2023-08-03T13:05:44.016Z",
            "headers": [],
            "params": [],
            "tests": [
                {
                    "type": "res-code",
                    "custom": "",
                    "action": "equal",
                    "value": "404"
                },
                {
                    "type": "res-body",
                    "custom": "",
                    "action": "contains",
                    "value": "Contest does not exist"
                }
            ],
            "preReq": {
                "runRequests": [
                    {
                        "reqId": "de1639a5-d9da-4397-8a13-ae1fc61b849b",
                        "colId": "07dc2986-f7a6-4827-8ec2-cb288e3de5e7",
                        "triggerCondition": "run-always",
                        "triggerValue": ""
                    }
                ]
            }
        },
        {
            "_id": "8526d2dc-b8f5-4dc6-873f-09f411e6ca31",
            "colId": "07dc2986-f7a6-4827-8ec2-cb288e3de5e7",
            "containerId": "fee4c6ed-cf6b-45c1-830b-ae840a325a19",
            "name": "409: Already participated",
            "url": "/group/1/contest/1/participation",
            "method": "POST",
            "sortNum": 40000,
            "created": "2023-01-18T07:58:25.651Z",
            "modified": "2023-08-03T13:04:59.365Z",
            "headers": [],
            "params": [],
            "tests": [
                {
                    "type": "res-code",
                    "custom": "",
                    "action": "equal",
                    "value": "409"
                }
            ],
            "preReq": {
                "runRequests": [
                    {
                        "reqId": "de1639a5-d9da-4397-8a13-ae1fc61b849b",
                        "colId": "07dc2986-f7a6-4827-8ec2-cb288e3de5e7",
                        "triggerCondition": "run-always",
                        "triggerValue": ""
                    }
                ]
            }
        },
        {
            "_id": "60733561-b015-4851-8acd-e9684940a30e",
            "colId": "07dc2986-f7a6-4827-8ec2-cb288e3de5e7",
            "containerId": "fee4c6ed-cf6b-45c1-830b-ae840a325a19",
            "name": "404: Nonexistent contest",
            "url": "/group/1/contest/0/participation",
            "method": "POST",
            "sortNum": 30000,
            "created": "2023-01-18T07:59:40.454Z",
            "modified": "2023-08-03T13:05:33.212Z",
            "headers": [],
            "params": [],
            "tests": [
                {
                    "type": "res-code",
                    "custom": "",
                    "action": "equal",
                    "value": "404"
                },
                {
                    "type": "res-body",
                    "custom": "",
                    "action": "contains",
                    "value": "Contest does not exist"
                }
            ],
            "preReq": {
                "runRequests": [
                    {
                        "reqId": "de1639a5-d9da-4397-8a13-ae1fc61b849b",
                        "colId": "07dc2986-f7a6-4827-8ec2-cb288e3de5e7",
                        "triggerCondition": "run-always",
                        "triggerValue": ""
                    }
                ]
            }
        },
        {
            "_id": "6614b869-9477-48ac-89e3-610433d1d510",
            "colId": "07dc2986-f7a6-4827-8ec2-cb288e3de5e7",
            "containerId": "fee4c6ed-cf6b-45c1-830b-ae840a325a19",
            "name": "409: Ended contest",
            "url": "/group/1/contest/2/participation",
            "method": "POST",
            "sortNum": 50000,
            "created": "2023-01-18T08:00:24.978Z",
            "modified": "2023-08-03T13:05:21.996Z",
            "headers": [],
            "params": [],
            "tests": [
                {
                    "type": "res-code",
                    "custom": "",
                    "action": "equal",
                    "value": "409"
                },
                {
                    "type": "res-body",
                    "custom": "",
                    "action": "contains",
                    "value": "ended contest"
                }
            ],
            "preReq": {
                "runRequests": [
                    {
                        "reqId": "de1639a5-d9da-4397-8a13-ae1fc61b849b",
                        "colId": "07dc2986-f7a6-4827-8ec2-cb288e3de5e7",
                        "triggerCondition": "run-always",
                        "triggerValue": ""
                    }
                ]
            }
        },
        {
            "_id": "64abbcae-5508-4ad6-bb13-6ee21ba34ad4",
            "colId": "07dc2986-f7a6-4827-8ec2-cb288e3de5e7",
            "containerId": "ecac38fa-17f6-43e7-a6f3-1ddc4de2ed11",
            "name": "200: OK",
            "url": "/workbook?cursor=1&take=2",
            "method": "GET",
            "sortNum": 50000,
            "created": "2023-01-31T18:01:10.929Z",
            "modified": "2023-03-02T08:06:47.182Z",
            "headers": [],
            "params": [
                {
                    "name": "cursor",
                    "value": "1",
                    "isPath": false
                },
                {
                    "name": "take",
                    "value": "2",
                    "isPath": false
                }
            ],
            "tests": [
                {
                    "type": "res-code",
                    "custom": "",
                    "action": "equal",
                    "value": "200"
                },
                {
                    "type": "res-body",
                    "custom": "",
                    "action": "contains",
                    "value": "\"id\""
                },
                {
                    "type": "res-body",
                    "custom": "",
                    "action": "contains",
                    "value": "\"title\""
                },
                {
                    "type": "res-body",
                    "custom": "",
                    "action": "contains",
                    "value": "\"description\""
                },
                {
                    "type": "res-body",
                    "custom": "",
                    "action": "contains",
                    "value": "\"updateTime\""
                },
                {
                    "type": "json-query",
                    "custom": "json.id | length",
                    "action": "<=",
                    "value": "2"
                }
            ],
            "docs": "# Get All Workbooks\n\nOpen Space의 workbook 목록을 보여줍니다.\n\n## Query\n\n- `cursor`: (optional) 가져올 아이템의 기준점으로, take 값에 따라 기준점의 앞뒤에 있는 아이템을 가져오게 됩니다. cursor 값은 항상 양수여야 하며, 값을 넘겨주지 않으면 자동으로 첫번째 아이템부터 반환됩니다.\n- `take`: 가져올 아이템의 개수를 지정합니다.\n\n### Examples\n전체 아이템: [1 2 3 4 5 6] / 현재 페이지: [3 4] 일 때  \n\n1. `?cursor=3?take=-2` => [1 2]\n2. `?cursor=4?take=2` => [5 6]\n3. `?take=5` => [1 2 3 4 5]"
        },
        {
            "_id": "efc963b0-4c49-45ee-8901-a9765037a443",
            "colId": "07dc2986-f7a6-4827-8ec2-cb288e3de5e7",
            "containerId": "ee01069f-f88f-4841-9cf1-921fd2521372",
            "name": "200: OK",
            "url": "/group/2/workbook?cursor=6&take=-2",
            "method": "GET",
            "sortNum": 60000,
            "created": "2023-02-01T01:48:09.050Z",
            "modified": "2023-03-02T08:10:10.392Z",
            "headers": [],
            "params": [
                {
                    "name": "cursor",
                    "value": "6",
                    "isPath": false
                },
                {
                    "name": "take",
                    "value": "-2",
                    "isPath": false
                }
            ],
            "tests": [
                {
                    "type": "res-code",
                    "custom": "",
                    "action": "equal",
                    "value": "200"
                },
                {
                    "type": "res-body",
                    "custom": "",
                    "action": "contains",
                    "value": "\"id\""
                },
                {
                    "type": "res-body",
                    "custom": "",
                    "action": "contains",
                    "value": "\"title\""
                },
                {
                    "type": "res-body",
                    "custom": "",
                    "action": "contains",
                    "value": "\"description\""
                },
                {
                    "type": "res-body",
                    "custom": "",
                    "action": "contains",
                    "value": "\"updateTime\""
                },
                {
                    "type": "json-query",
                    "custom": "json.id | length",
                    "action": "<=",
                    "value": "2"
                }
            ],
            "docs": "# Get Group Workbook List\n\n그룹의 workbook 목록을 가져옵니다.\n\n## Query\n\n- `cursor`: (optional) 가져올 아이템의 기준점으로, take 값에 따라 기준점의 앞뒤에 있는 아이템을 가져오게 됩니다. cursor 값은 항상 양수여야 하며, 값을 넘겨주지 않으면 자동으로 첫번째 아이템부터 반환됩니다.\n- `take`: 가져올 아이템의 개수를 지정합니다.\n\n### Examples\n전체 아이템: [1 2 3 4 5 6] / 현재 페이지: [3 4] 일 때  \n\n1. `?cursor=3?take=-2` => [1 2]\n2. `?cursor=4?take=2` => [5 6]\n3. `?take=5` => [1 2 3 4 5]",
            "preReq": {
                "runRequests": [
                    {
                        "reqId": "de1639a5-d9da-4397-8a13-ae1fc61b849b",
                        "colId": "07dc2986-f7a6-4827-8ec2-cb288e3de5e7",
                        "triggerCondition": "run-always",
                        "triggerValue": ""
                    }
                ]
            }
        },
        {
            "_id": "d3faa14f-9168-4f9c-9f3c-17505e4ec56a",
            "colId": "07dc2986-f7a6-4827-8ec2-cb288e3de5e7",
            "containerId": "07a63926-167d-4dce-8daa-10b3f0d139a0",
            "name": "200: OK",
            "url": "/group/2/workbook/2",
            "method": "GET",
            "sortNum": 70000,
            "created": "2023-02-01T06:59:43.886Z",
            "modified": "2023-02-15T05:12:55.005Z",
            "headers": [],
            "params": [],
            "tests": [
                {
                    "type": "res-code",
                    "custom": "",
                    "action": "equal",
                    "value": "200"
                },
                {
                    "type": "res-body",
                    "custom": "",
                    "action": "contains",
                    "value": "\"id\""
                },
                {
                    "type": "res-body",
                    "custom": "",
                    "action": "contains",
                    "value": "\"createdById\""
                },
                {
                    "type": "res-body",
                    "custom": "",
                    "action": "contains",
                    "value": "\"groupId\""
                },
                {
                    "type": "res-body",
                    "custom": "",
                    "action": "contains",
                    "value": "\"title\""
                },
                {
                    "type": "res-body",
                    "custom": "",
                    "action": "contains",
                    "value": "\"description\""
                },
                {
                    "type": "res-body",
                    "custom": "",
                    "action": "contains",
                    "value": "\"visible\""
                },
                {
                    "type": "res-body",
                    "custom": "",
                    "action": "contains",
                    "value": "\"createTime\""
                },
                {
                    "type": "res-body",
                    "custom": "",
                    "action": "contains",
                    "value": "\"updateTime\""
                }
            ],
            "preReq": {
                "runRequests": [
                    {
                        "reqId": "de1639a5-d9da-4397-8a13-ae1fc61b849b",
                        "colId": "07dc2986-f7a6-4827-8ec2-cb288e3de5e7",
                        "triggerCondition": "run-always",
                        "triggerValue": ""
                    }
                ]
            }
        },
        {
            "_id": "c954a87c-4915-4fad-bd02-7898fcfd50b5",
            "colId": "07dc2986-f7a6-4827-8ec2-cb288e3de5e7",
            "containerId": "df830ccf-ea06-40c9-9dec-69679e90a91a",
            "name": "Succeed",
            "url": "/notice?take=3",
            "method": "GET",
            "sortNum": 60000,
            "created": "2023-02-01T07:02:36.251Z",
            "modified": "2023-03-02T07:51:26.976Z",
            "headers": [],
            "params": [
                {
                    "name": "take",
                    "value": "3",
                    "isPath": false
                }
            ],
            "tests": [
                {
                    "type": "res-code",
                    "custom": "",
                    "action": "equal",
                    "value": "200"
                },
                {
                    "type": "res-body",
                    "custom": "",
                    "action": "contains",
                    "value": "\"id\": 1"
                },
                {
                    "type": "res-body",
                    "custom": "",
                    "action": "contains",
                    "value": "\"id\": 2"
                },
                {
                    "type": "res-body",
                    "custom": "",
                    "action": "contains",
                    "value": "\"id\": 3"
                },
                {
                    "type": "json-query",
                    "custom": "json.id | length",
                    "action": "<=",
                    "value": "3"
                }
            ],
            "docs": "# Get all notices\n\nOpen space의 공지사항을 불러옵니다.\n\n## Query\n\n- `cursor`: (optional) 가져올 아이템의 기준점으로, take 값에 따라 기준점의 앞뒤에 있는 아이템을 가져오게 됩니다. cursor 값은 항상 양수여야 하며, 값을 넘겨주지 않으면 자동으로 첫번째 아이템부터 반환됩니다.\n- `take`: 가져올 아이템의 개수를 지정합니다.\n\n### Examples\n전체 아이템: [1 2 3 4 5 6] / 현재 페이지: [3 4] 일 때  \n\n1. `?cursor=3?take=-2` => [1 2]\n2. `?cursor=4?take=2` => [5 6]\n3. `?take=5` => [1 2 3 4 5]"
        },
        {
            "_id": "f4c615bd-92ae-424a-8bc5-4d5e74a0f3d5",
            "colId": "07dc2986-f7a6-4827-8ec2-cb288e3de5e7",
            "containerId": "f8458b9c-c963-421d-9b18-5d2c187f6924",
            "name": "200: OK",
            "url": "/workbook/1",
            "method": "GET",
            "sortNum": 10000,
            "created": "2023-02-01T07:05:06.328Z",
            "modified": "2023-03-23T08:32:35.585Z",
            "headers": [],
            "params": [],
            "tests": [
                {
                    "type": "res-code",
                    "custom": "",
                    "action": "equal",
                    "value": "200"
                },
                {
                    "type": "res-body",
                    "custom": "",
                    "action": "contains",
                    "value": "\"id\""
                },
                {
                    "type": "res-body",
                    "custom": "",
                    "action": "contains",
                    "value": "\"title\""
                }
            ]
        },
        {
            "_id": "db87ecfe-a5fd-4358-87bf-15e8e66be43a",
            "colId": "07dc2986-f7a6-4827-8ec2-cb288e3de5e7",
            "containerId": "bc4889c3-e722-4c5f-a571-1757b310e3bb",
            "name": "201: OK",
            "url": "/admin/group/2/workbook",
            "method": "POST",
            "sortNum": 80000,
            "created": "2023-02-01T07:05:49.259Z",
            "modified": "2023-02-15T05:13:09.653Z",
            "headers": [],
            "params": [],
            "body": {
                "type": "json",
                "raw": "{\n  \"title\": \"title of workbook\",\n  \"description\": \"description of workbook\",\n  \"visible\": true\n}",
                "form": []
            },
            "tests": [
                {
                    "type": "res-code",
                    "custom": "",
                    "action": "equal",
                    "value": "201"
                }
            ],
            "preReq": {
                "runRequests": [
                    {
                        "reqId": "de1639a5-d9da-4397-8a13-ae1fc61b849b",
                        "colId": "07dc2986-f7a6-4827-8ec2-cb288e3de5e7",
                        "triggerCondition": "run-always",
                        "triggerValue": ""
                    }
                ]
            }
        },
        {
            "_id": "79827994-2106-4b50-bed0-3db1f5290d7f",
            "colId": "07dc2986-f7a6-4827-8ec2-cb288e3de5e7",
            "containerId": "8800f872-5218-45ef-83ce-676626c54cce",
            "name": "200: OK",
            "url": "/admin/group/2/workbook/2",
            "method": "DELETE",
            "sortNum": 90000,
            "created": "2023-02-01T07:10:05.193Z",
            "modified": "2023-02-15T05:14:42.376Z",
            "headers": [],
            "params": [],
            "tests": [
                {
                    "type": "res-code",
                    "custom": "",
                    "action": "equal",
                    "value": "200"
                }
            ],
            "docs": "## 주의사항\ndelete api로 요청을 보내시면 id가 2인 seed data가 사라집니다. seed data를 복구하고 싶으시면 backend/에서 다음 명령어를 입력하세요.\n- `pnpm prisma migrate reset`",
            "preReq": {
                "runRequests": [
                    {
                        "reqId": "de1639a5-d9da-4397-8a13-ae1fc61b849b",
                        "colId": "07dc2986-f7a6-4827-8ec2-cb288e3de5e7",
                        "triggerCondition": "run-always",
                        "triggerValue": ""
                    }
                ]
            }
        },
        {
            "_id": "521880e4-c1ef-411d-b45d-3813f868df6d",
            "colId": "07dc2986-f7a6-4827-8ec2-cb288e3de5e7",
            "containerId": "dd6c1845-45b9-42a0-baab-d32bbf753f0f",
            "name": "Succeed",
            "url": "/notice/2",
            "method": "GET",
            "sortNum": 70000,
            "created": "2023-02-01T07:10:51.588Z",
            "modified": "2023-02-01T07:13:09.203Z",
            "headers": [],
            "params": [],
            "tests": [
                {
                    "type": "res-code",
                    "custom": "",
                    "action": "equal",
                    "value": "200"
                },
                {
                    "type": "res-body",
                    "custom": "",
                    "action": "contains",
                    "value": "\"title\""
                },
                {
                    "type": "res-body",
                    "custom": "",
                    "action": "contains",
                    "value": "\"content\""
                },
                {
                    "type": "res-body",
                    "custom": "",
                    "action": "contains",
                    "value": "\"prev\""
                },
                {
                    "type": "res-body",
                    "custom": "",
                    "action": "contains",
                    "value": "\"next\""
                }
            ],
            "docs": "# Get notice by ID\n\n공지사항 하나의 자세한 정보를 불러옵니다."
        },
        {
            "_id": "9906591a-fce6-4cde-b6e2-7abd74138990",
            "colId": "07dc2986-f7a6-4827-8ec2-cb288e3de5e7",
            "containerId": "8a42bead-603a-4667-a09a-8e351f983f7c",
            "name": "200: OK",
            "url": "/admin/group/2/workbook/2",
            "method": "PUT",
            "sortNum": 100000,
            "created": "2023-02-01T07:12:44.273Z",
            "modified": "2023-02-15T05:13:35.270Z",
            "headers": [],
            "params": [],
            "body": {
                "type": "json",
                "raw": "{\n  \"title\": \"updated title of workbook\",\n  \"description\": \"updated description of workbook\",\n  \"visible\": true\n}",
                "form": []
            },
            "tests": [
                {
                    "type": "res-code",
                    "custom": "",
                    "action": "equal",
                    "value": "200"
                }
            ],
            "preReq": {
                "runRequests": [
                    {
                        "reqId": "de1639a5-d9da-4397-8a13-ae1fc61b849b",
                        "colId": "07dc2986-f7a6-4827-8ec2-cb288e3de5e7",
                        "triggerCondition": "run-always",
                        "triggerValue": ""
                    }
                ]
            }
        },
        {
            "_id": "3180d03d-eda4-4e5c-8f90-813b04678fa8",
            "colId": "07dc2986-f7a6-4827-8ec2-cb288e3de5e7",
            "containerId": "dd6c1845-45b9-42a0-baab-d32bbf753f0f",
            "name": "404: Nonexistent notice",
            "url": "/notice/0",
            "method": "GET",
            "sortNum": 80000,
            "created": "2023-02-01T07:13:30.858Z",
            "modified": "2023-02-01T07:13:49.639Z",
            "headers": [],
            "params": [],
            "tests": [
                {
                    "type": "res-code",
                    "custom": "",
                    "action": "equal",
                    "value": "404"
                }
            ]
        },
        {
            "_id": "1af21194-f768-4f41-a382-80c28db2bcce",
            "colId": "07dc2986-f7a6-4827-8ec2-cb288e3de5e7",
            "containerId": "314f4a3d-0379-44c7-b253-caaeddca2bb8",
            "name": "Succeed",
            "url": "/group/1/notice/2",
            "method": "GET",
            "sortNum": 100000,
            "created": "2023-02-01T07:16:58.009Z",
            "modified": "2023-02-01T07:19:48.673Z",
            "headers": [],
            "params": [],
            "tests": [
                {
                    "type": "res-code",
                    "custom": "",
                    "action": "equal",
                    "value": "200"
                },
                {
                    "type": "res-body",
                    "custom": "",
                    "action": "contains",
                    "value": "\"title\""
                },
                {
                    "type": "res-body",
                    "custom": "",
                    "action": "contains",
                    "value": "\"content\""
                },
                {
                    "type": "res-body",
                    "custom": "",
                    "action": "contains",
                    "value": "\"prev\""
                },
                {
                    "type": "res-body",
                    "custom": "",
                    "action": "contains",
                    "value": "\"next"
                }
            ],
            "docs": "# Get group's notice by ID\n\nGroup의 공지사항의 자세한 정보를 가져옵니다."
        },
        {
            "_id": "576ee68b-a00a-4686-9ef6-96b31a97a8ae",
            "colId": "07dc2986-f7a6-4827-8ec2-cb288e3de5e7",
            "containerId": "8800f872-5218-45ef-83ce-676626c54cce",
            "name": "404: Not Found",
            "url": "/admin/group/2/workbook/0",
            "method": "DELETE",
            "sortNum": 100000,
            "created": "2023-02-01T07:22:42.587Z",
            "modified": "2023-02-15T05:13:49.352Z",
            "headers": [],
            "params": [],
            "tests": [
                {
                    "type": "res-code",
                    "custom": "",
                    "action": "equal",
                    "value": "404"
                }
            ],
            "docs": "## 주의사항\ndelete api로 요청을 보내시면 id가 2인 seed data가 사라집니다. seed data를 복구하고 싶으시면 backend/에서 다음 명령어를 입력하세요.\n- `pnpm prisma migrate reset`\n\n## Not Found Error\n- workbook/:workbookId 의 workbook id가 db에 없을 때 발생합니다.",
            "preReq": {
                "runRequests": [
                    {
                        "reqId": "de1639a5-d9da-4397-8a13-ae1fc61b849b",
                        "colId": "07dc2986-f7a6-4827-8ec2-cb288e3de5e7",
                        "triggerCondition": "run-always",
                        "triggerValue": ""
                    }
                ]
            }
        },
        {
            "_id": "61098ad0-eccf-4ea3-ace9-c5a23b31c0a8",
            "colId": "07dc2986-f7a6-4827-8ec2-cb288e3de5e7",
            "containerId": "8a42bead-603a-4667-a09a-8e351f983f7c",
            "name": "404: Not Found",
            "url": "/admin/group/2/workbook/0",
            "method": "PUT",
            "sortNum": 110000,
            "created": "2023-02-01T07:22:57.836Z",
            "modified": "2023-02-15T05:13:56.345Z",
            "headers": [],
            "params": [],
            "body": {
                "type": "json",
                "raw": "{\n  \"title\": \"updated title of workbook\",\n  \"description\": \"updated description of workbook\",\n  \"visible\": true\n}",
                "form": []
            },
            "tests": [
                {
                    "type": "res-code",
                    "custom": "",
                    "action": "equal",
                    "value": "404"
                }
            ],
            "docs": "## Not Found Error\n- workbook/:workbookId 의 workbook id가 db에 없을 때 발생합니다.",
            "preReq": {
                "runRequests": [
                    {
                        "reqId": "de1639a5-d9da-4397-8a13-ae1fc61b849b",
                        "colId": "07dc2986-f7a6-4827-8ec2-cb288e3de5e7",
                        "triggerCondition": "run-always",
                        "triggerValue": ""
                    }
                ]
            }
        },
        {
            "_id": "fc5ba97b-1e06-4c6d-b1b3-ed6e0d8c6e14",
            "colId": "07dc2986-f7a6-4827-8ec2-cb288e3de5e7",
            "containerId": "50cd7ae2-a924-4930-a42b-ed37e850f6fe",
            "name": "Succeed",
            "url": "/email-auth/send-email/register-new",
            "method": "POST",
            "sortNum": 10000,
            "created": "2023-02-04T06:10:35.871Z",
            "modified": "2023-02-15T05:47:38.170Z",
            "headers": [],
            "params": [],
            "body": {
                "type": "json",
                "raw": "{\n  \"email\": \"skkucp@gmail.com\"\n}",
                "form": []
            },
            "tests": [
                {
                    "type": "res-code",
                    "custom": "",
                    "action": "equal",
                    "value": "201"
                },
                {
                    "type": "res-body",
                    "custom": "",
                    "action": "equal",
                    "value": "Email authentication pin is sent to your email address"
                }
            ],
            "docs": "# Send Email\n\n사용자가 가입을 시도하면 확인을 위해 기입한 이메일로 핀을 전송합니다.  \n해당 이메일로 가입된 다른 유저가 있을 경우 이메일이 전송되지 않고 가입이 차단됩니다."
        },
        {
            "_id": "1a62bc1b-fbff-4f01-bbb8-bbf08974ea80",
            "colId": "07dc2986-f7a6-4827-8ec2-cb288e3de5e7",
            "containerId": "dcc8290a-fa46-4ad9-b9a1-f2f422fe2006",
            "name": "Log In as SuperAdmin",
            "url": "/auth/login",
            "method": "POST",
            "sortNum": 65000,
            "created": "2023-02-04T06:19:10.115Z",
            "modified": "2023-02-15T04:47:51.109Z",
            "headers": [],
            "params": [],
            "body": {
                "type": "json",
                "raw": "{\n  \"username\": \"super\",\n  \"password\": \"Supersuper\"\n}",
                "form": []
            },
            "tests": [
                {
                    "type": "set-env-var",
                    "custom": "header.authorization",
                    "action": "setto",
                    "value": "{{bearer_token}}"
                },
                {
                    "type": "set-env-var",
                    "custom": "cookie.refresh_token",
                    "action": "setto",
                    "value": "{{refresh_token}}"
                }
            ]
        },
        {
            "_id": "0b01e633-3ba5-4925-b679-3f80a1873e97",
            "colId": "07dc2986-f7a6-4827-8ec2-cb288e3de5e7",
            "containerId": "36691b67-944b-4450-91a2-51c74b45688a",
            "name": "Succeed",
            "url": "/email-auth/send-email/password-reset",
            "method": "POST",
            "sortNum": 10000,
            "created": "2023-02-04T06:24:00.834Z",
            "modified": "2023-02-15T03:50:47.317Z",
            "headers": [],
            "params": [],
            "body": {
                "type": "json",
                "raw": "{\n  \"email\": \"skkucodingplatform@gmail.com\"\n}",
                "form": []
            },
            "tests": [
                {
                    "type": "res-code",
                    "custom": "",
                    "action": "equal",
                    "value": "201"
                },
                {
                    "type": "res-body",
                    "custom": "",
                    "action": "equal",
                    "value": "Email authentication pin is sent to your email address"
                }
            ],
            "docs": "# Send Email for Password Reset\n\n비밀번호 재설정을 위해 입력된 이메일로 본인 확인용 핀을 전송합니다.  \n해당 이메일로 가입된 유저가 없을 경우 이메일이 전송되지 않습니다.  "
        },
        {
            "_id": "c6022466-99cd-4f7e-b06d-15268b720f57",
            "colId": "07dc2986-f7a6-4827-8ec2-cb288e3de5e7",
            "containerId": "6d283a69-e74c-49e2-b5b0-dde19238cfd1",
            "name": "Succeed",
            "url": "/user",
            "method": "GET",
            "sortNum": 120000,
            "created": "2023-02-04T06:28:28.347Z",
            "modified": "2023-02-15T05:48:15.121Z",
            "headers": [],
            "params": [],
            "tests": [
                {
                    "type": "res-code",
                    "custom": "",
                    "action": "equal",
                    "value": "200"
                },
                {
                    "type": "res-body",
                    "custom": "",
                    "action": "contains",
                    "value": "username"
                },
                {
                    "type": "res-body",
                    "custom": "",
                    "action": "contains",
                    "value": "role"
                },
                {
                    "type": "res-body",
                    "custom": "",
                    "action": "contains",
                    "value": "email"
                },
                {
                    "type": "res-body",
                    "custom": "",
                    "action": "contains",
                    "value": "lastLogin"
                },
                {
                    "type": "res-body",
                    "custom": "",
                    "action": "contains",
                    "value": "updateTime"
                },
                {
                    "type": "res-body",
                    "custom": "",
                    "action": "contains",
                    "value": "userProfile"
                }
            ],
            "docs": "# Get User Profile\n\n사용자의 프로필 정보를 가져옵니다. 로그인 상태가 아닐 경우 프로필을 가져오지 않습니다.",
            "preReq": {
                "runRequests": [
                    {
                        "reqId": "1a8e1d5f-2951-4aca-84b5-3b086055097b",
                        "colId": "07dc2986-f7a6-4827-8ec2-cb288e3de5e7",
                        "triggerCondition": "run-always",
                        "triggerValue": ""
                    }
                ]
            }
        },
        {
            "_id": "64c3b07a-ac38-4b9e-b402-7757ef83b3ba",
            "colId": "07dc2986-f7a6-4827-8ec2-cb288e3de5e7",
            "containerId": "6d283a69-e74c-49e2-b5b0-dde19238cfd1",
            "name": "401: Nonexistent User",
            "url": "/user",
            "method": "GET",
            "sortNum": 150000,
            "created": "2023-02-04T06:31:57.457Z",
            "modified": "2023-02-04T06:33:01.422Z",
            "headers": [],
            "params": [],
            "tests": [
                {
                    "type": "res-code",
                    "custom": "",
                    "action": "equal",
                    "value": "401"
                },
                {
                    "type": "res-body",
                    "custom": "",
                    "action": "contains",
                    "value": "Unauthorized"
                }
            ],
            "preReq": {
                "runRequests": [
                    {
                        "reqId": "c5ccfac6-5e94-4b03-aecb-e357db6157b9",
                        "colId": "07dc2986-f7a6-4827-8ec2-cb288e3de5e7",
                        "triggerCondition": "run-always",
                        "triggerValue": ""
                    }
                ]
            }
        },
        {
            "_id": "251f46a8-e842-46ae-8e4d-89a57d3e3fb7",
            "colId": "07dc2986-f7a6-4827-8ec2-cb288e3de5e7",
            "containerId": "e887d9a5-3376-440c-8411-9d99a5881f6a",
            "name": "Succeed",
            "url": "/user/password-reset",
            "method": "PATCH",
            "sortNum": 170000,
            "created": "2023-02-04T06:35:06.560Z",
            "modified": "2023-02-15T12:32:36.713Z",
            "headers": [
                {
                    "name": "email-auth",
                    "value": "{{email_token}}"
                }
            ],
            "params": [],
            "body": {
                "type": "json",
                "raw": "{\n  \"newPassword\": \"Supersuper\"\n}",
                "form": []
            },
            "tests": [
                {
                    "type": "res-code",
                    "custom": "",
                    "action": "equal",
                    "value": "200"
                },
                {
                    "type": "res-body",
                    "custom": "",
                    "action": "contains",
                    "value": "Password Reset successfully"
                }
            ],
            "docs": "# Reset Password\n\n**⚠️ 이 리퀘스트를 보내기 전에 Send Pin for Password Reset -> Verify Pin and Issue Jwt  리퀘스트를 차례로 보내주세요.**  \n\n리퀘스트로 받은 새로운 비밀번호로 비밀번호를 재설정합니다.  \n핀으로 본인 확인을 마치지 않았거나, 새로운 비밀번호가 유효하지 않을 경우 비밀번호를 재설정하지 않습니다.\n\n### Bad Password\n- 8자 미만\n- 소문자, 대문자, 숫자, 특수문자 중 2가지 이상의 조합이 아님"
        },
        {
            "_id": "51dd9387-6b96-4bb6-8d37-f3fff1768bf2",
            "colId": "07dc2986-f7a6-4827-8ec2-cb288e3de5e7",
            "containerId": "e887d9a5-3376-440c-8411-9d99a5881f6a",
            "name": "422: Bad Password",
            "url": "/user/password-reset",
            "method": "PATCH",
            "sortNum": 180000,
            "created": "2023-02-04T06:46:43.263Z",
            "modified": "2023-02-15T03:51:01.289Z",
            "headers": [],
            "params": [],
            "body": {
                "type": "json",
                "raw": "{\n  \"newPassword\": \"badpassword\"\n}",
                "form": []
            },
            "tests": [
                {
                    "type": "res-code",
                    "custom": "",
                    "action": "equal",
                    "value": "422"
                },
                {
                    "type": "res-body",
                    "custom": "",
                    "action": "contains",
                    "value": "Bad password"
                }
            ],
            "preReq": {
                "runRequests": [
                    {
                        "reqId": "1a62bc1b-fbff-4f01-bbb8-bbf08974ea80",
                        "colId": "07dc2986-f7a6-4827-8ec2-cb288e3de5e7",
                        "triggerCondition": "run-always",
                        "triggerValue": ""
                    }
                ]
            }
        },
        {
            "_id": "6584d0c4-0f1c-4b8a-8649-94d3e6d71d30",
            "colId": "07dc2986-f7a6-4827-8ec2-cb288e3de5e7",
            "containerId": "50cd7ae2-a924-4930-a42b-ed37e850f6fe",
            "name": "409: Duplicate Email",
            "url": "/email-auth/send-email/register-new",
            "method": "POST",
            "sortNum": 20000,
            "created": "2023-02-04T12:44:36.428Z",
            "modified": "2023-08-03T13:10:41.095Z",
            "headers": [],
            "params": [],
            "body": {
                "type": "json",
                "raw": "{\n  \"email\": \"skkucodingplatform@gmail.com\"\n}",
                "form": []
            },
            "tests": [
                {
                    "type": "res-code",
                    "custom": "",
                    "action": "equal",
                    "value": "409"
                },
                {
                    "type": "res-body",
                    "custom": "",
                    "action": "contains",
                    "value": "Email is already in use"
                }
            ]
        },
        {
            "_id": "471ff6ce-dbd1-4ee0-969a-72e4d8d4fbef",
            "colId": "07dc2986-f7a6-4827-8ec2-cb288e3de5e7",
            "containerId": "36691b67-944b-4450-91a2-51c74b45688a",
            "name": "401: Unauthorized",
            "url": "/email-auth/send-email/password-reset",
            "method": "POST",
            "sortNum": 20000,
            "created": "2023-02-04T12:46:01.478Z",
            "modified": "2023-08-03T13:10:18.031Z",
            "headers": [],
            "params": [],
            "body": {
                "type": "json",
                "raw": "{\n  \"email\": \"skkucp@gmail.com\"\n}",
                "form": []
            },
            "tests": [
                {
                    "type": "res-code",
                    "custom": "",
                    "action": "equal",
                    "value": "401"
                },
                {
                    "type": "res-body",
                    "custom": "",
                    "action": "contains",
                    "value": "Incorrect email"
                }
            ]
        },
        {
            "_id": "d346ad0a-d895-4ce4-8245-6bc8b07297d9",
            "colId": "07dc2986-f7a6-4827-8ec2-cb288e3de5e7",
            "containerId": "3a424d2b-2fb8-4b0a-8b1d-772d11597261",
            "name": "Succeed",
            "url": "/email-auth/verify-pin",
            "method": "POST",
            "sortNum": 190000,
            "created": "2023-02-04T12:51:09.929Z",
            "modified": "2023-02-15T12:31:49.033Z",
            "headers": [],
            "params": [],
            "body": {
                "type": "json",
                "raw": "{\n  \"pin\": \"798435\",\n  \"email\": \"sori2511@gmail.com\" // Email address that received pin\n}",
                "form": []
            },
            "tests": [
                {
                    "type": "res-code",
                    "custom": "",
                    "action": "equal",
                    "value": "201"
                },
                {
                    "type": "set-env-var",
                    "custom": "header.email-auth",
                    "action": "setto",
                    "value": "{{email_token}}"
                }
            ],
            "docs": "# Verify Pin and Issue Jwt\n\n**⚠️ 이 리퀘스트를 보내기 전에 Send Pin for Password Reset 혹은 Send Pin to New Email 리퀘스트를 먼저 보내주세요.**  \n\n리퀘스트로 전송된 핀과 메일로 전송된 핀이 일치하면 Access 토큰을 발행합니다.  \n해당 토큰은 Reset Password와 Sign Up 과정을 수행하는 데 필수적입니다.  \n\n### Request Body\n리퀘스트 바디의 `pin`, `email`은 수동으로 입력해야 합니다.\nSend Email 과정에서 메일을 받은 이메일 주소를 `email`에, 전송받은 핀을 `pin`에 기입하여 리퀘스트를 보내주세요.\n\n### Access Token\n- `Authrization` header를 통해 bearer token을 발급합니다."
        },
        {
            "_id": "fe911128-f592-4015-b2ce-c5ab16a82a53",
            "colId": "07dc2986-f7a6-4827-8ec2-cb288e3de5e7",
            "containerId": "b2a0a2ac-e83c-4e01-816c-b402fc61b190",
            "name": "Succeed",
            "url": "/user/sign-up",
            "method": "POST",
            "sortNum": 200000,
            "created": "2023-02-06T08:54:36.128Z",
            "modified": "2023-02-15T12:33:03.015Z",
            "headers": [
                {
                    "name": "email-auth",
                    "value": "{{email_token}}"
                }
            ],
            "params": [],
            "body": {
                "type": "json",
                "raw": "{\n  \"username\": \"test\",\n  \"password\": \"it'smehi\",\n  \"email\": \"sori2511@gmail.com\",\n  \"realName\": \"MyeongRyunLee\"\n}",
                "form": []
            },
            "tests": [
                {
                    "type": "res-code",
                    "custom": "",
                    "action": "equal",
                    "value": "201"
                }
            ],
            "docs": "# Reset Password\n\n**⚠️ 이 리퀘스트를 보내기 전에 Send Pin to New Email -> Verify Pin and Issue Jwt  리퀘스트를 차례로 보내주세요.**  \n\n리퀘스트로 받은 정보를 바탕으로 유저를 가입시킵니다.\n핀으로 본인의 이메일임이 확인이 되지 않은 경우, 핀으로 확인된 이메일이 아닌 다른 이메일로 가입을 시도하는 경우, 그리고 username 혹은 password가 유효하지 않을 경우에는 가입이 거부됩니다.\n\n### Bad Username\n- 3자 미만 혹은 10자 초과\n- 소문자, 숫자 외의 문자 포함\n\n\n### Bad Password\n- 8자 미만\n- 소문자, 대문자, 숫자, 특수문자 중 2가지 이상의 조합이 아님"
        },
        {
            "_id": "4e632b66-abd9-4416-a70b-138e9bb6056e",
            "colId": "07dc2986-f7a6-4827-8ec2-cb288e3de5e7",
            "containerId": "3a424d2b-2fb8-4b0a-8b1d-772d11597261",
            "name": "401: Invalid Pin",
            "url": "/email-auth/verify-pin",
            "method": "POST",
            "sortNum": 200000,
            "created": "2023-02-15T03:36:24.801Z",
            "modified": "2023-08-03T13:13:33.313Z",
            "headers": [],
            "params": [],
            "body": {
                "type": "json",
                "raw": "{\n  \"pin\": \"0\",\n  \"email\": \"skkucp@gmail.com\" // Your email\n}",
                "form": []
            },
            "tests": [
                {
                    "type": "res-code",
                    "custom": "",
                    "action": "equal",
                    "value": "401"
                },
                {
                    "type": "res-body",
                    "custom": "",
                    "action": "contains",
                    "value": "Incorrect pin"
                }
            ]
        },
        {
            "_id": "45554ac6-87d2-46c9-9450-c8c1d29a7923",
            "colId": "07dc2986-f7a6-4827-8ec2-cb288e3de5e7",
            "containerId": "b2a0a2ac-e83c-4e01-816c-b402fc61b190",
            "name": "422: Bad Password",
            "url": "/user/sign-up",
            "method": "POST",
            "sortNum": 220000,
            "created": "2023-02-15T03:53:11.459Z",
            "modified": "2023-02-15T12:33:20.887Z",
            "headers": [
                {
                    "name": "email-auth",
                    "value": "{{email_token}}"
                }
            ],
            "params": [],
            "body": {
                "type": "json",
                "raw": "{\n  \"username\": \"test\",\n  \"password\": \"badpassword\",\n  \"email\": \"skkucp@gmail.com\",\n  \"realName\": \"MyeongRyunLee\"\n}",
                "form": []
            },
            "tests": [
                {
                    "type": "res-code",
                    "custom": "",
                    "action": "equal",
                    "value": "422"
                },
                {
                    "type": "res-body",
                    "custom": "",
                    "action": "contains",
                    "value": "Bad password"
                }
            ]
        },
        {
            "_id": "1010394b-64e8-434b-842a-57e096d36c3a",
            "colId": "07dc2986-f7a6-4827-8ec2-cb288e3de5e7",
            "containerId": "b2a0a2ac-e83c-4e01-816c-b402fc61b190",
            "name": "401: Unauthorized",
            "url": "/user/sign-up",
            "method": "POST",
            "sortNum": 205000,
            "created": "2023-02-15T03:53:29.316Z",
            "modified": "2023-02-15T04:07:09.120Z",
            "headers": [],
            "params": [],
            "body": {
                "type": "json",
                "raw": "{\n  \"username\": \"test\",\n  \"password\": \"it'smehi\",\n  \"email\": \"skkucp@gmail.com\",\n  \"realName\": \"MyeongRyunLee\"\n}",
                "form": []
            },
            "tests": [
                {
                    "type": "res-code",
                    "custom": "",
                    "action": "equal",
                    "value": "401"
                },
                {
                    "type": "res-body",
                    "custom": "",
                    "action": "contains",
                    "value": "Invalid token: jwt must be provided"
                }
            ]
        },
        {
            "_id": "5355cb23-4a06-4469-8cd1-87b17b442cb8",
            "colId": "07dc2986-f7a6-4827-8ec2-cb288e3de5e7",
            "containerId": "b2a0a2ac-e83c-4e01-816c-b402fc61b190",
            "name": "422: Bad Username",
            "url": "/user/sign-up",
            "method": "POST",
            "sortNum": 207500,
            "created": "2023-02-15T03:56:01.930Z",
            "modified": "2023-02-15T12:33:35.848Z",
            "headers": [
                {
                    "name": "email-auth",
                    "value": "{{email_token}}"
                }
            ],
            "params": [],
            "body": {
                "type": "json",
                "raw": "{\n  \"username\": \"bad username\",\n  \"password\": \"it'smehi\",\n  \"email\": \"skkucp@gmail.com\",\n  \"realName\": \"MyeongRyunLee\"\n}",
                "form": []
            },
            "tests": [
                {
                    "type": "res-code",
                    "custom": "",
                    "action": "equal",
                    "value": "422"
                },
                {
                    "type": "res-body",
                    "custom": "",
                    "action": "contains",
                    "value": "Bad username"
                }
            ]
        },
        {
            "_id": "5b50b69b-e841-4a73-bc97-4cd821bab9d1",
            "colId": "07dc2986-f7a6-4827-8ec2-cb288e3de5e7",
            "containerId": "e887d9a5-3376-440c-8411-9d99a5881f6a",
            "name": "401: Unauthorized",
            "url": "/user/password-reset",
            "method": "PATCH",
            "sortNum": 175000,
            "created": "2023-02-15T03:59:13.887Z",
            "modified": "2023-02-15T03:59:36.768Z",
            "headers": [],
            "params": [],
            "body": {
                "type": "json",
                "raw": "{\n  \"newPassword\": \"Supersuper\"\n}",
                "form": []
            },
            "tests": [
                {
                    "type": "res-code",
                    "custom": "",
                    "action": "equal",
                    "value": "401"
                },
                {
                    "type": "res-body",
                    "custom": "",
                    "action": "contains",
                    "value": "Invalid token: jwt must be provided"
                }
            ],
            "docs": "# Reset Password\n\n**⚠️ 이 리퀘스트를 보내기 전에 Send Pin for Password Reset -> Verify Pin and Issue Jwt  리퀘스트를 차례로 보내주세요.**  \n\n리퀘스트로 받은 새로운 비밀번호로 비밀번호를 재설정합니다.  \n핀으로 본인 확인을 마치지 않았거나, 새로운 비밀번호가 유효하지 않을 경우 비밀번호를 재설정하지 않습니다.\n\n### Bad Password\n- 8자 이하\n- 소문자, 대문자, 숫자, 특수문자 중 2가지 이상의 조합이 아님"
        },
        {
            "_id": "08d65706-7184-4383-ae4e-3951c24b4d60",
            "colId": "07dc2986-f7a6-4827-8ec2-cb288e3de5e7",
            "containerId": "b2a0a2ac-e83c-4e01-816c-b402fc61b190",
            "name": "422: Not Authenticated",
            "url": "/user/sign-up",
            "method": "POST",
            "sortNum": 206250,
            "created": "2023-02-15T04:04:54.972Z",
            "modified": "2023-02-15T12:34:01.128Z",
            "headers": [
                {
                    "name": "email-auth",
                    "value": "{{email_token}}"
                }
            ],
            "params": [],
            "body": {
                "type": "json",
                "raw": "{\n  \"username\": \"test\",\n  \"password\": \"it'smehi\",\n  \"email\": \"skkucodingplatform@gmail.com\",\n  \"realName\": \"MyeongRyunLee\"\n}",
                "form": []
            },
            "tests": [
                {
                    "type": "res-code",
                    "custom": "",
                    "action": "equal",
                    "value": "422"
                },
                {
                    "type": "res-body",
                    "custom": "",
                    "action": "contains",
                    "value": "The email is not authenticated one"
                }
            ],
            "docs": "# Reset Password\n\n**⚠️ 이 리퀘스트를 보내기 전에 Send Pin for Sign Up -> Verify Pin and Issue Jwt  리퀘스트를 차례로 보내주세요.**  \n\n리퀘스트로 받은 정보를 바탕으로 유저를 가입시킵니다.  \n핀으로 본인 확인이 되지 않았거나 username 혹은 password가 유효하지 않을 경우 가입이 되지 않습니다.\n\n### Bad Username\n- 3자 미만 혹은 10자 초과\n- 소문자, 숫자 외의 문자 포함\n\n\n### Bad Password\n- 8자 미만\n- 소문자, 대문자, 숫자, 특수문자 중 2가지 이상의 조합이 아님"
        },
        {
            "_id": "2902f14c-3e97-4dbd-b520-84898231a7c7",
            "colId": "07dc2986-f7a6-4827-8ec2-cb288e3de5e7",
            "containerId": "b2a0a2ac-e83c-4e01-816c-b402fc61b190",
            "name": "409: Duplicate Username",
            "url": "/user/sign-up",
            "method": "POST",
            "sortNum": 205625,
            "created": "2023-02-15T04:09:02.244Z",
            "modified": "2023-02-15T12:33:50.818Z",
            "headers": [
                {
                    "name": "email-auth",
                    "value": "{{email_token}}"
                }
            ],
            "params": [],
            "body": {
                "type": "json",
                "raw": "{\n  \"username\": \"super\",\n  \"password\": \"it'smehi\",\n  \"email\": \"sori2511@gmail.com\",\n  \"realName\": \"MyeongRyunLee\"\n}",
                "form": []
            },
            "tests": [
                {
                    "type": "res-code",
                    "custom": "",
                    "action": "equal",
                    "value": "422"
                },
                {
                    "type": "res-body",
                    "custom": "",
                    "action": "contains",
                    "value": "Username already exists"
                }
            ]
        },
        {
            "_id": "de1639a5-d9da-4397-8a13-ae1fc61b849b",
            "colId": "07dc2986-f7a6-4827-8ec2-cb288e3de5e7",
            "containerId": "dcc8290a-fa46-4ad9-b9a1-f2f422fe2006",
            "name": "Log In as Group Leader",
            "url": "/auth/login",
            "method": "POST",
            "sortNum": 75000,
            "created": "2023-02-15T04:31:09.239Z",
            "modified": "2023-02-15T05:06:56.596Z",
            "headers": [],
            "params": [],
            "body": {
                "type": "json",
                "raw": "{\n  \"username\": \"user01\",\n  \"password\": \"Useruser\"\n}",
                "form": []
            },
            "tests": [
                {
                    "type": "set-env-var",
                    "custom": "header.authorization",
                    "action": "setto",
                    "value": "{{bearer_token}}"
                },
                {
                    "type": "set-env-var",
                    "custom": "cookie.refresh_token",
                    "action": "setto",
                    "value": "{{refresh_token}}"
                }
            ],
            "docs": "User/Delete Own Account/Succeed 리퀘스트 전송 후에는 작동하지 않을 유틸 리퀘스트입니다.  \n복구를 원한다면 `npx prisma migrate reset`을 실행해주세요."
        },
        {
            "_id": "4b1ec996-565e-4bf5-bad3-f2bb0c8202de",
            "colId": "07dc2986-f7a6-4827-8ec2-cb288e3de5e7",
            "containerId": "d778da2a-c38e-4bc4-a9a7-146fbd728295",
            "name": "Succeed",
            "url": "/user/withdrawal",
            "method": "POST",
            "sortNum": 230000,
            "created": "2023-02-15T04:32:11.015Z",
            "modified": "2023-02-15T05:47:58.534Z",
            "headers": [],
            "params": [],
            "body": {
                "type": "json",
                "raw": "{\n  \"password\": \"Useruser\"\n}",
                "form": []
            },
            "tests": [
                {
                    "type": "res-code",
                    "custom": "",
                    "action": "equal",
                    "value": "201"
                }
            ],
            "docs": "# Delete Own Account\n\n**⚠️ 이 리퀘스트를 보내면 user10이 DB에서 삭제됩니다. 복구를 원한다면 `npx prisma migrate reset`을 실행해주세요.**  \n\n확인용 비밀번호를 받고 로그인한 유저를 탈퇴시킵니다.  \n해당 유저가 존재하지 않거나, 리퀘스트로 받은 비밀번호가 유저의 비밀번호와 일치하지 않으면 탈퇴가 거부됩니다.",
            "preReq": {
                "runRequests": [
                    {
                        "reqId": "1a8e1d5f-2951-4aca-84b5-3b086055097b",
                        "colId": "07dc2986-f7a6-4827-8ec2-cb288e3de5e7",
                        "triggerCondition": "run-always",
                        "triggerValue": ""
                    }
                ]
            }
        },
        {
            "_id": "2219bd59-56e6-4979-887c-15d0bf0a3b02",
            "colId": "07dc2986-f7a6-4827-8ec2-cb288e3de5e7",
            "containerId": "d778da2a-c38e-4bc4-a9a7-146fbd728295",
            "name": "401: Unauthorized",
            "url": "/user/withdrawal",
            "method": "POST",
            "sortNum": 240000,
            "created": "2023-02-15T04:33:04.566Z",
            "modified": "2023-02-15T05:48:04.092Z",
            "headers": [],
            "params": [],
            "body": {
                "type": "json",
                "raw": "{\n  \"password\": \"Useruser\"\n}",
                "form": []
            },
            "tests": [
                {
                    "type": "res-code",
                    "custom": "",
                    "action": "equal",
                    "value": "401"
                },
                {
                    "type": "res-body",
                    "custom": "",
                    "action": "contains",
                    "value": "Unauthorized"
                }
            ],
            "preReq": {
                "runRequests": [
                    {
                        "reqId": "5a59c618-44a1-40e7-899d-c4edab0095c3",
                        "colId": "07dc2986-f7a6-4827-8ec2-cb288e3de5e7",
                        "triggerCondition": "run-always",
                        "triggerValue": ""
                    }
                ]
            }
        },
        {
            "_id": "16e1a8a4-01d0-4674-9da9-03055d997c00",
            "colId": "07dc2986-f7a6-4827-8ec2-cb288e3de5e7",
            "containerId": "d778da2a-c38e-4bc4-a9a7-146fbd728295",
            "name": "401: Incorrect Password",
            "url": "/user/withdrawal",
            "method": "POST",
            "sortNum": 250000,
            "created": "2023-02-15T04:37:58.196Z",
            "modified": "2023-02-15T05:48:08.783Z",
            "headers": [],
            "params": [],
            "body": {
                "type": "json",
                "raw": "{\n  \"password\": \"incorrectpassword\"\n}",
                "form": []
            },
            "tests": [
                {
                    "type": "res-code",
                    "custom": "",
                    "action": "equal",
                    "value": "401"
                },
                {
                    "type": "res-body",
                    "custom": "",
                    "action": "contains",
                    "value": "Incorrect password"
                },
                {
                    "type": "res-body",
                    "custom": "",
                    "action": "contains",
                    "value": "Unauthorized"
                }
            ],
            "preReq": {
                "runRequests": [
                    {
                        "reqId": "1a8e1d5f-2951-4aca-84b5-3b086055097b",
                        "colId": "07dc2986-f7a6-4827-8ec2-cb288e3de5e7",
                        "triggerCondition": "run-always",
                        "triggerValue": ""
                    }
                ]
            }
        },
        {
            "_id": "51a403bb-a032-42b1-b027-6834bed26ad6",
            "colId": "07dc2986-f7a6-4827-8ec2-cb288e3de5e7",
            "containerId": "de080044-6fb5-4591-9d2d-b240e336f5b1",
            "name": "Succeed",
            "url": "/user/realname",
            "method": "PATCH",
            "sortNum": 250000,
            "created": "2023-02-15T04:43:05.467Z",
            "modified": "2023-02-15T05:48:36.073Z",
            "headers": [],
            "params": [],
            "body": {
                "type": "json",
                "raw": "{\n  \"realName\": \"Yuljeon Kim\"\n}",
                "form": []
            },
            "tests": [
                {
                    "type": "res-code",
                    "custom": "",
                    "action": "equal",
                    "value": "200"
                },
                {
                    "type": "res-body",
                    "custom": "",
                    "action": "contains",
                    "value": "id"
                },
                {
                    "type": "res-body",
                    "custom": "",
                    "action": "contains",
                    "value": "userId"
                },
                {
                    "type": "res-body",
                    "custom": "",
                    "action": "contains",
                    "value": "createTime"
                },
                {
                    "type": "res-body",
                    "custom": "",
                    "action": "contains",
                    "value": "updateTime"
                }
            ],
            "preReq": {
                "runRequests": [
                    {
                        "reqId": "1a62bc1b-fbff-4f01-bbb8-bbf08974ea80",
                        "colId": "07dc2986-f7a6-4827-8ec2-cb288e3de5e7",
                        "triggerCondition": "run-always",
                        "triggerValue": ""
                    }
                ]
            }
        },
        {
            "_id": "1a00946d-e974-4f75-b8bc-50b5b18c09db",
            "colId": "07dc2986-f7a6-4827-8ec2-cb288e3de5e7",
            "containerId": "de080044-6fb5-4591-9d2d-b240e336f5b1",
            "name": "401: Unauthorized",
            "url": "/user/realname",
            "method": "PATCH",
            "sortNum": 260000,
            "created": "2023-02-15T04:45:19.279Z",
            "modified": "2023-02-15T04:49:37.689Z",
            "headers": [],
            "params": [],
            "body": {
                "type": "json",
                "raw": "{\n  \"realName\": \"Yuljeon Kim\"\n}",
                "form": []
            },
            "tests": [
                {
                    "type": "res-code",
                    "custom": "",
                    "action": "equal",
                    "value": "401"
                },
                {
                    "type": "res-body",
                    "custom": "",
                    "action": "contains",
                    "value": "Unauthorized"
                }
            ],
            "preReq": {
                "runRequests": [
                    {
                        "reqId": "5a59c618-44a1-40e7-899d-c4edab0095c3",
                        "colId": "07dc2986-f7a6-4827-8ec2-cb288e3de5e7",
                        "triggerCondition": "run-always",
                        "triggerValue": ""
                    }
                ]
            }
        },
        {
            "_id": "5a59c618-44a1-40e7-899d-c4edab0095c3",
            "colId": "07dc2986-f7a6-4827-8ec2-cb288e3de5e7",
            "containerId": "dcc8290a-fa46-4ad9-b9a1-f2f422fe2006",
            "name": "Log Out",
            "url": "/auth/logout",
            "method": "POST",
            "sortNum": 85000,
            "created": "2023-02-15T04:45:58.233Z",
            "modified": "2023-02-15T04:47:56.279Z",
            "headers": [],
            "params": [],
            "tests": [
                {
                    "type": "res-code",
                    "custom": "",
                    "action": "equal",
                    "value": "201"
                },
                {
                    "type": "set-env-var",
                    "custom": "cookie.refresh_token",
                    "action": "setto",
                    "value": "{{refresh_token}}"
                },
                {
                    "type": "set-env-var",
                    "custom": "null",
                    "action": "setto",
                    "value": "{{bearer_token}}"
                }
            ],
            "preReq": {
                "runRequests": [
                    {
                        "reqId": "fd33c48d-00af-4dea-b600-449bef7e5bea",
                        "colId": "07dc2986-f7a6-4827-8ec2-cb288e3de5e7",
                        "triggerCondition": "run-always",
                        "triggerValue": ""
                    }
                ]
            }
        },
        {
            "_id": "51b92ba3-7b43-4ba1-8f91-5c34f71a3d8f",
            "colId": "07dc2986-f7a6-4827-8ec2-cb288e3de5e7",
            "containerId": "162021f9-d9b8-4acb-880a-fac122d0fadf",
            "name": "Succeed",
            "url": "/group/1/notice?cursor=1&take=2",
            "method": "GET",
            "sortNum": 100000,
            "created": "2023-02-15T05:00:13.415Z",
            "modified": "2023-03-02T06:28:47.330Z",
            "headers": [],
            "params": [
                {
                    "name": "cursor",
                    "value": "1",
                    "isPath": false
                },
                {
                    "name": "take",
                    "value": "2",
                    "isPath": false
                }
            ],
            "tests": [
                {
                    "type": "res-code",
                    "custom": "",
                    "action": "equal",
                    "value": "200"
                },
                {
                    "type": "res-body",
                    "custom": "",
                    "action": "contains",
                    "value": "\"id\": 2"
                },
                {
                    "type": "res-body",
                    "custom": "",
                    "action": "contains",
                    "value": "\"id\": 3"
                },
                {
                    "type": "json-query",
                    "custom": "json.id | length",
                    "action": "<=",
                    "value": "5"
                }
            ],
            "docs": "# Get group's all notices\n\n한 group의 모든 공지사항을 불러옵니다.\n\n\n## Query\n\n- `cursor`: (optional) 가져올 아이템의 기준점으로, take 값에 따라 기준점의 앞뒤에 있는 아이템을 가져오게 됩니다. cursor 값은 항상 양수여야 하며, 값을 넘겨주지 않으면 자동으로 첫번째 아이템부터 반환됩니다.\n- `take`: 가져올 아이템의 개수를 지정합니다.\n\n### Examples\n전체 아이템: [1 2 3 4 5 6] / 현재 페이지: [3 4]  \n\n1. `?cursor=3?take=-2` => [1 2]\n2. `?cursor=4?take=2` => [5 6]\n3. `?take=5` => [1 2 3 4 5]",
            "preReq": {
                "runRequests": [
                    {
                        "reqId": "de1639a5-d9da-4397-8a13-ae1fc61b849b",
                        "colId": "07dc2986-f7a6-4827-8ec2-cb288e3de5e7",
                        "triggerCondition": "run-always",
                        "triggerValue": ""
                    }
                ]
            }
        },
        {
            "_id": "1a8e1d5f-2951-4aca-84b5-3b086055097b",
            "colId": "07dc2986-f7a6-4827-8ec2-cb288e3de5e7",
            "containerId": "dcc8290a-fa46-4ad9-b9a1-f2f422fe2006",
            "name": "Log In as User (user10)",
            "url": "/auth/login",
            "method": "POST",
            "sortNum": 80000,
            "created": "2023-02-15T05:05:30.675Z",
            "modified": "2023-02-15T05:10:28.657Z",
            "headers": [],
            "params": [],
            "body": {
                "type": "json",
                "raw": "{\n  \"username\": \"user10\",\n  \"password\": \"Useruser\"\n}",
                "form": []
            },
            "tests": [
                {
                    "type": "set-env-var",
                    "custom": "header.authorization",
                    "action": "setto",
                    "value": "{{bearer_token}}"
                },
                {
                    "type": "set-env-var",
                    "custom": "cookie.refresh_token",
                    "action": "setto",
                    "value": "{{refresh_token}}"
                }
            ],
            "docs": "User/Delete Own Account/Succeed 리퀘스트 전송 후에는 작동하지 않을 유틸 리퀘스트입니다.  \n복구를 원한다면 `npx prisma migrate reset`을 실행해주세요."
        },
        {
            "_id": "1b51dcb4-a62b-4632-ac2b-65de72e0c2d5",
            "colId": "07dc2986-f7a6-4827-8ec2-cb288e3de5e7",
            "containerId": "5331b192-c3f2-427b-aaf6-561b463e95d4",
            "name": "Succeed",
            "url": "/user/email",
            "method": "PATCH",
            "sortNum": 270000,
            "created": "2023-02-15T05:20:39.543Z",
            "modified": "2023-02-15T12:53:47.748Z",
            "headers": [
                {
                    "name": "email-auth",
                    "value": "{{email_token}}"
                }
            ],
            "params": [],
            "body": {
                "type": "json",
                "raw": "{\n  \"email\": \"sori2511@gmail.com\"\n}",
                "form": []
            },
            "tests": [
                {
                    "type": "res-code",
                    "custom": "",
                    "action": "equal",
                    "value": "200"
                }
            ],
            "docs": "# Update Email\n\n**⚠️ 이 리퀘스트를 보내기 전에 Send Pin to New Email -> Verify Pin and Issue Jwt  리퀘스트를 차례로 보내주세요.**  \n\n핀으로 본인 확인이 완료된 이메일로 계정의 이메일 정보를 업데이트합니다.  \n핀이 확인되지 않은 경우, 확인된 이메일이 아닌 다른 이메일로 변경하는 경우, 그리고 로그인이 된 상태가 아닌 경우 변경 요청이 거부됩니다.",
            "preReq": {
                "runRequests": [
                    {
                        "reqId": "1a8e1d5f-2951-4aca-84b5-3b086055097b",
                        "colId": "07dc2986-f7a6-4827-8ec2-cb288e3de5e7",
                        "triggerCondition": "run-always",
                        "triggerValue": ""
                    }
                ]
            }
        },
        {
            "_id": "00d4f4c6-5078-4ce4-a4a5-008470f3cc39",
            "colId": "07dc2986-f7a6-4827-8ec2-cb288e3de5e7",
            "containerId": "5331b192-c3f2-427b-aaf6-561b463e95d4",
            "name": "422: Not Authenticated",
            "url": "/user/email",
            "method": "PATCH",
            "sortNum": 280000,
            "created": "2023-02-15T05:28:31.944Z",
            "modified": "2023-02-15T12:34:50.956Z",
            "headers": [
                {
                    "name": "email-auth",
                    "value": "{{email_token}}"
                }
            ],
            "params": [],
            "body": {
                "type": "json",
                "raw": "{\n  \"email\": \"sori2511@gmail.com\"\n}",
                "form": []
            },
            "tests": [
                {
                    "type": "res-code",
                    "custom": "",
                    "action": "equal",
                    "value": "422"
                },
                {
                    "type": "res-body",
                    "custom": "",
                    "action": "contains",
                    "value": "The email is not authenticated one"
                }
            ],
            "preReq": {
                "runRequests": [
                    {
                        "reqId": "1a8e1d5f-2951-4aca-84b5-3b086055097b",
                        "colId": "07dc2986-f7a6-4827-8ec2-cb288e3de5e7",
                        "triggerCondition": "run-always",
                        "triggerValue": ""
                    }
                ]
            }
        },
        {
            "_id": "5ea0017e-797b-4604-8e78-e0e3e3c11397",
            "colId": "07dc2986-f7a6-4827-8ec2-cb288e3de5e7",
            "containerId": "5331b192-c3f2-427b-aaf6-561b463e95d4",
            "name": "401: Unauthorized",
            "url": "/user/email",
            "method": "PATCH",
            "sortNum": 275000,
            "created": "2023-02-15T05:28:33.055Z",
            "modified": "2023-02-15T12:40:02.598Z",
            "headers": [],
            "params": [],
            "body": {
                "type": "json",
                "raw": "{\n  \"email\": \"sori2511@gmail.com\"\n}",
                "form": []
            },
            "tests": [
                {
                    "type": "res-code",
                    "custom": "",
                    "action": "equal",
                    "value": "401"
                },
                {
                    "type": "res-body",
                    "custom": "",
                    "action": "contains",
                    "value": "Invalid token: jwt must be provided"
                }
            ],
            "preReq": {
                "runRequests": [
                    {
                        "reqId": "1a8e1d5f-2951-4aca-84b5-3b086055097b",
                        "colId": "07dc2986-f7a6-4827-8ec2-cb288e3de5e7",
                        "triggerCondition": "run-always",
                        "triggerValue": ""
                    }
                ]
            }
        },
        {
            "_id": "738d825a-cebb-487e-a1e9-854166c0de59",
            "colId": "07dc2986-f7a6-4827-8ec2-cb288e3de5e7",
            "containerId": "5331b192-c3f2-427b-aaf6-561b463e95d4",
            "name": "404: Not Found",
            "url": "/user/email",
            "method": "PATCH",
            "sortNum": 300000,
            "created": "2023-02-15T05:28:42.869Z",
            "modified": "2023-02-15T13:50:23.746Z",
            "headers": [
                {
                    "name": "email-auth",
                    "value": "{{email_token}}"
                }
            ],
            "params": [],
            "body": {
                "type": "json",
                "raw": "{\n  \"email\": \"sori2511@gmail.com\"\n}",
                "form": []
            },
            "tests": [
                {
                    "type": "res-code",
                    "custom": "",
                    "action": "equal",
                    "value": "404"
                }
            ],
            "docs": "# Update Email\n\n**⚠️ 이 리퀘스트를 보내면 user10이 DB에서 삭제됩니다. 복구를 원한다면 `npx prisma migrate reset`을 실행해주세요.**  \n",
            "preReq": {
                "runRequests": [
                    {
                        "reqId": "4b1ec996-565e-4bf5-bad3-f2bb0c8202de",
                        "colId": "07dc2986-f7a6-4827-8ec2-cb288e3de5e7",
                        "triggerCondition": "run-always",
                        "triggerValue": ""
                    }
                ]
            }
        },
        {
            "_id": "810443da-4678-42f6-9696-aeb69e04c2ec",
            "colId": "07dc2986-f7a6-4827-8ec2-cb288e3de5e7",
            "containerId": "349d820f-c076-4ace-9b0e-45edbe7cd092",
            "name": "Succeed",
            "url": "/problem?take=5",
            "method": "GET",
            "sortNum": 330000,
            "created": "2023-02-17T07:12:29.375Z",
            "modified": "2023-07-06T13:50:59.638Z",
            "headers": [],
            "params": [
                {
                    "name": "take",
                    "value": "5",
                    "isPath": false
                }
            ],
            "tests": [
                {
                    "type": "res-code",
                    "custom": "",
                    "action": "equal",
                    "value": "200"
                },
                {
                    "type": "json-query",
                    "custom": "json.id | length",
                    "action": "<=",
                    "value": "5"
                }
            ],
            "docs": "# Get all problems\n\nOpen space의 전체 문제를 불러옵니다.\n\n## Query\n\n- `cursor`: (optional) 가져올 아이템의 기준점으로, take 값에 따라 기준점의 앞뒤에 있는 아이템을 가져오게 됩니다. cursor 값은 항상 양수여야 하며, 값을 넘겨주지 않으면 자동으로 첫번째 아이템부터 반환됩니다.\n- `take`: 가져올 아이템의 개수를 지정합니다.\n\n### Examples\n전체 아이템: [1 2 3 4 5 6] / 현재 페이지: [3 4] 일 때  \n\n1. `?cursor=3?take=-2` => [1 2]\n2. `?cursor=4?take=2` => [5 6]\n3. `?take=5` => [1 2 3 4 5]"
        },
        {
            "_id": "ddf150b6-e269-420f-b49d-0de15e725885",
            "colId": "07dc2986-f7a6-4827-8ec2-cb288e3de5e7",
            "containerId": "f68db2c1-ea03-4a15-9c27-04be05d538cc",
            "name": "Succeed",
            "url": "/problem/1",
            "method": "GET",
            "sortNum": 340000,
            "created": "2023-02-17T08:12:32.095Z",
            "modified": "2023-02-17T09:25:10.425Z",
            "headers": [],
            "params": [],
            "tests": [
                {
                    "type": "res-code",
                    "custom": "",
                    "action": "equal",
                    "value": "200"
                },
                {
                    "type": "json-query",
                    "custom": "json.id",
                    "action": "istype",
                    "value": "number"
                },
                {
                    "type": "json-query",
                    "custom": "json.title",
                    "action": "istype",
                    "value": "string"
                },
                {
                    "type": "json-query",
                    "custom": "json.description",
                    "action": "istype",
                    "value": "string"
                },
                {
                    "type": "json-query",
                    "custom": "json.languages",
                    "action": "istype",
                    "value": "array"
                },
                {
                    "type": "json-query",
                    "custom": "json.timeLimit",
                    "action": "istype",
                    "value": "number"
                },
                {
                    "type": "json-query",
                    "custom": "json.memoryLimit",
                    "action": "istype",
                    "value": "number"
                }
            ],
            "docs": "# Get problem by ID\n\n문제 하나의 자세한 정보를 가져옵니다."
        },
        {
            "_id": "3fdd5f68-7c6a-41a7-9125-073d24a62216",
            "colId": "07dc2986-f7a6-4827-8ec2-cb288e3de5e7",
            "containerId": "f68db2c1-ea03-4a15-9c27-04be05d538cc",
            "name": "404: Nonexistent problem",
            "url": "/problem/0",
            "method": "GET",
            "sortNum": 350000,
            "created": "2023-02-17T08:30:41.998Z",
            "modified": "2023-02-17T08:31:31.818Z",
            "headers": [],
            "params": [],
            "tests": [
                {
                    "type": "res-code",
                    "custom": "",
                    "action": "equal",
                    "value": "404"
                }
            ]
        },
        {
            "_id": "f55c1bed-5d9a-4b28-8811-e50c70bc9431",
            "colId": "07dc2986-f7a6-4827-8ec2-cb288e3de5e7",
            "containerId": "a0ffa22b-5f6f-4f72-a51c-a6f41a8d0fb5",
            "name": "Succeed",
            "url": "/contest/1/problem?cursor=1&take=5",
            "method": "GET",
            "sortNum": 360000,
            "created": "2023-02-17T08:32:59.424Z",
            "modified": "2023-07-06T13:51:32.827Z",
            "headers": [],
            "params": [
                {
                    "name": "cursor",
                    "value": "1",
                    "isPath": false
                },
                {
                    "name": "take",
                    "value": "5",
                    "isPath": false
                }
            ],
            "tests": [
                {
                    "type": "res-code",
                    "custom": "",
                    "action": "equal",
                    "value": "200"
                },
                {
                    "type": "json-query",
                    "custom": "json.id | length",
                    "action": "<=",
                    "value": "5"
                }
            ],
            "docs": "# Get contest's all problems\n\nOpen space 대회의 전체 문제를 불러옵니다.\n\n## Query\n\n- `cursor`: (optional) 가져올 아이템의 기준점으로, take 값에 따라 기준점의 앞뒤에 있는 아이템을 가져오게 됩니다. cursor 값은 항상 양수여야 하며, 값을 넘겨주지 않으면 자동으로 첫번째 아이템부터 반환됩니다.\n- `take`: 가져올 아이템의 개수를 지정합니다.\n\n### Examples\n전체 아이템: [1 2 3 4 5 6] / 현재 페이지: [3 4] 일 때  \n\n1. `?cursor=3?take=-2` => [1 2]\n2. `?cursor=4?take=2` => [5 6]\n3. `?take=5` => [1 2 3 4 5]"
        },
        {
            "_id": "3a20799c-6bbf-49f5-9f36-b9c367409654",
            "colId": "07dc2986-f7a6-4827-8ec2-cb288e3de5e7",
            "containerId": "c2d36560-f0a0-4f8f-b342-21b156aa6073",
            "name": "Succeed",
            "url": "/contest/1/problem/1",
            "method": "GET",
            "sortNum": 370000,
            "created": "2023-02-17T08:40:59.570Z",
            "modified": "2023-02-17T09:26:25.747Z",
            "headers": [],
            "params": [],
            "tests": [
                {
                    "type": "res-code",
                    "custom": "",
                    "action": "equal",
                    "value": "200"
                },
                {
                    "type": "json-query",
                    "custom": "json.id",
                    "action": "istype",
                    "value": "string"
                },
                {
                    "type": "json-query",
                    "custom": "json.problem.id",
                    "action": "istype",
                    "value": "number"
                },
                {
                    "type": "json-query",
                    "custom": "json.problem.title",
                    "action": "istype",
                    "value": "string"
                },
                {
                    "type": "json-query",
                    "custom": "json.problem.description",
                    "action": "istype",
                    "value": "string"
                },
                {
                    "type": "json-query",
                    "custom": "json.problem.languages",
                    "action": "istype",
                    "value": "array"
                },
                {
                    "type": "json-query",
                    "custom": "json.problem.timeLimit",
                    "action": "istype",
                    "value": "number"
                },
                {
                    "type": "json-query",
                    "custom": "json.problem.memoryLimit",
                    "action": "istype",
                    "value": "number"
                }
            ],
            "docs": "# Get contest's problem by ID\n\nOpen space 문제집의 문제 하나의 자세한 정보를 가져옵니다."
        },
        {
            "_id": "a0869b16-cd43-46e0-b51a-abe94df7d0ab",
            "colId": "07dc2986-f7a6-4827-8ec2-cb288e3de5e7",
            "containerId": "c2d36560-f0a0-4f8f-b342-21b156aa6073",
            "name": "404: Nonexistent problem",
            "url": "/contest/1/problem/0",
            "method": "GET",
            "sortNum": 380000,
            "created": "2023-02-17T08:44:39.160Z",
            "modified": "2023-02-17T08:48:44.199Z",
            "headers": [],
            "params": [],
            "tests": [
                {
                    "type": "res-code",
                    "custom": "",
                    "action": "equal",
                    "value": "404"
                }
            ]
        },
        {
            "_id": "2451dc15-22da-485b-bccc-1929b5ab482a",
            "colId": "07dc2986-f7a6-4827-8ec2-cb288e3de5e7",
            "containerId": "215c0fc7-d9a4-4c3b-9d6d-166cbdc3c575",
            "name": "Succeed",
            "url": "/workbook/1/problem?cursor=1&take=5",
            "method": "GET",
            "sortNum": 390000,
            "created": "2023-02-17T08:52:09.057Z",
            "modified": "2023-07-06T13:51:57.731Z",
            "headers": [],
            "params": [
                {
                    "name": "cursor",
                    "value": "1",
                    "isPath": false
                },
                {
                    "name": "take",
                    "value": "5",
                    "isPath": false
                }
            ],
            "tests": [
                {
                    "type": "res-code",
                    "custom": "",
                    "action": "equal",
                    "value": "200"
                },
                {
                    "type": "json-query",
                    "custom": "json.id | length",
                    "action": "<=",
                    "value": "5"
                }
            ],
            "docs": "# Get workbook all problems\n\nOpen space 문제집의 전체 문제를 불러옵니다.\n\n## Query\n\n- `cursor`: (optional) 가져올 아이템의 기준점으로, take 값에 따라 기준점의 앞뒤에 있는 아이템을 가져오게 됩니다. cursor 값은 항상 양수여야 하며, 값을 넘겨주지 않으면 자동으로 첫번째 아이템부터 반환됩니다.\n- `take`: 가져올 아이템의 개수를 지정합니다.\n\n### Examples\n전체 아이템: [1 2 3 4 5 6] / 현재 페이지: [3 4] 일 때  \n\n1. `?cursor=3?take=-2` => [1 2]\n2. `?cursor=4?take=2` => [5 6]\n3. `?take=5` => [1 2 3 4 5]"
        },
        {
            "_id": "1acd203b-4d23-4405-bb9c-f7923f06d640",
            "colId": "07dc2986-f7a6-4827-8ec2-cb288e3de5e7",
            "containerId": "ca6363a9-53a8-4670-bff7-512a4bbb3a12",
            "name": "Succeed",
            "url": "/workbook/1/problem/1",
            "method": "GET",
            "sortNum": 400000,
            "created": "2023-02-17T08:53:41.366Z",
            "modified": "2023-02-17T09:26:02.641Z",
            "headers": [],
            "params": [],
            "tests": [
                {
                    "type": "res-code",
                    "custom": "",
                    "action": "equal",
                    "value": "200"
                },
                {
                    "type": "json-query",
                    "custom": "json.id",
                    "action": "istype",
                    "value": "string"
                },
                {
                    "type": "json-query",
                    "custom": "json.problem.id",
                    "action": "istype",
                    "value": "number"
                },
                {
                    "type": "json-query",
                    "custom": "json.problem.title",
                    "action": "istype",
                    "value": "string"
                },
                {
                    "type": "json-query",
                    "custom": "json.problem.description",
                    "action": "istype",
                    "value": "string"
                },
                {
                    "type": "json-query",
                    "custom": "json.problem.languages",
                    "action": "istype",
                    "value": "array"
                },
                {
                    "type": "json-query",
                    "custom": "json.problem.timeLimit",
                    "action": "istype",
                    "value": "number"
                },
                {
                    "type": "json-query",
                    "custom": "json.problem.memoryLimit",
                    "action": "istype",
                    "value": "number"
                }
            ],
            "docs": "# Get workbook's problem by ID\n\nOpen space 문제집의 문제 하나의 자세한 정보를 가져옵니다."
        },
        {
            "_id": "716e98ff-815b-48d3-b18b-6b00ef757914",
            "colId": "07dc2986-f7a6-4827-8ec2-cb288e3de5e7",
            "containerId": "da3fe5e3-b148-49c1-9b8f-c3b93a993fe2",
            "name": "Succeed",
            "url": "/group/1/contest/1/problem/1",
            "method": "GET",
            "sortNum": 410000,
            "created": "2023-02-17T08:56:02.318Z",
            "modified": "2023-02-17T09:26:56.442Z",
            "headers": [],
            "params": [],
            "tests": [
                {
                    "type": "res-code",
                    "custom": "",
                    "action": "equal",
                    "value": "200"
                },
                {
                    "type": "json-query",
                    "custom": "json.id",
                    "action": "istype",
                    "value": "string"
                },
                {
                    "type": "json-query",
                    "custom": "json.problem.id",
                    "action": "istype",
                    "value": "number"
                },
                {
                    "type": "json-query",
                    "custom": "json.problem.title",
                    "action": "istype",
                    "value": "string"
                },
                {
                    "type": "json-query",
                    "custom": "json.problem.description",
                    "action": "istype",
                    "value": "string"
                },
                {
                    "type": "json-query",
                    "custom": "json.problem.languages",
                    "action": "istype",
                    "value": "array"
                },
                {
                    "type": "json-query",
                    "custom": "json.problem.timeLimit",
                    "action": "istype",
                    "value": "number"
                },
                {
                    "type": "json-query",
                    "custom": "json.problem.memoryLimit",
                    "action": "istype",
                    "value": "number"
                }
            ],
            "docs": "# Get group contest's problem by ID\n\n그룹 대회의 문제 하나의 자세한 정보를 가져옵니다.",
            "preReq": {
                "runRequests": [
                    {
                        "reqId": "1a8e1d5f-2951-4aca-84b5-3b086055097b",
                        "colId": "07dc2986-f7a6-4827-8ec2-cb288e3de5e7",
                        "triggerCondition": "run-always",
                        "triggerValue": ""
                    }
                ]
            }
        },
        {
            "_id": "98196ef7-3058-403b-b53d-ced2c2dcf514",
            "colId": "07dc2986-f7a6-4827-8ec2-cb288e3de5e7",
            "containerId": "ca6363a9-53a8-4670-bff7-512a4bbb3a12",
            "name": "404: Nonexistent problem",
            "url": "/workbook/1/problem/0",
            "method": "GET",
            "sortNum": 420000,
            "created": "2023-02-17T08:56:20.392Z",
            "modified": "2023-02-17T08:56:42.219Z",
            "headers": [],
            "params": [],
            "tests": [
                {
                    "type": "res-code",
                    "custom": "",
                    "action": "equal",
                    "value": "404"
                }
            ]
        },
        {
            "_id": "589a672b-2aa0-402e-9430-bfb969503a8d",
            "colId": "07dc2986-f7a6-4827-8ec2-cb288e3de5e7",
            "containerId": "f496267d-284b-48b9-9d06-513f7760b811",
            "name": "Succeed",
            "url": "/group/1/contest/1/problem?take=5",
            "method": "GET",
            "sortNum": 430000,
            "created": "2023-02-17T08:57:14.563Z",
            "modified": "2023-07-06T13:52:19.244Z",
            "headers": [],
            "params": [
                {
                    "name": "cursor",
                    "value": "0",
                    "isDisabled": true,
                    "isPath": false
                },
                {
                    "name": "take",
                    "value": "5",
                    "isPath": false
                }
            ],
            "tests": [
                {
                    "type": "res-code",
                    "custom": "",
                    "action": "equal",
                    "value": "200"
                },
                {
                    "type": "json-query",
                    "custom": "json.id | length",
                    "action": "<=",
                    "value": "5"
                }
            ],
            "docs": "# Get group contest's all problems\n\n그룹 대회의 전체 문제를 불러옵니다.\n\n## Query\n\n- `cursor`: (optional) 가져올 아이템의 기준점으로, take 값에 따라 기준점의 앞뒤에 있는 아이템을 가져오게 됩니다. cursor 값은 항상 양수여야 하며, 값을 넘겨주지 않으면 자동으로 첫번째 아이템부터 반환됩니다.\n- `take`: 가져올 아이템의 개수를 지정합니다.\n\n### Examples\n전체 아이템: [1 2 3 4 5 6] / 현재 페이지: [3 4] 일 때  \n\n1. `?cursor=3?take=-2` => [1 2]\n2. `?cursor=4?take=2` => [5 6]\n3. `?take=5` => [1 2 3 4 5]",
            "preReq": {
                "runRequests": [
                    {
                        "reqId": "1a8e1d5f-2951-4aca-84b5-3b086055097b",
                        "colId": "07dc2986-f7a6-4827-8ec2-cb288e3de5e7",
                        "triggerCondition": "run-always",
                        "triggerValue": ""
                    }
                ]
            }
        },
        {
            "_id": "7160fd5e-5e8d-4c18-b500-8298dd0b64ab",
            "colId": "07dc2986-f7a6-4827-8ec2-cb288e3de5e7",
            "containerId": "da3fe5e3-b148-49c1-9b8f-c3b93a993fe2",
            "name": "404: Nonexistent problem",
            "url": "/group/1/contest/1/problem/0",
            "method": "GET",
            "sortNum": 440000,
            "created": "2023-02-17T09:04:29.436Z",
            "modified": "2023-02-17T09:09:39.835Z",
            "headers": [],
            "params": [],
            "tests": [
                {
                    "type": "res-code",
                    "custom": "",
                    "action": "equal",
                    "value": "404"
                }
            ],
            "preReq": {
                "runRequests": [
                    {
                        "reqId": "1a8e1d5f-2951-4aca-84b5-3b086055097b",
                        "colId": "07dc2986-f7a6-4827-8ec2-cb288e3de5e7",
                        "triggerCondition": "run-always",
                        "triggerValue": ""
                    }
                ]
            }
        },
        {
            "_id": "64593304-a380-400f-bd16-f50094f92f04",
            "colId": "07dc2986-f7a6-4827-8ec2-cb288e3de5e7",
            "containerId": "8a6f0fa5-98f7-4c1b-9834-6b034f289d5b",
            "name": "Succeed",
            "url": "/group/1/workbook/1/problem?take=5",
            "method": "GET",
            "sortNum": 450000,
            "created": "2023-02-17T09:10:11.361Z",
            "modified": "2023-07-06T13:52:36.187Z",
            "headers": [],
            "params": [
                {
                    "name": "cursor",
                    "value": "0",
                    "isDisabled": true,
                    "isPath": false
                },
                {
                    "name": "take",
                    "value": "5",
                    "isPath": false
                }
            ],
            "tests": [
                {
                    "type": "res-code",
                    "custom": "",
                    "action": "equal",
                    "value": "200"
                },
                {
                    "type": "json-query",
                    "custom": "json.id | length",
                    "action": "<=",
                    "value": "5"
                }
            ],
            "docs": "# Get group workbook's all problems\n\n그룹 문제집의 전체 문제를 불러옵니다.\n\n## Query\n\n- `cursor`: (optional) 가져올 아이템의 기준점으로, take 값에 따라 기준점의 앞뒤에 있는 아이템을 가져오게 됩니다. cursor 값은 항상 양수여야 하며, 값을 넘겨주지 않으면 자동으로 첫번째 아이템부터 반환됩니다.\n- `take`: 가져올 아이템의 개수를 지정합니다.\n\n### Examples\n전체 아이템: [1 2 3 4 5 6] / 현재 페이지: [3 4] 일 때  \n\n1. `?cursor=3?take=-2` => [1 2]\n2. `?cursor=4?take=2` => [5 6]\n3. `?take=5` => [1 2 3 4 5]",
            "preReq": {
                "runRequests": [
                    {
                        "reqId": "1a8e1d5f-2951-4aca-84b5-3b086055097b",
                        "colId": "07dc2986-f7a6-4827-8ec2-cb288e3de5e7",
                        "triggerCondition": "run-always",
                        "triggerValue": ""
                    }
                ]
            }
        },
        {
            "_id": "8530682d-5ca4-4a9a-b10e-f728ba1bd3c9",
            "colId": "07dc2986-f7a6-4827-8ec2-cb288e3de5e7",
            "containerId": "c7cea337-d5d2-457d-8876-f860a61852ef",
            "name": "Succeed",
            "url": "/group/1/workbook/1/problem/1",
            "method": "GET",
            "sortNum": 460000,
            "created": "2023-02-17T09:12:10.398Z",
            "modified": "2023-02-17T09:27:15.137Z",
            "headers": [],
            "params": [],
            "tests": [
                {
                    "type": "res-code",
                    "custom": "",
                    "action": "equal",
                    "value": "200"
                },
                {
                    "type": "json-query",
                    "custom": "json.id",
                    "action": "istype",
                    "value": "string"
                },
                {
                    "type": "json-query",
                    "custom": "json.problem.id",
                    "action": "istype",
                    "value": "number"
                },
                {
                    "type": "json-query",
                    "custom": "json.problem.title",
                    "action": "istype",
                    "value": "string"
                },
                {
                    "type": "json-query",
                    "custom": "json.problem.description",
                    "action": "istype",
                    "value": "string"
                },
                {
                    "type": "json-query",
                    "custom": "json.problem.languages",
                    "action": "istype",
                    "value": "array"
                },
                {
                    "type": "json-query",
                    "custom": "json.problem.timeLimit",
                    "action": "istype",
                    "value": "number"
                },
                {
                    "type": "json-query",
                    "custom": "json.problem.memoryLimit",
                    "action": "istype",
                    "value": "number"
                }
            ],
            "docs": "# Get group workbook's problem by ID\n\n그룹 문제집의 문제 하나의 자세한 정보를 가져옵니다.",
            "preReq": {
                "runRequests": [
                    {
                        "reqId": "1a8e1d5f-2951-4aca-84b5-3b086055097b",
                        "colId": "07dc2986-f7a6-4827-8ec2-cb288e3de5e7",
                        "triggerCondition": "run-always",
                        "triggerValue": ""
                    }
                ]
            }
        },
        {
            "_id": "04c7409e-f6a4-49ff-b0a8-ea1fd83f6676",
            "colId": "07dc2986-f7a6-4827-8ec2-cb288e3de5e7",
            "containerId": "c7cea337-d5d2-457d-8876-f860a61852ef",
            "name": "404: Nonexistent problem",
            "url": "/group/1/workbook/1/problem/0",
            "method": "GET",
            "sortNum": 470000,
            "created": "2023-02-17T09:14:15.119Z",
            "modified": "2023-02-17T09:16:52.419Z",
            "headers": [],
            "params": [],
            "tests": [
                {
                    "type": "res-code",
                    "custom": "",
                    "action": "equal",
                    "value": "404"
                }
            ],
            "preReq": {
                "runRequests": [
                    {
                        "reqId": "1a8e1d5f-2951-4aca-84b5-3b086055097b",
                        "colId": "07dc2986-f7a6-4827-8ec2-cb288e3de5e7",
                        "triggerCondition": "run-always",
                        "triggerValue": ""
                    }
                ]
            }
        },
        {
            "_id": "2b66e831-ee6c-40bc-8b49-07334fd0e38a",
            "colId": "07dc2986-f7a6-4827-8ec2-cb288e3de5e7",
            "containerId": "e69f258a-3604-45e3-92fd-f87e9f25c64a",
            "name": "Succeed (Need approval before join) ",
            "url": "/group/3/join",
            "method": "POST",
            "sortNum": 490000,
            "created": "2023-02-21T00:48:09.835Z",
            "modified": "2023-05-02T13:16:13.229Z",
            "headers": [],
            "params": [],
            "tests": [
                {
                    "type": "res-code",
                    "custom": "",
                    "action": "equal",
                    "value": "201"
                },
                {
                    "type": "json-query",
                    "custom": "json.userGroupData.userId",
                    "action": "equal",
                    "value": "13"
                },
                {
                    "type": "json-query",
                    "custom": "json.userGroupData.groupId",
                    "action": "equal",
                    "value": "3"
                },
                {
                    "type": "json-query",
                    "custom": "json.isJoined",
                    "action": "equal",
                    "value": "false"
                }
            ],
            "docs": "# Join group by id\n\n### Notice\n이 메서드에는 그룹이 가입시에 사전 승인을 필요로 하는지에 따른 2개의 succeed cases가 존재합니다.<br><br>\n\n### URL\nPOST /group/{groupId}/join <br><br>\n\n### Description\n그룹의 id가 `{groupId}`인 그룹에 가입힙니다.<br><br>\n\n### Response Type\n```typscript\n{\n  userGroupData: {\n    userId: Number\n    groupId: Number\n    isGroupLeader: Boolean\n    createTime: Date\n    updateTime: Date\n  },\n  isJoined: Boolean\n}\n```\n\n<br>\n\n### Caution\n테스트 케이스 **400: Duplicated join request**를 실행 했을 때<br>\n테스트 결과에서 pre run이 실패했다는 메세지가 뜨면 무시하셔도 됩니다!",
            "preReq": {
                "runRequests": [
                    {
                        "reqId": "1a8e1d5f-2951-4aca-84b5-3b086055097b",
                        "colId": "07dc2986-f7a6-4827-8ec2-cb288e3de5e7",
                        "triggerCondition": "run-always",
                        "triggerValue": ""
                    }
                ]
            }
        },
        {
            "_id": "8ac61468-d539-4085-97a4-cac31d977444",
            "colId": "07dc2986-f7a6-4827-8ec2-cb288e3de5e7",
            "containerId": "e69f258a-3604-45e3-92fd-f87e9f25c64a",
            "name": "409: Duplicate join request",
            "url": "/group/3/join",
            "method": "POST",
            "sortNum": 500000,
            "created": "2023-02-21T01:44:32.310Z",
            "modified": "2023-08-03T13:08:59.386Z",
            "headers": [],
            "params": [],
            "tests": [
                {
                    "type": "res-code",
                    "custom": "",
                    "action": "equal",
                    "value": "409"
                }
            ]
        },
        {
            "_id": "14c37f88-667a-4695-8817-0ab1964b8378",
            "colId": "07dc2986-f7a6-4827-8ec2-cb288e3de5e7",
            "containerId": "e69f258a-3604-45e3-92fd-f87e9f25c64a",
            "name": "404: Nonexistent Group",
            "url": "/group/-1/join",
            "method": "POST",
            "sortNum": 510000,
            "created": "2023-02-21T02:00:24.137Z",
            "modified": "2023-08-03T13:09:50.429Z",
            "headers": [],
            "params": [],
            "tests": [
                {
                    "type": "res-code",
                    "custom": "",
                    "action": "equal",
                    "value": "404"
                },
                {
                    "type": "json-query",
                    "custom": "json.message",
                    "action": "equal",
                    "value": "Group does not exist"
                }
            ],
            "preReq": {
                "runRequests": [
                    {
                        "reqId": "1a8e1d5f-2951-4aca-84b5-3b086055097b",
                        "colId": "07dc2986-f7a6-4827-8ec2-cb288e3de5e7",
                        "triggerCondition": "run-always",
                        "triggerValue": ""
                    }
                ]
            }
        },
        {
            "_id": "900d5e1c-7d58-441c-9fc8-52f9dd9e0ca3",
            "colId": "07dc2986-f7a6-4827-8ec2-cb288e3de5e7",
            "containerId": "64dbfafd-a97c-478d-9551-21c89d441ebe",
            "name": "Succeed",
            "url": "/group/4/leave",
            "method": "DELETE",
            "sortNum": 520000,
            "created": "2023-02-21T02:04:34.793Z",
            "modified": "2023-04-28T12:28:09.459Z",
            "headers": [],
            "params": [],
            "tests": [
                {
                    "type": "res-code",
                    "custom": "",
                    "action": "equal",
                    "value": "200"
                },
                {
                    "type": "json-query",
                    "custom": "json.userId",
                    "action": "equal",
                    "value": "13"
                },
                {
                    "type": "json-query",
                    "custom": "json.groupId",
                    "action": "equal",
                    "value": "4"
                }
            ],
            "docs": "# Leave group\n\n### URL\nDELETE /group/{groupId}/leave <br><br>\n\n### Description\n그룹의 id가 {groupId}인 그룹에서 탈퇴힙니다.<br><br>\n\n### Response Type\n```typscript\n{\n  userId: Number\n  groupId: Number\n  isGroupLeader: Boolean\n  createTime: DateString\n  updateTime: DateString\n}\n```",
            "preReq": {
                "runRequests": [
                    {
                        "reqId": "a3aee315-f4c3-4b0b-bf09-ad5ffab9f17a",
                        "colId": "07dc2986-f7a6-4827-8ec2-cb288e3de5e7",
                        "triggerCondition": "run-always",
                        "triggerValue": ""
                    }
                ]
            }
        },
        {
            "_id": "5e0781d0-7301-476d-918b-37bfe370a3f7",
            "colId": "07dc2986-f7a6-4827-8ec2-cb288e3de5e7",
            "containerId": "64dbfafd-a97c-478d-9551-21c89d441ebe",
            "name": "403: Forbidden",
            "url": "/group/3/leave",
            "method": "DELETE",
            "sortNum": 550000,
            "created": "2023-02-21T04:13:48.673Z",
            "modified": "2023-04-28T12:19:03.908Z",
            "headers": [],
            "params": [],
            "tests": [
                {
                    "type": "res-code",
                    "custom": "",
                    "action": "equal",
                    "value": "403"
                },
                {
                    "type": "json-query",
                    "custom": "json.message",
                    "action": "equal",
                    "value": "Forbidden resource"
                }
            ],
            "preReq": {
                "runRequests": [
                    {
                        "reqId": "1a8e1d5f-2951-4aca-84b5-3b086055097b",
                        "colId": "07dc2986-f7a6-4827-8ec2-cb288e3de5e7",
                        "triggerCondition": "run-always",
                        "triggerValue": ""
                    }
                ]
            }
        },
        {
            "_id": "af1c8666-e7a9-47ed-a9d0-edde11990066",
            "colId": "07dc2986-f7a6-4827-8ec2-cb288e3de5e7",
            "containerId": "607d4957-04bd-445a-bc2a-36d2a65c9047",
            "name": "400: Invalid Cursor",
            "url": "/group?cursor=-1&take=5",
            "method": "GET",
            "sortNum": 580000,
            "created": "2023-02-21T06:33:24.526Z",
            "modified": "2023-04-28T11:30:30.985Z",
            "headers": [],
            "params": [
                {
                    "name": "cursor",
                    "value": "-1",
                    "isPath": false
                },
                {
                    "name": "take",
                    "value": "5",
                    "isPath": false
                }
            ],
            "tests": [
                {
                    "type": "res-code",
                    "custom": "",
                    "action": "equal",
                    "value": "400"
                },
                {
                    "type": "json-query",
                    "custom": "json.message",
                    "action": "contains",
                    "value": "Invalid cursor value: -1"
                }
            ],
            "preReq": {
                "runRequests": [
                    {
                        "reqId": "1a8e1d5f-2951-4aca-84b5-3b086055097b",
                        "colId": "07dc2986-f7a6-4827-8ec2-cb288e3de5e7",
                        "triggerCondition": "run-always",
                        "triggerValue": ""
                    }
                ]
            }
        },
        {
            "_id": "9a846c00-2ab6-4092-81fa-d4b6c1e0b552",
            "colId": "07dc2986-f7a6-4827-8ec2-cb288e3de5e7",
            "containerId": "4130bc7d-5b08-4f36-a173-fc2c3a0b24fb",
            "name": "Succeed",
            "url": "/group/joined",
            "method": "GET",
            "sortNum": 580000,
            "created": "2023-02-21T06:36:54.399Z",
            "modified": "2023-07-25T12:44:50.484Z",
            "headers": [],
            "params": [],
            "tests": [
                {
                    "type": "res-code",
                    "custom": "",
                    "action": "equal",
                    "value": "200"
                },
                {
                    "type": "res-body",
                    "custom": "",
                    "action": "contains",
                    "value": "id"
                },
                {
                    "type": "res-body",
                    "custom": "",
                    "action": "contains",
                    "value": "groupName"
                },
                {
                    "type": "res-body",
                    "custom": "",
                    "action": "contains",
                    "value": "description"
                },
                {
                    "type": "res-body",
                    "custom": "",
                    "action": "contains",
                    "value": "memberNum"
                },
                {
                    "type": "res-body",
                    "custom": "",
                    "action": "contains",
                    "value": "isGroupLeader"
                }
            ],
            "docs": "# Get joined groups\n\n### URL\nGET /group/joined <br><br>\n\n### Description\n가입한 그룹의 목록을 불러옵니다.<br><br>\n\n### Response Type\n```typscript\n{\n   id: Number\n   groupName: String\n   description: String\n   memberNum: Number\n   isGroupLeader: Boolean\n} []\n```",
            "preReq": {
                "runRequests": [
                    {
                        "reqId": "de1639a5-d9da-4397-8a13-ae1fc61b849b",
                        "colId": "07dc2986-f7a6-4827-8ec2-cb288e3de5e7",
                        "triggerCondition": "run-always",
                        "triggerValue": ""
                    }
                ]
            }
        },
        {
            "_id": "b2069df2-b962-4c61-8bba-52d2f32da4ba",
            "colId": "07dc2986-f7a6-4827-8ec2-cb288e3de5e7",
            "containerId": "18cc4c2b-1889-43b3-8d3d-8b2f6d453ed3",
            "name": "Succeed (Joined group)",
            "url": "/group/4",
            "method": "GET",
            "sortNum": 590000,
            "created": "2023-02-21T07:00:09.919Z",
            "modified": "2023-07-25T12:38:07.558Z",
            "headers": [],
            "params": [],
            "tests": [
                {
                    "type": "res-code",
                    "custom": "",
                    "action": "equal",
                    "value": "200"
                },
                {
                    "type": "json-query",
                    "custom": "json.id",
                    "action": "equal",
                    "value": "4"
                },
                {
                    "type": "res-body",
                    "custom": "",
                    "action": "contains",
                    "value": "\"groupName\""
                },
                {
                    "type": "res-body",
                    "custom": "",
                    "action": "contains",
                    "value": "\"description\""
                },
                {
                    "type": "res-body",
                    "custom": "",
                    "action": "notcontains",
                    "value": "\"createdBy\""
                },
                {
                    "type": "res-body",
                    "custom": "",
                    "action": "notcontains",
                    "value": "\"memberNum\""
                },
                {
                    "type": "res-body",
                    "custom": "",
                    "action": "notcontains",
                    "value": "\"leaders\""
                },
                {
                    "type": "res-body",
                    "custom": "",
                    "action": "contains",
                    "value": "\"isGroupLeader\""
                },
                {
                    "type": "res-body",
                    "custom": "",
                    "action": "contains",
                    "value": "\"isJoined\""
                }
            ],
            "docs": "# Get group\n\n### Notice\n이 메서드에는 유저의 그룹 가입 여부에 따른 2개의 Success Cases 및 Response Types들이 존재합니다.<br><br>\n\n### URL\nGET /group/{groupId}<br><br>\n\n### Description\n그룹의 id가 {groupId}인 그룹의 정보를 불러옵니다.<br><br>\n\n### Response Type (Joined group)\n```typscript\n{\n  id: Number\n  groupName: String\n  description: String\n  isGroupLeader: boolean\n  isJoined: boolean\n}\n\n```\n<br>\n\n### Response Type (Not joined group)\n```typscript\n{\n  id: Number\n  groupName: String\n  description: String\n  memberNum: Number\n  leaders: String[]\n  isJoined: boolean\n}\n\n```\n<br>\n\n### Success Cases\n**Joined group**: `가입한` 그룹의 정보를 요청하는 경우<br>\n**Not Joined group**: `가입하지 않은` 그룹의 정보를 요청하는 경우\n<br><br>",
            "preReq": {
                "runRequests": [
                    {
                        "reqId": "9dffba42-be8a-48c1-8243-e327ce99589b",
                        "colId": "07dc2986-f7a6-4827-8ec2-cb288e3de5e7",
                        "triggerCondition": "run-always",
                        "triggerValue": ""
                    }
                ]
            }
        },
        {
            "_id": "d56e50c0-6c0a-48bb-98ca-1941a4584d23",
            "colId": "07dc2986-f7a6-4827-8ec2-cb288e3de5e7",
            "containerId": "d9b60a8b-4f6a-48c0-a9e8-bcab5069cc24",
            "name": "Succeed",
            "url": "/group/4/leaders",
            "method": "GET",
            "sortNum": 620000,
            "created": "2023-02-21T08:15:42.908Z",
            "modified": "2023-04-28T13:02:54.722Z",
            "headers": [],
            "params": [],
            "tests": [
                {
                    "type": "res-code",
                    "custom": "",
                    "action": "equal",
                    "value": "200"
                },
                {
                    "type": "json-query",
                    "custom": "json | first",
                    "action": "equal",
                    "value": "manager"
                },
                {
                    "type": "json-query",
                    "custom": "json.",
                    "action": "count",
                    "value": "2"
                }
            ],
            "docs": "# Get group leaders\n\n### URL\nGET /group/{groupId}/leaders <br><br>\n\n### Description\n가입한 그룹의 리더의 username 목록을 불러옵니다.<br><br>\n\n### Response Type\n```typscript\nString[]\n```",
            "preReq": {
                "runRequests": [
                    {
                        "reqId": "9dffba42-be8a-48c1-8243-e327ce99589b",
                        "colId": "07dc2986-f7a6-4827-8ec2-cb288e3de5e7",
                        "triggerCondition": "run-always",
                        "triggerValue": ""
                    }
                ]
            }
        },
        {
            "_id": "376f4101-8eda-49a6-9f64-729bdf9522dc",
            "colId": "07dc2986-f7a6-4827-8ec2-cb288e3de5e7",
            "containerId": "dc4b1bd7-bc6f-4a48-b5b1-bd0026d8e3f2",
            "name": "Succeed",
            "url": "/group/2/members",
            "method": "GET",
            "sortNum": 10000,
            "created": "2023-02-21T08:19:28.677Z",
            "modified": "2023-08-03T13:07:38.252Z",
            "headers": [],
            "params": [],
            "tests": [
                {
                    "type": "res-code",
                    "custom": "",
                    "action": "equal",
                    "value": "200"
                },
                {
                    "type": "json-query",
                    "custom": "json",
                    "action": "count",
                    "value": "9"
                }
            ],
            "docs": "# Get group members\n\n### URL\nGET /group/{groupId}/members <br><br>\n\n### Description\n가입한 그룹의 멤버들의 username 목록을 불러옵니다.<br><br>\n\n### Response Type\n```typscript\nString[]\n```"
        },
        {
            "_id": "92244561-e2a3-4bb5-952d-f6a8053ee40a",
            "colId": "07dc2986-f7a6-4827-8ec2-cb288e3de5e7",
            "containerId": "dc4b1bd7-bc6f-4a48-b5b1-bd0026d8e3f2",
            "name": "403: Forbidden",
            "url": "/group/3/members",
            "method": "GET",
            "sortNum": 20000,
            "created": "2023-02-21T08:23:03.093Z",
            "modified": "2023-04-28T12:18:16.465Z",
            "headers": [],
            "params": [],
            "tests": [
                {
                    "type": "res-code",
                    "custom": "",
                    "action": "equal",
                    "value": "403"
                },
                {
                    "type": "json-query",
                    "custom": "json.message",
                    "action": "equal",
                    "value": "Forbidden resource"
                }
            ]
        },
        {
            "_id": "a213383d-8a5c-499d-aa1d-5ebfeb3bcb90",
            "colId": "07dc2986-f7a6-4827-8ec2-cb288e3de5e7",
            "containerId": "d9b60a8b-4f6a-48c0-a9e8-bcab5069cc24",
            "name": "403: Forbidden",
            "url": "/group/3/leaders",
            "method": "GET",
            "sortNum": 630000,
            "created": "2023-02-21T08:24:06.274Z",
            "modified": "2023-04-28T13:03:03.856Z",
            "headers": [],
            "params": [],
            "tests": [
                {
                    "type": "res-code",
                    "custom": "",
                    "action": "equal",
                    "value": "403"
                },
                {
                    "type": "json-query",
                    "custom": "json.message",
                    "action": "equal",
                    "value": "Forbidden resource"
                }
            ]
        },
        {
            "_id": "9dffba42-be8a-48c1-8243-e327ce99589b",
            "colId": "07dc2986-f7a6-4827-8ec2-cb288e3de5e7",
            "containerId": "e69f258a-3604-45e3-92fd-f87e9f25c64a",
            "name": "Succeed (Not need approval before join)",
            "url": "/group/4/join",
            "method": "POST",
            "sortNum": 495000,
            "created": "2023-02-21T10:09:29.921Z",
            "modified": "2023-04-28T11:26:50.017Z",
            "headers": [],
            "params": [],
            "tests": [
                {
                    "type": "res-code",
                    "custom": "",
                    "action": "equal",
                    "value": "201"
                },
                {
                    "type": "json-query",
                    "custom": "json.userGroupData.userId",
                    "action": "equal",
                    "value": "13"
                },
                {
                    "type": "json-query",
                    "custom": "json.userGroupData.groupId",
                    "action": "equal",
                    "value": "4"
                },
                {
                    "type": "json-query",
                    "custom": "json.isJoined",
                    "action": "equal",
                    "value": "true"
                }
            ],
            "docs": "# Join group by id (Case2)\n\n### warning\n현재 cache db에 올라간 가입 요청을 삭제하는 api가 구현되어있지 않아 최초 한번만 동작합니다.",
            "preReq": {
                "runRequests": [
                    {
                        "reqId": "900d5e1c-7d58-441c-9fc8-52f9dd9e0ca3",
                        "colId": "07dc2986-f7a6-4827-8ec2-cb288e3de5e7",
                        "triggerCondition": "run-always",
                        "triggerValue": ""
                    }
                ]
            }
        },
        {
            "_id": "ed53dc3f-5d05-4fc3-8307-44eaf8130de9",
            "colId": "07dc2986-f7a6-4827-8ec2-cb288e3de5e7",
            "containerId": "18cc4c2b-1889-43b3-8d3d-8b2f6d453ed3",
            "name": "404: Nonexistent Group",
            "url": "/group/0",
            "method": "GET",
            "sortNum": 605000,
            "created": "2023-02-21T17:03:18.161Z",
            "modified": "2023-08-03T13:07:17.603Z",
            "headers": [],
            "params": [],
            "tests": [
                {
                    "type": "res-code",
                    "custom": "",
                    "action": "equal",
                    "value": "404"
                },
                {
                    "type": "json-query",
                    "custom": "json.message",
                    "action": "equal",
                    "value": "Group does not exist"
                }
            ],
            "preReq": {
                "runRequests": [
                    {
                        "reqId": "1a8e1d5f-2951-4aca-84b5-3b086055097b",
                        "colId": "07dc2986-f7a6-4827-8ec2-cb288e3de5e7",
                        "triggerCondition": "run-always",
                        "triggerValue": ""
                    }
                ]
            }
        },
        {
            "_id": "b61da0f4-d454-48cd-912f-37962278b785",
            "colId": "07dc2986-f7a6-4827-8ec2-cb288e3de5e7",
            "containerId": "18cc4c2b-1889-43b3-8d3d-8b2f6d453ed3",
            "name": "Succeed (Not joined group)",
            "url": "/group/3",
            "method": "GET",
            "sortNum": 592500,
            "created": "2023-02-21T17:23:38.437Z",
            "modified": "2023-07-25T12:38:16.391Z",
            "headers": [],
            "params": [],
            "tests": [
                {
                    "type": "res-code",
                    "custom": "",
                    "action": "equal",
                    "value": "200"
                },
                {
                    "type": "json-query",
                    "custom": "json.id",
                    "action": "equal",
                    "value": "3"
                },
                {
                    "type": "res-body",
                    "custom": "",
                    "action": "contains",
                    "value": "\"groupName\""
                },
                {
                    "type": "res-body",
                    "custom": "",
                    "action": "contains",
                    "value": "\"description\""
                },
                {
                    "type": "res-body",
                    "custom": "",
                    "action": "contains",
                    "value": "\"createdBy\""
                },
                {
                    "type": "res-body",
                    "custom": "",
                    "action": "contains",
                    "value": "\"memberNum\""
                },
                {
                    "type": "res-body",
                    "custom": "",
                    "action": "contains",
                    "value": "\"leaders\""
                },
                {
                    "type": "res-body",
                    "custom": "",
                    "action": "contains",
                    "value": "\"isJoined\""
                }
            ],
            "docs": "# Get group\n\n### Notice\n이 메서드에는 유저의 그룹 가입 여부에 따른 2개의 Success Cases 및 Response Types들이 존재합니다.<br><br>\n\n### URL\nGET /group/{groupId}<br><br>\n\n### Description\n그룹의 id가 {groupId}인 그룹의 정보를 불러옵니다.<br><br>\n\n### Response Type (Joined group)\n```typscript\n{\n  id: Number\n  groupName: String\n  description: String\n  isGroupLeader: boolean\n  isJoined: boolean\n}\n\n```\n<br>\n\n### Response Type (Not joined group)\n```typscript\n{\n  id: Number\n  groupName: String\n  description: String\n  memberNum: Number\n  leaders: String[]\n  isJoined: boolean\n}\n\n```\n<br>\n\n### Success Cases\n**Joined group**: `가입한` 그룹의 정보를 요청하는 경우<br>\n**Not Joined group**: `가입하지 않은` 그룹의 정보를 요청하는 경우\n<br><br>",
            "preReq": {
                "runRequests": [
                    {
                        "reqId": "1a8e1d5f-2951-4aca-84b5-3b086055097b",
                        "colId": "07dc2986-f7a6-4827-8ec2-cb288e3de5e7",
                        "triggerCondition": "run-always",
                        "triggerValue": ""
                    }
                ]
            }
        },
        {
            "_id": "f192649d-d966-4b71-acdf-d331f39acd7e",
            "colId": "07dc2986-f7a6-4827-8ec2-cb288e3de5e7",
            "containerId": "607d4957-04bd-445a-bc2a-36d2a65c9047",
            "name": "Succeed",
            "url": "/group?cursor=3&take=5",
            "method": "GET",
            "sortNum": 575000,
            "created": "2023-02-28T03:58:46.391Z",
            "modified": "2023-07-25T12:44:18.961Z",
            "headers": [],
            "params": [
                {
                    "name": "cursor",
                    "value": "3",
                    "isPath": false
                },
                {
                    "name": "take",
                    "value": "5",
                    "isPath": false
                }
            ],
            "tests": [
                {
                    "type": "res-code",
                    "custom": "",
                    "action": "equal",
                    "value": "200"
                },
                {
                    "type": "json-query",
                    "custom": "json | filter(id > 1)",
                    "action": "count",
                    "value": "1"
                },
                {
                    "type": "json-query",
                    "custom": "json[0].id",
                    "action": "equal",
                    "value": "4"
                }
            ],
            "docs": "# Get groups\n\n### URL\nGET /group <br><br>\n\n### Query String\n|#|name|type|description|\n|-|--|--|--|\n|1|cursor|number?|전달하지 않을경우 처음부터 {take} 만큼 불러옵니다.|\n|2|take|number|한 번에 불러올 group의 개수|\n\n<br>\n\n### Description\n공개로 설정된 그룹 들의 목록을 불러옵니다.<br><br>\n\n### Response Type\n```typscript\n{\n   id: Number\n   groupName: String\n   description: String\n   memberNum: Number\n} []\n```",
            "preReq": {
                "runRequests": [
                    {
                        "reqId": "1a8e1d5f-2951-4aca-84b5-3b086055097b",
                        "colId": "07dc2986-f7a6-4827-8ec2-cb288e3de5e7",
                        "triggerCondition": "run-always",
                        "triggerValue": ""
                    }
                ]
            }
        },
        {
            "_id": "e80bb4a0-a6b1-4ea7-9469-55898375d4cf",
            "colId": "07dc2986-f7a6-4827-8ec2-cb288e3de5e7",
            "containerId": "8b4393e5-4001-4f7d-9f41-cce5ef02a10b",
            "name": "Succeed",
            "url": "/contest/auth",
            "method": "GET",
            "sortNum": 10000,
            "created": "2023-03-02T10:49:33.129Z",
            "modified": "2023-05-16T15:37:23.334Z",
            "headers": [],
            "params": [],
            "tests": [
                {
                    "type": "res-code",
                    "custom": "",
                    "action": "equal",
                    "value": "200"
                },
                {
                    "type": "res-body",
                    "custom": "",
                    "action": "contains",
                    "value": "\"registeredOngoing\""
                },
                {
                    "type": "res-body",
                    "custom": "",
                    "action": "contains",
                    "value": "\"registeredUpcoming\""
                },
                {
                    "type": "res-body",
                    "custom": "",
                    "action": "contains",
                    "value": "\"ongoing\""
                },
                {
                    "type": "res-body",
                    "custom": "",
                    "action": "contains",
                    "value": "\"upcoming\""
                }
            ],
            "docs": "# Get all contests\n## 사용자가 로그인된 경우\n\n로그인된 사용자를 위해 모든 대회 목록을 불러옵니다.  \n대회의 진행 상태에 따라 구분합니다. (registered ongoing, registered upcoming, ongoing, upcoming, finished) <br>\n로그인되었으므로 registered contests를 따로 구분합니다.",
            "preReq": {
                "runRequests": [
                    {
                        "reqId": "1a8e1d5f-2951-4aca-84b5-3b086055097b",
                        "colId": "07dc2986-f7a6-4827-8ec2-cb288e3de5e7",
                        "triggerCondition": "run-always",
                        "triggerValue": ""
                    },
                    {
                        "reqId": "5a59c618-44a1-40e7-899d-c4edab0095c3",
                        "colId": "07dc2986-f7a6-4827-8ec2-cb288e3de5e7",
                        "triggerCondition": "run-always",
                        "triggerValue": ""
                    }
                ]
            }
        },
        {
            "_id": "61f5f9ac-06d3-42dd-a3a6-6d9aa6eca245",
            "colId": "07dc2986-f7a6-4827-8ec2-cb288e3de5e7",
            "containerId": "032d7ed6-f54f-4d85-a220-588597bf686b",
            "name": "Succeed",
            "url": "/contest/finished?take=10",
            "method": "GET",
            "sortNum": 500000,
            "created": "2023-04-10T05:39:19.746Z",
            "modified": "2023-04-10T07:21:00.173Z",
            "headers": [],
            "params": [
                {
                    "name": "take",
                    "value": "10",
                    "isPath": false
                }
            ],
            "tests": [],
            "docs": "# Get all finished contests\n\n\n모든 종료된 대회를 불러옵니다.<br/>페이지네이션이 포함된 요청입니다."
        },
        {
            "_id": "61f884a7-2a08-4519-ad43-60c9eb76630a",
            "colId": "07dc2986-f7a6-4827-8ec2-cb288e3de5e7",
            "containerId": "1e9d4bed-ed09-409a-a12c-676571aa8354",
            "name": "Succeed",
            "url": "/contest/finished?take=3",
            "method": "GET",
            "sortNum": 510000,
            "created": "2023-04-10T07:27:17.842Z",
            "modified": "2023-04-30T11:54:51.334Z",
            "headers": [],
            "params": [
                {
                    "name": "take",
                    "value": "3",
                    "isPath": false
                }
            ],
            "tests": [
                {
                    "type": "res-code",
                    "custom": "",
                    "action": "equal",
                    "value": "200"
                },
                {
                    "type": "res-body",
                    "custom": "",
                    "action": "contains",
                    "value": "\"finished\""
                }
            ],
            "docs": "# Get finished contests\n\n모든 종료된 대회를 가져옵니다.<br/>\ncursor based pagination을 사용합니다."
        },
        {
            "_id": "1964ba6a-65a2-4068-a88f-2228802aba37",
            "colId": "07dc2986-f7a6-4827-8ec2-cb288e3de5e7",
            "containerId": "0e51dd91-afe6-4bcd-835d-b3df3d2b6f07",
            "name": "Succeed",
            "url": "/group/2/contest/finished?take=10",
            "method": "GET",
            "sortNum": 520000,
            "created": "2023-04-10T07:34:27.293Z",
            "modified": "2023-04-30T11:57:12.462Z",
            "headers": [],
            "params": [
                {
                    "name": "take",
                    "value": "10",
                    "isPath": false
                }
            ],
            "tests": [
                {
                    "type": "res-code",
                    "custom": "",
                    "action": "equal",
                    "value": "200"
                },
                {
                    "type": "res-body",
                    "custom": "",
                    "action": "contains",
                    "value": "\"finished\""
                }
            ],
            "docs": "# Get group's finished contests\n\n그룹내에서 끝난 대회들을 가지고 옵니다. <br/>\nCursor based pagination을 사용합니다.",
            "preReq": {
                "runRequests": [
                    {
                        "reqId": "de1639a5-d9da-4397-8a13-ae1fc61b849b",
                        "colId": "07dc2986-f7a6-4827-8ec2-cb288e3de5e7",
                        "triggerCondition": "run-always",
                        "triggerValue": ""
                    }
                ]
            }
        },
        {
            "_id": "6fc7d51f-fdb2-4b95-a3f5-f8de95ccc8b2",
            "colId": "07dc2986-f7a6-4827-8ec2-cb288e3de5e7",
            "containerId": "dcc8290a-fa46-4ad9-b9a1-f2f422fe2006",
            "name": "Log In as User (user02)",
            "url": "/auth/login",
            "method": "POST",
            "sortNum": 77500,
            "created": "2023-05-01T11:08:34.294Z",
            "modified": "2023-05-01T11:10:21.674Z",
            "headers": [],
            "params": [],
            "body": {
                "type": "json",
                "raw": "{\n  \"username\": \"user02\",\n  \"password\": \"Useruser\"\n}",
                "form": []
            },
            "tests": [
                {
                    "type": "set-env-var",
                    "custom": "header.authorization",
                    "action": "setto",
                    "value": "{{bearer_token}}"
                },
                {
                    "type": "set-env-var",
                    "custom": "cookie.refresh_token",
                    "action": "setto",
                    "value": "{{refresh_token}}"
                }
            ],
            "docs": "User/Delete Own Account/Succeed 리퀘스트 전송 후에는 작동하지 않을 유틸 리퀘스트입니다.  \n복구를 원한다면 `npx prisma migrate reset`을 실행해주세요."
        },
        {
<<<<<<< HEAD
=======
            "_id": "9ba3bbcf-db6f-41a8-acf1-322e6b5735b3",
            "colId": "07dc2986-f7a6-4827-8ec2-cb288e3de5e7",
            "containerId": "5c0a9108-1d33-407e-91bc-ae25b89bcfe7",
            "name": "403: Forbidden",
            "url": "/group/3/contest",
            "method": "GET",
            "sortNum": 20000,
            "created": "2023-05-01T11:09:01.740Z",
            "modified": "2023-08-01T11:16:11.371Z",
            "headers": [],
            "params": [],
            "tests": [
                {
                    "type": "res-code",
                    "custom": "",
                    "action": "equal",
                    "value": "403"
                },
                {
                    "type": "res-body",
                    "custom": "",
                    "action": "contains",
                    "value": "Forbidden"
                }
            ],
            "docs": "# Get group's all contests\n## 403: Forbidden\n\n만약 요청을 보낸 user가 해당 그룹에 소속되지 않았을 경우 403: Forbidden 에러를 띄웁니다.\n",
            "preReq": {
                "runRequests": [
                    {
                        "reqId": "1a8e1d5f-2951-4aca-84b5-3b086055097b",
                        "colId": "07dc2986-f7a6-4827-8ec2-cb288e3de5e7",
                        "triggerCondition": "run-always",
                        "triggerValue": ""
                    }
                ]
            }
        },
        {
>>>>>>> 47246096
            "_id": "7037c9dd-a8f2-498f-9cb1-0bdbaab07241",
            "colId": "07dc2986-f7a6-4827-8ec2-cb288e3de5e7",
            "containerId": "b089f8be-93f3-41e6-b8d9-b7f5e71f85ca",
            "name": "User Read",
            "url": "http://localhost:3000/graphql",
            "method": "POST",
            "sortNum": 510000,
            "created": "2023-06-15T11:04:01.290Z",
            "modified": "2023-06-24T11:52:48.384Z",
            "headers": [],
            "params": [],
            "body": {
                "type": "graphql",
                "raw": "",
                "form": [],
                "graphql": {
                    "query": "query User {\n    getUser(id: 21) {\n        username\n    }\n}"
                }
            },
            "tests": [],
            "preReq": {
                "runRequests": [
                    {
                        "reqId": "1a62bc1b-fbff-4f01-bbb8-bbf08974ea80",
                        "colId": "07dc2986-f7a6-4827-8ec2-cb288e3de5e7",
                        "triggerCondition": "run-always",
                        "triggerValue": ""
                    }
                ]
            }
        },
        {
            "_id": "cfb1afea-8baa-4ce8-b19c-1000c203b134",
            "colId": "07dc2986-f7a6-4827-8ec2-cb288e3de5e7",
            "containerId": "209bec3c-0449-4d8b-9216-1bb92afc77af",
            "name": "User Create",
            "url": "http://localhost:3000/graphql",
            "method": "POST",
            "sortNum": 520000,
            "created": "2023-06-15T11:09:31.592Z",
            "modified": "2023-06-15T12:09:41.166Z",
            "headers": [],
            "params": [],
            "body": {
                "type": "graphql",
                "raw": "",
                "form": [],
                "graphql": {
                    "query": "mutation User {\n    createUser(userCreateInput: {\n  username: \"newUser5\",\n  password: \"newUser5\",\n  role: User,\n  email: \"johndoe5@gmail.com\"\n}) {\n        id\n        username\n    }\n}",
                    "variables": "{\n  \"username\": \"newUser\",\n  \"password\": \"newUser\",\n  \"role\": \"user\",\n  \"email\": \"johndoe@gmail.com\"\n}"
                }
            },
            "tests": []
        },
        {
            "_id": "a16a8d0a-ba8d-41a8-988d-abbea3d75f53",
            "colId": "07dc2986-f7a6-4827-8ec2-cb288e3de5e7",
            "containerId": "b089f8be-93f3-41e6-b8d9-b7f5e71f85ca",
            "name": "All User Read",
            "url": "http://localhost:3000/graphql",
            "method": "POST",
            "sortNum": 530000,
            "created": "2023-06-15T11:27:18.088Z",
            "modified": "2023-06-15T12:10:22.541Z",
            "headers": [],
            "params": [],
            "body": {
                "type": "graphql",
                "raw": "",
                "form": [],
                "graphql": {
                    "query": "query User {\n    getAllUsers {\n        id\n        username\n    }\n}"
                }
            },
            "tests": []
        },
        {
            "_id": "a324f625-f90b-45ad-8eaf-487d3984bfcd",
            "colId": "07dc2986-f7a6-4827-8ec2-cb288e3de5e7",
            "containerId": "6a7d0144-918c-4112-9774-f941d25b3f67",
            "name": "User Delete",
            "url": "http://localhost:3000/graphql",
            "method": "POST",
            "sortNum": 540000,
            "created": "2023-06-15T11:29:29.954Z",
            "modified": "2023-06-15T12:10:54.536Z",
            "headers": [],
            "params": [],
            "body": {
                "type": "graphql",
                "raw": "",
                "form": [],
                "graphql": {
                    "query": "mutation User {\n    deleteUser (id: 21)\n    {\n        id\n        username\n        email\n    }\n}"
                }
            },
            "tests": []
        },
        {
            "_id": "2a08fb0f-3942-4afb-bfeb-eaedf1adbbf7",
            "colId": "07dc2986-f7a6-4827-8ec2-cb288e3de5e7",
            "containerId": "788c0112-2ded-4ce6-86e1-598aae69b21e",
            "name": "User Update",
            "url": "http://localhost:3000/graphql",
            "method": "POST",
            "sortNum": 550000,
            "created": "2023-06-15T11:33:29.947Z",
            "modified": "2023-06-15T12:10:48.777Z",
            "headers": [],
            "params": [],
            "body": {
                "type": "graphql",
                "raw": "",
                "form": [],
                "graphql": {
                    "query": "mutation User {\n    updateUser(id: 21,\n  userUpdateInput: {\n  email: \"johndoe550@gmail.com\"\n}) {\n        id\n        username\n        email\n    }\n}"
                }
            },
            "tests": []
        },
        {
            "_id": "db0cbfea-38e1-4ec6-961d-eea5c93cb432",
            "colId": "07dc2986-f7a6-4827-8ec2-cb288e3de5e7",
            "containerId": "af51ee2a-b6a3-4162-9b37-9d7741ffd67e",
            "name": "Succeed",
            "url": "/group/1/contest/1/clarification",
            "method": "GET",
            "sortNum": 660000,
            "created": "2023-06-24T06:39:38.959Z",
            "modified": "2023-06-24T07:20:40.915Z",
            "headers": [],
            "params": [],
            "tests": [
                {
                    "type": "res-body",
                    "custom": "",
                    "action": "contains",
                    "value": "id"
                },
                {
                    "type": "res-body",
                    "custom": "",
                    "action": "contains",
                    "value": "content"
                },
                {
                    "type": "res-body",
                    "custom": "",
                    "action": "contains",
                    "value": "updateTime"
                },
                {
                    "type": "json-query",
                    "custom": "json.problem.id | stringify",
                    "action": "notcontains",
                    "value": "null"
                },
                {
                    "type": "json-query",
                    "custom": "json.problem.problemId | stringify",
                    "action": "notcontains",
                    "value": "null"
                }
            ],
            "docs": "# Get Clarifications by Contest\n\n파라미터로 주어진 group contest와 관련된 clarification의 목록을 불러옵니다.  \n\n### Problem\n- 리스폰스의 `problem`은 각 clarification이 직접적으로 등록되어 있는 문제를 나타냅니다.\n- `problem.id`는 문제 정렬을 위해 작성자가 임의로 설정할 수 있는 값(= 사용자에게 보여주기 위한 ID)이고, 실제 서버에서 해당 레코드를 찾을 때 사용되는 ID는 `problem.problemId`입니다.\n- 관련 문제에 접근하려면 `/contest/:contestId/problem/${problem.problemId}`로 GET 리퀘스트를 보내주세요.",
            "preReq": {
                "runRequests": [
                    {
                        "reqId": "6fc7d51f-fdb2-4b95-a3f5-f8de95ccc8b2",
                        "colId": "07dc2986-f7a6-4827-8ec2-cb288e3de5e7",
                        "triggerCondition": "run-always",
                        "triggerValue": ""
                    }
                ]
            }
        },
        {
            "_id": "1d84b7b7-7f24-4f5c-af1e-9dae389d6697",
            "colId": "07dc2986-f7a6-4827-8ec2-cb288e3de5e7",
            "containerId": "07c06f7a-4664-48a7-a7a1-2eef5942f39b",
            "name": "Succeed",
            "url": "/contest/1/problem/1/clarification",
            "method": "GET",
            "sortNum": 670000,
            "created": "2023-06-24T06:44:20.345Z",
            "modified": "2023-06-24T07:15:23.794Z",
            "headers": [],
            "params": [],
            "tests": [
                {
                    "type": "res-body",
                    "custom": "",
                    "action": "contains",
                    "value": "id"
                },
                {
                    "type": "res-body",
                    "custom": "",
                    "action": "contains",
                    "value": "content"
                },
                {
                    "type": "res-body",
                    "custom": "",
                    "action": "contains",
                    "value": "updateTime"
                }
            ],
            "docs": "# Get Clarifications by Contest\n\n파라미터로 주어진 open space contest의 problem에 등록된 clarification의 목록을 불러옵니다.  "
        },
        {
            "_id": "e88a1fa5-1a37-4fda-99ac-7427ffb71719",
            "colId": "07dc2986-f7a6-4827-8ec2-cb288e3de5e7",
            "containerId": "7b4a93f3-807f-40e9-a830-8ba1d261ccb9",
            "name": "Succeed",
            "url": "/contest/1/clarification",
            "method": "GET",
            "sortNum": 660000,
            "created": "2023-06-24T07:04:33.600Z",
            "modified": "2023-06-24T07:04:33.600Z",
            "headers": [],
            "params": [],
            "tests": [
                {
                    "type": "res-body",
                    "custom": "",
                    "action": "contains",
                    "value": "id"
                },
                {
                    "type": "res-body",
                    "custom": "",
                    "action": "contains",
                    "value": "content"
                },
                {
                    "type": "res-body",
                    "custom": "",
                    "action": "contains",
                    "value": "updateTime"
                },
                {
                    "type": "json-query",
                    "custom": "json.problem.id | stringify",
                    "action": "notcontains",
                    "value": "null"
                },
                {
                    "type": "json-query",
                    "custom": "json.problem.problemId | stringify",
                    "action": "notcontains",
                    "value": "null"
                }
            ],
            "docs": "# Get Clarifications by Contest\n\n파라미터로 주어진 open space contest와 관련된 clarification의 목록을 불러옵니다.  \n\n### Problem\n- 리스폰스의 `problem`은 각 clarification이 직접적으로 등록되어 있는 문제를 나타냅니다.\n- `problem.id`는 문제 정렬을 위해 작성자가 임의로 설정할 수 있는 값(= 사용자에게 보여주기 위한 ID)이고, 실제 서버에서 해당 레코드를 찾을 때 사용되는 ID는 `problem.problemId`입니다.\n- 관련 문제에 접근하려면 `/contest/:contestId/problem/${problem.problemId}`로 GET 리퀘스트를 보내주세요."
        },
        {
            "_id": "fdde2ff7-4fad-4bc8-b923-296d71843be9",
            "colId": "07dc2986-f7a6-4827-8ec2-cb288e3de5e7",
            "containerId": "ff1c5805-4fdd-44d4-ba67-f10ad9a06368",
            "name": "Succeed",
            "url": "/group/1/contest/1/problem/1/clarification",
            "method": "GET",
            "sortNum": 670000,
            "created": "2023-06-24T07:15:39.073Z",
            "modified": "2023-06-24T07:21:17.946Z",
            "headers": [],
            "params": [],
            "tests": [
                {
                    "type": "res-body",
                    "custom": "",
                    "action": "contains",
                    "value": "id"
                },
                {
                    "type": "res-body",
                    "custom": "",
                    "action": "contains",
                    "value": "content"
                },
                {
                    "type": "res-body",
                    "custom": "",
                    "action": "contains",
                    "value": "updateTime"
                }
            ],
            "docs": "# Get Clarifications by Contest\n\n파라미터로 주어진 group contest의 problem에 등록된 clarification의 목록을 불러옵니다.  "
        },
        {
            "_id": "bff40192-c6af-4f14-8315-1e9641299eea",
            "colId": "07dc2986-f7a6-4827-8ec2-cb288e3de5e7",
            "containerId": "b5637fa9-bc58-4ed0-ad12-9c163481d00b",
            "name": "Succeed",
            "url": "/problem/8/submission",
            "method": "POST",
            "sortNum": 680000,
            "created": "2023-07-10T06:34:04.725Z",
            "modified": "2023-08-09T08:03:20.924Z",
            "headers": [],
            "params": [],
            "body": {
                "type": "json",
                "raw": "{\n  \"problemId\": 8,\n  \"code\": [\n    {\n      \"id\": 1,\n      \"text\": \"#include<stdio.h>\\n\\n int main () {\\n  int a;\\n  scanf(\\\"%d\\\\n\\\", &a);\\n  printf(\\\"%d\\\\n\\\", a);\\n}\\n\",\n      \"locked\": false\n    }\n  ],\n  \"language\": \"Cpp\"\n}",
                "form": []
            },
            "tests": [],
            "docs": "## Create Public Submission\n\n### URL\nPOST /submission/problem/{problemId} \n\n<br>\n\n### Parameters\nproblemId\n\n<br>\n\n### Description\nid가 {problemId}인 Problem에 작성한 코드를 제출합니다.\n\n<br>\n\n### Request Body\n```typescript\n{\n  \"problemId\": number,\n  \"code\": string,\n  \"language\": Language(string),\n}\n\nenum Language {\n  C\n  Cpp\n  Java\n  Python2\n  Python3\n  Golang\n}\n```\n\n<br>\n\n### Response Type\n```typescript\n{\n  id: number\n  submissionId: string\n  result: ResultStatus\n  createTime: Date\n  updateTime: Date\n  contestId?: number\n  workboodId?: number\n  submissionResultIds: { id: number }[]\n}\n\nenum ResultStatus {\n  Judging\n  Accepted\n  WrongAnswer\n  CompileError\n  RuntimeError\n  TimeLimitExceeded\n  MemoryLimitExceeded\n  OutputLimitExceeded\n  ServerError\n}\n```",
            "preReq": {
                "runRequests": [
                    {
                        "reqId": "6fc7d51f-fdb2-4b95-a3f5-f8de95ccc8b2",
                        "colId": "07dc2986-f7a6-4827-8ec2-cb288e3de5e7",
                        "triggerCondition": "run-always",
                        "triggerValue": ""
                    }
                ]
            }
        },
        {
            "_id": "b85da3d5-3690-4bbc-80ae-8174e880bf3b",
            "colId": "07dc2986-f7a6-4827-8ec2-cb288e3de5e7",
            "containerId": "b5637fa9-bc58-4ed0-ad12-9c163481d00b",
            "name": "400: Bad Request",
            "url": "/submission/problem/1",
            "method": "POST",
            "sortNum": 690000,
            "created": "2023-07-10T07:29:02.314Z",
            "modified": "2023-07-10T08:10:55.380Z",
            "headers": [],
            "params": [],
            "body": {
                "type": "json",
                "raw": "{\n  \"problemId\": 1,\n  \"code\": \"#include<stdio.h>\\n\\n int main () {\\n  int a;\\n  scanf(\\\"%d\\\\n\\\", &a);\\n  printf(\\\"%d\\\\n\\\", a);\\n}\\n\",\n  \"language\": \"Golang\"\n}",
                "form": []
            },
            "tests": [],
            "preReq": {
                "runRequests": [
                    {
                        "reqId": "6fc7d51f-fdb2-4b95-a3f5-f8de95ccc8b2",
                        "colId": "07dc2986-f7a6-4827-8ec2-cb288e3de5e7",
                        "triggerCondition": "run-always",
                        "triggerValue": ""
                    }
                ]
            }
        },
        {
            "_id": "6fb55a48-a824-46a7-b93a-d8ee29ca80e0",
            "colId": "07dc2986-f7a6-4827-8ec2-cb288e3de5e7",
            "containerId": "1ceeb6f0-ede0-4953-b535-921a95ff08af",
            "name": "Succeed",
            "url": "/problem/1/submission/d735c1",
            "method": "GET",
            "sortNum": 720000,
            "created": "2023-07-13T11:20:48.423Z",
            "modified": "2023-08-10T07:38:17.374Z",
            "headers": [],
            "params": [],
            "tests": [],
            "preReq": {
                "runRequests": [
                    {
                        "reqId": "fd33c48d-00af-4dea-b600-449bef7e5bea",
                        "colId": "07dc2986-f7a6-4827-8ec2-cb288e3de5e7",
                        "triggerCondition": "run-always",
                        "triggerValue": ""
                    }
                ]
            }
        },
        {
            "_id": "f5e062a8-55e6-4462-97b6-6b594b6d1581",
            "colId": "07dc2986-f7a6-4827-8ec2-cb288e3de5e7",
            "containerId": "1ceeb6f0-ede0-4953-b535-921a95ff08af",
            "name": "403: Forbidden",
            "url": "/problem/1/submission/d735c1",
            "method": "GET",
            "sortNum": 730000,
            "created": "2023-07-13T11:30:37.433Z",
            "modified": "2023-08-10T07:38:35.633Z",
            "headers": [],
            "params": [],
            "tests": [],
            "preReq": {
                "runRequests": [
                    {
                        "reqId": "1a8e1d5f-2951-4aca-84b5-3b086055097b",
                        "colId": "07dc2986-f7a6-4827-8ec2-cb288e3de5e7",
                        "triggerCondition": "run-always",
                        "triggerValue": ""
                    }
                ]
            }
        },
        {
            "_id": "13c22c61-a5cc-4406-8319-a096d758f2b8",
            "colId": "07dc2986-f7a6-4827-8ec2-cb288e3de5e7",
            "containerId": "3ef551e9-00ef-4c56-bc38-fa8ae83b81bf",
            "name": "Succeed",
            "url": "/problem/1/submission",
            "method": "GET",
            "sortNum": 740000,
            "created": "2023-08-08T11:18:49.097Z",
            "modified": "2023-08-10T07:37:30.068Z",
            "headers": [],
            "params": [],
            "tests": [],
            "preReq": {
                "runRequests": [
                    {
                        "reqId": "fd33c48d-00af-4dea-b600-449bef7e5bea",
                        "colId": "07dc2986-f7a6-4827-8ec2-cb288e3de5e7",
                        "triggerCondition": "run-always",
                        "triggerValue": ""
                    }
                ]
            }
        }
    ]
}<|MERGE_RESOLUTION|>--- conflicted
+++ resolved
@@ -4577,8 +4577,6 @@
             "docs": "User/Delete Own Account/Succeed 리퀘스트 전송 후에는 작동하지 않을 유틸 리퀘스트입니다.  \n복구를 원한다면 `npx prisma migrate reset`을 실행해주세요."
         },
         {
-<<<<<<< HEAD
-=======
             "_id": "9ba3bbcf-db6f-41a8-acf1-322e6b5735b3",
             "colId": "07dc2986-f7a6-4827-8ec2-cb288e3de5e7",
             "containerId": "5c0a9108-1d33-407e-91bc-ae25b89bcfe7",
@@ -4617,7 +4615,6 @@
             }
         },
         {
->>>>>>> 47246096
             "_id": "7037c9dd-a8f2-498f-9cb1-0bdbaab07241",
             "colId": "07dc2986-f7a6-4827-8ec2-cb288e3de5e7",
             "containerId": "b089f8be-93f3-41e6-b8d9-b7f5e71f85ca",
