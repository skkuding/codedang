{
    "_id": "089b01d8-96da-497e-8921-f5df86e4d23c",
    "colName": "Codedang Admin API",
    "created": "2023-05-02T10:59:44.408Z",
    "sortNum": 20000,
    "folders": [
        {
            "_id": "fe52bede-3550-4899-9738-50719d9b04ef",
            "name": "Group",
            "containerId": "",
            "created": "2023-07-01T08:36:12.949Z",
            "sortNum": 10000
        },
        {
            "_id": "e301836d-c693-4efe-a13b-59250583415f",
            "name": "Get Group",
            "containerId": "fe52bede-3550-4899-9738-50719d9b04ef",
            "created": "2023-07-01T08:36:36.695Z",
            "sortNum": 30000
        },
        {
            "_id": "50fd1447-8e48-415a-adb8-29d7d7f742cc",
            "name": "Get Groups (Admin)",
            "containerId": "fe52bede-3550-4899-9738-50719d9b04ef",
            "created": "2023-07-01T08:38:28.308Z",
            "sortNum": 22500
        },
        {
            "_id": "771ab14a-f583-4a94-a34e-4f8e8b569d8b",
            "name": "Create Group",
            "containerId": "fe52bede-3550-4899-9738-50719d9b04ef",
            "created": "2023-07-01T08:38:49.546Z",
            "sortNum": 15000
        },
        {
            "_id": "2e6dd7d6-4110-4bd0-9138-660931d2a26d",
            "name": "Update Group",
            "containerId": "fe52bede-3550-4899-9738-50719d9b04ef",
            "created": "2023-07-01T08:38:57.241Z",
            "sortNum": 70000
        },
        {
            "_id": "5cbf039a-6e9c-4321-93c2-e297a12b480e",
            "name": "Delete Group",
            "containerId": "fe52bede-3550-4899-9738-50719d9b04ef",
            "created": "2023-07-01T08:39:04.697Z",
            "sortNum": 80000
        },
        {
            "_id": "419a4432-6b41-4cd0-a04e-f302e7be447b",
            "name": "Problem",
            "containerId": "",
            "created": "2023-07-05T12:16:41.472Z",
            "sortNum": 90000
        },
        {
            "_id": "c9bbfd01-d3e3-460c-9625-94ec0de174c4",
            "name": "Create Problem",
            "containerId": "419a4432-6b41-4cd0-a04e-f302e7be447b",
            "created": "2023-07-05T12:28:24.255Z",
            "sortNum": 110000
        },
        {
            "_id": "91157119-135b-4089-a02e-9c91b41fda30",
            "name": "Get Problem",
            "containerId": "419a4432-6b41-4cd0-a04e-f302e7be447b",
            "created": "2023-07-05T12:28:42.507Z",
            "sortNum": 120000
        },
        {
            "_id": "ed6b8f9d-1688-452b-a730-155899a617fa",
            "name": "Delete Problem",
            "containerId": "419a4432-6b41-4cd0-a04e-f302e7be447b",
            "created": "2023-07-05T14:22:50.261Z",
            "sortNum": 130000
        },
        {
            "_id": "3eeedd48-2d7b-4174-ab10-c4108c0ed44c",
            "name": "Update Problem",
            "containerId": "419a4432-6b41-4cd0-a04e-f302e7be447b",
            "created": "2023-07-13T12:50:04.924Z",
            "sortNum": 140000
        },
        {
            "_id": "052b2adc-2583-4006-9d78-09138d4efbb1",
            "name": "Upload Problems",
            "containerId": "419a4432-6b41-4cd0-a04e-f302e7be447b",
            "created": "2023-07-13T20:55:09.917Z",
            "sortNum": 100000
        },
        {
            "_id": "b235e35a-63de-40d9-ae62-5086e1131d08",
            "name": "Get Problems",
            "containerId": "419a4432-6b41-4cd0-a04e-f302e7be447b",
            "created": "2023-07-31T17:53:40.907Z",
            "sortNum": 115000
        }
    ],
    "settings": {
        "auth": {
            "type": "bearer",
            "bearer": "{{bearer_token}}"
        },
        "options": {
            "baseUrl": "localhost:3000/graphql"
        }
    },
    "requests": [
        {
            "_id": "a31bd4b7-12de-4815-94af-55611aef52de",
            "colId": "089b01d8-96da-497e-8921-f5df86e4d23c",
            "containerId": "",
            "name": "Create One Workbook",
            "url": "http://localhost:3000/graphql",
            "method": "POST",
            "sortNum": 10000,
<<<<<<< HEAD
            "created": "2023-07-01T05:32:46.013Z",
            "modified": "2023-08-03T10:34:42.359Z",
=======
            "created": "2023-07-01T08:39:22.506Z",
            "modified": "2023-07-31T18:16:57.814Z",
>>>>>>> 78b59936
            "headers": [],
            "params": [],
            "body": {
                "type": "graphql",
                "raw": "",
                "form": [],
                "graphql": {
                    "query": "mutation {\n  createWorkbook(\n    groupId: 2\n    input: {title: \"test\", description: \"test\", isVisible: true}\n  ) {\n    title\n  }\n}"
                }
            },
<<<<<<< HEAD
            "tests": []
=======
            "tests": [
                {
                    "type": "res-body",
                    "custom": "",
                    "action": "contains",
                    "value": "id"
                },
                {
                    "type": "res-body",
                    "custom": "",
                    "action": "contains",
                    "value": "groupName"
                },
                {
                    "type": "res-body",
                    "custom": "",
                    "action": "contains",
                    "value": "description"
                },
                {
                    "type": "res-body",
                    "custom": "",
                    "action": "contains",
                    "value": "config"
                },
                {
                    "type": "res-body",
                    "custom": "",
                    "action": "contains",
                    "value": "memberNum"
                },
                {
                    "type": "json-query",
                    "custom": "json.data.getGroups.id | length",
                    "action": "<=",
                    "value": "3"
                }
            ],
            "docs": "# Get Groups [어드민 대시보드]\n\n모든 그룹의 목록을 가져옵니다.\n\n### Query\n- `cursor`: (optional) 가져올 아이템의 기준점으로, take 값에 따라 기준점의 앞뒤에 있는 아이템을 가져오게 됩니다. cursor 값은 항상 양수여야 하며, 값을 넘겨주지 않으면 자동으로 첫번째 아이템부터 반환됩니다.\n- `take`: 가져올 아이템의 개수를 지정합니다.",
            "preReq": {
                "runRequests": [
                    {
                        "reqId": "fd33c48d-00af-4dea-b600-449bef7e5bea",
                        "colId": "07dc2986-f7a6-4827-8ec2-cb288e3de5e7",
                        "triggerCondition": "run-always",
                        "triggerValue": ""
                    }
                ]
            }
>>>>>>> 78b59936
        },
        {
            "_id": "12def170-6042-4da1-b66e-e1513bb966ca",
            "colId": "089b01d8-96da-497e-8921-f5df86e4d23c",
            "containerId": "",
            "name": "Update One Workbook",
            "url": "http://localhost:3000/graphql",
            "method": "POST",
            "sortNum": 20000,
            "created": "2023-07-01T07:44:47.547Z",
            "modified": "2023-08-03T10:35:51.189Z",
            "headers": [],
            "params": [],
            "body": {
                "type": "graphql",
                "raw": "",
                "form": [],
                "graphql": {
                    "query": "mutation {\n  updateWorkbook(\n    groupId: 2\n    input: {id: 8, title: \"updated\", description: \"updated\", isVisible: false}\n  ) {\n    id\n    title\n  }\n}"
                }
            },
            "tests": []
        },
        {
            "_id": "c2114d40-9e72-420c-bdcb-bc70022afcc4",
            "colId": "089b01d8-96da-497e-8921-f5df86e4d23c",
<<<<<<< HEAD
            "containerId": "",
            "name": "Get Workbooks",
            "url": "http://localhost:3000/graphql",
=======
            "containerId": "771ab14a-f583-4a94-a34e-4f8e8b569d8b",
            "name": "Succeed",
            "url": "",
            "method": "POST",
            "sortNum": 10000,
            "created": "2023-07-01T09:23:20.634Z",
            "modified": "2023-07-02T07:28:34.441Z",
            "headers": [],
            "params": [],
            "body": {
                "type": "graphql",
                "raw": "",
                "form": [],
                "graphql": {
                    "query": "mutation Group {\n  createGroup(input: {\n    groupName: \"New Group\",\n    description: \"Blah Blah\",\n    config: {\n      showOnList: false,\n      allowJoinFromSearch: true,\n      allowJoinWithURL: false,\n      requireApprovalBeforeJoin: true\n    }\n  }) {\n    id\n    config\n  }\n}"
                }
            },
            "tests": [
                {
                    "type": "res-body",
                    "custom": "",
                    "action": "contains",
                    "value": "id"
                }
            ],
            "docs": "# Create Group [유저 대시보드 /그룹]\n\n**⚠️ 최초 1번만 동작할 리퀘스트입니다. 다시 성공 응답을 받으려면 (1) input의 그룹명을 바꿔 리퀘스트를 전송하거나 (2) `npx prisma migrate reset`을 실행해주세요.**  \n\n새로운 그룹을 생성합니다.\n\n### Constraints\n- Manager 이상의 role을 가진 유저만 새 그룹을 생성할 수 있습니다.\n- 그룹의 이름은 다른 그룹의 이름과 같을 수 없습니다.\n- 유저에게 주어져야 하는 그룹 config의 디폴트 값은 다음과 같습니다.\n  ```json\n  showOnList: true\n  allowJoinFromSearch: true\n  allowJoinWithURL: false\n  requireApprovalBeforeJoin: true\n  ```\n  + `showOnList`가 false이면 `allowJoinFromSearch` 값이 항상 false로 적용됩니다.",
            "preReq": {
                "runRequests": [
                    {
                        "reqId": "86d2ae24-54f0-4567-9a3c-a993ac915ad4",
                        "colId": "07dc2986-f7a6-4827-8ec2-cb288e3de5e7",
                        "triggerCondition": "run-always",
                        "triggerValue": ""
                    }
                ]
            }
        },
        {
            "_id": "1448e822-f5bb-45aa-a9b0-db9ba1fbda85",
            "colId": "089b01d8-96da-497e-8921-f5df86e4d23c",
            "containerId": "e301836d-c693-4efe-a13b-59250583415f",
            "name": "Succeed",
            "url": "",
            "method": "POST",
            "sortNum": 10000,
            "created": "2023-07-01T09:28:51.000Z",
            "modified": "2023-07-31T17:33:19.718Z",
            "headers": [],
            "params": [],
            "body": {
                "type": "graphql",
                "raw": "",
                "form": [],
                "graphql": {
                    "query": "query Group {\n  getGroup(groupId: 1) {\n    id\n    groupName\n    description\n    config\n    createTime\n    memberNum\n  }\n}"
                }
            },
            "tests": [
                {
                    "type": "res-body",
                    "custom": "",
                    "action": "contains",
                    "value": "id"
                },
                {
                    "type": "res-body",
                    "custom": "",
                    "action": "contains",
                    "value": "groupName"
                },
                {
                    "type": "res-body",
                    "custom": "",
                    "action": "contains",
                    "value": "description"
                },
                {
                    "type": "res-body",
                    "custom": "",
                    "action": "contains",
                    "value": "config"
                },
                {
                    "type": "res-body",
                    "custom": "",
                    "action": "contains",
                    "value": "createTime"
                },
                {
                    "type": "res-body",
                    "custom": "",
                    "action": "contains",
                    "value": "memberNum"
                },
                {
                    "type": "res-body",
                    "custom": "",
                    "action": "contains",
                    "value": "managers"
                }
            ],
            "docs": "# Get Group [그룹 대시보드]\n\n그룹의 상세 정보를 보여줍니다.  \n그룹이 존재하지 않거나 유저에게 그룹 관리 권한이 없는 경우 403이 반환됩니다.",
            "preReq": {
                "runRequests": [
                    {
                        "reqId": "de1639a5-d9da-4397-8a13-ae1fc61b849b",
                        "colId": "07dc2986-f7a6-4827-8ec2-cb288e3de5e7",
                        "triggerCondition": "run-always",
                        "triggerValue": ""
                    }
                ]
            }
        },
        {
            "_id": "1894da94-9c1c-4af8-8ea8-a23f8b74ed4d",
            "colId": "089b01d8-96da-497e-8921-f5df86e4d23c",
            "containerId": "2e6dd7d6-4110-4bd0-9138-660931d2a26d",
            "name": "Succeed",
            "url": "",
            "method": "POST",
            "sortNum": 2500,
            "created": "2023-07-01T09:38:06.086Z",
            "modified": "2023-07-02T07:28:39.971Z",
            "headers": [],
            "params": [],
            "body": {
                "type": "graphql",
                "raw": "",
                "form": [],
                "graphql": {
                    "query": "mutation Group {\n  updateGroup(\n    groupId: 3\n    input: {\n      groupName: \"Revised Group\",\n      description: \"Blah Blah\",\n      config: {\n        showOnList: false,\n        allowJoinFromSearch: true,\n        allowJoinWithURL: false\n        requireApprovalBeforeJoin: true\n      }\n    }\n  ) {\n    id\n    groupName\n    description\n    config\n  }\n}"
                }
            },
            "tests": [
                {
                    "type": "res-body",
                    "custom": "",
                    "action": "contains",
                    "value": "id"
                },
                {
                    "type": "res-body",
                    "custom": "",
                    "action": "contains",
                    "value": "groupName"
                },
                {
                    "type": "res-body",
                    "custom": "",
                    "action": "contains",
                    "value": "description"
                },
                {
                    "type": "res-body",
                    "custom": "",
                    "action": "contains",
                    "value": "config"
                }
            ],
            "docs": "# Update Group [그룹 대시보드]\n\n새로운 그룹을 생성합니다.\n\n### Constraints\n- 그룹의 이름은 다른 그룹의 이름과 같을 수 없습니다.\n  + c.f. 422: Duplicate Group Name\n- Open Space의 정보는 업데이트할 수 없습니다.\n- `config`의 `showOnList`가 false이면 `allowJoinFromSearch` 값이 항상 false로 적용됩니다.",
            "preReq": {
                "runRequests": [
                    {
                        "reqId": "1a62bc1b-fbff-4f01-bbb8-bbf08974ea80",
                        "colId": "07dc2986-f7a6-4827-8ec2-cb288e3de5e7",
                        "triggerCondition": "run-always",
                        "triggerValue": ""
                    }
                ]
            }
        },
        {
            "_id": "4a434dd3-41c8-410f-b6f1-e899d8c5001d",
            "colId": "089b01d8-96da-497e-8921-f5df86e4d23c",
            "containerId": "2e6dd7d6-4110-4bd0-9138-660931d2a26d",
            "name": "422: Duplicate Name",
            "url": "",
            "method": "POST",
            "sortNum": 5000,
            "created": "2023-07-01T09:38:13.195Z",
            "modified": "2023-07-01T09:44:51.817Z",
            "headers": [],
            "params": [],
            "body": {
                "type": "graphql",
                "raw": "",
                "form": [],
                "graphql": {
                    "query": "mutation Group {\n  updateGroup(\n    groupId: 2\n    input: {\n      groupName: \"Example Group\",\n      description: \"Blah Blah\",\n      config: {\n        showOnList: true,\n        allowJoinFromSearch: true,\n        allowJoinWithURL: false\n        requireApprovalBeforeJoin: true\n      }\n    }\n  ) {\n    id\n    groupName\n    description\n    config\n  }\n}"
                }
            },
            "tests": [
                {
                    "type": "json-query",
                    "custom": "json.errors[0].extensions.status",
                    "action": "equal",
                    "value": "422"
                },
                {
                    "type": "json-query",
                    "custom": "json.errors[0].message",
                    "action": "equal",
                    "value": "Group name already exists"
                }
            ],
            "preReq": {
                "runRequests": [
                    {
                        "reqId": "1a62bc1b-fbff-4f01-bbb8-bbf08974ea80",
                        "colId": "07dc2986-f7a6-4827-8ec2-cb288e3de5e7",
                        "triggerCondition": "run-always",
                        "triggerValue": ""
                    }
                ]
            }
        },
        {
            "_id": "9b958c6b-8809-462c-b451-88177295c25f",
            "colId": "089b01d8-96da-497e-8921-f5df86e4d23c",
            "containerId": "5cbf039a-6e9c-4321-93c2-e297a12b480e",
            "name": "Succeed",
            "url": "",
>>>>>>> 78b59936
            "method": "POST",
            "sortNum": 30000,
            "created": "2023-07-05T17:33:56.218Z",
            "modified": "2023-08-03T10:36:45.779Z",
            "headers": [],
            "params": [],
            "body": {
                "type": "graphql",
                "raw": "",
                "form": [],
                "graphql": {
                    "query": "{\n  getWorkbooks(groupId: 2, cursor: 2, take: 2) {\n    id\n    title\n    createdById\n    description\n    isVisible\n  }\n}"
                }
            },
            "tests": []
        },
        {
            "_id": "b67405fe-401a-4233-95a5-b94a5330b4b4",
            "colId": "089b01d8-96da-497e-8921-f5df86e4d23c",
            "containerId": "",
            "name": "Delete One Workbook",
            "url": "http://localhost:3000/graphql",
            "method": "POST",
            "sortNum": 40000,
            "created": "2023-07-05T17:51:29.597Z",
            "modified": "2023-08-03T10:38:46.084Z",
            "headers": [],
            "params": [],
            "body": {
                "type": "graphql",
                "raw": "",
                "form": [],
                "graphql": {
                    "query": "mutation {\n  deleteWorkbook(workbookId: 8) {\n    title\n  }\n}"
                }
            },
            "tests": []
        },
        {
            "_id": "936cd772-213d-4047-a997-69c480e1347e",
            "colId": "089b01d8-96da-497e-8921-f5df86e4d23c",
            "containerId": "",
            "name": "Get One Workbook ",
            "url": "http://localhost:3000/graphql",
            "method": "POST",
            "sortNum": 50000,
            "created": "2023-07-13T12:27:51.976Z",
            "modified": "2023-08-03T10:59:26.782Z",
            "headers": [],
            "params": [],
            "body": {
                "type": "graphql",
                "raw": "",
                "form": [],
                "graphql": {
                    "query": "{\n  getWorkbook(groupId: 1, workbookId: 1) {\n    problems {\n      id\n      title\n    }\n    submissions {\n      id\n      code\n    }\n  }\n}"
                }
            },
            "tests": []
        },
        {
            "_id": "fda510b4-83c5-4bc8-9023-13be005bc08b",
            "colId": "089b01d8-96da-497e-8921-f5df86e4d23c",
            "containerId": "",
            "name": "Create WorkbookProblem",
            "url": "http://localhost:3000/graphql",
            "method": "POST",
            "sortNum": 60000,
            "created": "2023-07-13T14:19:44.450Z",
            "modified": "2023-08-03T10:44:53.123Z",
            "headers": [],
            "params": [],
            "body": {
                "type": "graphql",
                "raw": "",
                "form": [],
                "graphql": {
                    "query": "mutation {\n  createWorkbookProblem(groupId: 2, problemIds: [1, 2, 3, 4, 5], workbookId: 6) {\n    id\n  }\n}"
                }
            },
<<<<<<< HEAD
            "tests": []
=======
            "tests": [
                {
                    "type": "json-query",
                    "custom": "json.errors[0].extensions.originalError.statusCode",
                    "action": "equal",
                    "value": "403"
                },
                {
                    "type": "json-query",
                    "custom": "json.errors[0].message",
                    "action": "equal",
                    "value": "Open space cannot be updated"
                }
            ],
            "preReq": {
                "runRequests": [
                    {
                        "reqId": "1a62bc1b-fbff-4f01-bbb8-bbf08974ea80",
                        "colId": "07dc2986-f7a6-4827-8ec2-cb288e3de5e7",
                        "triggerCondition": "run-always",
                        "triggerValue": ""
                    }
                ]
            }
        },
        {
            "_id": "54c1397a-722c-4d58-a608-1938b644ab7d",
            "colId": "089b01d8-96da-497e-8921-f5df86e4d23c",
            "containerId": "c9bbfd01-d3e3-460c-9625-94ec0de174c4",
            "name": "Succeed",
            "url": "",
            "method": "POST",
            "sortNum": 10000,
            "created": "2023-07-05T12:16:57.576Z",
            "modified": "2023-07-31T19:06:26.619Z",
            "headers": [],
            "params": [],
            "body": {
                "type": "graphql",
                "raw": "",
                "form": [],
                "graphql": {
                    "query": "mutation Problem($input: CreateProblemInput!){\n    createProblem(\n        input: $input\n    ){\n        id\n    }\n}",
                    "variables": "{\n  \"input\": {\n    \"title\": \"title0\",\n    \"description\": \"description0\",\n    \"inputDescription\": \"inputDescription0\",\n    \"outputDescription\": \"ouputDescription0\",\n    \"hint\": \"hint0\",\n    \"template\": [{\n      \"language\": \"C\",\n      \"code\": [{\n        \"id\": 1,\n        \"text\": \"int main(void) {}\",\n        \"locked\": false\n      }]\n    }],\n    \"languages\": [\"C\",\"Java\"],\n    \"timeLimit\": 666,\n    \"memoryLimit\": 33,\n    \"difficulty\": \"Level1\",\n    \"source\": \"source0\",\n    \"inputExamples\": [\"i0\",\"i1\"],\n    \"outputExamples\": [\"o0\",\"o1\"],\n    \"testcases\": [\n      {\n        \"input\": \"input0\",\n        \"output\": \"output0\"\n      },{\n        \"input\": \"input1\",\n        \"output\": \"output1\"\n      }\n      ],\n      \"tagIds\": []\n  }\n}"
                }
            },
            "tests": [
                {
                    "type": "res-body",
                    "custom": "",
                    "action": "contains",
                    "value": "id"
                }
            ],
            "docs": "# Create Problem\n\n새로운 문제를 생성합니다.  \n그룹이 존재하지 않거나 유저에게 그룹 관리 권한이 없는 경우 403이 반환됩니다.  \n\n### Query\n- `groupId`를 설정하지 않으면 Open Space로 인식합니다.\n- 테스트케이스와 태그를 설정하지 않으려면, 각각 `problemTestcase`와 `tagIds`에 빈 배열을 넘겨주세요.\n\n### Constraints\n- 현재 시스템에서 지원하는 언어는 C, Cpp, Java, Python3뿐입니다.\n- 아래의 세 가지 제약 조건을 어길 시 422가 반환됩니다:\n- `languages`는 빈 배열일 수 없습니다(= 아무 언어도 지원하지 않는 문제는 만들 수 없습니다).\n- `template`의 기반 언어는 `languages`에 속해 있어야 합니다.\n- 존재하지 않는 태그의 ID는 `tagIds`에 포함될 수 없습니다.\n",
            "preReq": {
                "runRequests": [
                    {
                        "reqId": "fd33c48d-00af-4dea-b600-449bef7e5bea",
                        "colId": "07dc2986-f7a6-4827-8ec2-cb288e3de5e7",
                        "triggerCondition": "run-always",
                        "triggerValue": ""
                    }
                ]
            }
        },
        {
            "_id": "319d43a7-84af-453f-a130-0591d5dae7c1",
            "colId": "089b01d8-96da-497e-8921-f5df86e4d23c",
            "containerId": "c9bbfd01-d3e3-460c-9625-94ec0de174c4",
            "name": "422: No Language Supported",
            "url": "",
            "method": "POST",
            "sortNum": 20000,
            "created": "2023-07-05T12:26:45.056Z",
            "modified": "2023-07-31T19:05:35.968Z",
            "headers": [],
            "params": [],
            "body": {
                "type": "graphql",
                "raw": "",
                "form": [],
                "graphql": {
                    "query": "mutation Problem($input: CreateProblemInput!){\n    createProblem(\n        input: $input\n    ){\n        id\n    }\n}",
                    "variables": "{\n  \"input\": {\n    \"title\": \"title0\",\n    \"description\": \"description0\",\n    \"inputDescription\": \"inputDescription0\",\n    \"outputDescription\": \"ouputDescription0\",\n    \"hint\": \"hint0\",\n    \"template\": [{\n      \"language\": \"C\",\n      \"code\": [{\n        \"id\": 1,\n        \"text\": \"int main(void) {}\",\n        \"locked\": false\n      }]\n    }],\n    \"languages\": [],\n    \"timeLimit\": 666,\n    \"memoryLimit\": 33,\n    \"difficulty\": \"Level1\",\n    \"source\": \"source0\",\n    \"inputExamples\": [\"i0\",\"i1\"],\n    \"outputExamples\": [\"o0\",\"o1\"],\n    \"testcases\": [\n      {\n        \"input\": \"input0\",\n        \"output\": \"output0\"\n      },{\n        \"input\": \"input1\",\n        \"output\": \"output1\"\n      }\n      ],\n      \"tagIds\": [1]\n  }\n}"
                }
            },
            "tests": [
                {
                    "type": "res-body",
                    "custom": "",
                    "action": "contains",
                    "value": "\"statusCode\": 422"
                },
                {
                    "type": "res-body",
                    "custom": "",
                    "action": "contains",
                    "value": "\"message\": \"A problem should support at least one language\""
                }
            ],
            "preReq": {
                "runRequests": [
                    {
                        "reqId": "fd33c48d-00af-4dea-b600-449bef7e5bea",
                        "colId": "07dc2986-f7a6-4827-8ec2-cb288e3de5e7",
                        "triggerCondition": "run-always",
                        "triggerValue": ""
                    }
                ]
            }
        },
        {
            "_id": "4040e773-ed8d-4560-a4b6-7b7736c6ff52",
            "colId": "089b01d8-96da-497e-8921-f5df86e4d23c",
            "containerId": "ed6b8f9d-1688-452b-a730-155899a617fa",
            "name": "Delete Problem",
            "url": "",
            "method": "POST",
            "sortNum": 60000,
            "created": "2023-07-05T14:22:58.417Z",
            "modified": "2023-07-31T17:57:28.218Z",
            "headers": [],
            "params": [],
            "body": {
                "type": "graphql",
                "raw": "",
                "form": [],
                "graphql": {
                    "query": "mutation Problem {\n    deleteProblem(\n        groupId: 1\n        id: 1\n    ){\n        title\n    }\n}"
                }
            },
            "tests": [],
            "docs": "# Delete Problem [그룹 대시보드]\n\n**⚠️ 최초 1번만 동작할 리퀘스트입니다. 다시 성공 응답을 받으려면 `npx prisma migrate reset`을 실행해주세요.**  \n\n문제를 삭제합니다. \n그룹이 존재하지 않거나 유저에게 그룹 관리 권한이 없는 경우 403이 반환됩니다.  \n관리 권한이 있지만 ID에 해당하는 문제가 존재하지 않는다면 404가 반환됩니다.\n\n### Query\n- `groupId`를 설정하지 않으면 Open Space로 인식합니다.",
            "preReq": {
                "runRequests": [
                    {
                        "reqId": "fd33c48d-00af-4dea-b600-449bef7e5bea",
                        "colId": "07dc2986-f7a6-4827-8ec2-cb288e3de5e7",
                        "triggerCondition": "run-always",
                        "triggerValue": ""
                    }
                ]
            }
        },
        {
            "_id": "0a9d1ef4-339a-413f-85f9-a400a43a87f2",
            "colId": "089b01d8-96da-497e-8921-f5df86e4d23c",
            "containerId": "91157119-135b-4089-a02e-9c91b41fda30",
            "name": "Succeed",
            "url": "",
            "method": "POST",
            "sortNum": 80000,
            "created": "2023-07-08T08:34:20.899Z",
            "modified": "2023-07-31T17:56:34.116Z",
            "headers": [],
            "params": [],
            "body": {
                "type": "graphql",
                "raw": "",
                "form": [],
                "graphql": {
                    "query": "query Problem {\n    getProblem(\n        id: 1\n        groupId: 1\n    ){\n        id\n        title\n        problemTestcase {\n            id\n            input\n            output\n            scoreWeight\n        }\n        problemTag {\n            tag {\n                id\n                name\n            }\n        }\n    }\n}"
                }
            },
            "tests": [
                {
                    "type": "res-body",
                    "custom": "",
                    "action": "contains",
                    "value": "id"
                },
                {
                    "type": "res-body",
                    "custom": "",
                    "action": "contains",
                    "value": "title"
                },
                {
                    "type": "res-body",
                    "custom": "",
                    "action": "contains",
                    "value": "problemTestcase"
                },
                {
                    "type": "res-body",
                    "custom": "",
                    "action": "contains",
                    "value": "problemTag"
                }
            ],
            "docs": "# Get Problem [그룹 대시보드]\n\n하나의 문제를  조회합니다.  \n그룹이 존재하지 않거나 유저에게 그룹 관리 권한이 없는 경우 403이 반환됩니다.  \n관리 권한이 있지만 ID에 해당하는 문제가 존재하지 않는다면 404가 반환됩니다.\n\n### Query\n- `groupId`를 설정하지 않으면 Open Space로 인식합니다.",
            "preReq": {
                "runRequests": [
                    {
                        "reqId": "fd33c48d-00af-4dea-b600-449bef7e5bea",
                        "colId": "07dc2986-f7a6-4827-8ec2-cb288e3de5e7",
                        "triggerCondition": "run-always",
                        "triggerValue": ""
                    }
                ]
            }
        },
        {
            "_id": "fac8632a-f618-498a-be5d-013341f3f480",
            "colId": "089b01d8-96da-497e-8921-f5df86e4d23c",
            "containerId": "b235e35a-63de-40d9-ae62-5086e1131d08",
            "name": "Succeed",
            "url": "",
            "method": "POST",
            "sortNum": 10000,
            "created": "2023-07-12T12:48:18.260Z",
            "modified": "2023-07-31T18:55:32.177Z",
            "headers": [],
            "params": [],
            "body": {
                "type": "graphql",
                "raw": "",
                "form": [],
                "graphql": {
                    "query": "query Problem($input:FilterProblemsInput!){\n    getProblems(\n        groupId: 1\n        input: $input\n        take: 1\n    ){\n        id\n        title\n    }\n}",
                    "variables": "{\n  \"input\": {\n    \"difficulty\": [\"Level1\"]\n  }\n}"
                }
            },
            "tests": [
                {
                    "type": "json-query",
                    "custom": "json.data.getProblems.id | length",
                    "action": "<=",
                    "value": "1"
                }
            ],
            "docs": "# Get Problems\n\n그룹의 모든 문제를 조회합니다. `input`이 설정되어 있을 경우, 주어진 조건을 만족하는 문제만을 반환합니다.  \n그룹이 존재하지 않거나 유저에게 그룹 관리 권한이 없는 경우 403이 반환됩니다.  \n\n### Query\n- `groupId`를 설정하지 않으면 Open Space로 인식합니다.\n- `cursor`는 (optional) 가져올 아이템의 기준점으로, take 값에 따라 기준점의 앞뒤에 있는 아이템을 가져오게 됩니다. cursor 값은 항상 양수여야 하며, 값을 넘겨주지 않으면 자동으로 첫번째 아이템부터 반환됩니다.\n- `take`로 가져올 아이템의 개수를 지정합니다.\n- `languages`의 언어 중 하나 이상의 언어를 지원하는 문제를 모두 반환합니다.\n",
            "preReq": {
                "runRequests": [
                    {
                        "reqId": "fd33c48d-00af-4dea-b600-449bef7e5bea",
                        "colId": "07dc2986-f7a6-4827-8ec2-cb288e3de5e7",
                        "triggerCondition": "run-always",
                        "triggerValue": ""
                    }
                ]
            }
        },
        {
            "_id": "93bfe8b6-d805-49c8-ac19-40c7c08924ce",
            "colId": "089b01d8-96da-497e-8921-f5df86e4d23c",
            "containerId": "3eeedd48-2d7b-4174-ab10-c4108c0ed44c",
            "name": "Update Problem",
            "url": "",
            "method": "POST",
            "sortNum": 110000,
            "created": "2023-07-13T12:50:23.837Z",
            "modified": "2023-07-31T19:30:25.248Z",
            "headers": [],
            "params": [],
            "body": {
                "type": "graphql",
                "raw": "",
                "form": [],
                "graphql": {
                    "query": "mutation Problem($input: UpdateProblemInput!){\n    updateProblem(\n        groupId: 1\n        input: $input\n    ){\n        id\n        title\n    }\n}",
                    "variables": "{\n  \"input\":{\n    \"id\": 1,\n    \"title\": \"title0\",\n    \"languages\": [],\n    \"tagIds\": []\n  }\n}"
                }
            },
            "tests": [
                {
                    "type": "res-body",
                    "custom": "",
                    "action": "contains",
                    "value": "\"statusCode\": 422"
                },
                {
                    "type": "res-body",
                    "custom": "",
                    "action": "contains",
                    "value": "\"message\": \"A problem should support at least one language\""
                }
            ],
            "docs": "# Update Problem\n\n문제를 수정합니다.  \n그룹이 존재하지 않거나 유저에게 그룹 관리 권한이 없는 경우 403이 반환됩니다.  \n\n### Query\n- `groupId`를 설정하지 않으면 Open Space로 인식합니다.\n- 테스트케이스는 수정할 테이스케이스만 `testcases` 배열에 담아주세요.\n  + 기존에 있던 테이스케이스의 내용을 수정하려면, `id`, `input`, `output`, `scoreWeight`를 필드로 갖는 아이템을 배열에 넣어야 합니다. 존재하지 않는 테스트케이스 ID가 `id`로 설정되어 있을 경우, 새로운 테스트케이스로 간주됩니다.\n  + 새로운 테스트케이스를 추가하려면, 아이템이 `id`는 제외하고 나머지만을 필드로 갖도록 합니다.\n  + 수정하지 않을 테스트케이스는 전송하지 말아주세요.\n\n### Constraints\n- 현재 시스템에서 지원하는 언어는 C, Cpp, Java, Python3뿐입니다.\n- 아래의 세 가지 제약 조건을 어길 시 422가 반환됩니다:\n- `languages`는 빈 배열일 수 없습니다(= 아무 언어도 지원하지 않는 문제는 만들 수 없습니다).\n- `template`의 기반 언어는 `languages`에 속해 있어야 합니다.\n- 존재하지 않는 태그의 ID는 `tagIds`에 포함될 수 없습니다.\n",
            "preReq": {
                "runRequests": [
                    {
                        "reqId": "fd33c48d-00af-4dea-b600-449bef7e5bea",
                        "colId": "07dc2986-f7a6-4827-8ec2-cb288e3de5e7",
                        "triggerCondition": "run-always",
                        "triggerValue": ""
                    }
                ]
            }
        },
        {
            "_id": "7525ae4b-2105-4a82-ac26-8f19eed51554",
            "colId": "089b01d8-96da-497e-8921-f5df86e4d23c",
            "containerId": "052b2adc-2583-4006-9d78-09138d4efbb1",
            "name": "Succeed",
            "url": "",
            "method": "POST",
            "sortNum": 60000,
            "created": "2023-07-13T20:55:25.664Z",
            "modified": "2023-07-31T22:43:46.988Z",
            "headers": [
                {
                    "name": "Apollo-Require-Preflight",
                    "value": "true"
                }
            ],
            "params": [],
            "body": {
                "type": "formdata",
                "raw": "",
                "form": [
                    {
                        "name": "operations",
                        "value": "{\"query\": \"mutation($groupId: Float!, $input: UploadFileInput!) { uploadProblems(groupId: $groupId, input: $input){id createdById groupId title description template languages difficulty}}\", \"variables\" : {\"groupId\": 2, \"input\": {\"file\": null}}}"
                    },
                    {
                        "name": "map",
                        "value": "{\"nfile\":[\"variables.input.file\"]}"
                    }
                ],
                "files": [
                    {
                        "name": "nfile",
                        "value": "../backend/apps/admin/src/problem/mock/testdata.xlsx"
                    }
                ]
            },
            "tests": [
                {
                    "type": "res-body",
                    "custom": "",
                    "action": "contains",
                    "value": "id"
                },
                {
                    "type": "res-body",
                    "custom": "",
                    "action": "contains",
                    "value": "createdById"
                },
                {
                    "type": "res-body",
                    "custom": "",
                    "action": "contains",
                    "value": "groupId"
                },
                {
                    "type": "res-body",
                    "custom": "",
                    "action": "contains",
                    "value": "title"
                },
                {
                    "type": "res-body",
                    "custom": "",
                    "action": "contains",
                    "value": "description"
                },
                {
                    "type": "res-body",
                    "custom": "",
                    "action": "contains",
                    "value": "languages"
                },
                {
                    "type": "res-body",
                    "custom": "",
                    "action": "contains",
                    "value": "template"
                },
                {
                    "type": "res-body",
                    "custom": "",
                    "action": "contains",
                    "value": "difficulty"
                },
                {
                    "type": "json-query",
                    "custom": "json.data.uploadProblems.id | length",
                    "action": "equal",
                    "value": "2"
                }
            ],
            "docs": "# Upload file\n\n## Input Specification\n\n### Query\n```GraphQL\nmutation ($groupId: Float!, $input: UploadFileInput!) {\n  uploadProblems (\n    groupId: $groupId,\n    input: $input\n  }) {\n    id\n    createdById\n    groupId\n    title\n    description\n    languages\n    template\n    difficulty\n  }\n}\n```\n\n### Variables\n```GraphQL\n{\n  \"groupId\": 2,\n  \"input\": {\n     \"file\": null\n  }\n}\n```\n\n자세한 Input specification은 <br>\nhttps://github.com/jaydenseric/graphql-multipart-request-spec 를 참고해주세요.\n\n<br>\n\n### Description\nExcel 파일(.xlsx)을 통해 problem을 업로드할 수 있도록 합니다.  \n파일의 확장자가 엑셀이 아니거나, 파일 내 특정 데이터가 형식에 맞지 않을 경우 줄 번호와 함께 422을 반환합니다.",
            "preReq": {
                "runRequests": [
                    {
                        "reqId": "fd33c48d-00af-4dea-b600-449bef7e5bea",
                        "colId": "07dc2986-f7a6-4827-8ec2-cb288e3de5e7",
                        "triggerCondition": "run-always",
                        "triggerValue": ""
                    }
                ]
            }
        },
        {
            "_id": "63a87433-61f1-4a70-afc7-2991fb3f084c",
            "colId": "089b01d8-96da-497e-8921-f5df86e4d23c",
            "containerId": "052b2adc-2583-4006-9d78-09138d4efbb1",
            "name": "422: Unsupported file",
            "url": "",
            "method": "POST",
            "sortNum": 70000,
            "created": "2023-07-27T12:48:14.751Z",
            "modified": "2023-07-31T21:57:24.408Z",
            "headers": [
                {
                    "name": "Apollo-Require-Preflight",
                    "value": "true"
                }
            ],
            "params": [],
            "body": {
                "type": "formdata",
                "raw": "",
                "form": [
                    {
                        "name": "operations",
                        "value": "{\"query\": \"mutation($groupId: Float!, $input: FileUploadInput!) { uploadProblems(groupId: $groupId, input: $input){id createdById groupId title description template languages difficulty}}\", \"variables\" : {\"groupId\": 2, \"input\": {\"file\": null}}}"
                    },
                    {
                        "name": "map",
                        "value": "{\"nfile\":[\"variables.input.file\"]}"
                    }
                ],
                "files": [
                    {
                        "name": "nfile",
                        "value": "../README.md"
                    }
                ]
            },
            "tests": [
                {
                    "type": "json-query",
                    "custom": "json.errors[0].extensions.originalError.statusCode",
                    "action": "equal",
                    "value": "422"
                },
                {
                    "type": "json-query",
                    "custom": "json.errors[0].message",
                    "action": "equal",
                    "value": "Extensions except Excel(.xlsx, .xls) are not supported."
                }
            ],
            "docs": "# Upload file\n\n## Input Specification\n\n### Query\n```GraphQL\nmutation ($groupId: Float!, $input: FileUploadInput!) {\n  uploadProblems (\n    groupId: $groupId,\n    input: $input\n  }) {\n    id\n    createdById\n    groupId\n    title\n    description\n    languages\n    template\n    difficulty\n  }\n}\n```\n\n### Variables\n```GraphQL\n{\n  \"groupId\": 2,\n  \"input\": {\n     \"file\": null\n  }\n}\n```\n\n자세한 Input specification은 <br>\nhttps://github.com/jaydenseric/graphql-multipart-request-spec 를 참고해주세요.\n\n<br>\n\n### Description\n구름에서 export한 excel 파일(.xlsx)을 통해 problem들을 업로드할 수 있도록 합니다.<br><br>\n\n\n",
            "preReq": {
                "runRequests": [
                    {
                        "reqId": "fd33c48d-00af-4dea-b600-449bef7e5bea",
                        "colId": "07dc2986-f7a6-4827-8ec2-cb288e3de5e7",
                        "triggerCondition": "run-always",
                        "triggerValue": ""
                    }
                ]
            }
        },
        {
            "_id": "820eb328-e510-43a1-a8cf-1dc021525d2b",
            "colId": "089b01d8-96da-497e-8921-f5df86e4d23c",
            "containerId": "c9bbfd01-d3e3-460c-9625-94ec0de174c4",
            "name": "422: Template in Not Supported Language",
            "url": "",
            "method": "POST",
            "sortNum": 30000,
            "created": "2023-07-31T18:47:36.003Z",
            "modified": "2023-07-31T19:06:04.166Z",
            "headers": [],
            "params": [],
            "body": {
                "type": "graphql",
                "raw": "",
                "form": [],
                "graphql": {
                    "query": "mutation Problem($input: CreateProblemInput!){\n    createProblem(\n        input: $input\n    ){\n        id\n    }\n}",
                    "variables": "{\n  \"input\": {\n    \"title\": \"title0\",\n    \"description\": \"description0\",\n    \"inputDescription\": \"inputDescription0\",\n    \"outputDescription\": \"ouputDescription0\",\n    \"hint\": \"hint0\",\n    \"template\": [{\n      \"language\": \"Python3\",\n      \"code\": [{\n        \"id\": 1,\n        \"text\": \"int main(void) {}\",\n        \"locked\": false\n      }]\n    }],\n    \"languages\": [\"C\",\"Java\"],\n    \"timeLimit\": 666,\n    \"memoryLimit\": 33,\n    \"difficulty\": \"Level1\",\n    \"source\": \"source0\",\n    \"inputExamples\": [\"i0\",\"i1\"],\n    \"outputExamples\": [\"o0\",\"o1\"],\n    \"testcases\": [\n      {\n        \"input\": \"input0\",\n        \"output\": \"output0\"\n      },{\n        \"input\": \"input1\",\n        \"output\": \"output1\"\n      }\n      ],\n      \"tagIds\": [1]\n  }\n}"
                }
            },
            "tests": [
                {
                    "type": "res-body",
                    "custom": "",
                    "action": "contains",
                    "value": "\"statusCode\": 422"
                },
                {
                    "type": "res-body",
                    "custom": "",
                    "action": "contains",
                    "value": "\"message\": \"This problem does not support Python3\""
                }
            ]
        },
        {
            "_id": "89c0be54-fb24-4a85-b826-5fdc58c8de30",
            "colId": "089b01d8-96da-497e-8921-f5df86e4d23c",
            "containerId": "c9bbfd01-d3e3-460c-9625-94ec0de174c4",
            "name": "422: Non-existent Tags",
            "url": "",
            "method": "POST",
            "sortNum": 40000,
            "created": "2023-07-31T18:47:38.241Z",
            "modified": "2023-07-31T19:04:59.631Z",
            "headers": [],
            "params": [],
            "body": {
                "type": "graphql",
                "raw": "",
                "form": [],
                "graphql": {
                    "query": "mutation Problem($input: CreateProblemInput!){\n    createProblem(\n        input: $input\n    ){\n        id\n    }\n}",
                    "variables": "{\n  \"input\": {\n    \"title\": \"title0\",\n    \"description\": \"description0\",\n    \"inputDescription\": \"inputDescription0\",\n    \"outputDescription\": \"ouputDescription0\",\n    \"hint\": \"hint0\",\n    \"template\": [{\n      \"language\": \"C\",\n      \"code\": [{\n        \"id\": 1,\n        \"text\": \"int main(void) {}\",\n        \"locked\": false\n      }]\n    }],\n    \"languages\": [\"C\",\"Java\"],\n    \"timeLimit\": 666,\n    \"memoryLimit\": 33,\n    \"difficulty\": \"Level1\",\n    \"source\": \"source0\",\n    \"inputExamples\": [\"i0\",\"i1\"],\n    \"outputExamples\": [\"o0\",\"o1\"],\n    \"testcases\": [\n      {\n        \"input\": \"input0\",\n        \"output\": \"output0\"\n      },{\n        \"input\": \"input1\",\n        \"output\": \"output1\"\n      }\n      ],\n      \"tagIds\": [0]\n  }\n}"
                }
            },
            "tests": [
                {
                    "type": "res-body",
                    "custom": "",
                    "action": "contains",
                    "value": "\"statusCode\": 422"
                }
            ]
        },
        {
            "_id": "29b5feb2-e730-4f5d-b647-9c6ce2b23ab7",
            "colId": "089b01d8-96da-497e-8921-f5df86e4d23c",
            "containerId": "3eeedd48-2d7b-4174-ab10-c4108c0ed44c",
            "name": "422: No Language Supported",
            "url": "",
            "method": "POST",
            "sortNum": 120000,
            "created": "2023-07-31T19:29:28.071Z",
            "modified": "2023-07-31T19:33:10.982Z",
            "headers": [],
            "params": [],
            "body": {
                "type": "graphql",
                "raw": "",
                "form": [],
                "graphql": {
                    "query": "mutation Problem($input: UpdateProblemInput!){\n    updateProblem(\n        groupId: 1\n        input: $input\n    ){\n        id\n        title\n    }\n}",
                    "variables": "{\n  \"input\":{\n    \"id\": 1,\n    \"title\": \"title0\",\n    \"languages\": [],\n    \"tagIds\": []\n  }\n}"
                }
            },
            "tests": [
                {
                    "type": "res-body",
                    "custom": "",
                    "action": "contains",
                    "value": "\"statusCode\": 422"
                },
                {
                    "type": "res-body",
                    "custom": "",
                    "action": "contains",
                    "value": "\"message\": \"A problem should support at least one language\""
                }
            ],
            "preReq": {
                "runRequests": [
                    {
                        "reqId": "fd33c48d-00af-4dea-b600-449bef7e5bea",
                        "colId": "07dc2986-f7a6-4827-8ec2-cb288e3de5e7",
                        "triggerCondition": "run-always",
                        "triggerValue": ""
                    }
                ]
            }
        },
        {
            "_id": "ff63ade5-b512-4018-a91a-66b2dd1c18fe",
            "colId": "089b01d8-96da-497e-8921-f5df86e4d23c",
            "containerId": "3eeedd48-2d7b-4174-ab10-c4108c0ed44c",
            "name": "422: Template in Not Supported Language",
            "url": "",
            "method": "POST",
            "sortNum": 130000,
            "created": "2023-07-31T19:29:30.308Z",
            "modified": "2023-07-31T19:32:39.130Z",
            "headers": [],
            "params": [],
            "body": {
                "type": "graphql",
                "raw": "",
                "form": [],
                "graphql": {
                    "query": "mutation Problem($input: UpdateProblemInput!){\n    updateProblem(\n        groupId: 1\n        input: $input\n    ){\n        id\n        title\n    }\n}",
                    "variables": "{\n  \"input\":{\n    \"id\": 1,\n    \"title\": \"title0\",\n    \"languages\": [\"C\",\"Java\"],\n    \"template\": [{\n      \"language\": \"Python3\",\n      \"code\": [{\n        \"id\": 1,\n        \"text\": \"int main(void) {}\",\n        \"locked\": false\n      }]\n    }],\n    \"tagIds\": []\n  }\n}"
                }
            },
            "tests": [
                {
                    "type": "res-body",
                    "custom": "",
                    "action": "contains",
                    "value": "\"statusCode\": 422"
                },
                {
                    "type": "res-body",
                    "custom": "",
                    "action": "contains",
                    "value": "\"message\": \"This problem does not support Python3\""
                }
            ],
            "preReq": {
                "runRequests": [
                    {
                        "reqId": "fd33c48d-00af-4dea-b600-449bef7e5bea",
                        "colId": "07dc2986-f7a6-4827-8ec2-cb288e3de5e7",
                        "triggerCondition": "run-always",
                        "triggerValue": ""
                    }
                ]
            }
        },
        {
            "_id": "600c274b-bc5d-404e-83d8-c6e3465bb13d",
            "colId": "089b01d8-96da-497e-8921-f5df86e4d23c",
            "containerId": "3eeedd48-2d7b-4174-ab10-c4108c0ed44c",
            "name": "422: Non-existent Tags",
            "url": "",
            "method": "POST",
            "sortNum": 140000,
            "created": "2023-07-31T19:29:32.585Z",
            "modified": "2023-07-31T19:33:58.199Z",
            "headers": [],
            "params": [],
            "body": {
                "type": "graphql",
                "raw": "",
                "form": [],
                "graphql": {
                    "query": "mutation Problem($input: UpdateProblemInput!){\n    updateProblem(\n        groupId: 1\n        input: $input\n    ){\n        id\n        title\n    }\n}",
                    "variables": "{\n  \"input\":{\n    \"id\": 1,\n    \"title\": \"title0\",\n    \"languages\": [\"C\",\"Java\"],\n    \"tagIds\": [0]\n  }\n}"
                }
            },
            "tests": [
                {
                    "type": "res-body",
                    "custom": "",
                    "action": "contains",
                    "value": "\"statusCode\": 422"
                }
            ],
            "docs": "# Update Problem\n\n문제를 수정합니다.  \n그룹이 존재하지 않거나 유저에게 그룹 관리 권한이 없는 경우 403이 반환됩니다.  \n\n### Query\n- `groupId`를 설정하지 않으면 Open Space로 인식합니다.\n- 테스트케이스는 수정할 테이스케이스만 `testcases` 배열에 담아주세요.\n  + 기존에 있던 테이스케이스의 내용을 수정하려면, `id`, `input`, `output`, `scoreWeight`를 필드로 갖는 아이템을 배열에 넣어야 합니다. 존재하지 않는 테스트케이스 ID가 `id`로 설정되어 있을 경우, 새로운 테스트케이스로 간주됩니다.\n  + 새로운 테스트케이스를 추가하려면, 아이템이 `id`는 제외하고 나머지만을 필드로 갖도록 합니다.\n  + 수정하지 않을 테스트케이스는 전송하지 말아주세요.\n\n### Constraints\n- 현재 시스템에서 지원하는 언어는 C, Cpp, Java, Python3뿐입니다.\n- 아래의 세 가지 제약 조건을 어길 시 422가 반환됩니다:\n- `languages`는 빈 배열일 수 없습니다(= 아무 언어도 지원하지 않는 문제는 만들 수 없습니다).\n- `template`의 기반 언어는 `languages`에 속해 있어야 합니다.\n- 존재하지 않는 태그의 ID는 `tagIds`에 포함될 수 없습니다.\n",
            "preReq": {
                "runRequests": [
                    {
                        "reqId": "fd33c48d-00af-4dea-b600-449bef7e5bea",
                        "colId": "07dc2986-f7a6-4827-8ec2-cb288e3de5e7",
                        "triggerCondition": "run-always",
                        "triggerValue": ""
                    }
                ]
            }
>>>>>>> 78b59936
        }
    ]
}<|MERGE_RESOLUTION|>--- conflicted
+++ resolved
@@ -114,13 +114,8 @@
             "url": "http://localhost:3000/graphql",
             "method": "POST",
             "sortNum": 10000,
-<<<<<<< HEAD
-            "created": "2023-07-01T05:32:46.013Z",
-            "modified": "2023-08-03T10:34:42.359Z",
-=======
             "created": "2023-07-01T08:39:22.506Z",
             "modified": "2023-07-31T18:16:57.814Z",
->>>>>>> 78b59936
             "headers": [],
             "params": [],
             "body": {
@@ -131,9 +126,6 @@
                     "query": "mutation {\n  createWorkbook(\n    groupId: 2\n    input: {title: \"test\", description: \"test\", isVisible: true}\n  ) {\n    title\n  }\n}"
                 }
             },
-<<<<<<< HEAD
-            "tests": []
-=======
             "tests": [
                 {
                     "type": "res-body",
@@ -183,7 +175,6 @@
                     }
                 ]
             }
->>>>>>> 78b59936
         },
         {
             "_id": "12def170-6042-4da1-b66e-e1513bb966ca",
@@ -210,11 +201,6 @@
         {
             "_id": "c2114d40-9e72-420c-bdcb-bc70022afcc4",
             "colId": "089b01d8-96da-497e-8921-f5df86e4d23c",
-<<<<<<< HEAD
-            "containerId": "",
-            "name": "Get Workbooks",
-            "url": "http://localhost:3000/graphql",
-=======
             "containerId": "771ab14a-f583-4a94-a34e-4f8e8b569d8b",
             "name": "Succeed",
             "url": "",
@@ -437,7 +423,6 @@
             "containerId": "5cbf039a-6e9c-4321-93c2-e297a12b480e",
             "name": "Succeed",
             "url": "",
->>>>>>> 78b59936
             "method": "POST",
             "sortNum": 30000,
             "created": "2023-07-05T17:33:56.218Z",
@@ -518,9 +503,6 @@
                     "query": "mutation {\n  createWorkbookProblem(groupId: 2, problemIds: [1, 2, 3, 4, 5], workbookId: 6) {\n    id\n  }\n}"
                 }
             },
-<<<<<<< HEAD
-            "tests": []
-=======
             "tests": [
                 {
                     "type": "json-query",
@@ -1178,7 +1160,6 @@
                     }
                 ]
             }
->>>>>>> 78b59936
         }
     ]
 }