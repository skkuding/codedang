{
    "_id": "089b01d8-96da-497e-8921-f5df86e4d23c",
    "colName": "Codedang Admin API",
    "created": "2023-05-02T10:59:44.408Z",
    "sortNum": 20000,
    "folders": [
        {
            "_id": "fe52bede-3550-4899-9738-50719d9b04ef",
            "name": "Group",
            "containerId": "",
            "created": "2023-07-01T08:36:12.949Z",
            "sortNum": 10000
        },
        {
            "_id": "e301836d-c693-4efe-a13b-59250583415f",
            "name": "Get Group",
            "containerId": "fe52bede-3550-4899-9738-50719d9b04ef",
            "created": "2023-07-01T08:36:36.695Z",
            "sortNum": 30000
        },
        {
            "_id": "50fd1447-8e48-415a-adb8-29d7d7f742cc",
            "name": "Get Groups (Admin)",
            "containerId": "fe52bede-3550-4899-9738-50719d9b04ef",
            "created": "2023-07-01T08:38:28.308Z",
            "sortNum": 22500
        },
        {
            "_id": "771ab14a-f583-4a94-a34e-4f8e8b569d8b",
            "name": "Create Group",
            "containerId": "fe52bede-3550-4899-9738-50719d9b04ef",
            "created": "2023-07-01T08:38:49.546Z",
            "sortNum": 15000
        },
        {
            "_id": "2e6dd7d6-4110-4bd0-9138-660931d2a26d",
            "name": "Update Group",
            "containerId": "fe52bede-3550-4899-9738-50719d9b04ef",
            "created": "2023-07-01T08:38:57.241Z",
            "sortNum": 70000
        },
        {
            "_id": "5cbf039a-6e9c-4321-93c2-e297a12b480e",
            "name": "Delete Group",
            "containerId": "fe52bede-3550-4899-9738-50719d9b04ef",
            "created": "2023-07-01T08:39:04.697Z",
            "sortNum": 80000
        },
        {
<<<<<<< HEAD
            "_id": "246d0955-f9e4-43af-a4bc-ce3d17a84120",
            "name": "Problem",
            "containerId": "",
            "created": "2023-07-13T20:50:49.062Z",
            "sortNum": 90000
        },
        {
            "_id": "052b2adc-2583-4006-9d78-09138d4efbb1",
            "name": "Import Problems",
            "containerId": "246d0955-f9e4-43af-a4bc-ce3d17a84120",
            "created": "2023-07-13T20:55:09.917Z",
            "sortNum": 100000
=======
            "_id": "419a4432-6b41-4cd0-a04e-f302e7be447b",
            "name": "Problem",
            "containerId": "",
            "created": "2023-07-05T12:16:41.472Z",
            "sortNum": 90000
        },
        {
            "_id": "c9bbfd01-d3e3-460c-9625-94ec0de174c4",
            "name": "Create Problem",
            "containerId": "419a4432-6b41-4cd0-a04e-f302e7be447b",
            "created": "2023-07-05T12:28:24.255Z",
            "sortNum": 110000
        },
        {
            "_id": "91157119-135b-4089-a02e-9c91b41fda30",
            "name": "Get Problem",
            "containerId": "419a4432-6b41-4cd0-a04e-f302e7be447b",
            "created": "2023-07-05T12:28:42.507Z",
            "sortNum": 120000
        },
        {
            "_id": "ed6b8f9d-1688-452b-a730-155899a617fa",
            "name": "Delete Problem",
            "containerId": "419a4432-6b41-4cd0-a04e-f302e7be447b",
            "created": "2023-07-05T14:22:50.261Z",
            "sortNum": 130000
        },
        {
            "_id": "3eeedd48-2d7b-4174-ab10-c4108c0ed44c",
            "name": "Update Problem",
            "containerId": "419a4432-6b41-4cd0-a04e-f302e7be447b",
            "created": "2023-07-13T12:50:04.924Z",
            "sortNum": 140000
        },
        {
            "_id": "b235e35a-63de-40d9-ae62-5086e1131d08",
            "name": "Get Problems",
            "containerId": "419a4432-6b41-4cd0-a04e-f302e7be447b",
            "created": "2023-07-31T17:53:40.907Z",
            "sortNum": 115000
>>>>>>> 62929b41
        }
    ],
    "settings": {
        "auth": {
            "type": "bearer",
            "bearer": "{{bearer_token}}"
        },
        "options": {
            "baseUrl": "http://localhost:3000/graphql"
        }
    },
    "requests": [
        {
            "_id": "71642f55-4b63-417a-8f07-b466f2b65c88",
            "colId": "089b01d8-96da-497e-8921-f5df86e4d23c",
            "containerId": "50fd1447-8e48-415a-adb8-29d7d7f742cc",
            "name": "Succeed",
            "url": "",
            "method": "POST",
            "sortNum": 10000,
            "created": "2023-07-01T08:39:22.506Z",
            "modified": "2023-07-31T18:16:57.814Z",
            "headers": [],
            "params": [],
            "body": {
                "type": "graphql",
                "raw": "",
                "form": [],
                "graphql": {
                    "query": "query Group {\n  getGroups(take: 3) {\n    id\n    groupName\n    description\n    config\n    memberNum\n  }\n}"
                }
            },
            "tests": [
                {
                    "type": "res-body",
                    "custom": "",
                    "action": "contains",
                    "value": "id"
                },
                {
                    "type": "res-body",
                    "custom": "",
                    "action": "contains",
                    "value": "groupName"
                },
                {
                    "type": "res-body",
                    "custom": "",
                    "action": "contains",
                    "value": "description"
                },
                {
                    "type": "res-body",
                    "custom": "",
                    "action": "contains",
                    "value": "config"
                },
                {
                    "type": "res-body",
                    "custom": "",
                    "action": "contains",
                    "value": "memberNum"
                },
                {
                    "type": "json-query",
                    "custom": "json.data.getGroups.id | length",
                    "action": "<=",
                    "value": "3"
                }
            ],
            "docs": "# Get Groups [어드민 대시보드]\n\n모든 그룹의 목록을 가져옵니다.\n\n### Query\n- `cursor`: (optional) 가져올 아이템의 기준점으로, take 값에 따라 기준점의 앞뒤에 있는 아이템을 가져오게 됩니다. cursor 값은 항상 양수여야 하며, 값을 넘겨주지 않으면 자동으로 첫번째 아이템부터 반환됩니다.\n- `take`: 가져올 아이템의 개수를 지정합니다.",
            "preReq": {
                "runRequests": [
                    {
                        "reqId": "fd33c48d-00af-4dea-b600-449bef7e5bea",
                        "colId": "07dc2986-f7a6-4827-8ec2-cb288e3de5e7",
                        "triggerCondition": "run-always",
                        "triggerValue": ""
                    }
                ]
            }
        },
        {
            "_id": "05e3046e-d43c-43d2-aaf9-a2c948b41183",
            "colId": "089b01d8-96da-497e-8921-f5df86e4d23c",
            "containerId": "771ab14a-f583-4a94-a34e-4f8e8b569d8b",
            "name": "422: Duplicate Name",
            "url": "",
            "method": "POST",
            "sortNum": 20000,
            "created": "2023-07-01T09:06:26.347Z",
            "modified": "2023-07-01T09:12:06.176Z",
            "headers": [],
            "params": [],
            "body": {
                "type": "graphql",
                "raw": "",
                "form": [],
                "graphql": {
                    "query": "mutation Group {\n  createGroup(input: {\n    groupName: \"Example Group\",\n    description: \"Blah Blah\",\n    config: {\n      showOnList: true,\n      allowJoinFromSearch: true,\n      allowJoinWithURL: false,\n      requireApprovalBeforeJoin: true\n    }\n  }) {\n    id\n  }\n}"
                }
            },
            "tests": [
                {
                    "type": "json-query",
                    "custom": "json.errors[0].extensions.status",
                    "action": "equal",
                    "value": "422"
                },
                {
                    "type": "json-query",
                    "custom": "json.errors[0].message",
                    "action": "equal",
                    "value": "Group name already exists"
                }
            ],
            "preReq": {
                "runRequests": [
                    {
                        "reqId": "86d2ae24-54f0-4567-9a3c-a993ac915ad4",
                        "colId": "07dc2986-f7a6-4827-8ec2-cb288e3de5e7",
                        "triggerCondition": "run-always",
                        "triggerValue": ""
                    }
                ]
            }
        },
        {
            "_id": "d69f62f2-213f-495e-b8b7-d2904e9c434a",
            "colId": "089b01d8-96da-497e-8921-f5df86e4d23c",
            "containerId": "771ab14a-f583-4a94-a34e-4f8e8b569d8b",
            "name": "Succeed",
            "url": "",
            "method": "POST",
            "sortNum": 10000,
            "created": "2023-07-01T09:23:20.634Z",
            "modified": "2023-07-02T07:28:34.441Z",
            "headers": [],
            "params": [],
            "body": {
                "type": "graphql",
                "raw": "",
                "form": [],
                "graphql": {
                    "query": "mutation Group {\n  createGroup(input: {\n    groupName: \"New Group\",\n    description: \"Blah Blah\",\n    config: {\n      showOnList: false,\n      allowJoinFromSearch: true,\n      allowJoinWithURL: false,\n      requireApprovalBeforeJoin: true\n    }\n  }) {\n    id\n    config\n  }\n}"
                }
            },
            "tests": [
                {
                    "type": "res-body",
                    "custom": "",
                    "action": "contains",
                    "value": "id"
                }
            ],
            "docs": "# Create Group [유저 대시보드 /그룹]\n\n**⚠️ 최초 1번만 동작할 리퀘스트입니다. 다시 성공 응답을 받으려면 (1) input의 그룹명을 바꿔 리퀘스트를 전송하거나 (2) `npx prisma migrate reset`을 실행해주세요.**  \n\n새로운 그룹을 생성합니다.\n\n### Constraints\n- Manager 이상의 role을 가진 유저만 새 그룹을 생성할 수 있습니다.\n- 그룹의 이름은 다른 그룹의 이름과 같을 수 없습니다.\n- 유저에게 주어져야 하는 그룹 config의 디폴트 값은 다음과 같습니다.\n  ```json\n  showOnList: true\n  allowJoinFromSearch: true\n  allowJoinWithURL: false\n  requireApprovalBeforeJoin: true\n  ```\n  + `showOnList`가 false이면 `allowJoinFromSearch` 값이 항상 false로 적용됩니다.",
            "preReq": {
                "runRequests": [
                    {
                        "reqId": "86d2ae24-54f0-4567-9a3c-a993ac915ad4",
                        "colId": "07dc2986-f7a6-4827-8ec2-cb288e3de5e7",
                        "triggerCondition": "run-always",
                        "triggerValue": ""
                    }
                ]
            }
        },
        {
            "_id": "1448e822-f5bb-45aa-a9b0-db9ba1fbda85",
            "colId": "089b01d8-96da-497e-8921-f5df86e4d23c",
            "containerId": "e301836d-c693-4efe-a13b-59250583415f",
            "name": "Succeed",
            "url": "",
            "method": "POST",
            "sortNum": 10000,
            "created": "2023-07-01T09:28:51.000Z",
            "modified": "2023-07-31T17:33:19.718Z",
            "headers": [],
            "params": [],
            "body": {
                "type": "graphql",
                "raw": "",
                "form": [],
                "graphql": {
                    "query": "query Group {\n  getGroup(groupId: 1) {\n    id\n    groupName\n    description\n    config\n    createTime\n    memberNum\n  }\n}"
                }
            },
            "tests": [
                {
                    "type": "res-body",
                    "custom": "",
                    "action": "contains",
                    "value": "id"
                },
                {
                    "type": "res-body",
                    "custom": "",
                    "action": "contains",
                    "value": "groupName"
                },
                {
                    "type": "res-body",
                    "custom": "",
                    "action": "contains",
                    "value": "description"
                },
                {
                    "type": "res-body",
                    "custom": "",
                    "action": "contains",
                    "value": "config"
                },
                {
                    "type": "res-body",
                    "custom": "",
                    "action": "contains",
                    "value": "createTime"
                },
                {
                    "type": "res-body",
                    "custom": "",
                    "action": "contains",
                    "value": "memberNum"
                },
                {
                    "type": "res-body",
                    "custom": "",
                    "action": "contains",
                    "value": "managers"
                }
            ],
            "docs": "# Get Group [그룹 대시보드]\n\n그룹의 상세 정보를 보여줍니다.  \n그룹이 존재하지 않거나 유저에게 그룹 관리 권한이 없는 경우 403이 반환됩니다.",
            "preReq": {
                "runRequests": [
                    {
                        "reqId": "de1639a5-d9da-4397-8a13-ae1fc61b849b",
                        "colId": "07dc2986-f7a6-4827-8ec2-cb288e3de5e7",
                        "triggerCondition": "run-always",
                        "triggerValue": ""
                    }
                ]
            }
        },
        {
            "_id": "1894da94-9c1c-4af8-8ea8-a23f8b74ed4d",
            "colId": "089b01d8-96da-497e-8921-f5df86e4d23c",
            "containerId": "2e6dd7d6-4110-4bd0-9138-660931d2a26d",
            "name": "Succeed",
            "url": "",
            "method": "POST",
            "sortNum": 2500,
            "created": "2023-07-01T09:38:06.086Z",
            "modified": "2023-07-02T07:28:39.971Z",
            "headers": [],
            "params": [],
            "body": {
                "type": "graphql",
                "raw": "",
                "form": [],
                "graphql": {
                    "query": "mutation Group {\n  updateGroup(\n    groupId: 3\n    input: {\n      groupName: \"Revised Group\",\n      description: \"Blah Blah\",\n      config: {\n        showOnList: false,\n        allowJoinFromSearch: true,\n        allowJoinWithURL: false\n        requireApprovalBeforeJoin: true\n      }\n    }\n  ) {\n    id\n    groupName\n    description\n    config\n  }\n}"
                }
            },
            "tests": [
                {
                    "type": "res-body",
                    "custom": "",
                    "action": "contains",
                    "value": "id"
                },
                {
                    "type": "res-body",
                    "custom": "",
                    "action": "contains",
                    "value": "groupName"
                },
                {
                    "type": "res-body",
                    "custom": "",
                    "action": "contains",
                    "value": "description"
                },
                {
                    "type": "res-body",
                    "custom": "",
                    "action": "contains",
                    "value": "config"
                }
            ],
            "docs": "# Update Group [그룹 대시보드]\n\n새로운 그룹을 생성합니다.\n\n### Constraints\n- 그룹의 이름은 다른 그룹의 이름과 같을 수 없습니다.\n  + c.f. 422: Duplicate Group Name\n- Open Space의 정보는 업데이트할 수 없습니다.\n- `config`의 `showOnList`가 false이면 `allowJoinFromSearch` 값이 항상 false로 적용됩니다.",
            "preReq": {
                "runRequests": [
                    {
                        "reqId": "1a62bc1b-fbff-4f01-bbb8-bbf08974ea80",
                        "colId": "07dc2986-f7a6-4827-8ec2-cb288e3de5e7",
                        "triggerCondition": "run-always",
                        "triggerValue": ""
                    }
                ]
            }
        },
        {
            "_id": "4a434dd3-41c8-410f-b6f1-e899d8c5001d",
            "colId": "089b01d8-96da-497e-8921-f5df86e4d23c",
            "containerId": "2e6dd7d6-4110-4bd0-9138-660931d2a26d",
            "name": "422: Duplicate Name",
            "url": "",
            "method": "POST",
            "sortNum": 5000,
            "created": "2023-07-01T09:38:13.195Z",
            "modified": "2023-07-01T09:44:51.817Z",
            "headers": [],
            "params": [],
            "body": {
                "type": "graphql",
                "raw": "",
                "form": [],
                "graphql": {
                    "query": "mutation Group {\n  updateGroup(\n    groupId: 2\n    input: {\n      groupName: \"Example Group\",\n      description: \"Blah Blah\",\n      config: {\n        showOnList: true,\n        allowJoinFromSearch: true,\n        allowJoinWithURL: false\n        requireApprovalBeforeJoin: true\n      }\n    }\n  ) {\n    id\n    groupName\n    description\n    config\n  }\n}"
                }
            },
            "tests": [
                {
                    "type": "json-query",
                    "custom": "json.errors[0].extensions.status",
                    "action": "equal",
                    "value": "422"
                },
                {
                    "type": "json-query",
                    "custom": "json.errors[0].message",
                    "action": "equal",
                    "value": "Group name already exists"
                }
            ],
            "preReq": {
                "runRequests": [
                    {
                        "reqId": "1a62bc1b-fbff-4f01-bbb8-bbf08974ea80",
                        "colId": "07dc2986-f7a6-4827-8ec2-cb288e3de5e7",
                        "triggerCondition": "run-always",
                        "triggerValue": ""
                    }
                ]
            }
        },
        {
            "_id": "9b958c6b-8809-462c-b451-88177295c25f",
            "colId": "089b01d8-96da-497e-8921-f5df86e4d23c",
            "containerId": "5cbf039a-6e9c-4321-93c2-e297a12b480e",
            "name": "Succeed",
            "url": "",
            "method": "POST",
            "sortNum": 30000,
            "created": "2023-07-01T09:47:35.203Z",
            "modified": "2023-07-01T13:32:37.976Z",
            "headers": [],
            "params": [],
            "body": {
                "type": "graphql",
                "raw": "",
                "form": [],
                "graphql": {
                    "query": "mutation Group {\n  deleteGroup(groupId: 4) {\n    count\n  }\n}"
                }
            },
            "tests": [],
            "docs": "# Delete Group [그룹 대시보드]\n\n**⚠️ 최초 1번만 동작할 리퀘스트입니다. 다시 성공 응답을 받으려면 `npx prisma migrate reset`을 실행해주세요.**  \n\n그룹을 삭제합니다.\n\n### Constraints\n- 그룹은 그룹의 생성자 혹은 Admin/SuperAdmin만 삭제할 수 있습니다.\n- 그룹의 관리자이더라도 그룹을 생성한 유저가 아니라면 삭제가 불가능합니다.\n- Open Space는 어떤 유저도 삭제할 수 없습니다.\n",
            "preReq": {
                "runRequests": [
                    {
                        "reqId": "86d2ae24-54f0-4567-9a3c-a993ac915ad4",
                        "colId": "07dc2986-f7a6-4827-8ec2-cb288e3de5e7",
                        "triggerCondition": "run-always",
                        "triggerValue": ""
                    }
                ]
            }
        },
        {
            "_id": "53cc571f-a6d1-4c8d-8659-d261b337933d",
            "colId": "089b01d8-96da-497e-8921-f5df86e4d23c",
            "containerId": "5cbf039a-6e9c-4321-93c2-e297a12b480e",
            "name": "403: Not Creator",
            "url": "",
            "method": "POST",
            "sortNum": 40000,
            "created": "2023-07-01T09:48:00.827Z",
            "modified": "2023-07-01T13:31:40.071Z",
            "headers": [],
            "params": [],
            "body": {
                "type": "graphql",
                "raw": "",
                "form": [],
                "graphql": {
                    "query": "mutation Group {\n  deleteGroup(groupId: 2) {\n    count\n  }\n}"
                }
            },
            "tests": [
                {
                    "type": "json-query",
                    "custom": "json.errors[0].extensions.originalError.statusCode",
                    "action": "equal",
                    "value": "403"
                },
                {
                    "type": "json-query",
                    "custom": "json.errors[0].message",
                    "action": "equal",
                    "value": "If not admin, only creator can delete a group"
                }
            ],
            "preReq": {
                "runRequests": [
                    {
                        "reqId": "de1639a5-d9da-4397-8a13-ae1fc61b849b",
                        "colId": "07dc2986-f7a6-4827-8ec2-cb288e3de5e7",
                        "triggerCondition": "run-always",
                        "triggerValue": ""
                    }
                ]
            }
        },
        {
            "_id": "d62f2e3e-7a5c-4543-8eff-bb146cabde99",
            "colId": "089b01d8-96da-497e-8921-f5df86e4d23c",
            "containerId": "5cbf039a-6e9c-4321-93c2-e297a12b480e",
            "name": "403: Protected Open Space",
            "url": "",
            "method": "POST",
            "sortNum": 35000,
            "created": "2023-07-01T13:27:34.416Z",
            "modified": "2023-07-01T15:08:53.783Z",
            "headers": [],
            "params": [],
            "body": {
                "type": "graphql",
                "raw": "",
                "form": [],
                "graphql": {
                    "query": "mutation Group {\n  deleteGroup(groupId: 1) {\n    count\n  }\n}"
                }
            },
            "tests": [
                {
                    "type": "json-query",
                    "custom": "json.errors[0].extensions.originalError.statusCode",
                    "action": "equal",
                    "value": "403"
                },
                {
                    "type": "json-query",
                    "custom": "json.errors[0].message",
                    "action": "equal",
                    "value": "Open space cannot be deleted"
                }
            ],
            "preReq": {
                "runRequests": [
                    {
                        "reqId": "1a62bc1b-fbff-4f01-bbb8-bbf08974ea80",
                        "colId": "07dc2986-f7a6-4827-8ec2-cb288e3de5e7",
                        "triggerCondition": "run-always",
                        "triggerValue": ""
                    }
                ]
            }
        },
        {
            "_id": "9631bc1c-c071-4512-9dc6-43267b8f9c78",
            "colId": "089b01d8-96da-497e-8921-f5df86e4d23c",
            "containerId": "2e6dd7d6-4110-4bd0-9138-660931d2a26d",
            "name": "403: Protected Open Space",
            "url": "",
            "method": "POST",
            "sortNum": 3750,
            "created": "2023-07-01T15:05:20.179Z",
            "modified": "2023-07-01T15:09:04.804Z",
            "headers": [],
            "params": [],
            "body": {
                "type": "graphql",
                "raw": "",
                "form": [],
                "graphql": {
                    "query": "mutation Group {\n  updateGroup(\n    groupId: 1\n    input: {\n      groupName: \"Revised Group\",\n      description: \"Blah Blah\",\n      config: {\n        showOnList: true,\n        allowJoinFromSearch: true,\n        allowJoinWithURL: false\n        requireApprovalBeforeJoin: true\n      }\n    }\n  ) {\n    id\n    groupName\n    description\n    config\n  }\n}"
                }
            },
            "tests": [
                {
                    "type": "json-query",
                    "custom": "json.errors[0].extensions.originalError.statusCode",
                    "action": "equal",
                    "value": "403"
                },
                {
                    "type": "json-query",
                    "custom": "json.errors[0].message",
                    "action": "equal",
                    "value": "Open space cannot be updated"
                }
            ],
            "preReq": {
                "runRequests": [
                    {
                        "reqId": "1a62bc1b-fbff-4f01-bbb8-bbf08974ea80",
                        "colId": "07dc2986-f7a6-4827-8ec2-cb288e3de5e7",
                        "triggerCondition": "run-always",
                        "triggerValue": ""
                    }
                ]
            }
        },
        {
<<<<<<< HEAD
            "_id": "7525ae4b-2105-4a82-ac26-8f19eed51554",
            "colId": "089b01d8-96da-497e-8921-f5df86e4d23c",
            "containerId": "052b2adc-2583-4006-9d78-09138d4efbb1",
            "name": "Succeed",
            "url": "",
            "method": "POST",
            "sortNum": 60000,
            "created": "2023-07-13T20:55:25.664Z",
            "modified": "2023-07-27T12:11:22.247Z",
            "headers": [
                {
                    "name": "Apollo-Require-Preflight",
                    "value": "true"
                }
            ],
            "params": [],
            "body": {
                "type": "formdata",
                "raw": "",
                "form": [
                    {
                        "name": "operations",
                        "value": "{\"query\": \"mutation($groupId: Float!, $input: FileUploadInput!) { uploadProblems(groupId: $groupId, input: $input){id createdById groupId title description template languages difficulty}}\", \"variables\" : {\"groupId\": 2, \"input\": {\"file\": null}}}"
                    },
                    {
                        "name": "map",
                        "value": "{\"nfile\":[\"variables.input.file\"]}"
                    }
                ],
                "files": [
                    {
                        "name": "nfile",
                        "value": "../backend/apps/admin/src/problem/mock/testdata.xlsx"
                    }
                ]
=======
            "_id": "54c1397a-722c-4d58-a608-1938b644ab7d",
            "colId": "089b01d8-96da-497e-8921-f5df86e4d23c",
            "containerId": "c9bbfd01-d3e3-460c-9625-94ec0de174c4",
            "name": "Succeed",
            "url": "",
            "method": "POST",
            "sortNum": 10000,
            "created": "2023-07-05T12:16:57.576Z",
            "modified": "2023-07-31T19:06:26.619Z",
            "headers": [],
            "params": [],
            "body": {
                "type": "graphql",
                "raw": "",
                "form": [],
                "graphql": {
                    "query": "mutation Problem($input: CreateProblemInput!){\n    createProblem(\n        input: $input\n    ){\n        id\n    }\n}",
                    "variables": "{\n  \"input\": {\n    \"title\": \"title0\",\n    \"description\": \"description0\",\n    \"inputDescription\": \"inputDescription0\",\n    \"outputDescription\": \"ouputDescription0\",\n    \"hint\": \"hint0\",\n    \"template\": [{\n      \"language\": \"C\",\n      \"code\": [{\n        \"id\": 1,\n        \"text\": \"int main(void) {}\",\n        \"locked\": false\n      }]\n    }],\n    \"languages\": [\"C\",\"Java\"],\n    \"timeLimit\": 666,\n    \"memoryLimit\": 33,\n    \"difficulty\": \"Level1\",\n    \"source\": \"source0\",\n    \"inputExamples\": [\"i0\",\"i1\"],\n    \"outputExamples\": [\"o0\",\"o1\"],\n    \"testcases\": [\n      {\n        \"input\": \"input0\",\n        \"output\": \"output0\"\n      },{\n        \"input\": \"input1\",\n        \"output\": \"output1\"\n      }\n      ],\n      \"tagIds\": []\n  }\n}"
                }
            },
            "tests": [
                {
                    "type": "res-body",
                    "custom": "",
                    "action": "contains",
                    "value": "id"
                }
            ],
            "docs": "# Create Problem\n\n새로운 문제를 생성합니다.  \n그룹이 존재하지 않거나 유저에게 그룹 관리 권한이 없는 경우 403이 반환됩니다.  \n\n### Query\n- `groupId`를 설정하지 않으면 Open Space로 인식합니다.\n- 테스트케이스와 태그를 설정하지 않으려면, 각각 `problemTestcase`와 `tagIds`에 빈 배열을 넘겨주세요.\n\n### Constraints\n- 현재 시스템에서 지원하는 언어는 C, Cpp, Java, Python3뿐입니다.\n- 아래의 세 가지 제약 조건을 어길 시 422가 반환됩니다:\n- `languages`는 빈 배열일 수 없습니다(= 아무 언어도 지원하지 않는 문제는 만들 수 없습니다).\n- `template`의 기반 언어는 `languages`에 속해 있어야 합니다.\n- 존재하지 않는 태그의 ID는 `tagIds`에 포함될 수 없습니다.\n",
            "preReq": {
                "runRequests": [
                    {
                        "reqId": "fd33c48d-00af-4dea-b600-449bef7e5bea",
                        "colId": "07dc2986-f7a6-4827-8ec2-cb288e3de5e7",
                        "triggerCondition": "run-always",
                        "triggerValue": ""
                    }
                ]
            }
        },
        {
            "_id": "319d43a7-84af-453f-a130-0591d5dae7c1",
            "colId": "089b01d8-96da-497e-8921-f5df86e4d23c",
            "containerId": "c9bbfd01-d3e3-460c-9625-94ec0de174c4",
            "name": "422: No Language Supported",
            "url": "",
            "method": "POST",
            "sortNum": 20000,
            "created": "2023-07-05T12:26:45.056Z",
            "modified": "2023-07-31T19:05:35.968Z",
            "headers": [],
            "params": [],
            "body": {
                "type": "graphql",
                "raw": "",
                "form": [],
                "graphql": {
                    "query": "mutation Problem($input: CreateProblemInput!){\n    createProblem(\n        input: $input\n    ){\n        id\n    }\n}",
                    "variables": "{\n  \"input\": {\n    \"title\": \"title0\",\n    \"description\": \"description0\",\n    \"inputDescription\": \"inputDescription0\",\n    \"outputDescription\": \"ouputDescription0\",\n    \"hint\": \"hint0\",\n    \"template\": [{\n      \"language\": \"C\",\n      \"code\": [{\n        \"id\": 1,\n        \"text\": \"int main(void) {}\",\n        \"locked\": false\n      }]\n    }],\n    \"languages\": [],\n    \"timeLimit\": 666,\n    \"memoryLimit\": 33,\n    \"difficulty\": \"Level1\",\n    \"source\": \"source0\",\n    \"inputExamples\": [\"i0\",\"i1\"],\n    \"outputExamples\": [\"o0\",\"o1\"],\n    \"testcases\": [\n      {\n        \"input\": \"input0\",\n        \"output\": \"output0\"\n      },{\n        \"input\": \"input1\",\n        \"output\": \"output1\"\n      }\n      ],\n      \"tagIds\": [1]\n  }\n}"
                }
            },
            "tests": [
                {
                    "type": "res-body",
                    "custom": "",
                    "action": "contains",
                    "value": "\"statusCode\": 422"
                },
                {
                    "type": "res-body",
                    "custom": "",
                    "action": "contains",
                    "value": "\"message\": \"A problem should support at least one language\""
                }
            ],
            "preReq": {
                "runRequests": [
                    {
                        "reqId": "fd33c48d-00af-4dea-b600-449bef7e5bea",
                        "colId": "07dc2986-f7a6-4827-8ec2-cb288e3de5e7",
                        "triggerCondition": "run-always",
                        "triggerValue": ""
                    }
                ]
            }
        },
        {
            "_id": "4040e773-ed8d-4560-a4b6-7b7736c6ff52",
            "colId": "089b01d8-96da-497e-8921-f5df86e4d23c",
            "containerId": "ed6b8f9d-1688-452b-a730-155899a617fa",
            "name": "Delete Problem",
            "url": "",
            "method": "POST",
            "sortNum": 60000,
            "created": "2023-07-05T14:22:58.417Z",
            "modified": "2023-07-31T17:57:28.218Z",
            "headers": [],
            "params": [],
            "body": {
                "type": "graphql",
                "raw": "",
                "form": [],
                "graphql": {
                    "query": "mutation Problem {\n    deleteProblem(\n        groupId: 1\n        id: 1\n    ){\n        title\n    }\n}"
                }
            },
            "tests": [],
            "docs": "# Delete Problem [그룹 대시보드]\n\n**⚠️ 최초 1번만 동작할 리퀘스트입니다. 다시 성공 응답을 받으려면 `npx prisma migrate reset`을 실행해주세요.**  \n\n문제를 삭제합니다. \n그룹이 존재하지 않거나 유저에게 그룹 관리 권한이 없는 경우 403이 반환됩니다.  \n관리 권한이 있지만 ID에 해당하는 문제가 존재하지 않는다면 404가 반환됩니다.\n\n### Query\n- `groupId`를 설정하지 않으면 Open Space로 인식합니다.",
            "preReq": {
                "runRequests": [
                    {
                        "reqId": "fd33c48d-00af-4dea-b600-449bef7e5bea",
                        "colId": "07dc2986-f7a6-4827-8ec2-cb288e3de5e7",
                        "triggerCondition": "run-always",
                        "triggerValue": ""
                    }
                ]
            }
        },
        {
            "_id": "0a9d1ef4-339a-413f-85f9-a400a43a87f2",
            "colId": "089b01d8-96da-497e-8921-f5df86e4d23c",
            "containerId": "91157119-135b-4089-a02e-9c91b41fda30",
            "name": "Succeed",
            "url": "",
            "method": "POST",
            "sortNum": 80000,
            "created": "2023-07-08T08:34:20.899Z",
            "modified": "2023-07-31T17:56:34.116Z",
            "headers": [],
            "params": [],
            "body": {
                "type": "graphql",
                "raw": "",
                "form": [],
                "graphql": {
                    "query": "query Problem {\n    getProblem(\n        id: 1\n        groupId: 1\n    ){\n        id\n        title\n        problemTestcase {\n            id\n            input\n            output\n            scoreWeight\n        }\n        problemTag {\n            tag {\n                id\n                name\n            }\n        }\n    }\n}"
                }
>>>>>>> 62929b41
            },
            "tests": [
                {
                    "type": "res-body",
                    "custom": "",
                    "action": "contains",
                    "value": "id"
                },
                {
                    "type": "res-body",
                    "custom": "",
                    "action": "contains",
<<<<<<< HEAD
                    "value": "createdById"
=======
                    "value": "title"
>>>>>>> 62929b41
                },
                {
                    "type": "res-body",
                    "custom": "",
                    "action": "contains",
<<<<<<< HEAD
                    "value": "groupId"
=======
                    "value": "problemTestcase"
>>>>>>> 62929b41
                },
                {
                    "type": "res-body",
                    "custom": "",
                    "action": "contains",
<<<<<<< HEAD
                    "value": "title"
                },
=======
                    "value": "problemTag"
                }
            ],
            "docs": "# Get Problem [그룹 대시보드]\n\n하나의 문제를  조회합니다.  \n그룹이 존재하지 않거나 유저에게 그룹 관리 권한이 없는 경우 403이 반환됩니다.  \n관리 권한이 있지만 ID에 해당하는 문제가 존재하지 않는다면 404가 반환됩니다.\n\n### Query\n- `groupId`를 설정하지 않으면 Open Space로 인식합니다.",
            "preReq": {
                "runRequests": [
                    {
                        "reqId": "fd33c48d-00af-4dea-b600-449bef7e5bea",
                        "colId": "07dc2986-f7a6-4827-8ec2-cb288e3de5e7",
                        "triggerCondition": "run-always",
                        "triggerValue": ""
                    }
                ]
            }
        },
        {
            "_id": "fac8632a-f618-498a-be5d-013341f3f480",
            "colId": "089b01d8-96da-497e-8921-f5df86e4d23c",
            "containerId": "b235e35a-63de-40d9-ae62-5086e1131d08",
            "name": "Succeed",
            "url": "",
            "method": "POST",
            "sortNum": 10000,
            "created": "2023-07-12T12:48:18.260Z",
            "modified": "2023-07-31T18:55:32.177Z",
            "headers": [],
            "params": [],
            "body": {
                "type": "graphql",
                "raw": "",
                "form": [],
                "graphql": {
                    "query": "query Problem($input:FilterProblemsInput!){\n    getProblems(\n        groupId: 1\n        input: $input\n        take: 1\n    ){\n        id\n        title\n    }\n}",
                    "variables": "{\n  \"input\": {\n    \"difficulty\": [\"Level1\"]\n  }\n}"
                }
            },
            "tests": [
                {
                    "type": "json-query",
                    "custom": "json.data.getProblems.id | length",
                    "action": "<=",
                    "value": "1"
                }
            ],
            "docs": "# Get Problems\n\n그룹의 모든 문제를 조회합니다. `input`이 설정되어 있을 경우, 주어진 조건을 만족하는 문제만을 반환합니다.  \n그룹이 존재하지 않거나 유저에게 그룹 관리 권한이 없는 경우 403이 반환됩니다.  \n\n### Query\n- `groupId`를 설정하지 않으면 Open Space로 인식합니다.\n- `cursor`는 (optional) 가져올 아이템의 기준점으로, take 값에 따라 기준점의 앞뒤에 있는 아이템을 가져오게 됩니다. cursor 값은 항상 양수여야 하며, 값을 넘겨주지 않으면 자동으로 첫번째 아이템부터 반환됩니다.\n- `take`로 가져올 아이템의 개수를 지정합니다.\n- `languages`의 언어 중 하나 이상의 언어를 지원하는 문제를 모두 반환합니다.\n",
            "preReq": {
                "runRequests": [
                    {
                        "reqId": "fd33c48d-00af-4dea-b600-449bef7e5bea",
                        "colId": "07dc2986-f7a6-4827-8ec2-cb288e3de5e7",
                        "triggerCondition": "run-always",
                        "triggerValue": ""
                    }
                ]
            }
        },
        {
            "_id": "93bfe8b6-d805-49c8-ac19-40c7c08924ce",
            "colId": "089b01d8-96da-497e-8921-f5df86e4d23c",
            "containerId": "3eeedd48-2d7b-4174-ab10-c4108c0ed44c",
            "name": "Update Problem",
            "url": "",
            "method": "POST",
            "sortNum": 110000,
            "created": "2023-07-13T12:50:23.837Z",
            "modified": "2023-07-31T19:30:25.248Z",
            "headers": [],
            "params": [],
            "body": {
                "type": "graphql",
                "raw": "",
                "form": [],
                "graphql": {
                    "query": "mutation Problem($input: UpdateProblemInput!){\n    updateProblem(\n        groupId: 1\n        input: $input\n    ){\n        id\n        title\n    }\n}",
                    "variables": "{\n  \"input\":{\n    \"id\": 1,\n    \"title\": \"title0\",\n    \"languages\": [],\n    \"tagIds\": []\n  }\n}"
                }
            },
            "tests": [
>>>>>>> 62929b41
                {
                    "type": "res-body",
                    "custom": "",
                    "action": "contains",
<<<<<<< HEAD
                    "value": "description"
=======
                    "value": "\"statusCode\": 422"
>>>>>>> 62929b41
                },
                {
                    "type": "res-body",
                    "custom": "",
                    "action": "contains",
<<<<<<< HEAD
                    "value": "languages"
                },
=======
                    "value": "\"message\": \"A problem should support at least one language\""
                }
            ],
            "docs": "# Update Problem\n\n문제를 수정합니다.  \n그룹이 존재하지 않거나 유저에게 그룹 관리 권한이 없는 경우 403이 반환됩니다.  \n\n### Query\n- `groupId`를 설정하지 않으면 Open Space로 인식합니다.\n- 테스트케이스는 수정할 테이스케이스만 `testcases` 배열에 담아주세요.\n  + 기존에 있던 테이스케이스의 내용을 수정하려면, `id`, `input`, `output`, `scoreWeight`를 필드로 갖는 아이템을 배열에 넣어야 합니다. 존재하지 않는 테스트케이스 ID가 `id`로 설정되어 있을 경우, 새로운 테스트케이스로 간주됩니다.\n  + 새로운 테스트케이스를 추가하려면, 아이템이 `id`는 제외하고 나머지만을 필드로 갖도록 합니다.\n  + 수정하지 않을 테스트케이스는 전송하지 말아주세요.\n\n### Constraints\n- 현재 시스템에서 지원하는 언어는 C, Cpp, Java, Python3뿐입니다.\n- 아래의 세 가지 제약 조건을 어길 시 422가 반환됩니다:\n- `languages`는 빈 배열일 수 없습니다(= 아무 언어도 지원하지 않는 문제는 만들 수 없습니다).\n- `template`의 기반 언어는 `languages`에 속해 있어야 합니다.\n- 존재하지 않는 태그의 ID는 `tagIds`에 포함될 수 없습니다.\n",
            "preReq": {
                "runRequests": [
                    {
                        "reqId": "fd33c48d-00af-4dea-b600-449bef7e5bea",
                        "colId": "07dc2986-f7a6-4827-8ec2-cb288e3de5e7",
                        "triggerCondition": "run-always",
                        "triggerValue": ""
                    }
                ]
            }
        },
        {
            "_id": "820eb328-e510-43a1-a8cf-1dc021525d2b",
            "colId": "089b01d8-96da-497e-8921-f5df86e4d23c",
            "containerId": "c9bbfd01-d3e3-460c-9625-94ec0de174c4",
            "name": "422: Template in Not Supported Language",
            "url": "",
            "method": "POST",
            "sortNum": 30000,
            "created": "2023-07-31T18:47:36.003Z",
            "modified": "2023-07-31T19:06:04.166Z",
            "headers": [],
            "params": [],
            "body": {
                "type": "graphql",
                "raw": "",
                "form": [],
                "graphql": {
                    "query": "mutation Problem($input: CreateProblemInput!){\n    createProblem(\n        input: $input\n    ){\n        id\n    }\n}",
                    "variables": "{\n  \"input\": {\n    \"title\": \"title0\",\n    \"description\": \"description0\",\n    \"inputDescription\": \"inputDescription0\",\n    \"outputDescription\": \"ouputDescription0\",\n    \"hint\": \"hint0\",\n    \"template\": [{\n      \"language\": \"Python3\",\n      \"code\": [{\n        \"id\": 1,\n        \"text\": \"int main(void) {}\",\n        \"locked\": false\n      }]\n    }],\n    \"languages\": [\"C\",\"Java\"],\n    \"timeLimit\": 666,\n    \"memoryLimit\": 33,\n    \"difficulty\": \"Level1\",\n    \"source\": \"source0\",\n    \"inputExamples\": [\"i0\",\"i1\"],\n    \"outputExamples\": [\"o0\",\"o1\"],\n    \"testcases\": [\n      {\n        \"input\": \"input0\",\n        \"output\": \"output0\"\n      },{\n        \"input\": \"input1\",\n        \"output\": \"output1\"\n      }\n      ],\n      \"tagIds\": [1]\n  }\n}"
                }
            },
            "tests": [
>>>>>>> 62929b41
                {
                    "type": "res-body",
                    "custom": "",
                    "action": "contains",
<<<<<<< HEAD
                    "value": "template"
=======
                    "value": "\"statusCode\": 422"
>>>>>>> 62929b41
                },
                {
                    "type": "res-body",
                    "custom": "",
                    "action": "contains",
<<<<<<< HEAD
                    "value": "difficulty"
                },
                {
                    "type": "json-query",
                    "custom": "json.data.uploadProblems.id | length",
                    "action": "equal",
                    "value": "2"
                }
            ],
            "docs": "# Upload file\n\n## Input Specification\n\n### Query\n```GraphQL\nmutation ($groupId: Float!, $input: FileUploadInput!) {\n  uploadProblems (\n    groupId: $groupId,\n    input: $input\n  }) {\n    id\n    createdById\n    groupId\n    title\n    description\n    languages\n    template\n    difficulty\n  }\n}\n```\n\n### Variables\n```GraphQL\n{\n  \"groupId\": 2,\n  \"input\": {\n     \"file\": null\n  }\n}\n```\n\n자세한 Input specification은 <br>\nhttps://github.com/jaydenseric/graphql-multipart-request-spec 를 참고해주세요.\n\n<br>\n\n### Description\n구름에서 export한 excel 파일(.xlsx)을 통해 problem들을 업로드할 수 있도록 합니다.<br><br>\n\n\n",
=======
                    "value": "\"message\": \"This problem does not support Python3\""
                }
            ]
        },
        {
            "_id": "89c0be54-fb24-4a85-b826-5fdc58c8de30",
            "colId": "089b01d8-96da-497e-8921-f5df86e4d23c",
            "containerId": "c9bbfd01-d3e3-460c-9625-94ec0de174c4",
            "name": "422: Non-existent Tags",
            "url": "",
            "method": "POST",
            "sortNum": 40000,
            "created": "2023-07-31T18:47:38.241Z",
            "modified": "2023-07-31T19:04:59.631Z",
            "headers": [],
            "params": [],
            "body": {
                "type": "graphql",
                "raw": "",
                "form": [],
                "graphql": {
                    "query": "mutation Problem($input: CreateProblemInput!){\n    createProblem(\n        input: $input\n    ){\n        id\n    }\n}",
                    "variables": "{\n  \"input\": {\n    \"title\": \"title0\",\n    \"description\": \"description0\",\n    \"inputDescription\": \"inputDescription0\",\n    \"outputDescription\": \"ouputDescription0\",\n    \"hint\": \"hint0\",\n    \"template\": [{\n      \"language\": \"C\",\n      \"code\": [{\n        \"id\": 1,\n        \"text\": \"int main(void) {}\",\n        \"locked\": false\n      }]\n    }],\n    \"languages\": [\"C\",\"Java\"],\n    \"timeLimit\": 666,\n    \"memoryLimit\": 33,\n    \"difficulty\": \"Level1\",\n    \"source\": \"source0\",\n    \"inputExamples\": [\"i0\",\"i1\"],\n    \"outputExamples\": [\"o0\",\"o1\"],\n    \"testcases\": [\n      {\n        \"input\": \"input0\",\n        \"output\": \"output0\"\n      },{\n        \"input\": \"input1\",\n        \"output\": \"output1\"\n      }\n      ],\n      \"tagIds\": [0]\n  }\n}"
                }
            },
            "tests": [
                {
                    "type": "res-body",
                    "custom": "",
                    "action": "contains",
                    "value": "\"statusCode\": 422"
                }
            ]
        },
        {
            "_id": "29b5feb2-e730-4f5d-b647-9c6ce2b23ab7",
            "colId": "089b01d8-96da-497e-8921-f5df86e4d23c",
            "containerId": "3eeedd48-2d7b-4174-ab10-c4108c0ed44c",
            "name": "422: No Language Supported",
            "url": "",
            "method": "POST",
            "sortNum": 120000,
            "created": "2023-07-31T19:29:28.071Z",
            "modified": "2023-07-31T19:33:10.982Z",
            "headers": [],
            "params": [],
            "body": {
                "type": "graphql",
                "raw": "",
                "form": [],
                "graphql": {
                    "query": "mutation Problem($input: UpdateProblemInput!){\n    updateProblem(\n        groupId: 1\n        input: $input\n    ){\n        id\n        title\n    }\n}",
                    "variables": "{\n  \"input\":{\n    \"id\": 1,\n    \"title\": \"title0\",\n    \"languages\": [],\n    \"tagIds\": []\n  }\n}"
                }
            },
            "tests": [
                {
                    "type": "res-body",
                    "custom": "",
                    "action": "contains",
                    "value": "\"statusCode\": 422"
                },
                {
                    "type": "res-body",
                    "custom": "",
                    "action": "contains",
                    "value": "\"message\": \"A problem should support at least one language\""
                }
            ],
>>>>>>> 62929b41
            "preReq": {
                "runRequests": [
                    {
                        "reqId": "fd33c48d-00af-4dea-b600-449bef7e5bea",
                        "colId": "07dc2986-f7a6-4827-8ec2-cb288e3de5e7",
                        "triggerCondition": "run-always",
                        "triggerValue": ""
                    }
                ]
            }
        },
        {
<<<<<<< HEAD
            "_id": "63a87433-61f1-4a70-afc7-2991fb3f084c",
            "colId": "089b01d8-96da-497e-8921-f5df86e4d23c",
            "containerId": "052b2adc-2583-4006-9d78-09138d4efbb1",
            "name": "400: Unsupported file",
            "url": "",
            "method": "POST",
            "sortNum": 70000,
            "created": "2023-07-27T12:48:14.751Z",
            "modified": "2023-07-27T12:52:30.540Z",
            "headers": [
                {
                    "name": "Apollo-Require-Preflight",
                    "value": "true"
                }
            ],
            "params": [],
            "body": {
                "type": "formdata",
                "raw": "",
                "form": [
                    {
                        "name": "operations",
                        "value": "{\"query\": \"mutation($groupId: Float!, $input: FileUploadInput!) { uploadProblems(groupId: $groupId, input: $input){id createdById groupId title description template languages difficulty}}\", \"variables\" : {\"groupId\": 2, \"input\": {\"file\": null}}}"
                    },
                    {
                        "name": "map",
                        "value": "{\"nfile\":[\"variables.input.file\"]}"
                    }
                ],
                "files": [
                    {
                        "name": "nfile",
                        "value": "../README.md"
                    }
                ]
            },
            "tests": [
                {
                    "type": "json-query",
                    "custom": "json.errors[0].extensions.originalError.statusCode",
                    "action": "equal",
                    "value": "400"
                },
                {
                    "type": "json-query",
                    "custom": "json.errors[0].message",
                    "action": "equal",
                    "value": "Files except Excel(.xlsx, .xls) are not supported."
                }
            ],
            "docs": "# Upload file\n\n## Input Specification\n\n### Query\n```GraphQL\nmutation ($groupId: Float!, $input: FileUploadInput!) {\n  uploadProblems (\n    groupId: $groupId,\n    input: $input\n  }) {\n    id\n    createdById\n    groupId\n    title\n    description\n    languages\n    template\n    difficulty\n  }\n}\n```\n\n### Variables\n```GraphQL\n{\n  \"groupId\": 2,\n  \"input\": {\n     \"file\": null\n  }\n}\n```\n\n자세한 Input specification은 <br>\nhttps://github.com/jaydenseric/graphql-multipart-request-spec 를 참고해주세요.\n\n<br>\n\n### Description\n구름에서 export한 excel 파일(.xlsx)을 통해 problem들을 업로드할 수 있도록 합니다.<br><br>\n\n\n",
=======
            "_id": "ff63ade5-b512-4018-a91a-66b2dd1c18fe",
            "colId": "089b01d8-96da-497e-8921-f5df86e4d23c",
            "containerId": "3eeedd48-2d7b-4174-ab10-c4108c0ed44c",
            "name": "422: Template in Not Supported Language",
            "url": "",
            "method": "POST",
            "sortNum": 130000,
            "created": "2023-07-31T19:29:30.308Z",
            "modified": "2023-07-31T19:32:39.130Z",
            "headers": [],
            "params": [],
            "body": {
                "type": "graphql",
                "raw": "",
                "form": [],
                "graphql": {
                    "query": "mutation Problem($input: UpdateProblemInput!){\n    updateProblem(\n        groupId: 1\n        input: $input\n    ){\n        id\n        title\n    }\n}",
                    "variables": "{\n  \"input\":{\n    \"id\": 1,\n    \"title\": \"title0\",\n    \"languages\": [\"C\",\"Java\"],\n    \"template\": [{\n      \"language\": \"Python3\",\n      \"code\": [{\n        \"id\": 1,\n        \"text\": \"int main(void) {}\",\n        \"locked\": false\n      }]\n    }],\n    \"tagIds\": []\n  }\n}"
                }
            },
            "tests": [
                {
                    "type": "res-body",
                    "custom": "",
                    "action": "contains",
                    "value": "\"statusCode\": 422"
                },
                {
                    "type": "res-body",
                    "custom": "",
                    "action": "contains",
                    "value": "\"message\": \"This problem does not support Python3\""
                }
            ],
            "preReq": {
                "runRequests": [
                    {
                        "reqId": "fd33c48d-00af-4dea-b600-449bef7e5bea",
                        "colId": "07dc2986-f7a6-4827-8ec2-cb288e3de5e7",
                        "triggerCondition": "run-always",
                        "triggerValue": ""
                    }
                ]
            }
        },
        {
            "_id": "600c274b-bc5d-404e-83d8-c6e3465bb13d",
            "colId": "089b01d8-96da-497e-8921-f5df86e4d23c",
            "containerId": "3eeedd48-2d7b-4174-ab10-c4108c0ed44c",
            "name": "422: Non-existent Tags",
            "url": "",
            "method": "POST",
            "sortNum": 140000,
            "created": "2023-07-31T19:29:32.585Z",
            "modified": "2023-07-31T19:33:58.199Z",
            "headers": [],
            "params": [],
            "body": {
                "type": "graphql",
                "raw": "",
                "form": [],
                "graphql": {
                    "query": "mutation Problem($input: UpdateProblemInput!){\n    updateProblem(\n        groupId: 1\n        input: $input\n    ){\n        id\n        title\n    }\n}",
                    "variables": "{\n  \"input\":{\n    \"id\": 1,\n    \"title\": \"title0\",\n    \"languages\": [\"C\",\"Java\"],\n    \"tagIds\": [0]\n  }\n}"
                }
            },
            "tests": [
                {
                    "type": "res-body",
                    "custom": "",
                    "action": "contains",
                    "value": "\"statusCode\": 422"
                }
            ],
            "docs": "# Update Problem\n\n문제를 수정합니다.  \n그룹이 존재하지 않거나 유저에게 그룹 관리 권한이 없는 경우 403이 반환됩니다.  \n\n### Query\n- `groupId`를 설정하지 않으면 Open Space로 인식합니다.\n- 테스트케이스는 수정할 테이스케이스만 `testcases` 배열에 담아주세요.\n  + 기존에 있던 테이스케이스의 내용을 수정하려면, `id`, `input`, `output`, `scoreWeight`를 필드로 갖는 아이템을 배열에 넣어야 합니다. 존재하지 않는 테스트케이스 ID가 `id`로 설정되어 있을 경우, 새로운 테스트케이스로 간주됩니다.\n  + 새로운 테스트케이스를 추가하려면, 아이템이 `id`는 제외하고 나머지만을 필드로 갖도록 합니다.\n  + 수정하지 않을 테스트케이스는 전송하지 말아주세요.\n\n### Constraints\n- 현재 시스템에서 지원하는 언어는 C, Cpp, Java, Python3뿐입니다.\n- 아래의 세 가지 제약 조건을 어길 시 422가 반환됩니다:\n- `languages`는 빈 배열일 수 없습니다(= 아무 언어도 지원하지 않는 문제는 만들 수 없습니다).\n- `template`의 기반 언어는 `languages`에 속해 있어야 합니다.\n- 존재하지 않는 태그의 ID는 `tagIds`에 포함될 수 없습니다.\n",
>>>>>>> 62929b41
            "preReq": {
                "runRequests": [
                    {
                        "reqId": "fd33c48d-00af-4dea-b600-449bef7e5bea",
                        "colId": "07dc2986-f7a6-4827-8ec2-cb288e3de5e7",
                        "triggerCondition": "run-always",
                        "triggerValue": ""
                    }
                ]
            }
        }
    ]
}<|MERGE_RESOLUTION|>--- conflicted
+++ resolved
@@ -47,20 +47,6 @@
             "sortNum": 80000
         },
         {
-<<<<<<< HEAD
-            "_id": "246d0955-f9e4-43af-a4bc-ce3d17a84120",
-            "name": "Problem",
-            "containerId": "",
-            "created": "2023-07-13T20:50:49.062Z",
-            "sortNum": 90000
-        },
-        {
-            "_id": "052b2adc-2583-4006-9d78-09138d4efbb1",
-            "name": "Import Problems",
-            "containerId": "246d0955-f9e4-43af-a4bc-ce3d17a84120",
-            "created": "2023-07-13T20:55:09.917Z",
-            "sortNum": 100000
-=======
             "_id": "419a4432-6b41-4cd0-a04e-f302e7be447b",
             "name": "Problem",
             "containerId": "",
@@ -101,8 +87,14 @@
             "containerId": "419a4432-6b41-4cd0-a04e-f302e7be447b",
             "created": "2023-07-31T17:53:40.907Z",
             "sortNum": 115000
->>>>>>> 62929b41
-        }
+        },
+        {
+          "_id": "052b2adc-2583-4006-9d78-09138d4efbb1",
+          "name": "Import Problems",
+          "containerId": "419a4432-6b41-4cd0-a04e-f302e7be447b",
+          "created": "2023-07-13T20:55:09.917Z",
+          "sortNum": 100000
+      }
     ],
     "settings": {
         "auth": {
@@ -617,43 +609,6 @@
             }
         },
         {
-<<<<<<< HEAD
-            "_id": "7525ae4b-2105-4a82-ac26-8f19eed51554",
-            "colId": "089b01d8-96da-497e-8921-f5df86e4d23c",
-            "containerId": "052b2adc-2583-4006-9d78-09138d4efbb1",
-            "name": "Succeed",
-            "url": "",
-            "method": "POST",
-            "sortNum": 60000,
-            "created": "2023-07-13T20:55:25.664Z",
-            "modified": "2023-07-27T12:11:22.247Z",
-            "headers": [
-                {
-                    "name": "Apollo-Require-Preflight",
-                    "value": "true"
-                }
-            ],
-            "params": [],
-            "body": {
-                "type": "formdata",
-                "raw": "",
-                "form": [
-                    {
-                        "name": "operations",
-                        "value": "{\"query\": \"mutation($groupId: Float!, $input: FileUploadInput!) { uploadProblems(groupId: $groupId, input: $input){id createdById groupId title description template languages difficulty}}\", \"variables\" : {\"groupId\": 2, \"input\": {\"file\": null}}}"
-                    },
-                    {
-                        "name": "map",
-                        "value": "{\"nfile\":[\"variables.input.file\"]}"
-                    }
-                ],
-                "files": [
-                    {
-                        "name": "nfile",
-                        "value": "../backend/apps/admin/src/problem/mock/testdata.xlsx"
-                    }
-                ]
-=======
             "_id": "54c1397a-722c-4d58-a608-1938b644ab7d",
             "colId": "089b01d8-96da-497e-8921-f5df86e4d23c",
             "containerId": "c9bbfd01-d3e3-460c-9625-94ec0de174c4",
@@ -792,7 +747,6 @@
                 "graphql": {
                     "query": "query Problem {\n    getProblem(\n        id: 1\n        groupId: 1\n    ){\n        id\n        title\n        problemTestcase {\n            id\n            input\n            output\n            scoreWeight\n        }\n        problemTag {\n            tag {\n                id\n                name\n            }\n        }\n    }\n}"
                 }
->>>>>>> 62929b41
             },
             "tests": [
                 {
@@ -805,30 +759,18 @@
                     "type": "res-body",
                     "custom": "",
                     "action": "contains",
-<<<<<<< HEAD
-                    "value": "createdById"
-=======
                     "value": "title"
->>>>>>> 62929b41
-                },
-                {
-                    "type": "res-body",
-                    "custom": "",
-                    "action": "contains",
-<<<<<<< HEAD
-                    "value": "groupId"
-=======
+                },
+                {
+                    "type": "res-body",
+                    "custom": "",
+                    "action": "contains",
                     "value": "problemTestcase"
->>>>>>> 62929b41
-                },
-                {
-                    "type": "res-body",
-                    "custom": "",
-                    "action": "contains",
-<<<<<<< HEAD
-                    "value": "title"
-                },
-=======
+                },
+                {
+                    "type": "res-body",
+                    "custom": "",
+                    "action": "contains",
                     "value": "problemTag"
                 }
             ],
@@ -907,25 +849,16 @@
                 }
             },
             "tests": [
->>>>>>> 62929b41
-                {
-                    "type": "res-body",
-                    "custom": "",
-                    "action": "contains",
-<<<<<<< HEAD
-                    "value": "description"
-=======
+                {
+                    "type": "res-body",
+                    "custom": "",
+                    "action": "contains",
                     "value": "\"statusCode\": 422"
->>>>>>> 62929b41
-                },
-                {
-                    "type": "res-body",
-                    "custom": "",
-                    "action": "contains",
-<<<<<<< HEAD
-                    "value": "languages"
-                },
-=======
+                },
+                {
+                    "type": "res-body",
+                    "custom": "",
+                    "action": "contains",
                     "value": "\"message\": \"A problem should support at least one language\""
                 }
             ],
@@ -963,33 +896,16 @@
                 }
             },
             "tests": [
->>>>>>> 62929b41
-                {
-                    "type": "res-body",
-                    "custom": "",
-                    "action": "contains",
-<<<<<<< HEAD
-                    "value": "template"
-=======
+                {
+                    "type": "res-body",
+                    "custom": "",
+                    "action": "contains",
                     "value": "\"statusCode\": 422"
->>>>>>> 62929b41
-                },
-                {
-                    "type": "res-body",
-                    "custom": "",
-                    "action": "contains",
-<<<<<<< HEAD
-                    "value": "difficulty"
-                },
-                {
-                    "type": "json-query",
-                    "custom": "json.data.uploadProblems.id | length",
-                    "action": "equal",
-                    "value": "2"
-                }
-            ],
-            "docs": "# Upload file\n\n## Input Specification\n\n### Query\n```GraphQL\nmutation ($groupId: Float!, $input: FileUploadInput!) {\n  uploadProblems (\n    groupId: $groupId,\n    input: $input\n  }) {\n    id\n    createdById\n    groupId\n    title\n    description\n    languages\n    template\n    difficulty\n  }\n}\n```\n\n### Variables\n```GraphQL\n{\n  \"groupId\": 2,\n  \"input\": {\n     \"file\": null\n  }\n}\n```\n\n자세한 Input specification은 <br>\nhttps://github.com/jaydenseric/graphql-multipart-request-spec 를 참고해주세요.\n\n<br>\n\n### Description\n구름에서 export한 excel 파일(.xlsx)을 통해 problem들을 업로드할 수 있도록 합니다.<br><br>\n\n\n",
-=======
+                },
+                {
+                    "type": "res-body",
+                    "custom": "",
+                    "action": "contains",
                     "value": "\"message\": \"This problem does not support Python3\""
                 }
             ]
@@ -1059,7 +975,6 @@
                     "value": "\"message\": \"A problem should support at least one language\""
                 }
             ],
->>>>>>> 62929b41
             "preReq": {
                 "runRequests": [
                     {
@@ -1072,59 +987,6 @@
             }
         },
         {
-<<<<<<< HEAD
-            "_id": "63a87433-61f1-4a70-afc7-2991fb3f084c",
-            "colId": "089b01d8-96da-497e-8921-f5df86e4d23c",
-            "containerId": "052b2adc-2583-4006-9d78-09138d4efbb1",
-            "name": "400: Unsupported file",
-            "url": "",
-            "method": "POST",
-            "sortNum": 70000,
-            "created": "2023-07-27T12:48:14.751Z",
-            "modified": "2023-07-27T12:52:30.540Z",
-            "headers": [
-                {
-                    "name": "Apollo-Require-Preflight",
-                    "value": "true"
-                }
-            ],
-            "params": [],
-            "body": {
-                "type": "formdata",
-                "raw": "",
-                "form": [
-                    {
-                        "name": "operations",
-                        "value": "{\"query\": \"mutation($groupId: Float!, $input: FileUploadInput!) { uploadProblems(groupId: $groupId, input: $input){id createdById groupId title description template languages difficulty}}\", \"variables\" : {\"groupId\": 2, \"input\": {\"file\": null}}}"
-                    },
-                    {
-                        "name": "map",
-                        "value": "{\"nfile\":[\"variables.input.file\"]}"
-                    }
-                ],
-                "files": [
-                    {
-                        "name": "nfile",
-                        "value": "../README.md"
-                    }
-                ]
-            },
-            "tests": [
-                {
-                    "type": "json-query",
-                    "custom": "json.errors[0].extensions.originalError.statusCode",
-                    "action": "equal",
-                    "value": "400"
-                },
-                {
-                    "type": "json-query",
-                    "custom": "json.errors[0].message",
-                    "action": "equal",
-                    "value": "Files except Excel(.xlsx, .xls) are not supported."
-                }
-            ],
-            "docs": "# Upload file\n\n## Input Specification\n\n### Query\n```GraphQL\nmutation ($groupId: Float!, $input: FileUploadInput!) {\n  uploadProblems (\n    groupId: $groupId,\n    input: $input\n  }) {\n    id\n    createdById\n    groupId\n    title\n    description\n    languages\n    template\n    difficulty\n  }\n}\n```\n\n### Variables\n```GraphQL\n{\n  \"groupId\": 2,\n  \"input\": {\n     \"file\": null\n  }\n}\n```\n\n자세한 Input specification은 <br>\nhttps://github.com/jaydenseric/graphql-multipart-request-spec 를 참고해주세요.\n\n<br>\n\n### Description\n구름에서 export한 excel 파일(.xlsx)을 통해 problem들을 업로드할 수 있도록 합니다.<br><br>\n\n\n",
-=======
             "_id": "ff63ade5-b512-4018-a91a-66b2dd1c18fe",
             "colId": "089b01d8-96da-497e-8921-f5df86e4d23c",
             "containerId": "3eeedd48-2d7b-4174-ab10-c4108c0ed44c",
@@ -1200,7 +1062,6 @@
                 }
             ],
             "docs": "# Update Problem\n\n문제를 수정합니다.  \n그룹이 존재하지 않거나 유저에게 그룹 관리 권한이 없는 경우 403이 반환됩니다.  \n\n### Query\n- `groupId`를 설정하지 않으면 Open Space로 인식합니다.\n- 테스트케이스는 수정할 테이스케이스만 `testcases` 배열에 담아주세요.\n  + 기존에 있던 테이스케이스의 내용을 수정하려면, `id`, `input`, `output`, `scoreWeight`를 필드로 갖는 아이템을 배열에 넣어야 합니다. 존재하지 않는 테스트케이스 ID가 `id`로 설정되어 있을 경우, 새로운 테스트케이스로 간주됩니다.\n  + 새로운 테스트케이스를 추가하려면, 아이템이 `id`는 제외하고 나머지만을 필드로 갖도록 합니다.\n  + 수정하지 않을 테스트케이스는 전송하지 말아주세요.\n\n### Constraints\n- 현재 시스템에서 지원하는 언어는 C, Cpp, Java, Python3뿐입니다.\n- 아래의 세 가지 제약 조건을 어길 시 422가 반환됩니다:\n- `languages`는 빈 배열일 수 없습니다(= 아무 언어도 지원하지 않는 문제는 만들 수 없습니다).\n- `template`의 기반 언어는 `languages`에 속해 있어야 합니다.\n- 존재하지 않는 태그의 ID는 `tagIds`에 포함될 수 없습니다.\n",
->>>>>>> 62929b41
             "preReq": {
                 "runRequests": [
                     {
@@ -1211,6 +1072,174 @@
                     }
                 ]
             }
-        }
+        },
+        {
+          "_id": "7525ae4b-2105-4a82-ac26-8f19eed51554",
+          "colId": "089b01d8-96da-497e-8921-f5df86e4d23c",
+          "containerId": "052b2adc-2583-4006-9d78-09138d4efbb1",
+          "name": "Succeed",
+          "url": "",
+          "method": "POST",
+          "sortNum": 60000,
+          "created": "2023-07-13T20:55:25.664Z",
+          "modified": "2023-07-27T12:11:22.247Z",
+          "headers": [
+              {
+                  "name": "Apollo-Require-Preflight",
+                  "value": "true"
+              }
+          ],
+          "params": [],
+          "body": {
+              "type": "formdata",
+              "raw": "",
+              "form": [
+                  {
+                      "name": "operations",
+                      "value": "{\"query\": \"mutation($groupId: Float!, $input: FileUploadInput!) { uploadProblems(groupId: $groupId, input: $input){id createdById groupId title description template languages difficulty}}\", \"variables\" : {\"groupId\": 2, \"input\": {\"file\": null}}}"
+                  },
+                  {
+                      "name": "map",
+                      "value": "{\"nfile\":[\"variables.input.file\"]}"
+                  }
+              ],
+              "files": [
+                  {
+                      "name": "nfile",
+                      "value": "../backend/apps/admin/src/problem/mock/testdata.xlsx"
+                  }
+              ]
+          },
+          "tests": [
+              {
+                  "type": "res-body",
+                  "custom": "",
+                  "action": "contains",
+                  "value": "id"
+              },
+              {
+                  "type": "res-body",
+                  "custom": "",
+                  "action": "contains",
+                  "value": "createdById"
+              },
+              {
+                  "type": "res-body",
+                  "custom": "",
+                  "action": "contains",
+                  "value": "groupId"
+              },
+              {
+                  "type": "res-body",
+                  "custom": "",
+                  "action": "contains",
+                  "value": "title"
+              },
+              {
+                  "type": "res-body",
+                  "custom": "",
+                  "action": "contains",
+                  "value": "description"
+              },
+              {
+                  "type": "res-body",
+                  "custom": "",
+                  "action": "contains",
+                  "value": "languages"
+              },
+              {
+                  "type": "res-body",
+                  "custom": "",
+                  "action": "contains",
+                  "value": "template"
+              },
+              {
+                  "type": "res-body",
+                  "custom": "",
+                  "action": "contains",
+                  "value": "difficulty"
+              },
+              {
+                  "type": "json-query",
+                  "custom": "json.data.uploadProblems.id | length",
+                  "action": "equal",
+                  "value": "2"
+              }
+          ],
+          "docs": "# Upload file\n\n## Input Specification\n\n### Query\n```GraphQL\nmutation ($groupId: Float!, $input: FileUploadInput!) {\n  uploadProblems (\n    groupId: $groupId,\n    input: $input\n  }) {\n    id\n    createdById\n    groupId\n    title\n    description\n    languages\n    template\n    difficulty\n  }\n}\n```\n\n### Variables\n```GraphQL\n{\n  \"groupId\": 2,\n  \"input\": {\n     \"file\": null\n  }\n}\n```\n\n자세한 Input specification은 <br>\nhttps://github.com/jaydenseric/graphql-multipart-request-spec 를 참고해주세요.\n\n<br>\n\n### Description\n구름에서 export한 excel 파일(.xlsx)을 통해 problem들을 업로드할 수 있도록 합니다.<br><br>\n\n\n",
+          "preReq": {
+              "runRequests": [
+                  {
+                      "reqId": "fd33c48d-00af-4dea-b600-449bef7e5bea",
+                      "colId": "07dc2986-f7a6-4827-8ec2-cb288e3de5e7",
+                      "triggerCondition": "run-always",
+                      "triggerValue": ""
+                  }
+              ]
+          }
+      },
+      {
+          "_id": "63a87433-61f1-4a70-afc7-2991fb3f084c",
+          "colId": "089b01d8-96da-497e-8921-f5df86e4d23c",
+          "containerId": "052b2adc-2583-4006-9d78-09138d4efbb1",
+          "name": "400: Unsupported file",
+          "url": "",
+          "method": "POST",
+          "sortNum": 70000,
+          "created": "2023-07-27T12:48:14.751Z",
+          "modified": "2023-07-27T12:52:30.540Z",
+          "headers": [
+              {
+                  "name": "Apollo-Require-Preflight",
+                  "value": "true"
+              }
+          ],
+          "params": [],
+          "body": {
+              "type": "formdata",
+              "raw": "",
+              "form": [
+                  {
+                      "name": "operations",
+                      "value": "{\"query\": \"mutation($groupId: Float!, $input: FileUploadInput!) { uploadProblems(groupId: $groupId, input: $input){id createdById groupId title description template languages difficulty}}\", \"variables\" : {\"groupId\": 2, \"input\": {\"file\": null}}}"
+                  },
+                  {
+                      "name": "map",
+                      "value": "{\"nfile\":[\"variables.input.file\"]}"
+                  }
+              ],
+              "files": [
+                  {
+                      "name": "nfile",
+                      "value": "../README.md"
+                  }
+              ]
+          },
+          "tests": [
+              {
+                  "type": "json-query",
+                  "custom": "json.errors[0].extensions.originalError.statusCode",
+                  "action": "equal",
+                  "value": "400"
+              },
+              {
+                  "type": "json-query",
+                  "custom": "json.errors[0].message",
+                  "action": "equal",
+                  "value": "Files except Excel(.xlsx, .xls) are not supported."
+              }
+          ],
+          "docs": "# Upload file\n\n## Input Specification\n\n### Query\n```GraphQL\nmutation ($groupId: Float!, $input: FileUploadInput!) {\n  uploadProblems (\n    groupId: $groupId,\n    input: $input\n  }) {\n    id\n    createdById\n    groupId\n    title\n    description\n    languages\n    template\n    difficulty\n  }\n}\n```\n\n### Variables\n```GraphQL\n{\n  \"groupId\": 2,\n  \"input\": {\n     \"file\": null\n  }\n}\n```\n\n자세한 Input specification은 <br>\nhttps://github.com/jaydenseric/graphql-multipart-request-spec 를 참고해주세요.\n\n<br>\n\n### Description\n구름에서 export한 excel 파일(.xlsx)을 통해 problem들을 업로드할 수 있도록 합니다.<br><br>\n\n\n",
+          "preReq": {
+              "runRequests": [
+                  {
+                      "reqId": "fd33c48d-00af-4dea-b600-449bef7e5bea",
+                      "colId": "07dc2986-f7a6-4827-8ec2-cb288e3de5e7",
+                      "triggerCondition": "run-always",
+                      "triggerValue": ""
+                  }
+              ]
+          }
+      }
     ]
 }