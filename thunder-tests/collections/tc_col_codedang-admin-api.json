{
    "_id": "089b01d8-96da-497e-8921-f5df86e4d23c",
    "colName": "Codedang Admin API",
    "created": "2023-05-02T10:59:44.408Z",
    "sortNum": 20000,
    "folders": [
        {
            "_id": "fe52bede-3550-4899-9738-50719d9b04ef",
            "name": "Group",
            "containerId": "",
            "created": "2023-07-01T08:36:12.949Z",
            "sortNum": 10000
        },
        {
            "_id": "e301836d-c693-4efe-a13b-59250583415f",
            "name": "Get Group",
            "containerId": "fe52bede-3550-4899-9738-50719d9b04ef",
            "created": "2023-07-01T08:36:36.695Z",
            "sortNum": 30000
        },
        {
            "_id": "50fd1447-8e48-415a-adb8-29d7d7f742cc",
            "name": "Get Groups (Admin)",
            "containerId": "fe52bede-3550-4899-9738-50719d9b04ef",
            "created": "2023-07-01T08:38:28.308Z",
            "sortNum": 22500
        },
        {
            "_id": "771ab14a-f583-4a94-a34e-4f8e8b569d8b",
            "name": "Create Group",
            "containerId": "fe52bede-3550-4899-9738-50719d9b04ef",
            "created": "2023-07-01T08:38:49.546Z",
            "sortNum": 15000
        },
        {
            "_id": "2e6dd7d6-4110-4bd0-9138-660931d2a26d",
            "name": "Update Group",
            "containerId": "fe52bede-3550-4899-9738-50719d9b04ef",
            "created": "2023-07-01T08:38:57.241Z",
            "sortNum": 70000
        },
        {
            "_id": "5cbf039a-6e9c-4321-93c2-e297a12b480e",
            "name": "Delete Group",
            "containerId": "fe52bede-3550-4899-9738-50719d9b04ef",
            "created": "2023-07-01T08:39:04.697Z",
            "sortNum": 80000
        },
        {
            "_id": "0d9f4339-a50a-495e-a790-e998f7db5f92",
            "name": "Contest",
            "containerId": "",
            "created": "2023-07-13T12:00:00.047Z",
            "sortNum": 90000
        },
        {
            "_id": "6ecc2072-81d3-4785-adf3-fc04f8443178",
            "name": "Get Contests",
            "containerId": "0d9f4339-a50a-495e-a790-e998f7db5f92",
            "created": "2023-07-13T12:00:08.350Z",
            "sortNum": 100000
        },
        {
            "_id": "14096886-1667-4723-a496-c3d5127a4a95",
            "name": "Create Contest",
            "containerId": "0d9f4339-a50a-495e-a790-e998f7db5f92",
            "created": "2023-07-13T12:06:56.628Z",
            "sortNum": 110000
        },
        {
            "_id": "3023a28d-732b-48f7-999d-e1d620456602",
            "name": "Update Contest",
            "containerId": "0d9f4339-a50a-495e-a790-e998f7db5f92",
            "created": "2023-07-13T12:11:18.338Z",
            "sortNum": 130000
        },
        {
            "_id": "ce343dbe-8fd1-41ea-9c0a-323265757482",
            "name": "Delete Contest",
            "containerId": "0d9f4339-a50a-495e-a790-e998f7db5f92",
            "created": "2023-07-13T12:16:36.432Z",
            "sortNum": 140000
        },
        {
            "_id": "9fc6bef0-ed6d-43a6-a09c-652fdd0074c0",
            "name": "Get Publicizing Requests",
            "containerId": "0d9f4339-a50a-495e-a790-e998f7db5f92",
            "created": "2023-07-13T12:24:47.599Z",
            "sortNum": 160000
        },
        {
            "_id": "33e66082-5553-4ef8-901d-c26bd4f50775",
            "name": "Create Publicizing Request",
            "containerId": "0d9f4339-a50a-495e-a790-e998f7db5f92",
            "created": "2023-07-13T12:25:11.046Z",
            "sortNum": 170000
        },
        {
            "_id": "6920af5c-ce95-4485-b9a8-5eb56312fddb",
            "name": "Accept Publicizing Request",
            "containerId": "0d9f4339-a50a-495e-a790-e998f7db5f92",
            "created": "2023-07-13T12:25:22.552Z",
            "sortNum": 180000
        },
        {
            "_id": "7df6cb1f-2243-4653-84a2-7d145ffc63d8",
            "name": "Reject Publicizing Request",
            "containerId": "0d9f4339-a50a-495e-a790-e998f7db5f92",
            "created": "2023-07-13T12:25:32.265Z",
            "sortNum": 190000
        },
        {
            "_id": "a306fdd4-7ac2-4c22-bea8-1bf0942a7b84",
            "name": "Import Problems",
            "containerId": "0d9f4339-a50a-495e-a790-e998f7db5f92",
            "created": "2023-08-03T11:43:49.884Z",
            "sortNum": 200000
        }
    ],
    "settings": {
        "auth": {
            "type": "bearer",
            "bearer": "{{bearer_token}}"
        },
        "options": {
            "baseUrl": "http://localhost:3000/graphql"
        }
    },
    "requests": [
        {
            "_id": "71642f55-4b63-417a-8f07-b466f2b65c88",
            "colId": "089b01d8-96da-497e-8921-f5df86e4d23c",
            "containerId": "50fd1447-8e48-415a-adb8-29d7d7f742cc",
            "name": "Succeed",
            "url": "",
            "method": "POST",
            "sortNum": 10000,
            "created": "2023-07-01T08:39:22.506Z",
            "modified": "2023-07-01T15:35:06.098Z",
            "headers": [],
            "params": [],
            "body": {
                "type": "graphql",
                "raw": "",
                "form": [],
                "graphql": {
                    "query": "query Group {\n  getGroups(take: 3) {\n    id\n    groupName\n    description\n    config\n    memberNum\n  }\n}"
                }
            },
            "tests": [
                {
                    "type": "res-body",
                    "custom": "",
                    "action": "contains",
                    "value": "id"
                },
                {
                    "type": "res-body",
                    "custom": "",
                    "action": "contains",
                    "value": "groupName"
                },
                {
                    "type": "res-body",
                    "custom": "",
                    "action": "contains",
                    "value": "description"
                },
                {
                    "type": "res-body",
                    "custom": "",
                    "action": "contains",
                    "value": "config"
                },
                {
                    "type": "res-body",
                    "custom": "",
                    "action": "contains",
                    "value": "memberNum"
                },
                {
                    "type": "json-query",
                    "custom": "json.data.getGroups.id | length",
                    "action": "<=",
                    "value": "3"
                }
            ],
            "docs": "# Get Groups [어드민 대시보드]\n\n모든 그룹의 목록을 가져옵니다.\n\n## Query\n\n- `cursor`: (optional) 가져올 아이템의 기준점으로, take 값에 따라 기준점의 앞뒤에 있는 아이템을 가져오게 됩니다. cursor 값은 항상 양수여야 하며, 값을 넘겨주지 않으면 자동으로 첫번째 아이템부터 반환됩니다.\n- `take`: 가져올 아이템의 개수를 지정합니다.",
            "preReq": {
                "runRequests": [
                    {
                        "reqId": "fd33c48d-00af-4dea-b600-449bef7e5bea",
                        "colId": "07dc2986-f7a6-4827-8ec2-cb288e3de5e7",
                        "triggerCondition": "run-always",
                        "triggerValue": ""
                    }
                ]
            }
        },
        {
            "_id": "05e3046e-d43c-43d2-aaf9-a2c948b41183",
            "colId": "089b01d8-96da-497e-8921-f5df86e4d23c",
            "containerId": "771ab14a-f583-4a94-a34e-4f8e8b569d8b",
            "name": "422: Duplicate Name",
            "url": "",
            "method": "POST",
            "sortNum": 20000,
            "created": "2023-07-01T09:06:26.347Z",
            "modified": "2023-07-01T09:12:06.176Z",
            "headers": [],
            "params": [],
            "body": {
                "type": "graphql",
                "raw": "",
                "form": [],
                "graphql": {
                    "query": "mutation Group {\n  createGroup(input: {\n    groupName: \"Example Group\",\n    description: \"Blah Blah\",\n    config: {\n      showOnList: true,\n      allowJoinFromSearch: true,\n      allowJoinWithURL: false,\n      requireApprovalBeforeJoin: true\n    }\n  }) {\n    id\n  }\n}"
                }
            },
            "tests": [
                {
                    "type": "json-query",
                    "custom": "json.errors[0].extensions.status",
                    "action": "equal",
                    "value": "422"
                },
                {
                    "type": "json-query",
                    "custom": "json.errors[0].message",
                    "action": "equal",
                    "value": "Group name already exists"
                }
            ],
            "preReq": {
                "runRequests": [
                    {
                        "reqId": "86d2ae24-54f0-4567-9a3c-a993ac915ad4",
                        "colId": "07dc2986-f7a6-4827-8ec2-cb288e3de5e7",
                        "triggerCondition": "run-always",
                        "triggerValue": ""
                    }
                ]
            }
        },
        {
            "_id": "d69f62f2-213f-495e-b8b7-d2904e9c434a",
            "colId": "089b01d8-96da-497e-8921-f5df86e4d23c",
            "containerId": "771ab14a-f583-4a94-a34e-4f8e8b569d8b",
            "name": "Succeed",
            "url": "",
            "method": "POST",
            "sortNum": 10000,
            "created": "2023-07-01T09:23:20.634Z",
            "modified": "2023-08-04T11:31:49.265Z",
            "headers": [],
            "params": [],
            "body": {
                "type": "graphql",
                "raw": "",
                "form": [],
                "graphql": {
                    "query": "mutation Group {\n  createGroup(input: {\n    groupName: \"New Groupaa123\",\n    description: \"Blah Blah\",\n    config: {\n      showOnList: false,\n      allowJoinFromSearch: true,\n      allowJoinWithURL: false,\n      requireApprovalBeforeJoin: true\n    }\n  }) {\n    id\n    config\n  }\n}"
                }
            },
            "tests": [
                {
                    "type": "res-body",
                    "custom": "",
                    "action": "contains",
                    "value": "id"
                }
            ],
            "docs": "# Create Group [유저 대시보드 /그룹]\n\n**⚠️ 최초 1번만 동작할 리퀘스트입니다. 다시 성공 응답을 받으려면 (1) input의 그룹명을 바꿔 리퀘스트를 전송하거나 (2) `npx prisma migrate reset`을 실행해주세요.**  \n\n새로운 그룹을 생성합니다.\n\n### Constraints\n- Manager 이상의 role을 가진 유저만 새 그룹을 생성할 수 있습니다.\n- 그룹의 이름은 다른 그룹의 이름과 같을 수 없습니다.\n- 유저에게 주어져야 하는 그룹 config의 디폴트 값은 다음과 같습니다.\n  ```json\n  showOnList: true\n  allowJoinFromSearch: true\n  allowJoinWithURL: false\n  requireApprovalBeforeJoin: true\n  ```\n  + `showOnList`가 false이면 `allowJoinFromSearch` 값이 항상 false로 적용됩니다.",
            "preReq": {
                "runRequests": [
                    {
                        "reqId": "86d2ae24-54f0-4567-9a3c-a993ac915ad4",
                        "colId": "07dc2986-f7a6-4827-8ec2-cb288e3de5e7",
                        "triggerCondition": "run-always",
                        "triggerValue": ""
                    }
                ]
            }
        },
        {
            "_id": "1448e822-f5bb-45aa-a9b0-db9ba1fbda85",
            "colId": "089b01d8-96da-497e-8921-f5df86e4d23c",
            "containerId": "e301836d-c693-4efe-a13b-59250583415f",
            "name": "Succeed",
            "url": "",
            "method": "POST",
            "sortNum": 10000,
            "created": "2023-07-01T09:28:51.000Z",
            "modified": "2023-07-01T13:32:14.311Z",
            "headers": [],
            "params": [],
            "body": {
                "type": "graphql",
                "raw": "",
                "form": [],
                "graphql": {
                    "query": "query Group {\n  getGroup(groupId: 1) {\n    id\n    groupName\n    description\n    config\n    createTime\n    memberNum\n    managers\n  }\n}"
                }
            },
            "tests": [
                {
                    "type": "res-body",
                    "custom": "",
                    "action": "contains",
                    "value": "id"
                },
                {
                    "type": "res-body",
                    "custom": "",
                    "action": "contains",
                    "value": "groupName"
                },
                {
                    "type": "res-body",
                    "custom": "",
                    "action": "contains",
                    "value": "description"
                },
                {
                    "type": "res-body",
                    "custom": "",
                    "action": "contains",
                    "value": "config"
                },
                {
                    "type": "res-body",
                    "custom": "",
                    "action": "contains",
                    "value": "createTime"
                },
                {
                    "type": "res-body",
                    "custom": "",
                    "action": "contains",
                    "value": "memberNum"
                },
                {
                    "type": "res-body",
                    "custom": "",
                    "action": "contains",
                    "value": "managers"
                }
            ],
            "docs": "# Get Group [그룹 대시보드]\n\n그룹의 상세 정보를 보여줍니다.  \n그룹이 존재하지 않거나 유저에게 그룹 관리 권한이 없는 경우 403이 반환됩니다.",
            "preReq": {
                "runRequests": [
                    {
                        "reqId": "de1639a5-d9da-4397-8a13-ae1fc61b849b",
                        "colId": "07dc2986-f7a6-4827-8ec2-cb288e3de5e7",
                        "triggerCondition": "run-always",
                        "triggerValue": ""
                    }
                ]
            }
        },
        {
            "_id": "1894da94-9c1c-4af8-8ea8-a23f8b74ed4d",
            "colId": "089b01d8-96da-497e-8921-f5df86e4d23c",
            "containerId": "2e6dd7d6-4110-4bd0-9138-660931d2a26d",
            "name": "Succeed",
            "url": "",
            "method": "POST",
            "sortNum": 2500,
            "created": "2023-07-01T09:38:06.086Z",
            "modified": "2023-07-02T07:28:39.971Z",
            "headers": [],
            "params": [],
            "body": {
                "type": "graphql",
                "raw": "",
                "form": [],
                "graphql": {
                    "query": "mutation Group {\n  updateGroup(\n    groupId: 3\n    input: {\n      groupName: \"Revised Group\",\n      description: \"Blah Blah\",\n      config: {\n        showOnList: false,\n        allowJoinFromSearch: true,\n        allowJoinWithURL: false\n        requireApprovalBeforeJoin: true\n      }\n    }\n  ) {\n    id\n    groupName\n    description\n    config\n  }\n}"
                }
            },
            "tests": [
                {
                    "type": "res-body",
                    "custom": "",
                    "action": "contains",
                    "value": "id"
                },
                {
                    "type": "res-body",
                    "custom": "",
                    "action": "contains",
                    "value": "groupName"
                },
                {
                    "type": "res-body",
                    "custom": "",
                    "action": "contains",
                    "value": "description"
                },
                {
                    "type": "res-body",
                    "custom": "",
                    "action": "contains",
                    "value": "config"
                }
            ],
            "docs": "# Update Group [그룹 대시보드]\n\n새로운 그룹을 생성합니다.\n\n### Constraints\n- 그룹의 이름은 다른 그룹의 이름과 같을 수 없습니다.\n  + c.f. 422: Duplicate Group Name\n- Open Space의 정보는 업데이트할 수 없습니다.\n- `config`의 `showOnList`가 false이면 `allowJoinFromSearch` 값이 항상 false로 적용됩니다.",
            "preReq": {
                "runRequests": [
                    {
                        "reqId": "1a62bc1b-fbff-4f01-bbb8-bbf08974ea80",
                        "colId": "07dc2986-f7a6-4827-8ec2-cb288e3de5e7",
                        "triggerCondition": "run-always",
                        "triggerValue": ""
                    }
                ]
            }
        },
        {
            "_id": "4a434dd3-41c8-410f-b6f1-e899d8c5001d",
            "colId": "089b01d8-96da-497e-8921-f5df86e4d23c",
            "containerId": "2e6dd7d6-4110-4bd0-9138-660931d2a26d",
            "name": "422: Duplicate Name",
            "url": "",
            "method": "POST",
            "sortNum": 5000,
            "created": "2023-07-01T09:38:13.195Z",
            "modified": "2023-07-01T09:44:51.817Z",
            "headers": [],
            "params": [],
            "body": {
                "type": "graphql",
                "raw": "",
                "form": [],
                "graphql": {
                    "query": "mutation Group {\n  updateGroup(\n    groupId: 2\n    input: {\n      groupName: \"Example Group\",\n      description: \"Blah Blah\",\n      config: {\n        showOnList: true,\n        allowJoinFromSearch: true,\n        allowJoinWithURL: false\n        requireApprovalBeforeJoin: true\n      }\n    }\n  ) {\n    id\n    groupName\n    description\n    config\n  }\n}"
                }
            },
            "tests": [
                {
                    "type": "json-query",
                    "custom": "json.errors[0].extensions.status",
                    "action": "equal",
                    "value": "422"
                },
                {
                    "type": "json-query",
                    "custom": "json.errors[0].message",
                    "action": "equal",
                    "value": "Group name already exists"
                }
            ],
            "preReq": {
                "runRequests": [
                    {
                        "reqId": "1a62bc1b-fbff-4f01-bbb8-bbf08974ea80",
                        "colId": "07dc2986-f7a6-4827-8ec2-cb288e3de5e7",
                        "triggerCondition": "run-always",
                        "triggerValue": ""
                    }
                ]
            }
        },
        {
            "_id": "9b958c6b-8809-462c-b451-88177295c25f",
            "colId": "089b01d8-96da-497e-8921-f5df86e4d23c",
            "containerId": "5cbf039a-6e9c-4321-93c2-e297a12b480e",
            "name": "Succeed",
            "url": "",
            "method": "POST",
            "sortNum": 30000,
            "created": "2023-07-01T09:47:35.203Z",
            "modified": "2023-07-01T13:32:37.976Z",
            "headers": [],
            "params": [],
            "body": {
                "type": "graphql",
                "raw": "",
                "form": [],
                "graphql": {
                    "query": "mutation Group {\n  deleteGroup(groupId: 4) {\n    count\n  }\n}"
                }
            },
            "tests": [],
            "docs": "# Delete Group [그룹 대시보드]\n\n**⚠️ 최초 1번만 동작할 리퀘스트입니다. 다시 성공 응답을 받으려면 `npx prisma migrate reset`을 실행해주세요.**  \n\n그룹을 삭제합니다.\n\n### Constraints\n- 그룹은 그룹의 생성자 혹은 Admin/SuperAdmin만 삭제할 수 있습니다.\n- 그룹의 관리자이더라도 그룹을 생성한 유저가 아니라면 삭제가 불가능합니다.\n- Open Space는 어떤 유저도 삭제할 수 없습니다.\n",
            "preReq": {
                "runRequests": [
                    {
                        "reqId": "86d2ae24-54f0-4567-9a3c-a993ac915ad4",
                        "colId": "07dc2986-f7a6-4827-8ec2-cb288e3de5e7",
                        "triggerCondition": "run-always",
                        "triggerValue": ""
                    }
                ]
            }
        },
        {
            "_id": "53cc571f-a6d1-4c8d-8659-d261b337933d",
            "colId": "089b01d8-96da-497e-8921-f5df86e4d23c",
            "containerId": "5cbf039a-6e9c-4321-93c2-e297a12b480e",
            "name": "403: Not Creator",
            "url": "",
            "method": "POST",
            "sortNum": 40000,
            "created": "2023-07-01T09:48:00.827Z",
            "modified": "2023-07-01T13:31:40.071Z",
            "headers": [],
            "params": [],
            "body": {
                "type": "graphql",
                "raw": "",
                "form": [],
                "graphql": {
                    "query": "mutation Group {\n  deleteGroup(groupId: 2) {\n    count\n  }\n}"
                }
            },
            "tests": [
                {
                    "type": "json-query",
                    "custom": "json.errors[0].extensions.originalError.statusCode",
                    "action": "equal",
                    "value": "403"
                },
                {
                    "type": "json-query",
                    "custom": "json.errors[0].message",
                    "action": "equal",
                    "value": "If not admin, only creator can delete a group"
                }
            ],
            "preReq": {
                "runRequests": [
                    {
                        "reqId": "de1639a5-d9da-4397-8a13-ae1fc61b849b",
                        "colId": "07dc2986-f7a6-4827-8ec2-cb288e3de5e7",
                        "triggerCondition": "run-always",
                        "triggerValue": ""
                    }
                ]
            }
        },
        {
            "_id": "d62f2e3e-7a5c-4543-8eff-bb146cabde99",
            "colId": "089b01d8-96da-497e-8921-f5df86e4d23c",
            "containerId": "5cbf039a-6e9c-4321-93c2-e297a12b480e",
            "name": "403: Protected Open Space",
            "url": "",
            "method": "POST",
            "sortNum": 35000,
            "created": "2023-07-01T13:27:34.416Z",
            "modified": "2023-07-01T15:08:53.783Z",
            "headers": [],
            "params": [],
            "body": {
                "type": "graphql",
                "raw": "",
                "form": [],
                "graphql": {
                    "query": "mutation Group {\n  deleteGroup(groupId: 1) {\n    count\n  }\n}"
                }
            },
            "tests": [
                {
                    "type": "json-query",
                    "custom": "json.errors[0].extensions.originalError.statusCode",
                    "action": "equal",
                    "value": "403"
                },
                {
                    "type": "json-query",
                    "custom": "json.errors[0].message",
                    "action": "equal",
                    "value": "Open space cannot be deleted"
                }
            ],
            "preReq": {
                "runRequests": [
                    {
                        "reqId": "1a62bc1b-fbff-4f01-bbb8-bbf08974ea80",
                        "colId": "07dc2986-f7a6-4827-8ec2-cb288e3de5e7",
                        "triggerCondition": "run-always",
                        "triggerValue": ""
                    }
                ]
            }
        },
        {
            "_id": "9631bc1c-c071-4512-9dc6-43267b8f9c78",
            "colId": "089b01d8-96da-497e-8921-f5df86e4d23c",
            "containerId": "2e6dd7d6-4110-4bd0-9138-660931d2a26d",
            "name": "403: Protected Open Space",
            "url": "",
            "method": "POST",
            "sortNum": 3750,
            "created": "2023-07-01T15:05:20.179Z",
            "modified": "2023-07-01T15:09:04.804Z",
            "headers": [],
            "params": [],
            "body": {
                "type": "graphql",
                "raw": "",
                "form": [],
                "graphql": {
                    "query": "mutation Group {\n  updateGroup(\n    groupId: 1\n    input: {\n      groupName: \"Revised Group\",\n      description: \"Blah Blah\",\n      config: {\n        showOnList: true,\n        allowJoinFromSearch: true,\n        allowJoinWithURL: false\n        requireApprovalBeforeJoin: true\n      }\n    }\n  ) {\n    id\n    groupName\n    description\n    config\n  }\n}"
                }
            },
            "tests": [
                {
                    "type": "json-query",
                    "custom": "json.errors[0].extensions.originalError.statusCode",
                    "action": "equal",
                    "value": "403"
                },
                {
                    "type": "json-query",
                    "custom": "json.errors[0].message",
                    "action": "equal",
                    "value": "Open space cannot be updated"
                }
            ],
            "preReq": {
                "runRequests": [
                    {
                        "reqId": "1a62bc1b-fbff-4f01-bbb8-bbf08974ea80",
                        "colId": "07dc2986-f7a6-4827-8ec2-cb288e3de5e7",
                        "triggerCondition": "run-always",
                        "triggerValue": ""
                    }
                ]
            }
        },
        {
            "_id": "f16ff750-8b46-4c28-b7da-a676a88009b6",
            "colId": "089b01d8-96da-497e-8921-f5df86e4d23c",
            "containerId": "6ecc2072-81d3-4785-adf3-fc04f8443178",
            "name": "Succeed",
            "url": "",
            "method": "POST",
            "sortNum": 50000,
            "created": "2023-07-13T12:00:14.545Z",
            "modified": "2023-08-10T08:48:07.653Z",
            "headers": [],
            "params": [],
            "body": {
                "type": "graphql",
                "raw": "",
                "form": [],
                "graphql": {
                    "query": "query {\n    getContests(\n            take: 6,\n            groupId: 2\n        ) {\n        id\n        createdById\n        groupId\n        title\n    }\n}"
                }
            },
            "tests": [],
            "docs": "# Get Contests\n현재 존재하는 Contest의 정보를 불러옵니다.\n\n**Query**\n\n- ```take```: 불러올 Contest의 개수를 지정합니다.\n- ```cursor```: (optional) 가져올 아이템의 기준점입니다. ```cursor```를 기준으로 ```take``` 만큼의 아이템을 가져옵니다. 따로 지정하지 않으면 첫 번째 아이템부터 가져옵니다.\n- ```groupId```: Contest를 불러올 그룹의 id를 지정합니다."
        },
        {
            "_id": "202a2696-fa13-40b6-9fa8-1fa4e94c0c83",
            "colId": "089b01d8-96da-497e-8921-f5df86e4d23c",
            "containerId": "14096886-1667-4723-a496-c3d5127a4a95",
            "name": "Succeed",
            "url": "",
            "method": "POST",
            "sortNum": 60000,
            "created": "2023-07-13T12:07:19.048Z",
            "modified": "2023-08-10T08:53:21.606Z",
            "headers": [],
            "params": [],
            "body": {
                "type": "graphql",
                "raw": "",
                "form": [],
                "graphql": {
                    "query": "mutation Contest {\n    createContest(\n        groupId: 2,\n        input: {\n            title: \"import\",\n            description: \"description1\",\n            startTime: \"2023-08-05\",\n            endTime: \"2023-08-10\",\n            config: {\n                isVisible: true,\n                isRankVisible: false\n            }\n        }\n    ) {\n        title\n        description\n        createTime\n    }\n}"
                }
            },
            "tests": [],
            "docs": "# Create Contest\n새로운 Contest를 생성합니다.\n\n**Query**\n- ```groupId```: 새로운 Contest를 생성하고자 하는 Group의 id입니다.\n- ```input```: 새로운 Contest를 생성하기 위한 정보입니다."
        },
        {
            "_id": "7c113c1d-2b10-42f5-8aa8-ff38ba8b4ea9",
            "colId": "089b01d8-96da-497e-8921-f5df86e4d23c",
            "containerId": "3023a28d-732b-48f7-999d-e1d620456602",
            "name": "Succeed",
            "url": "",
            "method": "POST",
            "sortNum": 70000,
            "created": "2023-07-13T12:11:23.763Z",
            "modified": "2023-08-10T08:55:46.596Z",
            "headers": [],
            "params": [],
            "body": {
                "type": "graphql",
                "raw": "",
                "form": [],
                "graphql": {
                    "query": "mutation {\n    updateContest(\n    groupId: 1,\n    input: {\n        id: 7,\n        title: \"updated title 7\",\n        description: \"updated description 1\",\n        startTime: \"2023-08-01\",\n        endTime: \"2023-08-30\",\n        config: {\n            isVisible: false,\n            isRankVisible: false\n        }\n    }) {\n        id\n        createdById\n        groupId\n        title\n    }\n}"
                }
            },
            "tests": [],
            "docs": "# Update Contest\n존재하는 Contest의 정보를 수정합니다.\nContest가 존재하지 않는 경우 422가 반환됩니다.\n\n**Query**\n- ```groupId```: 수정하고자 하는 Contest가 속해있는 Group의 id입니다.\n- ```input```: Contest의 수정 내용입니다."
        },
        {
            "_id": "b94f11a6-e1a7-40c2-906b-a6b160dfe224",
            "colId": "089b01d8-96da-497e-8921-f5df86e4d23c",
            "containerId": "ce343dbe-8fd1-41ea-9c0a-323265757482",
            "name": "Succeed",
            "url": "",
            "method": "POST",
            "sortNum": 80000,
            "created": "2023-07-13T12:16:41.898Z",
            "modified": "2023-08-10T08:56:41.887Z",
            "headers": [],
            "params": [],
            "body": {
                "type": "graphql",
                "raw": "",
                "form": [],
                "graphql": {
                    "query": "mutation {\n    deleteContest(\n    groupId: 1,\n    contestId: 7\n    ) {\n        id\n        createdById\n        groupId\n        title\n    }\n}"
                }
            },
            "tests": [],
            "docs": "# Delete Contest\nContest를 삭제합니다.\n\n**Query**\n- ```groupId```: 삭제하고자 하는 Contest가 속해 있는 Group의 id입니다.\n- ```contestId```: 삭제하고자 하는 Contest의 id입니다."
        },
        {
            "_id": "f7e06eda-8cc0-4462-ab28-221cc4dd3d59",
            "colId": "089b01d8-96da-497e-8921-f5df86e4d23c",
            "containerId": "33e66082-5553-4ef8-901d-c26bd4f50775",
            "name": "Succeed",
            "url": "",
            "method": "POST",
            "sortNum": 100000,
            "created": "2023-07-13T12:25:57.565Z",
            "modified": "2023-08-10T09:09:18.095Z",
            "headers": [],
            "params": [],
            "body": {
                "type": "graphql",
                "raw": "",
                "form": [],
                "graphql": {
                    "query": "mutation {\n    createPublicizingRequest(\n    groupId: 2,\n    contestId: 5\n    ) {\n        contestId,\n        userId\n        expireTime\n    }\n}"
                }
            },
            "tests": [],
            "docs": "# Create Publicizing Request\n새로운 Publicizing Request를 생성합니다.\n\n이미 Contest가 Open Space에 존재하면 400이 반환됩니다.\n\n존재하지 않는 Contest인 경우 404가 반환됩니다.\n\n**Query**\n- ```groupId```: Publicizing Request를 수행할 Contest가 속해있는 Group의 id입니다.\n- ```contestId```: Publicizing Request를 수행할 Contest의 id입니다."
        },
        {
            "_id": "9327c6fd-e4ef-4150-b999-9dbdc9d47a59",
            "colId": "089b01d8-96da-497e-8921-f5df86e4d23c",
            "containerId": "9fc6bef0-ed6d-43a6-a09c-652fdd0074c0",
            "name": "Succeed",
            "url": "",
            "method": "POST",
            "sortNum": 110000,
<<<<<<< HEAD
            "created": "2023-07-13T12:29:15.686Z",
            "modified": "2023-08-10T09:05:52.310Z",
=======
            "created": "2023-07-13T12:50:23.837Z",
            "modified": "2023-08-12T08:09:13.116Z",
>>>>>>> 7b8901ae
            "headers": [],
            "params": [],
            "body": {
                "type": "graphql",
                "raw": "",
                "form": [],
                "graphql": {
<<<<<<< HEAD
                    "query": "query {\n    getPublicizingRequests {\n        contestId\n        userId\n        expireTime\n    }\n}"
                }
            },
            "tests": [],
            "docs": "# Get Publicizing Requests\nPublicizing Request들을 가져옵니다."
=======
                    "query": "mutation Problem($input: UpdateProblemInput!){\n    updateProblem(\n        groupId: 1\n        input: $input\n    ){\n        id\n        title\n    }\n}",
                    "variables": "{\n  \"input\":{\n    \"id\": 1,\n    \"title\": \"title0\",\n    \"languages\": [\"C\"],\n    \"tags\":{\n      \"create\":[1],\n      \"delete\":[]\n    }\n    }\n}"
                }
            },
            "tests": [
                {
                    "type": "res-body",
                    "custom": "",
                    "action": "contains",
                    "value": "\"statusCode\": 422"
                },
                {
                    "type": "res-body",
                    "custom": "",
                    "action": "contains",
                    "value": "\"message\": \"A problem should support at least one language\""
                }
            ],
            "docs": "# Update Problem\n\n문제를 수정합니다.  \n그룹이 존재하지 않거나 유저에게 그룹 관리 권한이 없는 경우 403이 반환됩니다.  \n\n### Query\n- `groupId`를 설정하지 않으면 Open Space로 인식합니다.\n- 테스트케이스는 수정할 테이스케이스만 `testcases` 배열에 담아주세요.\n  + 기존에 있던 테이스케이스의 내용을 수정하려면, `id`, `input`, `output`, `scoreWeight`를 필드로 갖는 아이템을 배열에 넣어야 합니다. 존재하지 않는 테스트케이스 ID가 `id`로 설정되어 있을 경우, 새로운 테스트케이스로 간주됩니다.\n  + 새로운 테스트케이스를 추가하려면, 아이템이 `id`는 제외하고 나머지만을 필드로 갖도록 합니다.\n  + 수정하지 않을 테스트케이스는 전송하지 말아주세요.\n- `tags`를 통해 기존 tag를 연결해 problemTag를 생성하거나, 존재하던 problemTag를 삭제할 수 있습니다.\n\n\n### Constraints\n- 현재 시스템에서 지원하는 언어는 C, Cpp, Java, Python3뿐입니다.\n- 아래의 세 가지 제약 조건을 어길 시 422가 반환됩니다:\n- `languages`는 빈 배열일 수 없습니다(= 아무 언어도 지원하지 않는 문제는 만들 수 없습니다).\n- `template`의 기반 언어는 `languages`에 속해 있어야 합니다.\n- `tags`의 자료형은 `[UpdateProblemTagInput]`이며 `id`와 `action`으로 구성됩니다.\n   +  `id`은 number로, 새로 생성하거나 지울 problemTag를 지정합니다.\n         - `Create`시에는 연결할 `tag`의 `id` 기술\n         - `Delete`시에는 삭제할 `problemTag`의 `id` 기술\n   +  `action`은 `String(enum)`으로, `Create`와 `Delete` 두개의 값만 가질 수 있습니다.\n",
            "preReq": {
                "runRequests": [
                    {
                        "reqId": "fd33c48d-00af-4dea-b600-449bef7e5bea",
                        "colId": "07dc2986-f7a6-4827-8ec2-cb288e3de5e7",
                        "triggerCondition": "run-always",
                        "triggerValue": ""
                    }
                ]
            }
>>>>>>> 7b8901ae
        },
        {
            "_id": "d20e6466-3923-4d8e-a7b0-1274bff52bac",
            "colId": "089b01d8-96da-497e-8921-f5df86e4d23c",
            "containerId": "6920af5c-ce95-4485-b9a8-5eb56312fddb",
            "name": "Succeed",
            "url": "",
            "method": "POST",
            "sortNum": 120000,
<<<<<<< HEAD
            "created": "2023-07-13T12:59:26.726Z",
            "modified": "2023-08-10T09:31:23.767Z",
=======
            "created": "2023-07-31T19:29:28.071Z",
            "modified": "2023-08-10T10:35:08.936Z",
>>>>>>> 7b8901ae
            "headers": [],
            "params": [],
            "body": {
                "type": "graphql",
                "raw": "",
                "form": [],
                "graphql": {
<<<<<<< HEAD
                    "query": "mutation {\n    acceptPublicizingRequest(contestId: 6) {\n        id\n        groupId\n        title\n        description\n        createTime\n    }\n}"
=======
                    "query": "mutation Problem($input: UpdateProblemInput!){\n    updateProblem(\n        groupId: 1\n        input: $input\n    ){\n        id\n        title\n    }\n}",
                    "variables": "{\n  \"input\":{\n    \"id\": 1,\n    \"title\": \"title0\",\n    \"languages\": [],\n    \"tags\": []\n  }\n}"
>>>>>>> 7b8901ae
                }
            },
            "tests": [],
            "docs": "# Accept Publicizing Request\nPublicizing Request를 승인합니다.\n\nContest가 존재하지 않는 경우, Publicizing Request가 존재하지 않는 경우 404가 반환됩니다.\n\n\n**Query**\n- ```contestId```: Publicizing Request를 승인할 Contest의 id입니다."
        },
        {
            "_id": "974f9b3f-5625-49fd-a967-77d240685a95",
            "colId": "089b01d8-96da-497e-8921-f5df86e4d23c",
            "containerId": "7df6cb1f-2243-4653-84a2-7d145ffc63d8",
            "name": "Succeed",
            "url": "",
            "method": "POST",
            "sortNum": 130000,
<<<<<<< HEAD
            "created": "2023-07-13T12:59:30.875Z",
            "modified": "2023-08-10T09:36:04.908Z",
=======
            "created": "2023-07-31T19:29:30.308Z",
            "modified": "2023-08-10T10:35:05.257Z",
>>>>>>> 7b8901ae
            "headers": [],
            "params": [],
            "body": {
                "type": "graphql",
                "raw": "",
                "form": [],
                "graphql": {
<<<<<<< HEAD
                    "query": "mutation {\n    rejectPublicizingRequest(\n        contestId: 5\n    ) {\n        id\n        groupId\n        title\n        description\n    }\n}"
=======
                    "query": "mutation Problem($input: UpdateProblemInput!){\n    updateProblem(\n        groupId: 1\n        input: $input\n    ){\n        id\n        title\n    }\n}",
                    "variables": "{\n  \"input\":{\n    \"id\": 1,\n    \"title\": \"title0\",\n    \"languages\": [\"C\",\"Java\"],\n    \"template\": [{\n      \"language\": \"Python3\",\n      \"code\": [{\n        \"id\": 1,\n        \"text\": \"int main(void) {}\",\n        \"locked\": false\n      }]\n    }],\n    \"tags\": []\n  }\n}"
>>>>>>> 7b8901ae
                }
            },
            "tests": [],
            "docs": "# Reject Publicizing Request\nPublicizing Request를 거부합니다.\n\nContest가 존재하지 않는 경우, Publicizing Request가 존재하지 않는 경우 404가 반환됩니다.\n\n**Query**\n- ```contestId```: Publicizing Request를 거부할 Contest의 id입니다."
        },
        {
            "_id": "67f924a1-b028-46be-9ea6-543dcfc63041",
            "colId": "089b01d8-96da-497e-8921-f5df86e4d23c",
            "containerId": "a306fdd4-7ac2-4c22-bea8-1bf0942a7b84",
            "name": "Succeed",
            "url": "",
            "method": "POST",
            "sortNum": 140000,
<<<<<<< HEAD
            "created": "2023-08-03T11:44:09.300Z",
            "modified": "2023-08-10T09:41:59.818Z",
=======
            "created": "2023-07-31T19:29:32.585Z",
            "modified": "2023-08-10T10:35:01.029Z",
>>>>>>> 7b8901ae
            "headers": [],
            "params": [],
            "body": {
                "type": "graphql",
                "raw": "",
                "form": [],
                "graphql": {
<<<<<<< HEAD
                    "query": "mutation {\n    importProblems(\n        groupId: 2,\n        contestId: 10,\n        problemIds: [1, 2, 3, 4]\n    ) {\n        contestId\n        problemId\n        createTime\n    }\n}"
=======
                    "query": "mutation Problem($input: UpdateProblemInput!){\n    updateProblem(\n        groupId: 1\n        input: $input\n    ){\n        id\n        title\n    }\n}",
                    "variables": "{\n  \"input\":{\n    \"id\": 1,\n    \"title\": \"title0\",\n    \"languages\": [\"C\",\"Java\"],\n    \"tags\": [0]\n  }\n}"
>>>>>>> 7b8901ae
                }
            },
            "tests": [],
            "docs": "# Import Problems\nGroup이 소유하고 있는 Problem을 Contest로 import합니다.\n\nContest가 존재하지 않는 경우, Problem이 존재하지 않는 경우 404를 반환합니다.\n\nContest가 Group 소유가 아닌 경우 400을 반환합니다.\n\nProblem이 Group 소유가 아닌경우 그 Problem은 import에서 제외됩니다.\n\n**Query**\n- ```groupId```: Contest를 소유하고 있는 Group의 id입니다.\n- ```contestId```: Problem을 import할 Contest의 id입니다.\n- ```problemIds```: import될 Problem들의 id 배열입니다."
        }
    ]
}<|MERGE_RESOLUTION|>--- conflicted
+++ resolved
@@ -752,27 +752,15 @@
             "url": "",
             "method": "POST",
             "sortNum": 110000,
-<<<<<<< HEAD
-            "created": "2023-07-13T12:29:15.686Z",
-            "modified": "2023-08-10T09:05:52.310Z",
-=======
             "created": "2023-07-13T12:50:23.837Z",
             "modified": "2023-08-12T08:09:13.116Z",
->>>>>>> 7b8901ae
-            "headers": [],
-            "params": [],
-            "body": {
-                "type": "graphql",
-                "raw": "",
-                "form": [],
-                "graphql": {
-<<<<<<< HEAD
-                    "query": "query {\n    getPublicizingRequests {\n        contestId\n        userId\n        expireTime\n    }\n}"
-                }
-            },
-            "tests": [],
-            "docs": "# Get Publicizing Requests\nPublicizing Request들을 가져옵니다."
-=======
+            "headers": [],
+            "params": [],
+            "body": {
+                "type": "graphql",
+                "raw": "",
+                "form": [],
+                "graphql": {
                     "query": "mutation Problem($input: UpdateProblemInput!){\n    updateProblem(\n        groupId: 1\n        input: $input\n    ){\n        id\n        title\n    }\n}",
                     "variables": "{\n  \"input\":{\n    \"id\": 1,\n    \"title\": \"title0\",\n    \"languages\": [\"C\"],\n    \"tags\":{\n      \"create\":[1],\n      \"delete\":[]\n    }\n    }\n}"
                 }
@@ -802,7 +790,6 @@
                     }
                 ]
             }
->>>>>>> 7b8901ae
         },
         {
             "_id": "d20e6466-3923-4d8e-a7b0-1274bff52bac",
@@ -812,26 +799,17 @@
             "url": "",
             "method": "POST",
             "sortNum": 120000,
-<<<<<<< HEAD
-            "created": "2023-07-13T12:59:26.726Z",
-            "modified": "2023-08-10T09:31:23.767Z",
-=======
             "created": "2023-07-31T19:29:28.071Z",
             "modified": "2023-08-10T10:35:08.936Z",
->>>>>>> 7b8901ae
-            "headers": [],
-            "params": [],
-            "body": {
-                "type": "graphql",
-                "raw": "",
-                "form": [],
-                "graphql": {
-<<<<<<< HEAD
-                    "query": "mutation {\n    acceptPublicizingRequest(contestId: 6) {\n        id\n        groupId\n        title\n        description\n        createTime\n    }\n}"
-=======
+            "headers": [],
+            "params": [],
+            "body": {
+                "type": "graphql",
+                "raw": "",
+                "form": [],
+                "graphql": {
                     "query": "mutation Problem($input: UpdateProblemInput!){\n    updateProblem(\n        groupId: 1\n        input: $input\n    ){\n        id\n        title\n    }\n}",
                     "variables": "{\n  \"input\":{\n    \"id\": 1,\n    \"title\": \"title0\",\n    \"languages\": [],\n    \"tags\": []\n  }\n}"
->>>>>>> 7b8901ae
                 }
             },
             "tests": [],
@@ -845,26 +823,17 @@
             "url": "",
             "method": "POST",
             "sortNum": 130000,
-<<<<<<< HEAD
-            "created": "2023-07-13T12:59:30.875Z",
-            "modified": "2023-08-10T09:36:04.908Z",
-=======
             "created": "2023-07-31T19:29:30.308Z",
             "modified": "2023-08-10T10:35:05.257Z",
->>>>>>> 7b8901ae
-            "headers": [],
-            "params": [],
-            "body": {
-                "type": "graphql",
-                "raw": "",
-                "form": [],
-                "graphql": {
-<<<<<<< HEAD
-                    "query": "mutation {\n    rejectPublicizingRequest(\n        contestId: 5\n    ) {\n        id\n        groupId\n        title\n        description\n    }\n}"
-=======
+            "headers": [],
+            "params": [],
+            "body": {
+                "type": "graphql",
+                "raw": "",
+                "form": [],
+                "graphql": {
                     "query": "mutation Problem($input: UpdateProblemInput!){\n    updateProblem(\n        groupId: 1\n        input: $input\n    ){\n        id\n        title\n    }\n}",
                     "variables": "{\n  \"input\":{\n    \"id\": 1,\n    \"title\": \"title0\",\n    \"languages\": [\"C\",\"Java\"],\n    \"template\": [{\n      \"language\": \"Python3\",\n      \"code\": [{\n        \"id\": 1,\n        \"text\": \"int main(void) {}\",\n        \"locked\": false\n      }]\n    }],\n    \"tags\": []\n  }\n}"
->>>>>>> 7b8901ae
                 }
             },
             "tests": [],
@@ -878,26 +847,17 @@
             "url": "",
             "method": "POST",
             "sortNum": 140000,
-<<<<<<< HEAD
-            "created": "2023-08-03T11:44:09.300Z",
-            "modified": "2023-08-10T09:41:59.818Z",
-=======
             "created": "2023-07-31T19:29:32.585Z",
             "modified": "2023-08-10T10:35:01.029Z",
->>>>>>> 7b8901ae
-            "headers": [],
-            "params": [],
-            "body": {
-                "type": "graphql",
-                "raw": "",
-                "form": [],
-                "graphql": {
-<<<<<<< HEAD
-                    "query": "mutation {\n    importProblems(\n        groupId: 2,\n        contestId: 10,\n        problemIds: [1, 2, 3, 4]\n    ) {\n        contestId\n        problemId\n        createTime\n    }\n}"
-=======
+            "headers": [],
+            "params": [],
+            "body": {
+                "type": "graphql",
+                "raw": "",
+                "form": [],
+                "graphql": {
                     "query": "mutation Problem($input: UpdateProblemInput!){\n    updateProblem(\n        groupId: 1\n        input: $input\n    ){\n        id\n        title\n    }\n}",
                     "variables": "{\n  \"input\":{\n    \"id\": 1,\n    \"title\": \"title0\",\n    \"languages\": [\"C\",\"Java\"],\n    \"tags\": [0]\n  }\n}"
->>>>>>> 7b8901ae
                 }
             },
             "tests": [],
