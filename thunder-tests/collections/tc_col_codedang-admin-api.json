{
    "_id": "089b01d8-96da-497e-8921-f5df86e4d23c",
    "colName": "Codedang Admin API",
    "created": "2023-05-02T10:59:44.408Z",
    "sortNum": 20000,
    "folders": [
        {
<<<<<<< HEAD
            "_id": "779bfe70-b415-430c-8ac2-5b75f7b66d71",
            "name": "Group Manager/Member List",
            "containerId": "a1a33c52-9bec-4f17-9b73-a15b359f2edd",
            "created": "2023-07-01T04:13:54.692Z",
            "sortNum": 20000
        },
        {
            "_id": "c243dd82-7c86-400b-a5a6-4f271808402c",
            "name": "Group Manager Upgrade/Downgrade",
            "containerId": "a1a33c52-9bec-4f17-9b73-a15b359f2edd",
            "created": "2023-07-01T04:35:24.186Z",
            "sortNum": 10000
        },
        {
            "_id": "a1a33c52-9bec-4f17-9b73-a15b359f2edd",
            "name": "Group User",
            "containerId": "",
            "created": "2023-07-01T04:35:49.296Z",
            "sortNum": 50000
        },
        {
            "_id": "9184a7f5-915d-4076-886c-5009672c0d1a",
            "name": "Delete Group Manager/Member",
            "containerId": "a1a33c52-9bec-4f17-9b73-a15b359f2edd",
            "created": "2023-07-01T05:01:25.938Z",
            "sortNum": 70000
        },
        {
            "_id": "96ad99fd-dfd9-4df4-af02-3d6a9ccfaeae",
            "name": "Group Members Needed Approval List",
            "containerId": "a1a33c52-9bec-4f17-9b73-a15b359f2edd",
            "created": "2023-07-01T06:03:06.339Z",
            "sortNum": 80000
        },
        {
            "_id": "fa0097aa-a224-4b34-b67a-5cab53144475",
            "name": "Reject Join",
            "containerId": "a1a33c52-9bec-4f17-9b73-a15b359f2edd",
            "created": "2023-07-01T06:07:56.248Z",
            "sortNum": 90000
        },
        {
            "_id": "de696fa1-cb8a-46b9-8d2f-282555bcd2c7",
            "name": "Accept Join",
            "containerId": "a1a33c52-9bec-4f17-9b73-a15b359f2edd",
            "created": "2023-07-01T06:08:11.393Z",
            "sortNum": 100000
=======
            "_id": "fe52bede-3550-4899-9738-50719d9b04ef",
            "name": "Group",
            "containerId": "",
            "created": "2023-07-01T08:36:12.949Z",
            "sortNum": 10000
        },
        {
            "_id": "e301836d-c693-4efe-a13b-59250583415f",
            "name": "Get Group",
            "containerId": "fe52bede-3550-4899-9738-50719d9b04ef",
            "created": "2023-07-01T08:36:36.695Z",
            "sortNum": 30000
        },
        {
            "_id": "50fd1447-8e48-415a-adb8-29d7d7f742cc",
            "name": "Get Groups (Admin)",
            "containerId": "fe52bede-3550-4899-9738-50719d9b04ef",
            "created": "2023-07-01T08:38:28.308Z",
            "sortNum": 22500
        },
        {
            "_id": "771ab14a-f583-4a94-a34e-4f8e8b569d8b",
            "name": "Create Group",
            "containerId": "fe52bede-3550-4899-9738-50719d9b04ef",
            "created": "2023-07-01T08:38:49.546Z",
            "sortNum": 15000
        },
        {
            "_id": "2e6dd7d6-4110-4bd0-9138-660931d2a26d",
            "name": "Update Group",
            "containerId": "fe52bede-3550-4899-9738-50719d9b04ef",
            "created": "2023-07-01T08:38:57.241Z",
            "sortNum": 70000
        },
        {
            "_id": "5cbf039a-6e9c-4321-93c2-e297a12b480e",
            "name": "Delete Group",
            "containerId": "fe52bede-3550-4899-9738-50719d9b04ef",
            "created": "2023-07-01T08:39:04.697Z",
            "sortNum": 80000
>>>>>>> 8c9499ae
        }
    ],
    "settings": {
        "auth": {
            "type": "bearer",
            "bearer": "{{bearer_token}}"
        },
        "options": {
            "baseUrl": "http://localhost:3000/graphql"
        }
    },
    "requests": [
        {
<<<<<<< HEAD
            "_id": "d77732af-3043-4b1c-9c9f-a9855c2b7ddb",
            "colId": "089b01d8-96da-497e-8921-f5df86e4d23c",
            "containerId": "779bfe70-b415-430c-8ac2-5b75f7b66d71",
            "name": "Group Manager",
            "url": "http://localhost:3000/graphql",
            "method": "POST",
            "sortNum": 40000,
            "created": "2023-07-01T04:14:05.536Z",
            "modified": "2023-07-01T04:32:38.786Z",
=======
            "_id": "71642f55-4b63-417a-8f07-b466f2b65c88",
            "colId": "089b01d8-96da-497e-8921-f5df86e4d23c",
            "containerId": "50fd1447-8e48-415a-adb8-29d7d7f742cc",
            "name": "Succeed",
            "url": "",
            "method": "POST",
            "sortNum": 10000,
            "created": "2023-07-01T08:39:22.506Z",
            "modified": "2023-07-01T15:35:06.098Z",
>>>>>>> 8c9499ae
            "headers": [],
            "params": [],
            "body": {
                "type": "graphql",
                "raw": "",
                "form": [],
                "graphql": {
<<<<<<< HEAD
                    "query": "query {\r\n  getUsers(input: {\r\n    id: 4,\r\n    cursor: 0,\r\n    take: 5\r\n  }, role: Manager){\r\n    studentId\r\n    userId\r\n    name\r\n    email\r\n  }\r\n}"
                }
            },
            "tests": []
        },
        {
            "_id": "865e358c-4a16-4fbd-b99c-4ce9ad003a36",
            "colId": "089b01d8-96da-497e-8921-f5df86e4d23c",
            "containerId": "779bfe70-b415-430c-8ac2-5b75f7b66d71",
            "name": "Group Member",
            "url": "http://localhost:3000/graphql",
            "method": "POST",
            "sortNum": 20000,
            "created": "2023-07-01T04:33:06.022Z",
            "modified": "2023-07-01T06:27:27.741Z",
=======
                    "query": "query Group {\n  getGroups(take: 3) {\n    id\n    groupName\n    description\n    config\n    memberNum\n  }\n}"
                }
            },
            "tests": [
                {
                    "type": "res-body",
                    "custom": "",
                    "action": "contains",
                    "value": "id"
                },
                {
                    "type": "res-body",
                    "custom": "",
                    "action": "contains",
                    "value": "groupName"
                },
                {
                    "type": "res-body",
                    "custom": "",
                    "action": "contains",
                    "value": "description"
                },
                {
                    "type": "res-body",
                    "custom": "",
                    "action": "contains",
                    "value": "config"
                },
                {
                    "type": "res-body",
                    "custom": "",
                    "action": "contains",
                    "value": "memberNum"
                },
                {
                    "type": "json-query",
                    "custom": "json.data.getGroups.id | length",
                    "action": "<=",
                    "value": "3"
                }
            ],
            "docs": "# Get Groups [어드민 대시보드]\n\n모든 그룹의 목록을 가져옵니다.\n\n## Query\n\n- `cursor`: (optional) 가져올 아이템의 기준점으로, take 값에 따라 기준점의 앞뒤에 있는 아이템을 가져오게 됩니다. cursor 값은 항상 양수여야 하며, 값을 넘겨주지 않으면 자동으로 첫번째 아이템부터 반환됩니다.\n- `take`: 가져올 아이템의 개수를 지정합니다.",
            "preReq": {
                "runRequests": [
                    {
                        "reqId": "fd33c48d-00af-4dea-b600-449bef7e5bea",
                        "colId": "07dc2986-f7a6-4827-8ec2-cb288e3de5e7",
                        "triggerCondition": "run-always",
                        "triggerValue": ""
                    }
                ]
            }
        },
        {
            "_id": "05e3046e-d43c-43d2-aaf9-a2c948b41183",
            "colId": "089b01d8-96da-497e-8921-f5df86e4d23c",
            "containerId": "771ab14a-f583-4a94-a34e-4f8e8b569d8b",
            "name": "422: Duplicate Name",
            "url": "",
            "method": "POST",
            "sortNum": 20000,
            "created": "2023-07-01T09:06:26.347Z",
            "modified": "2023-07-01T09:12:06.176Z",
>>>>>>> 8c9499ae
            "headers": [],
            "params": [],
            "body": {
                "type": "graphql",
                "raw": "",
                "form": [],
                "graphql": {
<<<<<<< HEAD
                    "query": "query {\n  getUsers(input: {\n    id: 3,\n    cursor: 0,\n    take: 5\n  }, role: User){\n    studentId\n    userId\n    name\n    email\n  }\n}"
                }
            },
            "tests": []
        },
        {
            "_id": "8db9a19c-ba2a-4fcc-a566-ec4192938605",
            "colId": "089b01d8-96da-497e-8921-f5df86e4d23c",
            "containerId": "c243dd82-7c86-400b-a5a6-4f271808402c",
            "name": "Group User Downgrade",
            "url": "http://localhost:3000/graphql",
            "method": "POST",
            "sortNum": 30000,
            "created": "2023-07-01T04:36:10.194Z",
            "modified": "2023-07-01T04:55:45.289Z",
=======
                    "query": "mutation Group {\n  createGroup(input: {\n    groupName: \"Example Group\",\n    description: \"Blah Blah\",\n    config: {\n      showOnList: true,\n      allowJoinFromSearch: true,\n      allowJoinWithURL: false,\n      requireApprovalBeforeJoin: true\n    }\n  }) {\n    id\n  }\n}"
                }
            },
            "tests": [
                {
                    "type": "json-query",
                    "custom": "json.errors[0].extensions.status",
                    "action": "equal",
                    "value": "422"
                },
                {
                    "type": "json-query",
                    "custom": "json.errors[0].message",
                    "action": "equal",
                    "value": "Group name already exists"
                }
            ],
            "preReq": {
                "runRequests": [
                    {
                        "reqId": "86d2ae24-54f0-4567-9a3c-a993ac915ad4",
                        "colId": "07dc2986-f7a6-4827-8ec2-cb288e3de5e7",
                        "triggerCondition": "run-always",
                        "triggerValue": ""
                    }
                ]
            }
        },
        {
            "_id": "d69f62f2-213f-495e-b8b7-d2904e9c434a",
            "colId": "089b01d8-96da-497e-8921-f5df86e4d23c",
            "containerId": "771ab14a-f583-4a94-a34e-4f8e8b569d8b",
            "name": "Succeed",
            "url": "",
            "method": "POST",
            "sortNum": 10000,
            "created": "2023-07-01T09:23:20.634Z",
            "modified": "2023-07-02T07:28:34.441Z",
>>>>>>> 8c9499ae
            "headers": [],
            "params": [],
            "body": {
                "type": "graphql",
                "raw": "",
                "form": [],
                "graphql": {
<<<<<<< HEAD
                    "query": "query User {\n  downgradeGroupManager(userId: 3, groupId: 4){\n    userId\n    groupId\n  }\n}"
                }
            },
            "tests": []
        },
        {
            "_id": "04557f93-e620-4941-bb6e-d7afedee50b4",
            "colId": "089b01d8-96da-497e-8921-f5df86e4d23c",
            "containerId": "c243dd82-7c86-400b-a5a6-4f271808402c",
            "name": "Group User Upgrade",
            "url": "http://localhost:3000/graphql",
            "method": "POST",
            "sortNum": 40000,
            "created": "2023-07-01T04:53:40.909Z",
            "modified": "2023-07-01T04:57:35.248Z",
=======
                    "query": "mutation Group {\n  createGroup(input: {\n    groupName: \"New Group\",\n    description: \"Blah Blah\",\n    config: {\n      showOnList: false,\n      allowJoinFromSearch: true,\n      allowJoinWithURL: false,\n      requireApprovalBeforeJoin: true\n    }\n  }) {\n    id\n    config\n  }\n}"
                }
            },
            "tests": [
                {
                    "type": "res-body",
                    "custom": "",
                    "action": "contains",
                    "value": "id"
                }
            ],
            "docs": "# Create Group [유저 대시보드 /그룹]\n\n**⚠️ 최초 1번만 동작할 리퀘스트입니다. 다시 성공 응답을 받으려면 (1) input의 그룹명을 바꿔 리퀘스트를 전송하거나 (2) `npx prisma migrate reset`을 실행해주세요.**  \n\n새로운 그룹을 생성합니다.\n\n### Constraints\n- Manager 이상의 role을 가진 유저만 새 그룹을 생성할 수 있습니다.\n- 그룹의 이름은 다른 그룹의 이름과 같을 수 없습니다.\n- 유저에게 주어져야 하는 그룹 config의 디폴트 값은 다음과 같습니다.\n  ```json\n  showOnList: true\n  allowJoinFromSearch: true\n  allowJoinWithURL: false\n  requireApprovalBeforeJoin: true\n  ```\n  + `showOnList`가 false이면 `allowJoinFromSearch` 값이 항상 false로 적용됩니다.",
            "preReq": {
                "runRequests": [
                    {
                        "reqId": "86d2ae24-54f0-4567-9a3c-a993ac915ad4",
                        "colId": "07dc2986-f7a6-4827-8ec2-cb288e3de5e7",
                        "triggerCondition": "run-always",
                        "triggerValue": ""
                    }
                ]
            }
        },
        {
            "_id": "1448e822-f5bb-45aa-a9b0-db9ba1fbda85",
            "colId": "089b01d8-96da-497e-8921-f5df86e4d23c",
            "containerId": "e301836d-c693-4efe-a13b-59250583415f",
            "name": "Succeed",
            "url": "",
            "method": "POST",
            "sortNum": 10000,
            "created": "2023-07-01T09:28:51.000Z",
            "modified": "2023-07-01T13:32:14.311Z",
>>>>>>> 8c9499ae
            "headers": [],
            "params": [],
            "body": {
                "type": "graphql",
                "raw": "",
                "form": [],
                "graphql": {
<<<<<<< HEAD
                    "query": "query User {\n  upgradeGroupMember(userId: 3, groupId: 4){\n    userId\n    groupId\n  }\n}"
                }
            },
            "tests": []
        },
        {
            "_id": "97fbc239-6615-43d3-90c6-edcfc6d31d56",
            "colId": "089b01d8-96da-497e-8921-f5df86e4d23c",
            "containerId": "9184a7f5-915d-4076-886c-5009672c0d1a",
            "name": "Delete Group Manager",
            "url": "http://localhost:3000/graphql",
            "method": "POST",
            "sortNum": 50000,
            "created": "2023-07-01T05:01:37.449Z",
            "modified": "2023-07-01T05:02:08.168Z",
            "headers": [],
            "params": [],
            "tests": []
        },
        {
            "_id": "3bd17591-9d95-4aad-852d-29afd41d331f",
            "colId": "089b01d8-96da-497e-8921-f5df86e4d23c",
            "containerId": "9184a7f5-915d-4076-886c-5009672c0d1a",
            "name": "Delete Group Member",
            "url": "http://localhost:3000/graphql",
            "method": "POST",
            "sortNum": 60000,
            "created": "2023-07-01T05:01:44.965Z",
            "modified": "2023-07-01T05:02:06.361Z",
            "headers": [],
            "params": [],
            "tests": []
        },
        {
            "_id": "d57885e8-6172-4912-b54b-a40d2f48453a",
            "colId": "089b01d8-96da-497e-8921-f5df86e4d23c",
            "containerId": "96ad99fd-dfd9-4df4-af02-3d6a9ccfaeae",
            "name": "Success",
            "url": "http://localhost:3000/graphql",
            "method": "POST",
            "sortNum": 70000,
            "created": "2023-07-01T06:03:22.283Z",
            "modified": "2023-07-01T06:21:02.940Z",
=======
                    "query": "query Group {\n  getGroup(groupId: 1) {\n    id\n    groupName\n    description\n    config\n    createTime\n    memberNum\n    managers\n  }\n}"
                }
            },
            "tests": [
                {
                    "type": "res-body",
                    "custom": "",
                    "action": "contains",
                    "value": "id"
                },
                {
                    "type": "res-body",
                    "custom": "",
                    "action": "contains",
                    "value": "groupName"
                },
                {
                    "type": "res-body",
                    "custom": "",
                    "action": "contains",
                    "value": "description"
                },
                {
                    "type": "res-body",
                    "custom": "",
                    "action": "contains",
                    "value": "config"
                },
                {
                    "type": "res-body",
                    "custom": "",
                    "action": "contains",
                    "value": "createTime"
                },
                {
                    "type": "res-body",
                    "custom": "",
                    "action": "contains",
                    "value": "memberNum"
                },
                {
                    "type": "res-body",
                    "custom": "",
                    "action": "contains",
                    "value": "managers"
                }
            ],
            "docs": "# Get Group [그룹 대시보드]\n\n그룹의 상세 정보를 보여줍니다.  \n그룹이 존재하지 않거나 유저에게 그룹 관리 권한이 없는 경우 403이 반환됩니다.",
            "preReq": {
                "runRequests": [
                    {
                        "reqId": "de1639a5-d9da-4397-8a13-ae1fc61b849b",
                        "colId": "07dc2986-f7a6-4827-8ec2-cb288e3de5e7",
                        "triggerCondition": "run-always",
                        "triggerValue": ""
                    }
                ]
            }
        },
        {
            "_id": "1894da94-9c1c-4af8-8ea8-a23f8b74ed4d",
            "colId": "089b01d8-96da-497e-8921-f5df86e4d23c",
            "containerId": "2e6dd7d6-4110-4bd0-9138-660931d2a26d",
            "name": "Succeed",
            "url": "",
            "method": "POST",
            "sortNum": 2500,
            "created": "2023-07-01T09:38:06.086Z",
            "modified": "2023-07-02T07:28:39.971Z",
            "headers": [],
            "params": [],
            "body": {
                "type": "graphql",
                "raw": "",
                "form": [],
                "graphql": {
                    "query": "mutation Group {\n  updateGroup(\n    groupId: 3\n    input: {\n      groupName: \"Revised Group\",\n      description: \"Blah Blah\",\n      config: {\n        showOnList: false,\n        allowJoinFromSearch: true,\n        allowJoinWithURL: false\n        requireApprovalBeforeJoin: true\n      }\n    }\n  ) {\n    id\n    groupName\n    description\n    config\n  }\n}"
                }
            },
            "tests": [
                {
                    "type": "res-body",
                    "custom": "",
                    "action": "contains",
                    "value": "id"
                },
                {
                    "type": "res-body",
                    "custom": "",
                    "action": "contains",
                    "value": "groupName"
                },
                {
                    "type": "res-body",
                    "custom": "",
                    "action": "contains",
                    "value": "description"
                },
                {
                    "type": "res-body",
                    "custom": "",
                    "action": "contains",
                    "value": "config"
                }
            ],
            "docs": "# Update Group [그룹 대시보드]\n\n새로운 그룹을 생성합니다.\n\n### Constraints\n- 그룹의 이름은 다른 그룹의 이름과 같을 수 없습니다.\n  + c.f. 422: Duplicate Group Name\n- Open Space의 정보는 업데이트할 수 없습니다.\n- `config`의 `showOnList`가 false이면 `allowJoinFromSearch` 값이 항상 false로 적용됩니다.",
            "preReq": {
                "runRequests": [
                    {
                        "reqId": "1a62bc1b-fbff-4f01-bbb8-bbf08974ea80",
                        "colId": "07dc2986-f7a6-4827-8ec2-cb288e3de5e7",
                        "triggerCondition": "run-always",
                        "triggerValue": ""
                    }
                ]
            }
        },
        {
            "_id": "4a434dd3-41c8-410f-b6f1-e899d8c5001d",
            "colId": "089b01d8-96da-497e-8921-f5df86e4d23c",
            "containerId": "2e6dd7d6-4110-4bd0-9138-660931d2a26d",
            "name": "422: Duplicate Name",
            "url": "",
            "method": "POST",
            "sortNum": 5000,
            "created": "2023-07-01T09:38:13.195Z",
            "modified": "2023-07-01T09:44:51.817Z",
            "headers": [],
            "params": [],
            "body": {
                "type": "graphql",
                "raw": "",
                "form": [],
                "graphql": {
                    "query": "mutation Group {\n  updateGroup(\n    groupId: 2\n    input: {\n      groupName: \"Example Group\",\n      description: \"Blah Blah\",\n      config: {\n        showOnList: true,\n        allowJoinFromSearch: true,\n        allowJoinWithURL: false\n        requireApprovalBeforeJoin: true\n      }\n    }\n  ) {\n    id\n    groupName\n    description\n    config\n  }\n}"
                }
            },
            "tests": [
                {
                    "type": "json-query",
                    "custom": "json.errors[0].extensions.status",
                    "action": "equal",
                    "value": "422"
                },
                {
                    "type": "json-query",
                    "custom": "json.errors[0].message",
                    "action": "equal",
                    "value": "Group name already exists"
                }
            ],
            "preReq": {
                "runRequests": [
                    {
                        "reqId": "1a62bc1b-fbff-4f01-bbb8-bbf08974ea80",
                        "colId": "07dc2986-f7a6-4827-8ec2-cb288e3de5e7",
                        "triggerCondition": "run-always",
                        "triggerValue": ""
                    }
                ]
            }
        },
        {
            "_id": "9b958c6b-8809-462c-b451-88177295c25f",
            "colId": "089b01d8-96da-497e-8921-f5df86e4d23c",
            "containerId": "5cbf039a-6e9c-4321-93c2-e297a12b480e",
            "name": "Succeed",
            "url": "",
            "method": "POST",
            "sortNum": 30000,
            "created": "2023-07-01T09:47:35.203Z",
            "modified": "2023-07-01T13:32:37.976Z",
            "headers": [],
            "params": [],
            "body": {
                "type": "graphql",
                "raw": "",
                "form": [],
                "graphql": {
                    "query": "mutation Group {\n  deleteGroup(groupId: 4) {\n    count\n  }\n}"
                }
            },
            "tests": [],
            "docs": "# Delete Group [그룹 대시보드]\n\n**⚠️ 최초 1번만 동작할 리퀘스트입니다. 다시 성공 응답을 받으려면 `npx prisma migrate reset`을 실행해주세요.**  \n\n그룹을 삭제합니다.\n\n### Constraints\n- 그룹은 그룹의 생성자 혹은 Admin/SuperAdmin만 삭제할 수 있습니다.\n- 그룹의 관리자이더라도 그룹을 생성한 유저가 아니라면 삭제가 불가능합니다.\n- Open Space는 어떤 유저도 삭제할 수 없습니다.\n",
            "preReq": {
                "runRequests": [
                    {
                        "reqId": "86d2ae24-54f0-4567-9a3c-a993ac915ad4",
                        "colId": "07dc2986-f7a6-4827-8ec2-cb288e3de5e7",
                        "triggerCondition": "run-always",
                        "triggerValue": ""
                    }
                ]
            }
        },
        {
            "_id": "53cc571f-a6d1-4c8d-8659-d261b337933d",
            "colId": "089b01d8-96da-497e-8921-f5df86e4d23c",
            "containerId": "5cbf039a-6e9c-4321-93c2-e297a12b480e",
            "name": "403: Not Creator",
            "url": "",
            "method": "POST",
            "sortNum": 40000,
            "created": "2023-07-01T09:48:00.827Z",
            "modified": "2023-07-01T13:31:40.071Z",
>>>>>>> 8c9499ae
            "headers": [],
            "params": [],
            "body": {
                "type": "graphql",
                "raw": "",
                "form": [],
                "graphql": {
<<<<<<< HEAD
                    "query": "query User {\r\n  getNeededApproval(groupId: \"3\") {\r\n    id\r\n    username\r\n  }\r\n}"
                }
            },
            "tests": []
        },
        {
            "_id": "8b328b35-bb91-4841-9054-4a134e453150",
            "colId": "089b01d8-96da-497e-8921-f5df86e4d23c",
            "containerId": "de696fa1-cb8a-46b9-8d2f-282555bcd2c7",
            "name": "Success",
            "url": "http://localhost:3000/graphql",
            "method": "POST",
            "sortNum": 80000,
            "created": "2023-07-01T06:08:18.469Z",
            "modified": "2023-07-01T06:26:56.372Z",
=======
                    "query": "mutation Group {\n  deleteGroup(groupId: 2) {\n    count\n  }\n}"
                }
            },
            "tests": [
                {
                    "type": "json-query",
                    "custom": "json.errors[0].extensions.originalError.statusCode",
                    "action": "equal",
                    "value": "403"
                },
                {
                    "type": "json-query",
                    "custom": "json.errors[0].message",
                    "action": "equal",
                    "value": "If not admin, only creator can delete a group"
                }
            ],
            "preReq": {
                "runRequests": [
                    {
                        "reqId": "de1639a5-d9da-4397-8a13-ae1fc61b849b",
                        "colId": "07dc2986-f7a6-4827-8ec2-cb288e3de5e7",
                        "triggerCondition": "run-always",
                        "triggerValue": ""
                    }
                ]
            }
        },
        {
            "_id": "d62f2e3e-7a5c-4543-8eff-bb146cabde99",
            "colId": "089b01d8-96da-497e-8921-f5df86e4d23c",
            "containerId": "5cbf039a-6e9c-4321-93c2-e297a12b480e",
            "name": "403: Protected Open Space",
            "url": "",
            "method": "POST",
            "sortNum": 35000,
            "created": "2023-07-01T13:27:34.416Z",
            "modified": "2023-07-01T15:08:53.783Z",
>>>>>>> 8c9499ae
            "headers": [],
            "params": [],
            "body": {
                "type": "graphql",
                "raw": "",
                "form": [],
                "graphql": {
<<<<<<< HEAD
                    "query": "mutation User {\r\n  acceptJoin (input: {\r\n    groupId: 3,\r\n    userId: 13,\r\n  }) {\r\n    userId\r\n  }\r\n}"
                }
            },
            "tests": []
        },
        {
            "_id": "65452c2e-b5c4-453d-8af7-68884dc4664b",
            "colId": "089b01d8-96da-497e-8921-f5df86e4d23c",
            "containerId": "fa0097aa-a224-4b34-b67a-5cab53144475",
            "name": "Success",
            "url": "http://localhost:3000/graphql",
            "method": "POST",
            "sortNum": 90000,
            "created": "2023-07-01T06:08:25.090Z",
            "modified": "2023-07-01T06:21:42.386Z",
=======
                    "query": "mutation Group {\n  deleteGroup(groupId: 1) {\n    count\n  }\n}"
                }
            },
            "tests": [
                {
                    "type": "json-query",
                    "custom": "json.errors[0].extensions.originalError.statusCode",
                    "action": "equal",
                    "value": "403"
                },
                {
                    "type": "json-query",
                    "custom": "json.errors[0].message",
                    "action": "equal",
                    "value": "Open space cannot be deleted"
                }
            ],
            "preReq": {
                "runRequests": [
                    {
                        "reqId": "1a62bc1b-fbff-4f01-bbb8-bbf08974ea80",
                        "colId": "07dc2986-f7a6-4827-8ec2-cb288e3de5e7",
                        "triggerCondition": "run-always",
                        "triggerValue": ""
                    }
                ]
            }
        },
        {
            "_id": "9631bc1c-c071-4512-9dc6-43267b8f9c78",
            "colId": "089b01d8-96da-497e-8921-f5df86e4d23c",
            "containerId": "2e6dd7d6-4110-4bd0-9138-660931d2a26d",
            "name": "403: Protected Open Space",
            "url": "",
            "method": "POST",
            "sortNum": 3750,
            "created": "2023-07-01T15:05:20.179Z",
            "modified": "2023-07-01T15:09:04.804Z",
>>>>>>> 8c9499ae
            "headers": [],
            "params": [],
            "body": {
                "type": "graphql",
                "raw": "",
                "form": [],
                "graphql": {
<<<<<<< HEAD
                    "query": "mutation User {\r\n  rejectJoin (input: {\r\n    groupId: 3,\r\n    userId: 13\r\n  })\r\n}"
                }
            },
            "tests": []
=======
                    "query": "mutation Group {\n  updateGroup(\n    groupId: 1\n    input: {\n      groupName: \"Revised Group\",\n      description: \"Blah Blah\",\n      config: {\n        showOnList: true,\n        allowJoinFromSearch: true,\n        allowJoinWithURL: false\n        requireApprovalBeforeJoin: true\n      }\n    }\n  ) {\n    id\n    groupName\n    description\n    config\n  }\n}"
                }
            },
            "tests": [
                {
                    "type": "json-query",
                    "custom": "json.errors[0].extensions.originalError.statusCode",
                    "action": "equal",
                    "value": "403"
                },
                {
                    "type": "json-query",
                    "custom": "json.errors[0].message",
                    "action": "equal",
                    "value": "Open space cannot be updated"
                }
            ],
            "preReq": {
                "runRequests": [
                    {
                        "reqId": "1a62bc1b-fbff-4f01-bbb8-bbf08974ea80",
                        "colId": "07dc2986-f7a6-4827-8ec2-cb288e3de5e7",
                        "triggerCondition": "run-always",
                        "triggerValue": ""
                    }
                ]
            }
>>>>>>> 8c9499ae
        }
    ]
}<|MERGE_RESOLUTION|>--- conflicted
+++ resolved
@@ -5,55 +5,6 @@
     "sortNum": 20000,
     "folders": [
         {
-<<<<<<< HEAD
-            "_id": "779bfe70-b415-430c-8ac2-5b75f7b66d71",
-            "name": "Group Manager/Member List",
-            "containerId": "a1a33c52-9bec-4f17-9b73-a15b359f2edd",
-            "created": "2023-07-01T04:13:54.692Z",
-            "sortNum": 20000
-        },
-        {
-            "_id": "c243dd82-7c86-400b-a5a6-4f271808402c",
-            "name": "Group Manager Upgrade/Downgrade",
-            "containerId": "a1a33c52-9bec-4f17-9b73-a15b359f2edd",
-            "created": "2023-07-01T04:35:24.186Z",
-            "sortNum": 10000
-        },
-        {
-            "_id": "a1a33c52-9bec-4f17-9b73-a15b359f2edd",
-            "name": "Group User",
-            "containerId": "",
-            "created": "2023-07-01T04:35:49.296Z",
-            "sortNum": 50000
-        },
-        {
-            "_id": "9184a7f5-915d-4076-886c-5009672c0d1a",
-            "name": "Delete Group Manager/Member",
-            "containerId": "a1a33c52-9bec-4f17-9b73-a15b359f2edd",
-            "created": "2023-07-01T05:01:25.938Z",
-            "sortNum": 70000
-        },
-        {
-            "_id": "96ad99fd-dfd9-4df4-af02-3d6a9ccfaeae",
-            "name": "Group Members Needed Approval List",
-            "containerId": "a1a33c52-9bec-4f17-9b73-a15b359f2edd",
-            "created": "2023-07-01T06:03:06.339Z",
-            "sortNum": 80000
-        },
-        {
-            "_id": "fa0097aa-a224-4b34-b67a-5cab53144475",
-            "name": "Reject Join",
-            "containerId": "a1a33c52-9bec-4f17-9b73-a15b359f2edd",
-            "created": "2023-07-01T06:07:56.248Z",
-            "sortNum": 90000
-        },
-        {
-            "_id": "de696fa1-cb8a-46b9-8d2f-282555bcd2c7",
-            "name": "Accept Join",
-            "containerId": "a1a33c52-9bec-4f17-9b73-a15b359f2edd",
-            "created": "2023-07-01T06:08:11.393Z",
-            "sortNum": 100000
-=======
             "_id": "fe52bede-3550-4899-9738-50719d9b04ef",
             "name": "Group",
             "containerId": "",
@@ -94,7 +45,6 @@
             "containerId": "fe52bede-3550-4899-9738-50719d9b04ef",
             "created": "2023-07-01T08:39:04.697Z",
             "sortNum": 80000
->>>>>>> 8c9499ae
         }
     ],
     "settings": {
@@ -108,17 +58,6 @@
     },
     "requests": [
         {
-<<<<<<< HEAD
-            "_id": "d77732af-3043-4b1c-9c9f-a9855c2b7ddb",
-            "colId": "089b01d8-96da-497e-8921-f5df86e4d23c",
-            "containerId": "779bfe70-b415-430c-8ac2-5b75f7b66d71",
-            "name": "Group Manager",
-            "url": "http://localhost:3000/graphql",
-            "method": "POST",
-            "sortNum": 40000,
-            "created": "2023-07-01T04:14:05.536Z",
-            "modified": "2023-07-01T04:32:38.786Z",
-=======
             "_id": "71642f55-4b63-417a-8f07-b466f2b65c88",
             "colId": "089b01d8-96da-497e-8921-f5df86e4d23c",
             "containerId": "50fd1447-8e48-415a-adb8-29d7d7f742cc",
@@ -128,31 +67,13 @@
             "sortNum": 10000,
             "created": "2023-07-01T08:39:22.506Z",
             "modified": "2023-07-01T15:35:06.098Z",
->>>>>>> 8c9499ae
-            "headers": [],
-            "params": [],
-            "body": {
-                "type": "graphql",
-                "raw": "",
-                "form": [],
-                "graphql": {
-<<<<<<< HEAD
-                    "query": "query {\r\n  getUsers(input: {\r\n    id: 4,\r\n    cursor: 0,\r\n    take: 5\r\n  }, role: Manager){\r\n    studentId\r\n    userId\r\n    name\r\n    email\r\n  }\r\n}"
-                }
-            },
-            "tests": []
-        },
-        {
-            "_id": "865e358c-4a16-4fbd-b99c-4ce9ad003a36",
-            "colId": "089b01d8-96da-497e-8921-f5df86e4d23c",
-            "containerId": "779bfe70-b415-430c-8ac2-5b75f7b66d71",
-            "name": "Group Member",
-            "url": "http://localhost:3000/graphql",
-            "method": "POST",
-            "sortNum": 20000,
-            "created": "2023-07-01T04:33:06.022Z",
-            "modified": "2023-07-01T06:27:27.741Z",
-=======
+            "headers": [],
+            "params": [],
+            "body": {
+                "type": "graphql",
+                "raw": "",
+                "form": [],
+                "graphql": {
                     "query": "query Group {\n  getGroups(take: 3) {\n    id\n    groupName\n    description\n    config\n    memberNum\n  }\n}"
                 }
             },
@@ -216,31 +137,13 @@
             "sortNum": 20000,
             "created": "2023-07-01T09:06:26.347Z",
             "modified": "2023-07-01T09:12:06.176Z",
->>>>>>> 8c9499ae
-            "headers": [],
-            "params": [],
-            "body": {
-                "type": "graphql",
-                "raw": "",
-                "form": [],
-                "graphql": {
-<<<<<<< HEAD
-                    "query": "query {\n  getUsers(input: {\n    id: 3,\n    cursor: 0,\n    take: 5\n  }, role: User){\n    studentId\n    userId\n    name\n    email\n  }\n}"
-                }
-            },
-            "tests": []
-        },
-        {
-            "_id": "8db9a19c-ba2a-4fcc-a566-ec4192938605",
-            "colId": "089b01d8-96da-497e-8921-f5df86e4d23c",
-            "containerId": "c243dd82-7c86-400b-a5a6-4f271808402c",
-            "name": "Group User Downgrade",
-            "url": "http://localhost:3000/graphql",
-            "method": "POST",
-            "sortNum": 30000,
-            "created": "2023-07-01T04:36:10.194Z",
-            "modified": "2023-07-01T04:55:45.289Z",
-=======
+            "headers": [],
+            "params": [],
+            "body": {
+                "type": "graphql",
+                "raw": "",
+                "form": [],
+                "graphql": {
                     "query": "mutation Group {\n  createGroup(input: {\n    groupName: \"Example Group\",\n    description: \"Blah Blah\",\n    config: {\n      showOnList: true,\n      allowJoinFromSearch: true,\n      allowJoinWithURL: false,\n      requireApprovalBeforeJoin: true\n    }\n  }) {\n    id\n  }\n}"
                 }
             },
@@ -279,31 +182,13 @@
             "sortNum": 10000,
             "created": "2023-07-01T09:23:20.634Z",
             "modified": "2023-07-02T07:28:34.441Z",
->>>>>>> 8c9499ae
-            "headers": [],
-            "params": [],
-            "body": {
-                "type": "graphql",
-                "raw": "",
-                "form": [],
-                "graphql": {
-<<<<<<< HEAD
-                    "query": "query User {\n  downgradeGroupManager(userId: 3, groupId: 4){\n    userId\n    groupId\n  }\n}"
-                }
-            },
-            "tests": []
-        },
-        {
-            "_id": "04557f93-e620-4941-bb6e-d7afedee50b4",
-            "colId": "089b01d8-96da-497e-8921-f5df86e4d23c",
-            "containerId": "c243dd82-7c86-400b-a5a6-4f271808402c",
-            "name": "Group User Upgrade",
-            "url": "http://localhost:3000/graphql",
-            "method": "POST",
-            "sortNum": 40000,
-            "created": "2023-07-01T04:53:40.909Z",
-            "modified": "2023-07-01T04:57:35.248Z",
-=======
+            "headers": [],
+            "params": [],
+            "body": {
+                "type": "graphql",
+                "raw": "",
+                "form": [],
+                "graphql": {
                     "query": "mutation Group {\n  createGroup(input: {\n    groupName: \"New Group\",\n    description: \"Blah Blah\",\n    config: {\n      showOnList: false,\n      allowJoinFromSearch: true,\n      allowJoinWithURL: false,\n      requireApprovalBeforeJoin: true\n    }\n  }) {\n    id\n    config\n  }\n}"
                 }
             },
@@ -337,59 +222,13 @@
             "sortNum": 10000,
             "created": "2023-07-01T09:28:51.000Z",
             "modified": "2023-07-01T13:32:14.311Z",
->>>>>>> 8c9499ae
-            "headers": [],
-            "params": [],
-            "body": {
-                "type": "graphql",
-                "raw": "",
-                "form": [],
-                "graphql": {
-<<<<<<< HEAD
-                    "query": "query User {\n  upgradeGroupMember(userId: 3, groupId: 4){\n    userId\n    groupId\n  }\n}"
-                }
-            },
-            "tests": []
-        },
-        {
-            "_id": "97fbc239-6615-43d3-90c6-edcfc6d31d56",
-            "colId": "089b01d8-96da-497e-8921-f5df86e4d23c",
-            "containerId": "9184a7f5-915d-4076-886c-5009672c0d1a",
-            "name": "Delete Group Manager",
-            "url": "http://localhost:3000/graphql",
-            "method": "POST",
-            "sortNum": 50000,
-            "created": "2023-07-01T05:01:37.449Z",
-            "modified": "2023-07-01T05:02:08.168Z",
-            "headers": [],
-            "params": [],
-            "tests": []
-        },
-        {
-            "_id": "3bd17591-9d95-4aad-852d-29afd41d331f",
-            "colId": "089b01d8-96da-497e-8921-f5df86e4d23c",
-            "containerId": "9184a7f5-915d-4076-886c-5009672c0d1a",
-            "name": "Delete Group Member",
-            "url": "http://localhost:3000/graphql",
-            "method": "POST",
-            "sortNum": 60000,
-            "created": "2023-07-01T05:01:44.965Z",
-            "modified": "2023-07-01T05:02:06.361Z",
-            "headers": [],
-            "params": [],
-            "tests": []
-        },
-        {
-            "_id": "d57885e8-6172-4912-b54b-a40d2f48453a",
-            "colId": "089b01d8-96da-497e-8921-f5df86e4d23c",
-            "containerId": "96ad99fd-dfd9-4df4-af02-3d6a9ccfaeae",
-            "name": "Success",
-            "url": "http://localhost:3000/graphql",
-            "method": "POST",
-            "sortNum": 70000,
-            "created": "2023-07-01T06:03:22.283Z",
-            "modified": "2023-07-01T06:21:02.940Z",
-=======
+            "headers": [],
+            "params": [],
+            "body": {
+                "type": "graphql",
+                "raw": "",
+                "form": [],
+                "graphql": {
                     "query": "query Group {\n  getGroup(groupId: 1) {\n    id\n    groupName\n    description\n    config\n    createTime\n    memberNum\n    managers\n  }\n}"
                 }
             },
@@ -595,31 +434,13 @@
             "sortNum": 40000,
             "created": "2023-07-01T09:48:00.827Z",
             "modified": "2023-07-01T13:31:40.071Z",
->>>>>>> 8c9499ae
-            "headers": [],
-            "params": [],
-            "body": {
-                "type": "graphql",
-                "raw": "",
-                "form": [],
-                "graphql": {
-<<<<<<< HEAD
-                    "query": "query User {\r\n  getNeededApproval(groupId: \"3\") {\r\n    id\r\n    username\r\n  }\r\n}"
-                }
-            },
-            "tests": []
-        },
-        {
-            "_id": "8b328b35-bb91-4841-9054-4a134e453150",
-            "colId": "089b01d8-96da-497e-8921-f5df86e4d23c",
-            "containerId": "de696fa1-cb8a-46b9-8d2f-282555bcd2c7",
-            "name": "Success",
-            "url": "http://localhost:3000/graphql",
-            "method": "POST",
-            "sortNum": 80000,
-            "created": "2023-07-01T06:08:18.469Z",
-            "modified": "2023-07-01T06:26:56.372Z",
-=======
+            "headers": [],
+            "params": [],
+            "body": {
+                "type": "graphql",
+                "raw": "",
+                "form": [],
+                "graphql": {
                     "query": "mutation Group {\n  deleteGroup(groupId: 2) {\n    count\n  }\n}"
                 }
             },
@@ -658,31 +479,13 @@
             "sortNum": 35000,
             "created": "2023-07-01T13:27:34.416Z",
             "modified": "2023-07-01T15:08:53.783Z",
->>>>>>> 8c9499ae
-            "headers": [],
-            "params": [],
-            "body": {
-                "type": "graphql",
-                "raw": "",
-                "form": [],
-                "graphql": {
-<<<<<<< HEAD
-                    "query": "mutation User {\r\n  acceptJoin (input: {\r\n    groupId: 3,\r\n    userId: 13,\r\n  }) {\r\n    userId\r\n  }\r\n}"
-                }
-            },
-            "tests": []
-        },
-        {
-            "_id": "65452c2e-b5c4-453d-8af7-68884dc4664b",
-            "colId": "089b01d8-96da-497e-8921-f5df86e4d23c",
-            "containerId": "fa0097aa-a224-4b34-b67a-5cab53144475",
-            "name": "Success",
-            "url": "http://localhost:3000/graphql",
-            "method": "POST",
-            "sortNum": 90000,
-            "created": "2023-07-01T06:08:25.090Z",
-            "modified": "2023-07-01T06:21:42.386Z",
-=======
+            "headers": [],
+            "params": [],
+            "body": {
+                "type": "graphql",
+                "raw": "",
+                "form": [],
+                "graphql": {
                     "query": "mutation Group {\n  deleteGroup(groupId: 1) {\n    count\n  }\n}"
                 }
             },
@@ -721,20 +524,13 @@
             "sortNum": 3750,
             "created": "2023-07-01T15:05:20.179Z",
             "modified": "2023-07-01T15:09:04.804Z",
->>>>>>> 8c9499ae
-            "headers": [],
-            "params": [],
-            "body": {
-                "type": "graphql",
-                "raw": "",
-                "form": [],
-                "graphql": {
-<<<<<<< HEAD
-                    "query": "mutation User {\r\n  rejectJoin (input: {\r\n    groupId: 3,\r\n    userId: 13\r\n  })\r\n}"
-                }
-            },
-            "tests": []
-=======
+            "headers": [],
+            "params": [],
+            "body": {
+                "type": "graphql",
+                "raw": "",
+                "form": [],
+                "graphql": {
                     "query": "mutation Group {\n  updateGroup(\n    groupId: 1\n    input: {\n      groupName: \"Revised Group\",\n      description: \"Blah Blah\",\n      config: {\n        showOnList: true,\n        allowJoinFromSearch: true,\n        allowJoinWithURL: false\n        requireApprovalBeforeJoin: true\n      }\n    }\n  ) {\n    id\n    groupName\n    description\n    config\n  }\n}"
                 }
             },
@@ -762,7 +558,6 @@
                     }
                 ]
             }
->>>>>>> 8c9499ae
         }
     ]
 }