--- conflicted
+++ resolved
@@ -16,33 +16,18 @@
     "@eslint/js": "^9.17.0",
     "@trivago/prettier-plugin-sort-imports": "^4.3.0",
     "@tsconfig/recommended": "^1.0.8",
-<<<<<<< HEAD
     "eslint": "^9.17.0",
     "eslint-config-next": "^15.1.2",
     "eslint-config-prettier": "^9.1.0",
     "eslint-plugin-prettier": "^5.2.1",
     "globals": "^15.14.0",
-    "knip": "^5.36.7",
-    "lefthook": "^1.8.2",
-    "prettier": "^3.3.3",
-    "prettier-plugin-tailwindcss": "^0.6.8",
-    "ts-node": "^10.9.2",
-    "typescript": "5.6.3",
-    "typescript-eslint": "^8.18.1"
-=======
-    "@typescript-eslint/eslint-plugin": "^7.18.0",
-    "@typescript-eslint/parser": "^7.18.0",
-    "eslint": "^8.57.1",
-    "eslint-config-next": "^14.2.22",
-    "eslint-config-prettier": "^9.1.0",
-    "eslint-plugin-prettier": "^5.2.1",
     "knip": "^5.41.1",
     "lefthook": "^1.10.1",
     "prettier": "^3.4.2",
     "prettier-plugin-tailwindcss": "^0.6.9",
     "ts-node": "^10.9.2",
-    "typescript": "5.7.2"
->>>>>>> 51c32464
+    "typescript": "5.7.2",
+    "typescript-eslint": "^8.18.1"
   },
   "packageManager": "pnpm@9.15.2"
 }