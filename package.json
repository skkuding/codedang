{
  "scripts": {
    "lint": "eslint . --ext .js,.ts,.vue",
    "format": "prettier --write .",
    "format:check": "prettier --check ."
  },
  "devDependencies": {
<<<<<<< HEAD
    "@commitlint/cli": "^17.0.3",
    "@commitlint/config-conventional": "^17.0.3",
    "@evilmartians/lefthook": "^1.0.5",
    "@typescript-eslint/eslint-plugin": "^5.32.0",
    "@typescript-eslint/parser": "^5.32.0",
    "eslint": "^8.21.0",
=======
    "@evilmartians/lefthook": "^1.1.0",
    "@typescript-eslint/eslint-plugin": "^5.33.0",
    "@typescript-eslint/parser": "^5.33.0",
    "eslint": "^8.22.0",
>>>>>>> ebfe0ccc
    "eslint-config-prettier": "^8.5.0",
    "eslint-plugin-prettier": "^4.2.1",
    "eslint-plugin-vue": "^9.3.0",
    "prettier": "^2.7.1",
    "prettier-plugin-tailwindcss": "^0.1.13",
    "typescript": "^4.7.4",
    "vue-eslint-parser": "^9.0.3"
  }
}<|MERGE_RESOLUTION|>--- conflicted
+++ resolved
@@ -5,19 +5,12 @@
     "format:check": "prettier --check ."
   },
   "devDependencies": {
-<<<<<<< HEAD
     "@commitlint/cli": "^17.0.3",
     "@commitlint/config-conventional": "^17.0.3",
-    "@evilmartians/lefthook": "^1.0.5",
-    "@typescript-eslint/eslint-plugin": "^5.32.0",
-    "@typescript-eslint/parser": "^5.32.0",
-    "eslint": "^8.21.0",
-=======
     "@evilmartians/lefthook": "^1.1.0",
     "@typescript-eslint/eslint-plugin": "^5.33.0",
     "@typescript-eslint/parser": "^5.33.0",
     "eslint": "^8.22.0",
->>>>>>> ebfe0ccc
     "eslint-config-prettier": "^8.5.0",
     "eslint-plugin-prettier": "^4.2.1",
     "eslint-plugin-vue": "^9.3.0",
