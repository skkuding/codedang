{
  "name": "codedang",
  "scripts": {
    "lint": "eslint . --ext .js,.ts,.tsx,.jsx",
    "format": "prettier --write .",
    "format:check": "prettier --check .",
    "init:testcases": "ts-node scripts/init-testcase.ts",
    "knip": "knip"
  },
  "devDependencies": {
    "@aws-sdk/client-s3": "^3.521.0",
    "@commitlint/cli": "^18.6.1",
    "@commitlint/config-conventional": "^18.6.2",
    "@commitlint/types": "^18.6.1",
    "@trivago/prettier-plugin-sort-imports": "^4.3.0",
    "@typescript-eslint/eslint-plugin": "^6.21.0",
    "@typescript-eslint/parser": "^6.21.0",
    "eslint": "^8.57.0",
    "eslint-config-prettier": "^9.1.0",
    "eslint-plugin-prettier": "^5.1.3",
<<<<<<< HEAD
    "knip": "^4.6.0",
    "lefthook": "^1.6.1",
=======
    "eslint-plugin-vue": "^9.22.0",
    "knip": "^5.0.2",
    "lefthook": "^1.6.2",
>>>>>>> 67ebb8a4
    "prettier": "^3.2.5",
    "prettier-plugin-tailwindcss": "^0.5.11",
    "ts-node": "^10.9.2",
    "typescript": "^5.3.3"
  },
  "packageManager": "pnpm@8.15.4"
}<|MERGE_RESOLUTION|>--- conflicted
+++ resolved
@@ -18,14 +18,9 @@
     "eslint": "^8.57.0",
     "eslint-config-prettier": "^9.1.0",
     "eslint-plugin-prettier": "^5.1.3",
-<<<<<<< HEAD
-    "knip": "^4.6.0",
-    "lefthook": "^1.6.1",
-=======
     "eslint-plugin-vue": "^9.22.0",
     "knip": "^5.0.2",
     "lefthook": "^1.6.2",
->>>>>>> 67ebb8a4
     "prettier": "^3.2.5",
     "prettier-plugin-tailwindcss": "^0.5.11",
     "ts-node": "^10.9.2",
