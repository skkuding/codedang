#!/usr/bin/env bash

set -ex

# Check requirements: npm
if [ ! $(command -v npm) ]
then
  echo "Error: npm is not installed. Please install npm first."
  exit 1
fi

BASEDIR=$(dirname $(dirname $(realpath $0)))

cd $BASEDIR

# Use docker-compose profile
if [ -z $DEVCONTAINER ]
then
  docker compose up -d
fi

# Write .env file from .env.development
if [ -f .env ]
then
  rm .env
fi

while IFS= read -r line
do
  # Skip empty lines or comments
  if [[ -z "$line" || ${line:0:1} == '#' ]]
  then
    continue
  fi

<<<<<<< HEAD
# Save RabbitMQ URI to dotenv file
echo "AMQP_URI=amqp://skku:1234@localhost:5672/%2f" >> backend/.env

# Use docker-compose profile
if [ -z $DEVCONTAINER ]
=======
  name=${line%%=*}
  value=${line#*=}

  if [[ -v "$name" ]]
  then
      echo "$name=${!name}" >> .env
  else
      echo "$name=$value" >> .env
  fi
done < .env.development

# If dotenv schema is not updated, remove the file
if [ -f backend/.env ] && grep -q DATABASE_URL backend/.env
>>>>>>> 504a93de
then
  rm backend/.env
fi

# If .env does not exist, create one
if [ ! -f backend/.env ]
then
  echo "NODEMAILER_HOST=\"email-smtp.ap-northeast-2.amazonaws.com\"" >> backend/.env
  echo "NODEMAILER_USER=\"\"" >> backend/.env
  echo "NODEMAILER_PASS=\"\"" >> backend/.env
  echo "NODEMAILER_FROM=\"\"" >> backend/.env
  echo "JWT_SECRET=$(head -c 64 /dev/urandom | LC_ALL=C tr -dc A-Za-z0-9 | sha256sum | head -c 64)" >> backend/.env
fi

# Generate thunder client environment
# Since environment variable changes frequently, let git ignore actual environment variables
cp thunder-tests/environments/base.json thunder-tests/environments/tc_env_coding-platform-env.json

# Install pnpm and Node.js packages
npm install -g pnpm@latest
pnpm install

# Install lefthook for git hook
pnpm exec lefthook install

# Enable git auto completion
if ! grep -q "bash-completion/completions/git" ~/.bashrc
then
  echo "source /usr/share/bash-completion/completions/git" >> ~/.bashrc
fi

# Apply database migration
for i in {1..5}
do
  pnpm --filter backend exec prisma migrate dev && break # break if migration succeed
  echo -e '\n⚠️ Failed to migrate. Waiting for db to be ready...\n'
  sleep 5
done

# Install Go dependencies
cd $BASEDIR/iris
go get

# Setup sandbox
cp $BASEDIR/iris/lib/judger/policy/java_policy /app/sandbox/policy/

# Check RabbitMQ connection
while ! nc -z "$RABBITMQ_HOST" "$RABBITMQ_PORT"; do sleep 3; done
echo "rabbitmq is up - server running..."

# Make an Exchange
rabbitmqadmin -H $RABBITMQ_HOST -u $RABBITMQ_DEFAULT_USER -p $RABBITMQ_DEFAULT_PASS -V $RABBITMQ_DEFAULT_VHOST \
  declare exchange name=$JUDGE_EXCHANGE_NAME type=direct

# Make queues
rabbitmqadmin -H $RABBITMQ_HOST -u $RABBITMQ_DEFAULT_USER -p $RABBITMQ_DEFAULT_PASS -V $RABBITMQ_DEFAULT_VHOST \
  declare queue name="$JUDGE_RESULT_QUEUE_NAME" durable=true
rabbitmqadmin -H $RABBITMQ_HOST -u $RABBITMQ_DEFAULT_USER -p $RABBITMQ_DEFAULT_PASS -V $RABBITMQ_DEFAULT_VHOST \
  declare queue name="$JUDGE_SUBMISSION_QUEUE_NAME" durable=true

# Make bindings
rabbitmqadmin -H $RABBITMQ_HOST -u $RABBITMQ_DEFAULT_USER -p $RABBITMQ_DEFAULT_PASS -V $RABBITMQ_DEFAULT_VHOST \
  declare binding source="$JUDGE_EXCHANGE_NAME" destination_type=queue destination="$JUDGE_RESULT_QUEUE_NAME" routing_key="$JUDGE_RESULT_ROUTING_KEY"
rabbitmqadmin -H $RABBITMQ_HOST -u $RABBITMQ_DEFAULT_USER -p $RABBITMQ_DEFAULT_PASS -V $RABBITMQ_DEFAULT_VHOST \
  declare binding source="$JUDGE_EXCHANGE_NAME" destination_type=queue destination="$JUDGE_SUBMISSION_QUEUE_NAME" routing_key="$JUDGE_SUBMISSION_ROUTING_KEY"<|MERGE_RESOLUTION|>--- conflicted
+++ resolved
@@ -33,13 +33,6 @@
     continue
   fi
 
-<<<<<<< HEAD
-# Save RabbitMQ URI to dotenv file
-echo "AMQP_URI=amqp://skku:1234@localhost:5672/%2f" >> backend/.env
-
-# Use docker-compose profile
-if [ -z $DEVCONTAINER ]
-=======
   name=${line%%=*}
   value=${line#*=}
 
@@ -53,7 +46,6 @@
 
 # If dotenv schema is not updated, remove the file
 if [ -f backend/.env ] && grep -q DATABASE_URL backend/.env
->>>>>>> 504a93de
 then
   rm backend/.env
 fi
