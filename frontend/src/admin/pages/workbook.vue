--- conflicted
+++ resolved
@@ -108,11 +108,7 @@
       :scroll-x="1100"
       :bordered="false"
       class="text-xl"
-<<<<<<< HEAD
       row-class-name="text-base"
-=======
-      row-class-name="font-bold text-base h-20"
->>>>>>> def1a74a
     />
   </div>
 </template>
