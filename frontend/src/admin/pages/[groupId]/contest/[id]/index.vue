--- conflicted
+++ resolved
@@ -14,208 +14,10 @@
 
 <template>
   <div class="flex flex-col">
-<<<<<<< HEAD
     <ImportProblemModal
       :toggle="showImportModal"
       :set-toggle="() => (showImportModal = !showImportModal)"
     />
-=======
-    <Modal
-      :model-value="showImportModal"
-      class="max-w-3xl"
-      @update:model-value="
-        () => {
-          showImportModal = !showImportModal
-        }
-      "
-    >
-      <h2 class="text-gray-dark text-2xl font-bold">Import Problem</h2>
-      <div class="my-10 flex flex-col gap-5">
-        <div v-for="tag in tags" :key="tag[0]" class="flex items-center gap-5">
-          <label class="font-bold">{{ tag[0] }}</label>
-          <div class="flex gap-5 overflow-x-auto">
-            <div
-              v-for="t in tag.slice(1)"
-              :key="t"
-              :class="
-                (selectedTags.findIndex((item) => item == t) == -1
-                  ? 'bg-gray'
-                  : 'bg-blue') +
-                ' flex cursor-pointer items-center justify-center gap-3 whitespace-nowrap rounded-full px-5 py-1 text-white'
-              "
-              @click="
-                () => {
-                  const index = selectedTags.findIndex((item) => item == t)
-                  if (index == -1) {
-                    selectedTags = [...selectedTags, t]
-                  } else {
-                    selectedTags[index] = ''
-                  }
-                }
-              "
-            >
-              {{ t }}
-            </div>
-          </div>
-        </div>
-      </div>
-      <div class="border-gray my-5 flex gap-5 border-y py-5">
-        <label class="flex shrink-0 items-center justify-center">
-          Selection List
-        </label>
-        <div
-          v-if="selectedTags.length"
-          class="flex items-center gap-5 overflow-x-auto"
-        >
-          <div
-            v-for="t in selectedTags.filter((item) => item)"
-            :key="t"
-            class="bg-blue flex cursor-pointer items-center justify-center gap-3 whitespace-nowrap rounded-full px-5 py-1 text-white"
-            @click="
-              () => {
-                const index = selectedTags.findIndex((item) => item == t)
-                if (index == -1) {
-                  selectedTags = [...selectedTags, t]
-                } else {
-                  selectedTags[index] = ''
-                }
-              }
-            "
-          >
-            {{ t }}
-          </div>
-        </div>
-      </div>
-      <PaginationTable
-        :fields="[
-          {
-            key: 'id',
-            label: 'ID',
-            width: '10%'
-          },
-          {
-            key: 'title',
-            label: 'Title',
-            width: '25%'
-          },
-          {
-            key: 'level',
-            label: 'Level',
-            width: '15%'
-          },
-          {
-            key: 'group',
-            label: 'Group',
-            width: '15%'
-          },
-          {
-            key: 'tag',
-            label: 'Tag',
-            width: '25%'
-          },
-          { key: 'add', label: '', width: '10%' }
-        ]"
-        :items="problem"
-        placeholder="keywords"
-        :number-of-pages="3"
-      >
-        <template #level="{ row }">
-          <div class="flex items-center gap-2">
-            <span
-              :class="
-                'bg-level-' +
-                row.level[row.level.length - 1] +
-                ' h-3 w-3 rounded-full'
-              "
-            />
-            {{ row.level }}
-          </div>
-        </template>
-        <template #add="{ row }: { row: Row }">
-          <div class="flex items-center gap-2">
-            <Button
-              class="flex h-[32px] w-[32px] items-center justify-center"
-              @click="
-                () => {
-                  const index = problem.findIndex((a) => a.id === row.id)
-                  problem[index].selected = true
-                }
-              "
-            >
-              <IconPlus width="12px" />
-            </Button>
-          </div>
-        </template>
-      </PaginationTable>
-      <h3>Selected Problem</h3>
-      <PaginationTable
-        :fields="[
-          {
-            key: 'id',
-            label: 'ID',
-            width: '10%'
-          },
-          {
-            key: 'title',
-            label: 'Title',
-            width: '25%'
-          },
-          {
-            key: 'level',
-            label: 'Level',
-            width: '15%'
-          },
-          {
-            key: 'group',
-            label: 'Group',
-            width: '15%'
-          },
-          {
-            key: 'tag',
-            label: 'Tag',
-            width: '25%'
-          },
-          {
-            key: '_delete',
-            label: '',
-            width: '10%'
-          }
-        ]"
-        :items="problem.filter((item) => item.selected)"
-        placeholder="keywords"
-        :number-of-pages="3"
-        no-search-bar
-      >
-        <template #level="{ row }: { row: Row }">
-          <div class="flex items-center gap-2">
-            <span
-              :class="
-                'bg-level-' +
-                row.level[row.level.length - 1] +
-                ' h-3 w-3 rounded-full'
-              "
-            />
-            {{ row.level }}
-          </div>
-        </template>
-        <template #_delete="{ row }: { row: Row }">
-          <div class="flex items-center gap-2">
-            <Button
-              class="bg-red hover:bg-red active:bg-red flex h-[32px] w-[32px] items-center justify-center"
-              @click="
-                () => {
-                  const index = problem.findIndex((a) => a.id === row.id)
-                  problem[index].selected = false
-                }
-              "
-            >
-              <IconTrash />
-            </Button>
-          </div>
-        </template>
-      </PaginationTable>
-    </Modal>
->>>>>>> cd5b252e
     <CreateNoticeModal
       :toggle="showNoticeModal"
       :set-toggle="
