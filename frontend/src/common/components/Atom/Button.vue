--- conflicted
+++ resolved
@@ -2,7 +2,7 @@
 import { computed } from 'vue'
 
 const props = defineProps<{
-  color?: 'green' | 'blue' | 'gray' | 'gray-dark'
+  color?: 'green' | 'blue' | 'indigo' | 'gray' | 'gray-dark'
   outline?: boolean
   pressed?: boolean
 }>()
@@ -10,47 +10,16 @@
 const colorMapper = {
   green: 'text-green hover:bg-green/20 active:bg-green/40',
   blue: 'text-blue hover:bg-blue/20 active:bg-blue/40',
+  indigo: 'text-white hover:bg-[#334155] active:bg-[#1F2937]',
   gray: 'text-gray hover:bg-gray/20 active:bg-gray/40',
   // eslint-disable-next-line
   'gray-dark': 'text-gray-dark hover:bg-gray-dark/20 active:bg-gray-dark/40'
 }
 
-<<<<<<< HEAD
-const backgroundColor = computed(() => {
-  if (props.color === 'blue') {
-    return props.pressed
-      ? 'bg-blue-dark text-white'
-      : 'bg-blue hover:bg-blue-dark text-white'
-  } else if (props.color === 'gray') {
-    return props.pressed
-      ? 'bg-gray-dark text-white'
-      : 'bg-gray hover:bg-gray-dark text-white'
-  } else if (props.color === 'gray-dark') {
-    return props.pressed
-      ? 'bg-gray text-white'
-      : 'bg-gray-dark hover:bg-gray text-white'
-  } else if (props.color === 'white') {
-    return props.pressed
-      ? 'bg-gray-dark text-white'
-      : 'bg-white hover:bg-gray-dark text-gray-dark hover:text-white border-gray border'
-  } else if (props.color === 'secondary-white') {
-    return 'bg-transparent hover:bg-[#204A60] border-white border text-white'
-  } else if (props.color === 'dark-white') {
-    return 'bg-transparent hover:bg-[#212529] border-white border text-white'
-  } else if (props.color === 'page') {
-    return 'bg-[#1F2937] hover:bg-[#334155] text-white'
-  } else if (props.color === 'current-page') {
-    return 'bg-[#6B7280] text-white'
-  } else {
-    return props.pressed
-      ? 'bg-green-dark disabled:bg-green text-white'
-      : 'bg-green hover:bg-green-dark disabled:bg-green text-white'
-  }
-})
-=======
 const pressedColorMapper = {
   green: 'text-green bg-green/40',
   blue: 'text-blue bg-blue/40',
+  indigo: 'text-white hover:bg-[#334155]/40',
   gray: 'text-gray bg-gray/40',
   // eslint-disable-next-line
   'gray-dark': 'text-gray-dark bg-gray-dark/40'
@@ -59,6 +28,7 @@
 const backgroundColorMapper = {
   green: 'text-white bg-green hover:bg-green/80 active:bg-green/60',
   blue: 'text-white bg-blue hover:bg-blue/80 active:bg-blue/60',
+  indigo: 'text-white hover:bg-[#334155]/80 active:bg-[#1F2937]/60',
   gray: 'text-default bg-gray hover:bg-gray/80 active:bg-gray/60',
   // eslint-disable-next-line
   'gray-dark':
@@ -68,6 +38,7 @@
 const pressedBackgroundColorMapper = {
   green: 'text-white bg-green/60',
   blue: 'text-white bg-blue/60',
+  indigo: 'text-white bg-[#1F2937]/60',
   gray: 'text-default bg-gray/60',
   // eslint-disable-next-line
   'gray-dark': 'text-white bg-gray-dark/60'
@@ -83,7 +54,6 @@
     ? pressedBackgroundColorMapper[props.color || 'green']
     : backgroundColorMapper[props.color || 'green']
 )
->>>>>>> 2d2b7ebc
 </script>
 
 <template>
