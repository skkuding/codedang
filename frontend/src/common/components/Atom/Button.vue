--- conflicted
+++ resolved
@@ -25,8 +25,9 @@
       ? 'bg-gray text-white'
       : 'bg-gray-dark hover:bg-gray text-white'
   } else if (props.color === 'white') {
-<<<<<<< HEAD
-    return 'bg-white hover:bg-gray-light border-gray border text-gray'
+    return props.pressed
+      ? 'bg-gray-dark text-white'
+      : 'bg-white hover:bg-gray-dark text-gray-dark hover:text-white border-gray border'
   } else if (props.color === 'secondary-white') {
     return 'bg-transparent hover:bg-[#204A60] border-white border text-white'
   } else if (props.color === 'dark-white') {
@@ -35,11 +36,6 @@
     return 'bg-[#1F2937] hover:bg-[#334155] text-white'
   } else if (props.color === 'current-page') {
     return 'bg-[#6B7280] text-white'
-=======
-    return props.pressed
-      ? 'bg-gray-dark text-white'
-      : 'bg-white hover:bg-gray-dark text-gray-dark hover:text-white'
->>>>>>> 01a42dd1
   } else {
     return props.pressed
       ? 'bg-green-dark disabled:bg-green text-white'
