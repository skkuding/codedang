<script setup lang="ts">
import { computed } from 'vue'

const props = defineProps<{
<<<<<<< HEAD
  placeholder: string
  shadow: boolean
  size?: Size
  required?: boolean
=======
  placeholder?: string
  required?: boolean
  shadow?: boolean
  modelValue: string
>>>>>>> e619b058
}>()

defineEmits<{
  (e: 'update:modelValue', value: string): void
}>()

const shadowClass = computed(() =>
  props.shadow
    ? 'shadow-md focus:shadow-green'
    : 'border-gray border focus:border-green focus:ring-1 focus:ring-green'
)
</script>

<template>
<<<<<<< HEAD
  <!-- 넓이 간격 먹히기 위해 상단 div 태그 추가 -->
  <div>
    <input
      v-model="data"
      :placeholder="placeholder"
      :class="setShadow"
      class="w-full rounded-lg py-2.5 px-5 text-base font-bold focus:outline-none"
      @input="$emit('update:data', data)"
    />

    <div
      v-if="props.required"
      :class="setRequired"
      class="text-red pt-1 text-xs font-bold"
    >
      {{ placeholder + ' is required' }}
    </div>
=======
  <input
    :value="modelValue"
    :placeholder="placeholder"
    :class="[shadowClass, $attrs.class]"
    class="rounded py-1 px-3 outline-none"
    @input="
      $emit('update:modelValue', ($event.target as HTMLInputElement).value)
    "
  />
  <div v-show="required && !modelValue" class="text-red pt-1 text-xs font-bold">
    {{ placeholder + ' is required' }}
>>>>>>> e619b058
  </div>
</template><|MERGE_RESOLUTION|>--- conflicted
+++ resolved
@@ -2,17 +2,10 @@
 import { computed } from 'vue'
 
 const props = defineProps<{
-<<<<<<< HEAD
-  placeholder: string
-  shadow: boolean
-  size?: Size
-  required?: boolean
-=======
   placeholder?: string
   required?: boolean
   shadow?: boolean
   modelValue: string
->>>>>>> e619b058
 }>()
 
 defineEmits<{
@@ -27,25 +20,6 @@
 </script>
 
 <template>
-<<<<<<< HEAD
-  <!-- 넓이 간격 먹히기 위해 상단 div 태그 추가 -->
-  <div>
-    <input
-      v-model="data"
-      :placeholder="placeholder"
-      :class="setShadow"
-      class="w-full rounded-lg py-2.5 px-5 text-base font-bold focus:outline-none"
-      @input="$emit('update:data', data)"
-    />
-
-    <div
-      v-if="props.required"
-      :class="setRequired"
-      class="text-red pt-1 text-xs font-bold"
-    >
-      {{ placeholder + ' is required' }}
-    </div>
-=======
   <input
     :value="modelValue"
     :placeholder="placeholder"
@@ -57,6 +31,5 @@
   />
   <div v-show="required && !modelValue" class="text-red pt-1 text-xs font-bold">
     {{ placeholder + ' is required' }}
->>>>>>> e619b058
   </div>
 </template>