--- conflicted
+++ resolved
@@ -1,35 +1,43 @@
 <script setup lang="ts">
+import { useToast } from '@/common/composables/toast'
+import { useAuthStore } from '@/common/store/auth'
+import axios from 'axios'
 import { ref } from 'vue'
 import IconCheck from '~icons/fa6-solid/check'
 import IconPaperPlane from '~icons/fa6-solid/paper-plane'
 import Button from '../Atom/Button.vue'
 import InputItem from '../Atom/InputItem.vue'
-<<<<<<< HEAD
-import IconPaperPlane from '~icons/fa6-solid/paper-plane'
-import IconCheck from '~icons/fa6-solid/check'
-// import { useAuthStore } from '@/common/store/auth'
-import { useToast } from '@/common/composables/toast'
-=======
->>>>>>> 9b719b4d
 
 const openToast = useToast()
-// const emit =
-defineEmits<{
+const emit = defineEmits<{
   (e: 'to', value: 'login' | 'signup' | 'password' | 'close'): void
 }>()
 
 const username = ref('')
 const email = ref('')
 const verificationCode = ref('')
-const studentId = ref('')
+// const studentId = ref('')
 const realName = ref('')
 const password = ref('')
 const passwordAgain = ref('')
-
-// const auth = useAuthStore()
+const verificationEmail = ref(false)
+const emailAuth = ref('')
+
+// const captchaValue = ref('')
+
+// const getCaptchaCode = (value: string) => {
+//   /* you can access captcha code */
+//   console.log('getcode is ', value)
+// }
+// const checkValidCaptcha = (value: string) => {
+//   /* expected return boolean if your value and captcha code are same return True otherwise return False */
+//   console.log('checkcode is ', value)
+// }
+
+const auth = useAuthStore()
 const regex =
   /((?=.*[a-z])(?=.*[A-Z]))|((?=.*[a-z])(?=.*\d))|((?=.*[a-z])(?=.*[^a-zA-Z0-9\s]))|((?=.*[A-Z])(?=.*\d))|((?=.*[A-Z])(?=.*[^a-zA-Z0-9\s]))|((?=.*\d)(?=.*[^a-zA-Z0-9\s]))/
-
+const realnameRegex = /^[a-zA-Z\\s]+$/
 const signup = async () => {
   if (username.value.length < 3 || username.value.length > 10) {
     // bad username
@@ -37,8 +45,7 @@
       message: 'Username must be 4 ~ 9 characters',
       type: 'error'
     })
-  }
-  if (!regex.test(password.value)) {
+  } else if (!regex.test(password.value)) {
     console.log('bad password')
     openToast({
       message:
@@ -53,11 +60,67 @@
       type: 'error'
     })
     // bad password
+  } else if (password.value !== passwordAgain.value) {
+    console.log('password mismatch')
+    openToast({
+      message: 'Password does not match!',
+      type: 'error'
+    })
+  } else if (!verificationEmail.value) {
+    openToast({
+      message: 'Please verify email address',
+      type: 'error'
+    })
+  } else if (!realnameRegex.test(realName.value)) {
+    console.log('real name should be english')
+    openToast({
+      message: 'Real name should be English!',
+      type: 'error'
+    })
   } else {
     console.log('yes')
+    await auth.signup(
+      username.value,
+      password.value,
+      email.value,
+      realName.value,
+      emailAuth.value
+    )
+    emit('to', 'close')
   }
-  // await auth.signup(username.value, password.value)
-  // emit('to', 'close')
+}
+const verifyEmail = async () => {
+  const emailVerify = email.value
+  try {
+    await axios.post('/api/email-auth/send-email/register-new', {
+      email: emailVerify
+    })
+    openToast({ message: 'Email verification code sent', type: 'success' })
+  } catch (e) {
+    openToast({ message: 'Check your email again!', type: 'error' })
+    console.log('email is', emailVerify, 'error is ', e)
+    throw new Error('Email verification code sending failed')
+  }
+}
+const verifyCode = async () => {
+  // email code verification
+  const emailVerify = email.value
+  const pin = verificationCode.value
+  try {
+    const res = await axios.post('/api/email-auth/verify-pin', {
+      pin,
+      email: emailVerify
+    })
+    openToast({ message: 'Email verification succeed!', type: 'success' })
+    emailAuth.value = res.headers['email-auth']
+    console.log('res is ', res)
+    console.log('emailAuth is ', emailAuth.value)
+    verificationEmail.value = true
+  } catch (e) {
+    openToast({ message: 'Email verification failed!', type: 'error' })
+    console.log('email is', emailVerify, 'error is ', e)
+    throw new Error('Email verification failed')
+  }
 }
 </script>
 
@@ -77,7 +140,10 @@
           placeholder="Email Address"
           class="min-w-0 rounded-md"
         />
-        <Button class="aspect-square h-[34px] rounded-md">
+        <Button
+          class="aspect-square h-[34px] rounded-md"
+          @click.prevent="verifyEmail()"
+        >
           <IconPaperPlane />
         </Button>
       </div>
@@ -88,16 +154,19 @@
           placeholder="Verification Code"
           class="min-w-0 rounded-md"
         />
-        <Button class="aspect-square h-[34px] rounded-md">
+        <Button
+          class="aspect-square h-[34px] rounded-md"
+          @click.prevent="verifyCode()"
+        >
           <IconCheck />
         </Button>
       </div>
-      <InputItem
+      <!-- <InputItem
         v-model="studentId"
         type="number"
         placeholder="Student ID"
         class="rounded-md"
-      />
+      /> -->
       <InputItem
         v-model="realName"
         placeholder="Real Name"
@@ -115,7 +184,20 @@
         placeholder="Password Again"
         class="rounded-md"
       />
-      <Button type="submit" class="rounded-md">Register</Button>
+      <!-- <VueClientRecaptcha
+        :value="captchaValue"
+        @get-code="getCaptchaCode"
+        @is-valid="checkValidCaptcha"
+      />
+      <InputItem
+        v-model="captchaValue"
+        type="text"
+        placeholder="Are you a robot?"
+        class="rounded-md"
+      /> -->
+      <Button type="submit" class="rounded-md" @click.prevent="signup()">
+        Register
+      </Button>
     </form>
     <!-- TODO: form validation -->
     <!-- TODO: captcha -->
