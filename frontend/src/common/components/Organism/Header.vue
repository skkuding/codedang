<script setup lang="ts">
<<<<<<< HEAD
import { useToast } from '@/common/composables/toast'
=======
import Logo from '@/common/assets/codedang.svg'
>>>>>>> 6c3a505d
import { useAuthStore } from '@/common/store/auth'
import { OnClickOutside } from '@vueuse/components'
import { ref } from 'vue'
import { useRouter } from 'vue-router'
import IconArrowRightFromBracket from '~icons/fa6-solid/arrow-right-from-bracket'
import IconBars from '~icons/fa6-solid/bars'
import IconSliders from '~icons/fa6-solid/sliders'
import IconUser from '~icons/fa6-solid/user'
import IconUserGear from '~icons/fa6-solid/user-gear'
import Button from '../Atom/Button.vue'
import ListItem from '../Atom/ListItem.vue'
import Dropdown from '../Molecule/Dropdown.vue'
import AuthModal from './AuthModal.vue'

const auth = useAuthStore()
const router = useRouter()
const isMenuOpen = ref(false)
const openToast = useToast()
const modalContent = ref<'login' | 'signup' | 'password' | 'close'>('close')

// hide
const hide = () => {
  openToast({
    message: 'This feature is under renovation',
    type: 'info'
  })
}
</script>

<template>
  <OnClickOutside @trigger="isMenuOpen = false">
    <header
      class="border-b-gray grid h-16 place-items-center border-b bg-white px-5"
    >
      <div class="flex w-full max-w-7xl items-center justify-between gap-5">
        <div class="flex w-1/2 min-w-fit items-center justify-between gap-8">
          <RouterLink to="/">
            <img :src="Logo" alt="logo" width="90" />
          </RouterLink>
          <nav class="hidden gap-8 capitalize md:flex">
            <RouterLink
              v-for="{ to, name } in [
                { to: '/notice', name: 'notice' },
                { to: '/contest', name: 'contest' },
                { to: '/problem', name: 'problem' },
                { to: '/group', name: 'group' }
              ]"
              :key="name"
              class="cursor-pointer text-lg hover:opacity-60 active:opacity-40"
              :class="{
                'text-green': router.currentRoute.value.fullPath.startsWith(to)
              }"
              :to="to"
            >
              {{ name }}
            </RouterLink>
          </nav>
        </div>

        <transition
          enter-active-class="transition-opacity duration-300"
          leave-active-class="transition-opacity duration-300"
          enter-from-class="opacity-0"
          leave-to-class="opacity-0"
          mode="out-in"
        >
          <Dropdown v-if="auth.isLoggedIn" class="hidden md:inline-block">
            <template #button>
              <!-- add left margin to center navigation -->
              <div
                class="flex h-10 w-10 items-end justify-center overflow-hidden rounded-full bg-slate-50"
              >
                <IconUser class="text-2xl text-slate-300" />
              </div>
            </template>
            <template #items>
<<<<<<< HEAD
              <ListItem>Management</ListItem>
              <ListItem @click="hide">Settings</ListItem>
=======
              <ListItem @click="$router.push('/admin')">Management</ListItem>
              <ListItem>Settings</ListItem>
>>>>>>> 6c3a505d
              <ListItem @click="auth.logout()">Logout</ListItem>
            </template>
          </Dropdown>
          <div v-else class="ml-2 hidden items-center gap-2 md:flex">
            <Button
              color="white"
              class="whitespace-nowrap hover:opacity-80"
              @click="modalContent = 'login'"
            >
              Sign in
            </Button>
            <!-- TODO: 추후에 NewButton component 새로 만들면 바꾸기 -->
            <button
              class="whitespace-nowrap rounded-md border border-slate-100 bg-transparent px-2 py-1 font-bold text-black hover:bg-slate-100 hover:bg-opacity-20"
              @click="modalContent = 'signup'"
            >
              Sign up
            </button>
          </div>
        </transition>
        <IconBars
          class="text-text-title cursor-pointer text-xl active:opacity-60 md:hidden"
          @click="isMenuOpen = !isMenuOpen"
        />
      </div>
      <transition
        enter-active-class="transition-opacity duration-300"
        leave-active-class="transition-opacity duration-300"
        enter-from-class="opacity-0"
        leave-to-class="opacity-0"
      >
        <div
          v-show="isMenuOpen"
          class="absolute inset-x-0 top-14 z-30 flex w-full flex-col items-center justify-center gap-6 overflow-hidden bg-white/75 py-8 shadow-lg backdrop-blur md:hidden"
        >
          <nav class="text-text-title flex flex-col items-center gap-2">
            <RouterLink
              v-for="{ to, name } in [
                { to: '/notice', name: 'Notice' },
                { to: '/contest', name: 'Contest' },
                { to: '/problem', name: 'Problem' },
                { to: '/group', name: 'Group' }
              ]"
              :key="name"
              class="cursor-pointer font-semibold active:opacity-60"
              active-class="text-green active:opacity-70"
              :to="to"
            >
              {{ name }}
            </RouterLink>
          </nav>
          <transition
            enter-active-class="transition-opacity duration-300"
            leave-active-class="transition-opacity duration-300"
            enter-from-class="opacity-0"
            leave-to-class="opacity-0"
            mode="out-in"
          >
            <div
              v-if="auth.isLoggedIn"
              class="text-text-title flex gap-4 text-lg"
            >
              <IconUserGear class="active:opacity-60" />
              <IconSliders class="active:opacity-60" />
              <IconArrowRightFromBracket
                class="active:opacity-60"
                @click="auth.logout()"
              />
            </div>
            <div v-else class="flex gap-2">
              <Button
                color="gray-dark"
                class="text-sm"
                @click="modalContent = 'signup'"
              >
                Sign Up
              </Button>
              <Button
                color="gray-dark"
                class="text-sm"
                @click="modalContent = 'login'"
              >
                Log In
              </Button>
            </div>
          </transition>
        </div>
      </transition>
    </header>
  </OnClickOutside>
  <AuthModal v-model="modalContent" />
</template><|MERGE_RESOLUTION|>--- conflicted
+++ resolved
@@ -1,9 +1,5 @@
 <script setup lang="ts">
-<<<<<<< HEAD
-import { useToast } from '@/common/composables/toast'
-=======
 import Logo from '@/common/assets/codedang.svg'
->>>>>>> 6c3a505d
 import { useAuthStore } from '@/common/store/auth'
 import { OnClickOutside } from '@vueuse/components'
 import { ref } from 'vue'
@@ -21,16 +17,16 @@
 const auth = useAuthStore()
 const router = useRouter()
 const isMenuOpen = ref(false)
-const openToast = useToast()
+// const openToast = useToast()
 const modalContent = ref<'login' | 'signup' | 'password' | 'close'>('close')
 
 // hide
-const hide = () => {
-  openToast({
-    message: 'This feature is under renovation',
-    type: 'info'
-  })
-}
+// const hide = () => {
+//   openToast({
+//     message: 'This feature is under renovation',
+//     type: 'info'
+//   })
+// }
 </script>
 
 <template>
@@ -80,13 +76,8 @@
               </div>
             </template>
             <template #items>
-<<<<<<< HEAD
-              <ListItem>Management</ListItem>
-              <ListItem @click="hide">Settings</ListItem>
-=======
               <ListItem @click="$router.push('/admin')">Management</ListItem>
               <ListItem>Settings</ListItem>
->>>>>>> 6c3a505d
               <ListItem @click="auth.logout()">Logout</ListItem>
             </template>
           </Dropdown>
