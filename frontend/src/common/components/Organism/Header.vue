--- conflicted
+++ resolved
@@ -10,17 +10,11 @@
 import IconSliders from '~icons/fa6-solid/sliders'
 import IconArrowRightFromBracket from '~icons/fa6-solid/arrow-right-from-bracket'
 import Button from '../Atom/Button.vue'
-<<<<<<< HEAD
 import AuthModal from './AuthModal.vue'
-
-// TODO: define composable
-const auth = ref(false)
-=======
 import { useAuthStore } from '@/common/store/auth'
 
 const auth = useAuthStore()
 
->>>>>>> 50b87272
 const isMenuOpen = ref(false)
 const modalContent = ref<'login' | 'signup' | 'password' | 'close'>('close')
 </script>
@@ -71,7 +65,6 @@
             </template>
           </Dropdown>
           <div v-else class="ml-2 hidden gap-2 md:flex">
-<<<<<<< HEAD
             <Button
               outline
               color="gray-dark"
@@ -86,11 +79,6 @@
               class="w-16"
               @click="modalContent = 'login'"
             >
-=======
-            <Button color="gray-dark" class="w-20">Sign Up</Button>
-            <Button color="gray-dark" class="w-16">
-              <!-- TODO: show log in page on click -->
->>>>>>> 50b87272
               Log In
             </Button>
           </div>
@@ -145,7 +133,6 @@
               />
             </div>
             <div v-else class="flex gap-2">
-<<<<<<< HEAD
               <Button
                 color="gray-dark"
                 class="text-sm"
@@ -158,11 +145,6 @@
                 class="text-sm"
                 @click="modalContent = 'login'"
               >
-=======
-              <Button color="gray-dark" class="text-sm">Sign Up</Button>
-              <Button color="gray-dark" class="text-sm">
-                <!-- TODO: show log in page on click -->
->>>>>>> 50b87272
                 Log In
               </Button>
             </div>
