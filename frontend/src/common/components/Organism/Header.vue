--- conflicted
+++ resolved
@@ -1,36 +1,18 @@
 <script setup lang="ts">
 import Dropdown from '../Molecule/Dropdown.vue'
-<<<<<<< HEAD
-
+import SignatureLogo from '../Atom/SignatureLogo.vue'
+import Fa6RegularUser from '~icons/fa6-regular/user'
 const content = ['Management', 'Settings', 'Logout']
-=======
-import SignatureLogo from '../Atom/SignatureLogo.vue'
-import IonPersonOutline from '~icons/ion/person-outline'
-interface data {
-  content: string[]
-}
-const props: data = {
-  content: ['Management', 'Settings', 'Logout']
-}
->>>>>>> 6e0be50c
 </script>
 <template>
   <header
-    class="sticky top-0 z-50 flex content-center items-center justify-between border-b border-b-[#cdcdcd] bg-white px-12 py-4 font-medium opacity-95"
+    class="sticky top-0 z-50 flex h-14 w-full content-center items-center justify-between border-b border-b-[#cdcdcd] bg-white px-12 py-4 font-medium opacity-95"
   >
-<<<<<<< HEAD
     <router-link to="/">
-      <img src="../../assets/signature.png" class="h-12 w-auto" />
+      <SignatureLogo class="hidden h-12 md:block" />
     </router-link>
     <nav>
       <router-link
-=======
-    <a href="/">
-      <SignatureLogo class="h-12" />
-    </a>
-    <div>
-      <a
->>>>>>> 6e0be50c
         class="text-text-title hover:text-green active:text-green mr-4 text-2xl font-medium hover:no-underline"
         to="/announcement"
       >
@@ -50,14 +32,16 @@
       </router-link>
       <router-link
         class="text-text-title hover:text-green mr-8 text-2xl font-medium hover:no-underline"
-        to="/lecture"
+        to="/group"
       >
         Group
       </router-link>
     </nav>
     <div>
       <Dropdown :content="content">
-        <template #dropdown-icon>click</template>
+        <template #dropdown-icon>
+          <Fa6RegularUser class="text-text-title hover:text-green" />
+        </template>
       </Dropdown>
     </div>
   </header>
