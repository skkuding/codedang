--- conflicted
+++ resolved
@@ -25,7 +25,7 @@
 const currentPageColor = (page: number) => {
   if (!props.mode || props.mode === 'light')
     return currentPage.value === page ? 'gray-dark' : 'gray'
-  else return currentPage.value === page ? 'current-page' : 'page'
+  else return currentPage.value === page ? 'indigo' : 'gray'
 }
 
 watch(currentPage, (value) => {
@@ -36,12 +36,8 @@
 <template>
   <div class="flex flex-row gap-1">
     <Button
-<<<<<<< HEAD
-      :color="!mode || mode === 'light' ? 'white' : mode + '-white'"
-=======
       outline
       color="gray-dark"
->>>>>>> 2d2b7ebc
       :class="{ 'pointer-events-none': currentPage === 1 }"
       class="aspect-square rounded-lg bg-transparent"
       @click="currentPage--"
@@ -131,12 +127,8 @@
     </Button>
 
     <Button
-<<<<<<< HEAD
-      :color="!mode || mode === 'light' ? 'white' : mode + '-white'"
-=======
       outline
       color="gray-dark"
->>>>>>> 2d2b7ebc
       :class="{ 'pointer-events-none': currentPage === numberOfPages }"
       class="aspect-square rounded-lg bg-transparent"
       @click="currentPage++"
