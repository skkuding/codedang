--- conflicted
+++ resolved
@@ -23,11 +23,6 @@
     <div class="text-text-title font-bold">{{ label }}</div>
     <button
       role="switch"
-<<<<<<< HEAD
-      class="border-gray before:bg-gray checked:before:bg-green checked:border-green grid h-6 w-12 cursor-pointer appearance-none rounded-full border px-1 before:my-auto before:h-4 before:w-4 before:rounded-full before:transition checked:before:translate-x-5"
-      @change="$emit('update:modelValue', data)"
-    />
-=======
       class="flex h-6 w-12 items-center justify-center rounded-full border hover:opacity-70 active:opacity-50"
       :class="data ? 'border-green' : 'border-gray'"
       @click="switchData"
@@ -37,6 +32,5 @@
         :class="data ? 'bg-green translate-x-3' : 'bg-gray -translate-x-3'"
       />
     </button>
->>>>>>> 42168f1b
   </label>
 </template>