import type { DocumentNode } from '@apollo/client'
import { useQuery } from '@vue/apollo-composable'
import type { MaybeRef } from 'vue'
import { ref, computed, type Ref } from 'vue'
import { useToast } from './toast'

/**
 * Single item of the list
 * @param id: unique identifier of the item
 */
interface Item {
  id: unknown
}

interface Response<T> {
  [key: string]: T[]
}

/**
 * @param query GraphQL query
 * @param variable GraphQL variables
 * @param option Custom options { take: number; pagesPerSlot: number }
 */
export const useListGraphQL = <T extends Item>(
  query: DocumentNode,
  variable: { [key: string]: MaybeRef<unknown> },
  option: { take?: number; pagesPerSlot?: number }
) => {
  const take = option.take ?? 20
  const pagesPerSlot = option.pagesPerSlot ?? 5

  const currentPage = ref(1)
  /** Total number of pages (increase if there are more data than slots) */
  const totalPages = ref(1)
  /** Group of pages in current pagination
   * (ex: <page 1, 2, 3, 4, 5> = <slot 1>) */
  const currentSlot = computed(() =>
    Math.ceil(currentPage.value / pagesPerSlot)
  )
  /** Items of current page */
  const items = ref<T[]>([]) as Ref<T[]>
  /** Items of current slot */
  const slotItems = ref<T[]>([]) as Ref<T[]>
  /** Last item of current slot */
  const cursor = ref(0)
  /** Cursors of previous slots. (work as stack) */
  const previousCursors = ref<number[]>([])
  /** GraphQL variables. only add cursor if it exists */
  const queryVariable = computed(() => {
<<<<<<< HEAD
    return { cursor: cursor.value === 0 ? null : cursor.value }
=======
    const extractedVariable: Record<string, unknown> = {} // convert ref values to raw
    for (const key in variable) {
      extractedVariable[key] = toValue(variable[key])
    }
    return {
      take: take * pagesPerSlot + 1,
      cursor: cursor.value == 0 ? null : cursor.value, // only add cursor if it exists
      ...extractedVariable
    }
>>>>>>> 10935a31
  })

  const { loading, refetch, onResult } = useQuery<Response<T>>(
    query,
    { ...variable, take: take * pagesPerSlot + 1 },
    { errorPolicy: 'all' }
  )

  // When data is fetched,
  onResult((res) => {
    if (res.errors) {
      const toast = useToast()
      for (const error of res.errors) {
        toast({ type: 'error', message: error.message })
      }
      return
    }

    for (const key in res.data) {
      const data = res.data[key]

      // When current slot is not the last,
      if (data.length > take * pagesPerSlot) {
        totalPages.value = currentSlot.value * pagesPerSlot + 1
        slotItems.value = data.slice(0, take * pagesPerSlot)
      }
      // When current slot is the last,
      else {
        totalPages.value =
          (currentSlot.value - 1) * pagesPerSlot + Math.ceil(data.length / take)
        slotItems.value = data
      }
    }

    // Update items of current page
    items.value = slotItems.value.slice(
      ((currentPage.value - 1) % pagesPerSlot) * take,
      ((currentPage.value - 1) % pagesPerSlot) * take + take
    )
  })

  const changePage = async (page: number) => {
    const oldSlot = currentSlot.value
    currentPage.value = page // updates currentSlot automatically (computed)
    if (currentSlot.value > oldSlot) {
      previousCursors.value.push(cursor.value)
      cursor.value = Number(slotItems.value.at(-1)?.id)
      await refetch(queryVariable.value)
    } else if (currentSlot.value < oldSlot) {
      cursor.value = Number(previousCursors.value.pop())
      await refetch(queryVariable.value)
    } else {
      items.value = slotItems.value.slice(
        ((currentPage.value - 1) % pagesPerSlot) * take,
        ((currentPage.value - 1) % pagesPerSlot) * take + take
      )
    }
  }

  return {
    items,
    totalPages,
    changePage,
    loading
  }
}<|MERGE_RESOLUTION|>--- conflicted
+++ resolved
@@ -47,19 +47,7 @@
   const previousCursors = ref<number[]>([])
   /** GraphQL variables. only add cursor if it exists */
   const queryVariable = computed(() => {
-<<<<<<< HEAD
     return { cursor: cursor.value === 0 ? null : cursor.value }
-=======
-    const extractedVariable: Record<string, unknown> = {} // convert ref values to raw
-    for (const key in variable) {
-      extractedVariable[key] = toValue(variable[key])
-    }
-    return {
-      take: take * pagesPerSlot + 1,
-      cursor: cursor.value == 0 ? null : cursor.value, // only add cursor if it exists
-      ...extractedVariable
-    }
->>>>>>> 10935a31
   })
 
   const { loading, refetch, onResult } = useQuery<Response<T>>(
