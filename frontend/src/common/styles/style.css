@tailwind base;
@tailwind components;
@tailwind utilities;

@layer base {
  html {
    @apply text-text;
  }
<<<<<<< HEAD

  html,
  body {
    @apply h-full;
  }

  #app {
    @apply flex min-h-full flex-col;
  }
=======
}

#nprogress {
  @apply pointer-events-none;
}

#nprogress .bar {
  @apply bg-green fixed top-0 left-0 h-[2px] w-full;
>>>>>>> 42168f1b
}<|MERGE_RESOLUTION|>--- conflicted
+++ resolved
@@ -6,7 +6,6 @@
   html {
     @apply text-text;
   }
-<<<<<<< HEAD
 
   html,
   body {
@@ -16,7 +15,6 @@
   #app {
     @apply flex min-h-full flex-col;
   }
-=======
 }
 
 #nprogress {
@@ -25,5 +23,4 @@
 
 #nprogress .bar {
   @apply bg-green fixed top-0 left-0 h-[2px] w-full;
->>>>>>> 42168f1b
 }