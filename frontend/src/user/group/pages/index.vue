<script setup lang="ts">
import Button from '@/common/components/Atom/Button.vue'
import InputItem from '@/common/components/Atom/InputItem.vue'
import Modal from '@/common/components/Molecule/Modal.vue'
import Switch from '@/common/components/Molecule/Switch.vue'
import { ref } from 'vue'
import IconPaperPlane from '~icons/fa6-solid/paper-plane'
import GroupListSection from '../components/GroupListSection.vue'

//TODO: invitation 검색 API 연결 후 noInvitation 값을 변경하는 function 구현 필요
const invitationCode = ref('')
const createModal = ref(false)
const groupName = ref('')
const groupConfig = ref({
  showOnList: false,
  allowJoinFromSearch: true,
  allowJoinWithURL: false,
  requireApprovalBeforeJoin: true
})
const groupDescription = ref('')
</script>

<template>
  <div class="mt-10 flex flex-col gap-4">
    <div class="flex items-start justify-end gap-2">
      <InputItem v-model="invitationCode" placeholder="Invitation Code" />
      <Button class="py-2"><IconPaperPlane /></Button>
    </div>
    <GroupListSection title="My Group" is-my-group />
    <div class="flex justify-end">
      <Button class="py-2" @click="createModal = true">+ Create Group</Button>
    </div>
    <GroupListSection title="All Group" pagination :is-my-group="false" />
  </div>
  <Modal v-model="createModal" class="shadow-md">
    <div class="flex flex-col px-8 pb-12">
      <h1 class="text-gray-dark mb-2 text-2xl font-bold">Create Group</h1>
<<<<<<< HEAD
      <div class="bg-gray-light mb-6 h-[1px] w-full"></div>
      <div class="mb-6 flex">
        <h2 class="mr-10 text-lg font-semibold">Group Name</h2>
        <InputItem v-model="groupName" class="shadow" />
      </div>
=======
      <div class="bg-gray-light mb-6 h-[1px] w-full" />
>>>>>>> 9a8fdfa5
      <div class="mb-6">
        <h2 class="mb-2 mr-10 text-lg font-semibold">Group Configuration</h2>
        <div class="mb-2 flex">
          Show on list
          <Switch
            v-model="groupConfig.showOnList"
            class="ml-auto mr-0"
            :class="[groupConfig.showOnList ? '' : 'text-green']"
          />
        </div>
        <div class="mb-2 flex">
          Allow join from search
          <Switch
            v-model="groupConfig.allowJoinFromSearch"
            class="ml-auto mr-0"
            :class="[groupConfig.allowJoinFromSearch ? '' : 'text-green']"
          />
        </div>
        <div class="mb-2 flex">
          Allow join with url
          <Switch
            v-model="groupConfig.allowJoinWithURL"
            class="ml-auto mr-0"
            :class="[groupConfig.allowJoinWithURL ? '' : 'text-green']"
          />
        </div>
        <div class="flex">
          Require approval before join
          <Switch
            v-model="groupConfig.requireApprovalBeforeJoin"
            class="ml-auto mr-0"
            :class="[groupConfig.requireApprovalBeforeJoin ? '' : 'text-green']"
          />
        </div>
      </div>

      <h2 class="mb-2 text-lg font-semibold">Description</h2>
      <InputItem
        v-model="groupDescription"
        class="w-full break-normal shadow"
      />
    </div>
    <div class="flex justify-end">
      <Button class="mr-8 px-4 py-2">Save</Button>
    </div>
  </Modal>
</template><|MERGE_RESOLUTION|>--- conflicted
+++ resolved
@@ -8,16 +8,24 @@
 import GroupListSection from '../components/GroupListSection.vue'
 
 //TODO: invitation 검색 API 연결 후 noInvitation 값을 변경하는 function 구현 필요
+const createModal = ref(false)
+const group = ref({
+  groupName: '',
+  description: '',
+  config: {
+    showOnList: false,
+    allowJoinFromSearch: true,
+    allowJoinWithURL: false,
+    requireApprovalBeforeJoin: true
+  }
+})
 const invitationCode = ref('')
-const createModal = ref(false)
-const groupName = ref('')
-const groupConfig = ref({
-  showOnList: false,
-  allowJoinFromSearch: true,
-  allowJoinWithURL: false,
-  requireApprovalBeforeJoin: true
-})
-const groupDescription = ref('')
+const configNameMap = {
+  showOnList: 'Show On List',
+  allowJoinFromSearch: 'Allow Join From Search',
+  allowJoinWithURL: 'Allow Join With URL',
+  requireApprovalBeforeJoin: 'Require Approval Before Join'
+}
 </script>
 
 <template>
@@ -35,54 +43,26 @@
   <Modal v-model="createModal" class="shadow-md">
     <div class="flex flex-col px-8 pb-12">
       <h1 class="text-gray-dark mb-2 text-2xl font-bold">Create Group</h1>
-<<<<<<< HEAD
-      <div class="bg-gray-light mb-6 h-[1px] w-full"></div>
+      <div class="bg-gray-light mb-6 h-[1px] w-full" />
       <div class="mb-6 flex">
         <h2 class="mr-10 text-lg font-semibold">Group Name</h2>
-        <InputItem v-model="groupName" class="shadow" />
+        <InputItem v-model="group.groupName" class="shadow" />
       </div>
-=======
-      <div class="bg-gray-light mb-6 h-[1px] w-full" />
->>>>>>> 9a8fdfa5
       <div class="mb-6">
         <h2 class="mb-2 mr-10 text-lg font-semibold">Group Configuration</h2>
-        <div class="mb-2 flex">
-          Show on list
-          <Switch
-            v-model="groupConfig.showOnList"
-            class="ml-auto mr-0"
-            :class="[groupConfig.showOnList ? '' : 'text-green']"
-          />
-        </div>
-        <div class="mb-2 flex">
-          Allow join from search
-          <Switch
-            v-model="groupConfig.allowJoinFromSearch"
-            class="ml-auto mr-0"
-            :class="[groupConfig.allowJoinFromSearch ? '' : 'text-green']"
-          />
-        </div>
-        <div class="mb-2 flex">
-          Allow join with url
-          <Switch
-            v-model="groupConfig.allowJoinWithURL"
-            class="ml-auto mr-0"
-            :class="[groupConfig.allowJoinWithURL ? '' : 'text-green']"
-          />
-        </div>
-        <div class="flex">
-          Require approval before join
-          <Switch
-            v-model="groupConfig.requireApprovalBeforeJoin"
-            class="ml-auto mr-0"
-            :class="[groupConfig.requireApprovalBeforeJoin ? '' : 'text-green']"
-          />
-        </div>
+        <p
+          v-for="(key, value, index) in configNameMap"
+          :key="index"
+          class="mt-1 flex"
+        >
+          {{ key }}
+          <Switch v-model="group.config[value]" class="ml-auto mr-0" />
+        </p>
       </div>
 
       <h2 class="mb-2 text-lg font-semibold">Description</h2>
       <InputItem
-        v-model="groupDescription"
+        v-model="group.description"
         class="w-full break-normal shadow"
       />
     </div>
