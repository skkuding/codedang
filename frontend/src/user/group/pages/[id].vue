<script setup lang="ts">
import Tab from '@/common/components/Molecule/Tab.vue'
import Contest from '@/user/group/components/Contest.vue'
import Member from '@/user/group/components/Member.vue'
import Notice from '@/user/group/components/Notice.vue'
import Profile from '@/user/group/components/Profile.vue'
import Workbook from '@/user/group/components/Workbook.vue'
import axios from 'axios'
import { onMounted, ref } from 'vue'
import { useRouter } from 'vue-router'

const router = useRouter()

const props = defineProps<{
  id: string
}>()

interface Group {
  id: number
  groupName: string
  isGroupLeader: boolean
  description: string
  groupImage?: string
  createdBy: number
}
const group = ref<Group>({
  id: 1,
  groupName: '',
<<<<<<< HEAD
  isGroupLeader: false,
=======
>>>>>>> e11b0c37
  description: '',
  groupImage: '',
  createdBy: 1
})

onMounted(async () => {
  try {
    const { data } = await axios.get(`/api/group/${props.id}`)
    group.value = data
  } catch (err) {
    router.replace('/404')
  }
})
</script>

<template>
  <div class="mt-10 flex flex-col gap-4">
    <Profile
      :id="Number(id)"
      :is-group-leader="group.isGroupLeader"
      :group-name="group.groupName"
      :description="group.description"
      :group-image="group.groupImage ? group.groupImage : ''"
    />
    <Tab :items="['notice', 'contest', 'workbook', 'member']">
      <template #notice><Notice :id="Number(id)" /></template>
      <template #contest><Contest :id="Number(id)" /></template>
      <template #workbook>
        <Workbook :id="Number(id)" />
      </template>
      <template #member>
        <Member :id="Number(id)" :created-by="group.createdBy" />
      </template>
    </Tab>
  </div>
</template><|MERGE_RESOLUTION|>--- conflicted
+++ resolved
@@ -26,10 +26,7 @@
 const group = ref<Group>({
   id: 1,
   groupName: '',
-<<<<<<< HEAD
   isGroupLeader: false,
-=======
->>>>>>> e11b0c37
   description: '',
   groupImage: '',
   createdBy: 1
