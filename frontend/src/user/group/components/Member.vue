--- conflicted
+++ resolved
@@ -16,7 +16,7 @@
 }>()
 
 const isModalVisible = ref(false)
-<<<<<<< HEAD
+
 function close() {
   isModalVisible.value = false
 }
@@ -31,12 +31,6 @@
     openToast({ message: 'Something went wrong', type: 'error' })
   }
 }
-=======
-
-const close = () => (isModalVisible.value = false)
-
-// TODO : Yes 눌렀을때 API 호출하도록 변경 필요
->>>>>>> 281fabf2
 
 const groupAdmin = ref<string[]>([])
 const groupMember = ref<string[]>([])
