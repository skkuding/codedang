--- conflicted
+++ resolved
@@ -1,23 +1,13 @@
 <script setup lang="ts">
 import Button from '@/common/components/Atom/Button.vue'
-<<<<<<< HEAD
 import Dialog from '@/common/components/Molecule/Dialog.vue'
 import { useDialog } from '@/common/composables/dialog'
-=======
-import Modal from '@/common/components/Molecule/Modal.vue'
 import { useToast } from '@/common/composables/toast'
->>>>>>> ba100eb4
 import axios from 'axios'
 import { onMounted, ref } from 'vue'
 import { useRouter } from 'vue-router'
 import NameList from './NameList.vue'
 
-<<<<<<< HEAD
-=======
-const router = useRouter()
-const openToast = useToast()
-
->>>>>>> ba100eb4
 const props = defineProps<{
   id: number
   createdBy: number
@@ -26,25 +16,12 @@
 const showLeaveModal = ref(false)
 const showErrorModal = ref(false)
 
-<<<<<<< HEAD
+const groupLeader = ref<string[]>([])
+const groupMember = ref<string[]>([])
+
+const openToast = useToast()
 const dialog = useDialog()
 const router = useRouter()
-
-const user = ref({ leader: [], member: [] })
-
-const leave = async () => {
-  showLeaveModal.value = false
-  try {
-    await axios.delete(`/api/group/${props.id}/leave`)
-    router.push('/group')
-  } catch (e) {
-    showErrorModal.value = true
-    dialog.error({
-      title: 'Request Failed',
-      content: "You can't leave this group"
-    })
-  }
-}
 
 const clickLeave = () => {
   showLeaveModal.value = true
@@ -55,76 +32,43 @@
   })
 }
 
-onMounted(async () => {
-  const groupLeader = await axios.get(`/api/group/${props.id}/leaders`)
-  const groupMember = await axios.get(`/api/group/${props.id}/members`)
-  user.value.leader = groupLeader.data
-  user.value.member = groupMember.data
-})
-=======
-const close = () => {
-  isModalVisible.value = false
-}
-const signout = async () => {
-  isModalVisible.value = false
+const leave = async () => {
   try {
     await axios.delete(`/api/group/${props.id}/leave`)
     router.replace('/group')
     openToast({ message: 'Successfully left the group!', type: 'success' })
   } catch (err) {
-    router.replace('/404')
-    openToast({ message: 'Something went wrong', type: 'error' })
+    // when the last leader tries to leave a group
+    showErrorModal.value = true
+    dialog.error({
+      title: 'Request Failed',
+      content: "You can't leave this group"
+    })
   }
 }
 
-const groupAdmin = ref<string[]>([])
-const groupMember = ref<string[]>([])
-
 onMounted(() => {
   try {
-    getList()
+    axios.get(`/api/group/${props.id}/members`).then((res) => {
+      groupMember.value = res.data
+    })
+    axios.get(`/api/group/${props.id}/leaders`).then((res) => {
+      groupLeader.value = res.data
+    })
   } catch (err) {
     router.replace('/404')
   }
 })
-
-const getList = () => {
-  axios.get(`/api/group/${props.id}/members`).then((res) => {
-    groupMember.value = res.data
-  })
-  axios.get(`/api/group/${props.id}/leaders`).then((res) => {
-    groupAdmin.value = res.data
-  })
-}
->>>>>>> ba100eb4
 </script>
 
 <template>
   <div class="mx-auto mt-8 flex flex-col gap-20">
     <div class="flex flex-col justify-center gap-10">
-<<<<<<< HEAD
-      <NameList title="Leader" :user-list="user.leader" />
-      <NameList title="Member" :user-list="user.member" />
-=======
-      <NameList title="Manager" :user-list="groupAdmin" />
+      <NameList title="Leader" :user-list="groupLeader" />
       <NameList title="Member" :user-list="groupMember" />
->>>>>>> ba100eb4
     </div>
-    <Button class="self-end" @click="clickLeave()">Leave Group</Button>
+    <Button class="self-end" @click="clickLeave">Leave Group</Button>
   </div>
-<<<<<<< HEAD
   <Dialog v-if="showLeaveModal" @yes="leave" />
   <Dialog v-if="showErrorModal" />
-=======
-  <Modal v-model="isModalVisible" class="shadow-md">
-    <div class="flex flex-col items-center justify-center gap-6 p-8">
-      <h1 class="text-lg font-bold">Leave Group</h1>
-      <p>Do you really want to leave group?</p>
-      <div class="flex gap-8">
-        <Button class="w-20" @click="signout">Yes</Button>
-        <Button class="w-20" @click="close">No</Button>
-      </div>
-    </div>
-  </Modal>
->>>>>>> ba100eb4
 </template>