<script setup lang="ts">
import Button from '@/common/components/Atom/Button.vue'
import PageSubtitle from '@/common/components/Atom/PageSubtitle.vue'
import ProgressCard from '@/common/components/Molecule/ProgressCard.vue'
import SearchBar from '@/common/components/Molecule/SearchBar.vue'
import Switch from '@/common/components/Molecule/Switch.vue'
import PaginationTable from '@/common/components/Organism/PaginationTable.vue'
import { useDateFormat } from '@vueuse/core'
import { useWindowSize } from '@vueuse/core'
<<<<<<< HEAD
import axios from 'axios'
=======
import { ref, computed, onMounted } from 'vue'
import { useWorkbook } from '../../workbook/composables/workbook'
>>>>>>> f9ace591

interface Problem {
  id: number
  title: string
  difficulty: string
}

const colorMapper = (level: string) => {
  switch (level) {
    case 'Level1':
      return 'bg-level-1'
    case 'Level2':
      return 'bg-level-2'
    case 'Level3':
      return 'bg-level-3'
    case 'Level4':
      return 'bg-level-4'
    case 'Level5':
      return 'bg-level-5'
    case 'Level6':
      return 'bg-level-6'
    case 'Level7':
      return 'bg-level-7'
    default:
      return 'bg-gray'
  }
}

const showTags = ref(false)
const fields = computed(() =>
  showTags.value
    ? [
        { key: 'id', label: '#' },
        { key: 'title' },
        { key: 'level' }
        // { key: 'submissions' },
        // { key: 'rate', label: 'AC Rate' },
        // { key: 'tags' }
      ]
    : [
        { key: 'id', label: '#' },
        { key: 'title' },
        { key: 'level' }
        // { key: 'submissions' },
        // { key: 'rate', label: 'AC Rate' }
      ]
)

const problemList = ref<Problem[]>([])
problemList.value = []
const take = ref(10) // 10개씩
const cursor = ref(0)
const hasNextPage = ref(true)

onMounted(async () => {
  axios
    .get(
      cursor.value
        ? `/api/problem?cursor=${cursor.value}&take=${take.value}`
        : `/api/problem?take=${take.value}`,
      {
        headers: {}
      }
    )
    .then((res) => {
      // for (let i = 0; i < res.data.length; i++) {
      //   res.data[i].createTime = res.data[i].createTime.toString().slice(0, 10)
      //   res.data[i].updateTime = res.data[i].updateTime.toString().slice(0, 10)
      // }
      console.log('res is ', res)
      problemList.value.push(...res.data)
      if (res.data.length < take.value) {
        hasNextPage.value = false
      }
    })
    .catch((err) => console.log('error is ', err))

  // try {
  //   const problemResponse = await axios.get(`/api/problem?offset=0&limit=10`)
  //   problemList.value = problemResponse.data
  // } catch (err) {
  //   console.log(err)
  // }
})

const CARD_COLOR = ['#FFE5CC', '#94D0AD', '#FFCDCD', '#B1DDEB']

const { containLastItem, workbookList, getWorkbooks, getMoreWorkbooks } =
  useWorkbook()

onMounted(async () => {
  await getWorkbooks()
})
</script>

<template>
  <PageSubtitle text="All Problem" class="mb-2 mt-10" />
  <PaginationTable
    :fields="fields"
    :items="problemList"
    placeholder="keywords"
    :number-of-pages="1"
    @row-clicked="({ id }) => $router.push('/problem/' + id)"
  >
    <template #option>
      <Switch v-model="showTags" label="Tags" />
    </template>
    <template #level="{ row }">
      <div class="flex items-center gap-2">
        <span
          class="h-5 w-5 rounded-full"
          :class="colorMapper(row.difficulty)"
        />
        {{ row.difficulty }}
      </div>
    </template>
  </PaginationTable>

  <PageSubtitle text="Workbook" class="mb-2 mt-10" />
  <div class="flex justify-end">
    <SearchBar class="mb-5" placeholder="keywords" />
  </div>
  <div v-if="workbookList.length === 0">No Workbook</div>
  <div class="grid grid-cols-1 gap-8 md:grid-cols-2">
    <!-- TODO: submission 기록 (total, complete) 가져오기 -->
    <ProgressCard
      v-for="(workbook, index) in workbookList"
      :key="index"
      :title="workbook.title"
      :header="
        useDateFormat(workbook.updateTime, 'YYYY.MM.DD').value + ' updated'
      "
      :description="workbook.description"
      :color="CARD_COLOR[workbook.id % 4]"
      :total="6"
      :complete="1"
      @click="$router.push('/workbook/' + workbook.id)"
    />
  </div>
  <Button
    v-if="!containLastItem"
    outline
    color="gray-dark"
    class="mb-20 mt-8 w-full"
    @click="getMoreWorkbooks(useWindowSize().width.value < 768 ? 2 : 4)"
  >
    More
  </Button>
</template>

<route lang="yaml">
meta:
  title: Problem
  subtitle: Find problems with problem set and filters, and solve it!
</route><|MERGE_RESOLUTION|>--- conflicted
+++ resolved
@@ -7,12 +7,9 @@
 import PaginationTable from '@/common/components/Organism/PaginationTable.vue'
 import { useDateFormat } from '@vueuse/core'
 import { useWindowSize } from '@vueuse/core'
-<<<<<<< HEAD
 import axios from 'axios'
-=======
 import { ref, computed, onMounted } from 'vue'
 import { useWorkbook } from '../../workbook/composables/workbook'
->>>>>>> f9ace591
 
 interface Problem {
   id: number
