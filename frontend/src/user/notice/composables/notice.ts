import { useRouter } from 'vue-router'
import { ref, markRaw, type Component } from 'vue'
import IconAngleUp from '~icons/fa6-solid/angle-up'
import IconAngleDown from '~icons/fa6-solid/angle-down'
import axios from 'axios'
import { useDateFormat } from '@vueuse/core'

export interface Field {
  key: string
  width?: string
  label?: string
}

export interface Item {
  icon?: Component
  name?: 'prev' | 'next'
  id: number
  title: string
  createTime?: string
<<<<<<< HEAD
  updateTime?: string
=======
  update?: string
>>>>>>> c05c072f
  content?: string
}

export const useNotice = () => {
  const notices = ref<Item[]>([])
<<<<<<< HEAD

=======
  async function getNoticeList(currentPage: number) {
    const res = await axios.get('/api/notice', {
      params: { offset: (currentPage - 1) * 10 + 1 }
    })
    notices.value = res.data
    notices.value.map((notice) => {
      notice.createTime = useDateFormat(notice.createTime, 'YYYY-MM-DD').value
    })
  }
  // TODO: number of pages api로 받아오기
  const numberOfPages = 2
>>>>>>> c05c072f
  const currentNotice = ref<Item>()
  const previousNotice = ref<Item>()
  const nextNotice = ref<Item>()
  const adjacentNotices = ref<Item[]>([])

  const router = useRouter()

  function goDetail({ id }: Item) {
    router.push({
      name: 'notice-id',
      params: { id }
    })
  }
<<<<<<< HEAD

  async function getNotice(id: number) {
    const res = await axios.get('/api/notice/' + id)

    res.data.current.createTime = useDateFormat(
      res.data.current.createTime,
      'YYYY-MM-DD'
    ).value
    res.data.current.updateTime = useDateFormat(
      res.data.current.updateTime,
      'YYYY-MM-DD'
    ).value
    currentNotice.value = res.data.current
    previousNotice.value = res.data.prev
    nextNotice.value = res.data.next

    if (previousNotice.value) {
      previousNotice.value.icon = markRaw(IconAngleUp)
      previousNotice.value.name = 'prev'
      adjacentNotices.value.push(markRaw(previousNotice.value))
=======
  // TODO: api 연결
  function getNotice(id: number) {
    currentNotice.value = notices.value.find((x) => x.id === id)
    const previousNotice = notices.value.find((x) => x.id === id - 1)
    const nextNotice = notices.value.find((x) => x.id === id + 1)
    if (previousNotice) {
      previousNotice.icon = IconAngleUp
      previousNotice.name = 'prev'
      adjacentNotices.value.push(markRaw(previousNotice))
>>>>>>> c05c072f
    }
    if (nextNotice.value) {
      nextNotice.value.icon = markRaw(IconAngleDown)
      nextNotice.value.name = 'next'
      adjacentNotices.value.push(markRaw(nextNotice.value))
    }
  }

  return {
    notices,
    numberOfPages,
    currentNotice,
    adjacentNotices,
    getNoticeList,
    goDetail,
    getNotice
  }
}<|MERGE_RESOLUTION|>--- conflicted
+++ resolved
@@ -17,19 +17,12 @@
   id: number
   title: string
   createTime?: string
-<<<<<<< HEAD
   updateTime?: string
-=======
-  update?: string
->>>>>>> c05c072f
   content?: string
 }
 
 export const useNotice = () => {
   const notices = ref<Item[]>([])
-<<<<<<< HEAD
-
-=======
   async function getNoticeList(currentPage: number) {
     const res = await axios.get('/api/notice', {
       params: { offset: (currentPage - 1) * 10 + 1 }
@@ -39,9 +32,9 @@
       notice.createTime = useDateFormat(notice.createTime, 'YYYY-MM-DD').value
     })
   }
+  console.log(notices.value)
   // TODO: number of pages api로 받아오기
   const numberOfPages = 2
->>>>>>> c05c072f
   const currentNotice = ref<Item>()
   const previousNotice = ref<Item>()
   const nextNotice = ref<Item>()
@@ -55,7 +48,6 @@
       params: { id }
     })
   }
-<<<<<<< HEAD
 
   async function getNotice(id: number) {
     const res = await axios.get('/api/notice/' + id)
@@ -76,17 +68,6 @@
       previousNotice.value.icon = markRaw(IconAngleUp)
       previousNotice.value.name = 'prev'
       adjacentNotices.value.push(markRaw(previousNotice.value))
-=======
-  // TODO: api 연결
-  function getNotice(id: number) {
-    currentNotice.value = notices.value.find((x) => x.id === id)
-    const previousNotice = notices.value.find((x) => x.id === id - 1)
-    const nextNotice = notices.value.find((x) => x.id === id + 1)
-    if (previousNotice) {
-      previousNotice.icon = IconAngleUp
-      previousNotice.name = 'prev'
-      adjacentNotices.value.push(markRaw(previousNotice))
->>>>>>> c05c072f
     }
     if (nextNotice.value) {
       nextNotice.value.icon = markRaw(IconAngleDown)
