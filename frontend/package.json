{
  "name": "frontend",
  "private": true,
  "scripts": {
    "dev": "vite",
    "build": "vue-tsc --noEmit && vite build",
    "preview": "vite preview --port 5050",
    "typecheck": "vue-tsc --noEmit",
    "story": "histoire dev --port 3030",
    "story:build": "histoire build"
  },
  "dependencies": {
<<<<<<< HEAD
    "@vueuse/components": "^9.1.1",
    "@vueuse/core": "^9.1.1",
    "@vueuse/math": "^9.1.1",
    "axios": "^0.27.2",
=======
    "@tiptap/starter-kit": "^2.0.0-beta.194",
    "@tiptap/vue-3": "^2.0.0-beta.194",
    "@vueuse/components": "^9.2.0",
    "@vueuse/core": "^9.2.0",
    "@vueuse/math": "^9.2.0",
>>>>>>> 883b631b
    "nprogress": "0.2.0",
    "pinia": "^2.0.22",
    "vue": "^3.2.39",
    "vue-router": "^4.1.5"
  },
  "devDependencies": {
    "@histoire/plugin-vue": "^0.10.7",
    "@iconify-json/bi": "^1.1.8",
    "@iconify-json/fa6-brands": "^1.1.6",
    "@iconify-json/fa6-regular": "^1.1.6",
    "@iconify-json/fa6-solid": "^1.1.7",
    "@iconify-json/fluent": "^1.1.16",
    "@iconify-json/iconoir": "^1.1.8",
    "@iconify-json/ri": "^1.1.3",
    "@tailwindcss/forms": "^0.5.3",
    "@tailwindcss/typography": "^0.5.7",
    "@types/node": "^18.7.13",
    "@types/nprogress": "^0.2.0",
    "@vitejs/plugin-vue": "^3.1.0",
    "@vue/tsconfig": "^0.1.3",
    "autoprefixer": "^10.4.9",
    "histoire": "^0.10.7",
    "postcss": "^8.4.16",
    "tailwindcss": "^3.1.8",
    "typescript": "^4.8.3",
    "unplugin-icons": "^0.14.9",
    "vite": "^3.1.0",
    "vite-plugin-pages": "^0.26.0",
    "vue-tsc": "^0.40.13"
  }
}<|MERGE_RESOLUTION|>--- conflicted
+++ resolved
@@ -10,18 +10,12 @@
     "story:build": "histoire build"
   },
   "dependencies": {
-<<<<<<< HEAD
-    "@vueuse/components": "^9.1.1",
-    "@vueuse/core": "^9.1.1",
-    "@vueuse/math": "^9.1.1",
-    "axios": "^0.27.2",
-=======
     "@tiptap/starter-kit": "^2.0.0-beta.194",
     "@tiptap/vue-3": "^2.0.0-beta.194",
     "@vueuse/components": "^9.2.0",
     "@vueuse/core": "^9.2.0",
     "@vueuse/math": "^9.2.0",
->>>>>>> 883b631b
+    "axios": "^0.27.2",
     "nprogress": "0.2.0",
     "pinia": "^2.0.22",
     "vue": "^3.2.39",
