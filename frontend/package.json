--- conflicted
+++ resolved
@@ -23,14 +23,6 @@
   "devDependencies": {
     "@histoire/plugin-vue": "^0.10.7",
     "@iconify-json/bi": "^1.1.7",
-<<<<<<< HEAD
-    "@iconify-json/fa6-brands": "^1.1.5",
-    "@iconify-json/fa6-regular": "^1.1.5",
-    "@iconify-json/fa6-solid": "^1.1.6",
-    "@iconify-json/ri": "^1.1.3",
-    "@tailwindcss/forms": "^0.5.2",
-    "@tailwindcss/typography": "^0.5.7",
-=======
     "@iconify-json/fa6-brands": "^1.1.6",
     "@iconify-json/fa6-regular": "^1.1.6",
     "@iconify-json/fa6-solid": "^1.1.7",
@@ -38,7 +30,7 @@
     "@iconify-json/iconoir": "^1.1.8",
     "@iconify-json/ri": "^1.1.3",
     "@tailwindcss/forms": "^0.5.3",
->>>>>>> ee4c182f
+    "@tailwindcss/typography": "^0.5.7",
     "@types/node": "^18.7.13",
     "@types/nprogress": "^0.2.0",
     "@vitejs/plugin-vue": "^3.0.3",
