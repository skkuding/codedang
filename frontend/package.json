--- conflicted
+++ resolved
@@ -31,12 +31,8 @@
     "@iconify-json/fa6-regular": "^1.1.8",
     "@iconify-json/fa6-solid": "^1.1.10",
     "@iconify-json/fluent": "^1.1.17",
-<<<<<<< HEAD
-    "@iconify-json/iconoir": "^1.1.15",
+    "@iconify-json/iconoir": "^1.1.16",
     "@iconify-json/mdi": "^1.1.41",
-=======
-    "@iconify-json/iconoir": "^1.1.16",
->>>>>>> 400d0f7a
     "@iconify-json/ri": "^1.1.4",
     "@tailwindcss/forms": "^0.5.3",
     "@tailwindcss/typography": "^0.5.8",
