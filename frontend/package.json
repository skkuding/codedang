{
  "name": "frontend",
  "private": true,
  "scripts": {
    "dev": "vite",
    "build": "vue-tsc --noEmit && vite build",
    "preview": "vite preview --port 5050",
    "typecheck": "vue-tsc --noEmit",
    "story": "histoire dev --port 3030",
    "story:build": "histoire build"
  },
  "dependencies": {
    "@tiptap/starter-kit": "^2.0.0-beta.209",
    "@tiptap/vue-3": "^2.0.0-beta.209",
    "@vueuse/components": "^9.9.0",
    "@vueuse/core": "^9.9.0",
    "@vueuse/math": "^9.9.0",
    "axios": "^1.2.1",
    "axios-retry": "^3.3.1",
    "nprogress": "0.2.0",
    "pinia": "^2.0.28",
    "vue": "^3.2.45",
    "vue-dompurify-html": "^3.1.2",
    "vue-router": "^4.1.6"
  },
  "devDependencies": {
<<<<<<< HEAD
    "@histoire/plugin-vue": "^0.11.6",
    "@iconify-json/ant-design": "^1.1.3",
    "@iconify-json/bi": "^1.1.10",
    "@iconify-json/fa6-brands": "^1.1.6",
    "@iconify-json/fa6-regular": "^1.1.6",
    "@iconify-json/fa6-solid": "^1.1.7",
    "@iconify-json/fluent": "^1.1.16",
    "@iconify-json/iconoir": "^1.1.13",
    "@iconify-json/ri": "^1.1.3",
=======
    "@histoire/plugin-vue": "^0.12.4",
    "@iconify-json/bi": "^1.1.12",
    "@iconify-json/fa6-brands": "^1.1.8",
    "@iconify-json/fa6-regular": "^1.1.8",
    "@iconify-json/fa6-solid": "^1.1.10",
    "@iconify-json/fluent": "^1.1.17",
    "@iconify-json/iconoir": "^1.1.15",
    "@iconify-json/ri": "^1.1.4",
>>>>>>> 492fb1d2
    "@tailwindcss/forms": "^0.5.3",
    "@tailwindcss/typography": "^0.5.8",
    "@types/node": "^18.11.17",
    "@types/nprogress": "^0.2.0",
    "@vitejs/plugin-vue": "^3.2.0",
    "@vue/tsconfig": "^0.1.3",
    "autoprefixer": "^10.4.13",
    "histoire": "^0.12.4",
    "postcss": "^8.4.20",
    "tailwindcss": "^3.2.4",
    "typescript": "^4.9.4",
    "unplugin-icons": "^0.14.15",
    "vite": "^3.2.5",
    "vite-plugin-pages": "^0.28.0",
    "vite-plugin-vue-layouts": "^0.7.0",
    "vue-tsc": "^1.0.17"
  }
}<|MERGE_RESOLUTION|>--- conflicted
+++ resolved
@@ -24,18 +24,8 @@
     "vue-router": "^4.1.6"
   },
   "devDependencies": {
-<<<<<<< HEAD
-    "@histoire/plugin-vue": "^0.11.6",
-    "@iconify-json/ant-design": "^1.1.3",
-    "@iconify-json/bi": "^1.1.10",
-    "@iconify-json/fa6-brands": "^1.1.6",
-    "@iconify-json/fa6-regular": "^1.1.6",
-    "@iconify-json/fa6-solid": "^1.1.7",
-    "@iconify-json/fluent": "^1.1.16",
-    "@iconify-json/iconoir": "^1.1.13",
-    "@iconify-json/ri": "^1.1.3",
-=======
     "@histoire/plugin-vue": "^0.12.4",
+    "@iconify-json/ant-design": "^1.1.4",
     "@iconify-json/bi": "^1.1.12",
     "@iconify-json/fa6-brands": "^1.1.8",
     "@iconify-json/fa6-regular": "^1.1.8",
@@ -43,7 +33,6 @@
     "@iconify-json/fluent": "^1.1.17",
     "@iconify-json/iconoir": "^1.1.15",
     "@iconify-json/ri": "^1.1.4",
->>>>>>> 492fb1d2
     "@tailwindcss/forms": "^0.5.3",
     "@tailwindcss/typography": "^0.5.8",
     "@types/node": "^18.11.17",
