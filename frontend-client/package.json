--- conflicted
+++ resolved
@@ -11,11 +11,8 @@
   "dependencies": {
     "@hookform/resolvers": "^3.3.4",
     "@radix-ui/react-dialog": "^1.0.5",
-<<<<<<< HEAD
+    "@radix-ui/react-popover": "^1.0.7",
     "@radix-ui/react-select": "^2.0.0",
-=======
-    "@radix-ui/react-popover": "^1.0.7",
->>>>>>> 1e7be6dc
     "@radix-ui/react-separator": "^1.0.3",
     "@radix-ui/react-slot": "^1.0.2",
     "@radix-ui/react-switch": "^1.0.3",
