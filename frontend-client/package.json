--- conflicted
+++ resolved
@@ -50,12 +50,8 @@
     "react-dom": "^18.2.0",
     "react-hook-form": "^7.49.3",
     "react-icons": "^5.0.1",
-<<<<<<< HEAD
+    "react-resizable-panels": "^1.0.9",
     "react-use": "^17.5.0",
-=======
-    "react-resizable-panels": "^1.0.9",
-    "react-use": "^17.4.3",
->>>>>>> 6e9010c8
     "sharp": "^0.33.2",
     "sonner": "^1.3.1",
     "zod": "^3.22.4",
