--- conflicted
+++ resolved
@@ -13,12 +13,8 @@
     "@radix-ui/react-dialog": "^1.0.5",
     "@radix-ui/react-dropdown-menu": "^2.0.6",
     "@radix-ui/react-separator": "^1.0.3",
-<<<<<<< HEAD
     "axios": "^1.6.2",
-    "next": "14.0.3",
-=======
     "next": "14.0.4",
->>>>>>> e5718a1d
     "react": "^18.2.0",
     "react-dom": "^18.2.0",
     "react-hook-form": "^7.49.2",
