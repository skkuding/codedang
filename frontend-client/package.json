--- conflicted
+++ resolved
@@ -13,12 +13,9 @@
     "@radix-ui/react-dialog": "^1.0.5",
     "@radix-ui/react-dropdown-menu": "^2.0.6",
     "@radix-ui/react-separator": "^1.0.3",
-<<<<<<< HEAD
     "@tanstack/react-table": "^8.11.2",
     "dayjs": "^1.11.10",
-=======
     "@radix-ui/react-toast": "^1.1.5",
->>>>>>> 958954bc
     "next": "14.0.4",
     "react": "^18.2.0",
     "react-dom": "^18.2.0",
