{
  "name": "frontend-client",
  "version": "0.1.0",
  "private": true,
  "scripts": {
    "dev": "next dev -p 5525",
    "build": "next build",
    "start": "next start",
    "lint": "next lint"
  },
  "dependencies": {
    "@hookform/resolvers": "^3.3.2",
    "@radix-ui/react-dialog": "^1.0.5",
    "@radix-ui/react-dropdown-menu": "^2.0.6",
    "@radix-ui/react-separator": "^1.0.3",
<<<<<<< HEAD
    "dayjs": "^1.11.10",
    "duration": "link:dayjs/plugin/duration",
=======
    "@tanstack/react-table": "^8.11.2",
    "dayjs": "^1.11.10",
>>>>>>> 09d43354
    "@radix-ui/react-toast": "^1.1.5",
    "next": "14.0.4",
    "react": "^18.2.0",
    "react-dom": "^18.2.0",
    "react-hook-form": "^7.49.2",
    "react-icons": "^4.12.0",
    "react-use": "^17.4.2",
    "sharp": "^0.33.1",
    "zod": "^3.22.4"
  },
  "devDependencies": {
    "@radix-ui/react-slot": "^1.0.2",
    "@types/node": "^20.10.5",
    "@types/react": "^18.2.45",
    "@types/react-dom": "^18.2.18",
    "autoprefixer": "^10.4.16",
    "class-variance-authority": "^0.7.0",
    "clsx": "^2.0.0",
    "eslint-config-next": "^14.0.4",
    "lucide-react": "^0.299.0",
    "postcss": "^8.4.32",
    "tailwind-merge": "^2.1.0",
    "tailwindcss": "^3.3.6",
    "tailwindcss-animate": "^1.0.7",
    "typescript": "^5.3.3"
  }
}<|MERGE_RESOLUTION|>--- conflicted
+++ resolved
@@ -13,13 +13,9 @@
     "@radix-ui/react-dialog": "^1.0.5",
     "@radix-ui/react-dropdown-menu": "^2.0.6",
     "@radix-ui/react-separator": "^1.0.3",
-<<<<<<< HEAD
     "dayjs": "^1.11.10",
     "duration": "link:dayjs/plugin/duration",
-=======
     "@tanstack/react-table": "^8.11.2",
-    "dayjs": "^1.11.10",
->>>>>>> 09d43354
     "@radix-ui/react-toast": "^1.1.5",
     "next": "14.0.4",
     "react": "^18.2.0",
