--- conflicted
+++ resolved
@@ -80,7 +80,16 @@
   hint: string
 }
 
-<<<<<<< HEAD
+export interface SubmissionItem {
+  id: number
+  user: {
+    username: string
+  }
+  createTime: string
+  language: string
+  result: string
+  codeSize: number
+}
 
 export interface Submission {
   id: number
@@ -112,17 +121,6 @@
     createTime: string
     updateTime: string
   }[]
-=======
-export interface Submission {
-  id: number
-  user: {
-    username: string
-  }
-  createTime: string
-  language: string
-  result: string
-  codeSize: number
->>>>>>> 70b42cf1
 }
 
 export interface ContestClarification {
@@ -131,4 +129,4 @@
   problemId: number
   createTime: string
   updateTime: string
-}
+}