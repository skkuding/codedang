--- conflicted
+++ resolved
@@ -80,7 +80,6 @@
   hint: string
 }
 
-<<<<<<< HEAD
 export interface Submission {
   id: number
   user: {
@@ -89,12 +88,12 @@
   createTime: string
   language: string
   result: string
-=======
+}
+
 export interface ContestClarification {
   id: number
   content: string
   problemId: number
   createTime: string
   updateTime: string
->>>>>>> e83c3d10
 }