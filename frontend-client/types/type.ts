export type ContestStatus = 'ongoing' | 'upcoming' | 'finished'
export type Level = 'Level1' | 'Level2' | 'Level3' | 'Level4' | 'Level5'

export interface Contest {
  id: number
  title: string
  startTime: Date
  endTime: Date
  group: { id: string; groupName: string }
  status: ContestStatus
}

export interface WorkbookProblem {
  order: number
  problemId: number
  title: string
  difficulty: Level
}

export interface Notice {
  id: number
  title: string
  createTime: string
  isFixed: boolean
  createdBy: string
}

export interface Problem {
  id: number
  title: string
  difficulty: Level
  submissionCount: number
  acceptedRate: number
  tags?: {
    id: number
    name: string
  }[]
  info?: string
}

<<<<<<< HEAD
interface ProblemScore {
  problemId: number
  score: number
  time: string
}
export interface Standings {
  ranking: number
  userId: number
  problemScore: ProblemScore[]
  solved: number
  totalScore: number
=======
export interface ProblemDetail {
  id: number
  title: string
  description: string
  inputDescription: string
  outputDescription: string
  inputExamples: string[]
  outputExamples: string[]
  languages: string[]
  timeLimit: number
  memoryLimit: number
  tags: {
    id: number
    name: string
  }[]
>>>>>>> a9ff0256
}<|MERGE_RESOLUTION|>--- conflicted
+++ resolved
@@ -38,19 +38,20 @@
   info?: string
 }
 
-<<<<<<< HEAD
 interface ProblemScore {
   problemId: number
   score: number
   time: string
 }
+
 export interface Standings {
   ranking: number
   userId: number
   problemScore: ProblemScore[]
   solved: number
   totalScore: number
-=======
+}
+
 export interface ProblemDetail {
   id: number
   title: string
@@ -66,5 +67,4 @@
     id: number
     name: string
   }[]
->>>>>>> a9ff0256
 }