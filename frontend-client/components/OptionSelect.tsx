import {
  Select,
  SelectContent,
  SelectGroup,
  SelectItem,
  SelectTrigger,
  SelectValue
} from '@/components/ui/select'
import { useState } from 'react'

interface OptionSelectProps {
<<<<<<< HEAD
  levels: string[]
  onChange: (level: string) => void
}

export default function OptionSelect({ levels, onChange }: OptionSelectProps) {
  const [level, setLevel] = useState(levels[0])

  return (
    <Select
      onValueChange={setLevel}
      value={level}
      onOpenChange={() => onChange(level)}
    >
      <SelectTrigger className="w-[115px] bg-white font-bold hover:bg-gray-50 focus:outline-none focus:ring-0 focus:ring-offset-0">
=======
  options: string[]
}

export default function OptionSelect({ options }: OptionSelectProps) {
  const [option, setLevel] = useState(options[0])

  return (
    <Select onValueChange={setLevel} value={option}>
      <SelectTrigger className="w-[115px] font-bold hover:bg-gray-100 focus:outline-none focus:ring-0 focus:ring-offset-0">
>>>>>>> b157121c
        <SelectValue />
      </SelectTrigger>
      <SelectContent className="w-[115px] bg-white">
        <SelectGroup>
          {options.map((option) => (
            <SelectItem
              key={option}
              value={option}
              className="cursor-pointer hover:bg-gray-100/80"
            >
              {option}
            </SelectItem>
          ))}
        </SelectGroup>
      </SelectContent>
    </Select>
  )
}<|MERGE_RESOLUTION|>--- conflicted
+++ resolved
@@ -9,32 +9,20 @@
 import { useState } from 'react'
 
 interface OptionSelectProps {
-<<<<<<< HEAD
-  levels: string[]
-  onChange: (level: string) => void
+  options: string[]
+  onChange: (option: string) => void
 }
 
-export default function OptionSelect({ levels, onChange }: OptionSelectProps) {
-  const [level, setLevel] = useState(levels[0])
+export default function OptionSelect({ options, onChange }: OptionSelectProps) {
+  const [option, setOption] = useState(options[0])
 
   return (
     <Select
-      onValueChange={setLevel}
-      value={level}
-      onOpenChange={() => onChange(level)}
+      onValueChange={setOption}
+      value={option}
+      onOpenChange={() => onChange(option)}
     >
       <SelectTrigger className="w-[115px] bg-white font-bold hover:bg-gray-50 focus:outline-none focus:ring-0 focus:ring-offset-0">
-=======
-  options: string[]
-}
-
-export default function OptionSelect({ options }: OptionSelectProps) {
-  const [option, setLevel] = useState(options[0])
-
-  return (
-    <Select onValueChange={setLevel} value={option}>
-      <SelectTrigger className="w-[115px] font-bold hover:bg-gray-100 focus:outline-none focus:ring-0 focus:ring-offset-0">
->>>>>>> b157121c
         <SelectValue />
       </SelectTrigger>
       <SelectContent className="w-[115px] bg-white">
