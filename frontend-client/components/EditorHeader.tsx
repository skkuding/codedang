--- conflicted
+++ resolved
@@ -27,12 +27,8 @@
 import type { Language, ProblemDetail, Submission } from '@/types/type'
 import { Trash2Icon } from 'lucide-react'
 import { useRouter } from 'next/navigation'
-<<<<<<< HEAD
 import { useEffect, useState } from 'react'
 import { TbReload } from 'react-icons/tb'
-=======
-import { useState } from 'react'
->>>>>>> 879c4123
 import { useInterval } from 'react-use'
 import { toast } from 'sonner'
 
@@ -68,7 +64,6 @@
     loading && submissionId ? 500 : null
   )
 
-<<<<<<< HEAD
   const { showSignIn } = useAuthModalStore((state) => state)
   useEffect(() => {
     auth().then((session) => {
@@ -77,10 +72,10 @@
       }
     })
   }, [])
-=======
+
   const submit = async () => {
     if (code === '') {
-      toast.error('Please write your code.')
+      toast.error('Please write code before submission')
       return
     }
     setSubmissionId(null)
@@ -108,12 +103,12 @@
       setSubmissionId(submission.id)
     } else {
       setLoading(false)
-      if (res.status === 401)
-        toast.error('If you want to submit, please login.')
-      else toast.error('Please try again later.')
+      if (res.status === 401) {
+        showSignIn()
+        toast.error('Log in first to submit your code')
+      } else toast.error('Please try again later.')
     }
   }
->>>>>>> 879c4123
 
   return (
     <div className="flex shrink-0 items-center justify-end border-b border-b-slate-700 bg-slate-800 px-5">
@@ -145,46 +140,7 @@
         <Button
           className="h-7 shrink-0 rounded-md px-2"
           disabled={loading}
-<<<<<<< HEAD
-          onClick={async () => {
-            if (code === '') {
-              toast.error('Please write code before submission')
-              return
-            }
-            setLoading(true)
-            setSubmissionId(null)
-            const res = await fetcherWithAuth.post('submission', {
-              json: {
-                language,
-                code: [
-                  {
-                    id: 1,
-                    text: code,
-                    locked: false
-                  }
-                ]
-              },
-              searchParams: {
-                problemId: problem.id
-              },
-              next: {
-                revalidate: 0
-              }
-            })
-            if (res.ok) {
-              const submission: Submission = await res.json()
-              setSubmissionId(submission.id)
-            } else {
-              setLoading(false)
-              if (res.status === 401) {
-                showSignIn()
-                toast.error('Log in first to submit your code')
-              } else toast.error('Please try again later.')
-            }
-          }}
-=======
           onClick={submit}
->>>>>>> 879c4123
         >
           {loading ? 'Judging' : 'Submit'}
         </Button>
