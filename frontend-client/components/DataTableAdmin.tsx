'use client'

<<<<<<< HEAD
import { gql } from '@generated'
import CheckboxSelect from '@/components/CheckboxSelect'
=======
>>>>>>> 63ec4f57
import {
  Table,
  TableBody,
  TableCell,
  TableHead,
  TableHeader,
  TableRow
} from '@/components/ui/table'
import { useQuery } from '@apollo/client'
import type {
  ColumnDef,
  ColumnFiltersState,
  SortingState,
  VisibilityState
} from '@tanstack/react-table'
import {
  flexRender,
  getCoreRowModel,
  getFacetedRowModel,
  getFacetedUniqueValues,
  getFilteredRowModel,
  getPaginationRowModel,
  getSortedRowModel,
  useReactTable
} from '@tanstack/react-table'
<<<<<<< HEAD
import React, { useState } from 'react'
import { DataTableFacetedFilter } from './DataTableFacetedFilter'
=======
import { Route } from 'next'
import { useRouter } from 'next/navigation'
import { usePathname } from 'next/navigation'
import React, { useEffect, useState } from 'react'
import DataTableLangFilter from './DataTableLangFilter'
>>>>>>> 63ec4f57
import { DataTablePagination } from './DataTablePagination'
import { DataTableTagsFilter } from './DataTableTagsFilter'
import { Input } from './ui/input'

interface DataTableProps<TData, TValue> {
  columns: ColumnDef<TData, TValue>[]
  data: TData[]
}

const GET_TAGS = gql(`
  query GetTags {
    getTags {
      id
      name
    }
  }
`)

// dummy data
const languageOptions = ['C', 'Cpp', 'Golang', 'Java', 'Python2', 'Python3']

export function DataTableAdmin<TData, TValue>({
  columns,
  data
}: DataTableProps<TData, TValue>) {
  const [rowSelection, setRowSelection] = useState({})
  const [columnVisibility, setColumnVisibility] = useState<VisibilityState>({})
  const [columnFilters, setColumnFilters] = useState<ColumnFiltersState>([])
  const [sorting, setSorting] = useState<SortingState>([])
<<<<<<< HEAD
=======
  const [tags, setTags] = useState<Tag[]>([])
  const pathname = usePathname()
  const page = pathname.split('/').pop()

  const router = useRouter()
>>>>>>> 63ec4f57

  const { data: tagsData } = useQuery(GET_TAGS)
  const tags =
    tagsData?.getTags.map(({ id, name }) => ({
      id: +id,
      name
    })) ?? []

  const table = useReactTable({
    data,
    columns,
    state: {
      sorting,
      columnVisibility,
      rowSelection,
      columnFilters
    },
    enableRowSelection: true,
    onRowSelectionChange: setRowSelection,
    onSortingChange: setSorting,
    onColumnFiltersChange: setColumnFilters,
    onColumnVisibilityChange: setColumnVisibility,
    getCoreRowModel: getCoreRowModel(),
    getFilteredRowModel: getFilteredRowModel(),
    getPaginationRowModel: getPaginationRowModel(),
    getSortedRowModel: getSortedRowModel(),
    getFacetedRowModel: getFacetedRowModel(),
    getFacetedUniqueValues: getFacetedUniqueValues()
  })
  return (
    <div className="space-y-4">
      <div className="flex gap-2">
        <Input
          placeholder="Search"
          value={(table.getColumn('title')?.getFilterValue() as string) ?? ''}
          onChange={(event) =>
            table.getColumn('title')?.setFilterValue(event.target.value)
          }
          className="h-10 w-[150px] lg:w-[250px]"
        />

        {table.getColumn('languages') && (
          <DataTableLangFilter
            column={table.getColumn('languages')}
            title="Languages"
            options={languageOptions}
          />
        )}

        {table.getColumn('problemTag') && (
          <DataTableTagsFilter
            column={table.getColumn('problemTag')}
            title="Tags"
            options={tags}
          />
        )}
      </div>

      <div className="rounded-md border">
        <Table>
          <TableHeader className="[&_tr]:border-b-gray-200">
            {table.getHeaderGroups().map((headerGroup) => (
              <TableRow key={headerGroup.id}>
                {headerGroup.headers.map((header) => {
                  return (
                    <TableHead key={header.id}>
                      {header.isPlaceholder
                        ? null
                        : flexRender(
                            header.column.columnDef.header,
                            header.getContext()
                          )}
                    </TableHead>
                  )
                })}
              </TableRow>
            ))}
          </TableHeader>

          <TableBody>
            {table.getRowModel().rows?.length ? (
              table.getRowModel().rows.map((row) => {
                const href =
                  `/admin/${page}/${(row.original as { id: number }).id}` as Route
                return (
                  <TableRow
                    key={row.id}
                    data-state={row.getIsSelected() && 'selected'}
                    className="cursor-pointer hover:bg-gray-200"
                  >
                    {row.getVisibleCells().map((cell) => (
                      <TableCell
                        key={cell.id}
                        className="md:p-4"
                        onClick={
                          cell.column.id === 'title'
                            ? () => router.push(href)
                            : undefined
                        }
                      >
                        {flexRender(
                          cell.column.columnDef.cell,
                          cell.getContext()
                        )}
                      </TableCell>
                    ))}
                  </TableRow>
                )
              })
            ) : (
              <TableRow>
                <TableCell
                  colSpan={columns.length}
                  className="h-24 text-center"
                >
                  No results.
                </TableCell>
              </TableRow>
            )}
          </TableBody>
        </Table>
      </div>
      <DataTablePagination table={table} />
    </div>
  )
}<|MERGE_RESOLUTION|>--- conflicted
+++ resolved
@@ -1,10 +1,6 @@
 'use client'
 
-<<<<<<< HEAD
-import { gql } from '@generated'
-import CheckboxSelect from '@/components/CheckboxSelect'
-=======
->>>>>>> 63ec4f57
+import { GET_TAGS } from '@/app/admin/problem/utils'
 import {
   Table,
   TableBody,
@@ -30,16 +26,11 @@
   getSortedRowModel,
   useReactTable
 } from '@tanstack/react-table'
-<<<<<<< HEAD
-import React, { useState } from 'react'
-import { DataTableFacetedFilter } from './DataTableFacetedFilter'
-=======
-import { Route } from 'next'
+import type { Route } from 'next'
 import { useRouter } from 'next/navigation'
 import { usePathname } from 'next/navigation'
-import React, { useEffect, useState } from 'react'
+import { useState } from 'react'
 import DataTableLangFilter from './DataTableLangFilter'
->>>>>>> 63ec4f57
 import { DataTablePagination } from './DataTablePagination'
 import { DataTableTagsFilter } from './DataTableTagsFilter'
 import { Input } from './ui/input'
@@ -48,15 +39,6 @@
   columns: ColumnDef<TData, TValue>[]
   data: TData[]
 }
-
-const GET_TAGS = gql(`
-  query GetTags {
-    getTags {
-      id
-      name
-    }
-  }
-`)
 
 // dummy data
 const languageOptions = ['C', 'Cpp', 'Golang', 'Java', 'Python2', 'Python3']
@@ -69,21 +51,14 @@
   const [columnVisibility, setColumnVisibility] = useState<VisibilityState>({})
   const [columnFilters, setColumnFilters] = useState<ColumnFiltersState>([])
   const [sorting, setSorting] = useState<SortingState>([])
-<<<<<<< HEAD
-=======
-  const [tags, setTags] = useState<Tag[]>([])
   const pathname = usePathname()
   const page = pathname.split('/').pop()
 
   const router = useRouter()
->>>>>>> 63ec4f57
 
   const { data: tagsData } = useQuery(GET_TAGS)
   const tags =
-    tagsData?.getTags.map(({ id, name }) => ({
-      id: +id,
-      name
-    })) ?? []
+    tagsData?.getTags.map(({ id, name }) => ({ id: +id, name })) ?? []
 
   const table = useReactTable({
     data,
