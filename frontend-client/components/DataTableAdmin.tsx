--- conflicted
+++ resolved
@@ -9,13 +9,9 @@
   TableHeader,
   TableRow
 } from '@/components/ui/table'
-<<<<<<< HEAD
 import { fetcherGql } from '@/lib/utils'
 import { gql } from '@apollo/client'
-import {
-=======
 import type {
->>>>>>> 1089c44d
   ColumnDef,
   ColumnFiltersState,
   SortingState,
