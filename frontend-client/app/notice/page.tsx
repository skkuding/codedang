--- conflicted
+++ resolved
@@ -59,7 +59,6 @@
   const canGoPrevious = currentSlot > 0
   const canGoNext = currentTotalPages > maxPagesPerSlot // if currentPage is last page and currentTotalPages is less than maxPagesPerSlot, there is no next page
   return (
-<<<<<<< HEAD
     <>
       {/* TODO: Add search bar */}
       <NoticeTable data={currentPageData} currentPage={currentPage} />
@@ -73,7 +72,7 @@
             }
             className={canGoPrevious ? '' : 'cursor-not-allowed opacity-30'}
           />
-          <div className="hidden items-center gap-1 md:flex">
+          <div className="flex items-center gap-1">
             {[...Array(Math.min(currentTotalPages, maxPagesPerSlot))].map(
               (_, i) => {
                 i = i + currentSlot * maxPagesPerSlot
@@ -89,9 +88,6 @@
               }
             )}
           </div>
-          <div className="inline-flex h-10 w-10 items-center justify-center whitespace-nowrap rounded-md border border-gray-200 bg-white text-sm font-medium ring-offset-white transition-colors  focus-visible:outline-none focus-visible:ring-2 focus-visible:ring-gray-950 focus-visible:ring-offset-2 disabled:pointer-events-none disabled:opacity-50 dark:border-gray-800 dark:bg-gray-950 dark:ring-offset-gray-950 dark:focus-visible:ring-gray-300 md:hidden">
-            {currentPage}
-          </div>
           <PaginationNext
             href={
               canGoNext
@@ -103,48 +99,5 @@
         </PaginationContent>
       </Pagination>
     </>
-=======
-    <div className="flex w-full flex-col items-center justify-center">
-      <Cover
-        title="Notice"
-        description="Events and announcements of SKKU Coding Platform"
-      />
-      <main className="flex w-full max-w-5xl flex-col gap-5 p-5">
-        {/* TODO: Add search bar */}
-        <NoticeTable data={currentPageData} />
-        <Pagination>
-          <PaginationContent>
-            <PaginationPrevious
-              href={canGoPrevious ? `?page=${currentPage - 1}` : undefined}
-              className={canGoPrevious ? '' : 'cursor-not-allowed opacity-30'}
-            />
-            <div className="hidden items-center gap-1 md:flex">
-              {[...Array(Math.min(currentTotalPages, maxPagesPerSlot))].map(
-                (_, i) => {
-                  i = i + currentSlot * maxPagesPerSlot
-                  return (
-                    <PaginationLink
-                      key={i}
-                      isActive={currentPage === i + 1}
-                      href={`?page=${i + 1}`}
-                    >
-                      {i + 1}
-                    </PaginationLink>
-                  )
-                }
-              )}
-            </div>
-            <div className="inline-flex h-10 w-10 items-center justify-center whitespace-nowrap rounded-md border border-gray-200 bg-white text-sm font-medium ring-offset-white transition-colors  focus-visible:outline-none focus-visible:ring-2 focus-visible:ring-gray-950 focus-visible:ring-offset-2 disabled:pointer-events-none disabled:opacity-50 md:hidden dark:border-gray-800 dark:bg-gray-950 dark:ring-offset-gray-950 dark:focus-visible:ring-gray-300">
-              {currentPage}
-            </div>
-            <PaginationNext
-              href={canGoNext ? `?page=${currentPage + 1}` : undefined}
-              className={canGoNext ? '' : 'cursor-not-allowed opacity-30'}
-            />
-          </PaginationContent>
-        </Pagination>
-      </main>
-    </div>
->>>>>>> ab55f3bd
   )
 }