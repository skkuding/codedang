--- conflicted
+++ resolved
@@ -3,12 +3,8 @@
 import { gql } from '@generated'
 import { DataTableAdmin } from '@/components/DataTableAdmin'
 import { Button } from '@/components/ui/button'
-<<<<<<< HEAD
-import { ScrollArea } from '@/components/ui/scroll-area'
+import { ScrollArea, ScrollBar } from '@/components/ui/scroll-area'
 import { Skeleton } from '@/components/ui/skeleton'
-=======
-import { ScrollArea, ScrollBar } from '@/components/ui/scroll-area'
->>>>>>> 3ef13594
 import { useQuery } from '@apollo/client'
 import { Language, Level } from '@generated/graphql'
 import { PlusCircleIcon } from 'lucide-react'
@@ -54,12 +50,7 @@
   const { data, loading } = useQuery(GET_PROBLEMS, {
     variables: {
       groupId: 1,
-<<<<<<< HEAD
-      cursor: 1,
-      take: 100,
-=======
       take: 20,
->>>>>>> 3ef13594
       input: {
         difficulty: [
           Level.Level1,
