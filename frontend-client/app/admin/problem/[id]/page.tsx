--- conflicted
+++ resolved
@@ -191,40 +191,17 @@
     }
   })
 
-<<<<<<< HEAD
   useEffect(() => {
     if (problemData) {
       setFetchedSamples(problemData?.getProblem.samples ?? [])
-      setFetchedTestcases(problemData?.getProblem.problemTestcase ?? [])
+      setFetchedTestcases(problemData?.getProblem.testcase ?? [])
       setFetchedDescription(problemData?.getProblem.description)
       setFetchedDifficulty(problemData?.getProblem.difficulty)
       setFetchedLangauges(problemData?.getProblem.languages ?? [])
       setFetchedTags(
-        problemData?.getProblem.problemTag?.map(({ tag }) => +tag.id) ?? []
+        problemData?.getProblem.tag?.map(({ tag }) => +tag.id) ?? []
       )
     }
-=======
-  const fetchedDescription = problemData?.getProblem.description
-  const fetchedDifficulty = problemData?.getProblem.difficulty
-  const fetchedLangauges = problemData?.getProblem.languages ?? []
-  const fetchedTags =
-    problemData?.getProblem.tag.map(({ tag }) => +tag.id) ?? []
-
-  useEffect(() => {
-    const fetchedTemplateLanguage =
-      problemData?.getProblem.template?.map(
-        (template: string) => JSON.parse(template)[0]?.language
-      ) ?? []
-
-    setLanguages(
-      problemData?.getProblem.languages?.map((language: Language) => ({
-        language,
-        isVisible: fetchedTemplateLanguage.includes(language) ? true : false
-      })) ?? []
-    )
-    setSamples(problemData?.getProblem.samples ?? [])
-    setTestcases(problemData?.getProblem.testcase ?? [])
->>>>>>> 294d6cb1
   }, [problemData])
 
   const {
