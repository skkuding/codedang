'use client'

import { gql } from '@generated'
import CheckboxSelect from '@/components/CheckboxSelect'
import OptionSelect from '@/components/OptionSelect'
import TagsSelect from '@/components/TagsSelect'
import TextEditor from '@/components/TextEditor'
import { Badge } from '@/components/ui/badge'
import { Button } from '@/components/ui/button'
import { Input } from '@/components/ui/input'
import {
  Popover,
  PopoverContent,
  PopoverTrigger
} from '@/components/ui/popover'
import { ScrollArea } from '@/components/ui/scroll-area'
import { Switch } from '@/components/ui/switch'
import { Textarea } from '@/components/ui/textarea'
import { cn } from '@/lib/utils'
import type { Language, Sample } from '@/types/type'
import { useMutation, useQuery } from '@apollo/client'
import type { UpdateProblemInput } from '@generated/graphql'
import { zodResolver } from '@hookform/resolvers/zod'
import Link from 'next/link'
import { useState } from 'react'
import { useForm, Controller } from 'react-hook-form'
import { FaEye, FaEyeSlash } from 'react-icons/fa'
import { FaAngleLeft } from 'react-icons/fa6'
import { HiLockClosed, HiLockOpen } from 'react-icons/hi'
import { IoMdCheckmarkCircleOutline } from 'react-icons/io'
import { MdHelpOutline } from 'react-icons/md'
import { PiWarningBold } from 'react-icons/pi'
import { toast } from 'sonner'
import { z } from 'zod'
import ExampleTextarea from '../_components/ExampleTextarea'
import Label from '../_components/Lable'
import type { TemplateLanguage } from '../utils'
<<<<<<< HEAD
import { GET_TAGS, inputStyle, languageOptions, levels } from '../utils'

interface UpdateProblemInput {
  id: number
  title: string
  isVisible: boolean
  difficulty: Level
  languages: Language[]
  tags: {
    create: number[]
    delete: number[]
  }
  description: string
  inputDescription: string
  outputDescription: string
  samples: Sample[]
  testcases: Testcase[]
  timeLimit: number
  memoryLimit: number
  hint?: string
  source?: string
  template?: Template[]
}

interface GetProblem {
  title: string
  isVisible: boolean
  difficulty: Level
  languages: Language[]
  problemTag: { tag: Tag }[]
  description: string
  inputDescription: string
  outputDescription: string
  problemTestcase: Testcase[]
  // problemSample: Sample[]
  timeLimit: number
  memoryLimit: number
  hint: string
  source: string
  template: string[]
}

const GET_PROBLEM = gql`
=======
import {
  GET_TAGS,
  inputStyle,
  languageMapper,
  languageOptions,
  levels
} from '../utils'

const GET_PROBLEM = gql(`
>>>>>>> 4cc98804
  query GetProblem($groupId: Int!, $id: Int!) {
    getProblem(groupId: $groupId, id: $id) {
      title
      isVisible
      difficulty
      languages
      problemTag {
        tag {
          id
          name
        }
      }
      description
      inputDescription
      outputDescription
      problemTestcase {
        input
        output
      }
      timeLimit
      memoryLimit
      hint
      source
      template
    }
  }
`)

const UPDATE_PROBLEM = gql(`
  mutation UpdateProblem($groupId: Int!, $input: UpdateProblemInput!) {
    updateProblem(groupId: $groupId, input: $input) {
      id
      createdById
      groupId
      title
      isVisible
      difficulty
      languages
      problemTag {
        tag {
          id
          name
        }
      }
      description
      inputDescription
      outputDescription
      samples {
        input
        output
      }
      problemTestcase {
        input
        output
        scoreWeight
      }
      timeLimit
      memoryLimit
      hint
      source
      template
    }
  }
`)

const schema = z.object({
  title: z.string().min(1).max(25),
  isVisible: z.boolean(),
  difficulty: z.enum(['Level1', 'Level2', 'Level3', 'Level4', 'Level5']),
  languages: z.array(
    z.enum(['C', 'Cpp', 'Golang', 'Java', 'Python2', 'Python3'])
  ),
  tags: z.object({ create: z.array(z.number()), delete: z.array(z.number()) }),
  description: z.string().min(1),
  inputDescription: z.string().min(1),
  outputDescription: z.string().min(1),
  samples: z
    .array(
      z.object({
        input: z.string().min(1),
        output: z.string().min(1)
      })
    )
    .min(1),
  testcases: z
    .array(
      z.object({
        input: z.string().min(1),
        output: z.string().min(1),
        scoreWeight: z.number().optional()
      })
    )
    .min(1),
  timeLimit: z.number().min(0),
  memoryLimit: z.number().min(0),
  hint: z.string().optional(),
  source: z.string().optional(),
  template: z
    .array(
      z
        .object({
          language: z.enum([
            'C',
            'Cpp',
            'Golang',
            'Java',
            'Python2',
            'Python3'
          ]),
          code: z.array(
            z.object({
              id: z.number(),
              text: z.string(),
              locked: z.boolean()
            })
          )
        })
        .optional()
    )
    .optional()
})

export default function Page({ params }: { params: { id: string } }) {
  const { id } = params
  const [showHint, setShowHint] = useState(true)
  const [showSource, setShowSource] = useState(true)
  const [samples, setSamples] = useState<Sample[]>([{ input: '', output: '' }])
  const [languages, setLanguages] = useState<TemplateLanguage[]>([])

  const { data: tagsData } = useQuery(GET_TAGS)
  const tags =
    tagsData?.getTags.map(({ id, name }) => ({ id: +id, name })) ?? []

  const { data: problemData } = useQuery(GET_PROBLEM, {
    variables: {
      groupId: 1,
<<<<<<< HEAD
      id: Number(id)
    }).then((data) => {
      setProblemData(data.getProblem)
      setFetchedDifficulty(data.getProblem.difficulty)
      setFetchedLanguages(data.getProblem.languages)
      setFetchedTags(
        data.getProblem.problemTag.map((problemTag: { tag: Tag }) =>
          Number(problemTag.tag.id)
        )
      )
      setFetchedDescription(data.getProblem.description)
      setFetchedTemplateLanguage(
        data.getProblem.template.map((template: string) => {
          const parsedTemplate = JSON.parse(template)[0]
          return parsedTemplate.language
        })
      )
      setLanguages(
        data.getProblem.languages.map((language: Language) => ({
          language,
          isVisible: fetchedTemplateLanguage.includes(language) ? true : false
        }))
      )
    })
  }, [id, problemData])

  useEffect(() => {
    if (problemData) {
      // TODO: add visible and samples
      setValue('title', problemData.title)
      setValue('isVisible', problemData.isVisible)
      setValue('difficulty', problemData.difficulty)
      setValue('languages', problemData.languages)
      setValue(
        'tags.create',
        problemData.problemTag.map((problemTag) => Number(problemTag.tag.id))
      )
      setValue(
        'tags.delete',
        problemData.problemTag.map((problemTag) => Number(problemTag.tag.id))
      )
      setValue('description', problemData.description)
      setValue('inputDescription', problemData.inputDescription)
      setValue('outputDescription', problemData.outputDescription)
      setValue('testcases', problemData.problemTestcase)
      setValue('timeLimit', problemData.timeLimit)
      setValue('memoryLimit', problemData.memoryLimit)
      setValue('hint', problemData.hint)
      setValue('source', problemData.source)
      setValue(
        'template',
        problemData.template.map((template: string) => {
          const parsedTemplate = JSON.parse(template)[0]
          return {
            language: parsedTemplate.language,
            code: [
              {
                id: parsedTemplate.code[0].id,
                text: parsedTemplate.code[0].text,
                locked: parsedTemplate.code[0].locked
              }
            ]
          }
        })
      )
=======
      id: +id
>>>>>>> 4cc98804
    }
  })

  const fetchedDescription = problemData?.getProblem.description
  const fetchedDifficulty = problemData?.getProblem.difficulty
  const fetchedLangauges = problemData?.getProblem.languages ?? []
  const fetchedTags =
    problemData?.getProblem.problemTag.map(({ tag }) => +tag.id) ?? []

  const fetchedTemplateLanguage =
    problemData?.getProblem.template?.map(
      (template: string) => JSON.parse(template)[0].language
    ) ?? []

  setLanguages(
    problemData?.getProblem.languages?.map((language: Language) => ({
      language,
      isVisible: fetchedTemplateLanguage.includes(language) ? true : false
    })) ?? []
  )

  const {
    handleSubmit,
    control,
    register,
    getValues,
    setValue,
    formState: { errors }
  } = useForm<UpdateProblemInput>({
    resolver: zodResolver(schema),
    defaultValues: {
      samples: {},
      template: []
    }
  })

  if (problemData) {
    const data = problemData.getProblem

    setValue('title', data.title)
    setValue('difficulty', data.difficulty)
    setValue('languages', data.languages ?? [])
    setValue(
      'tags.create',
      data.problemTag.map((problemTag) => Number(problemTag.tag.id))
    )
    setValue(
      'tags.delete',
      data.problemTag.map((problemTag) => Number(problemTag.tag.id))
    )
    setValue('description', data.description)
    setValue('inputDescription', data.inputDescription)
    setValue('outputDescription', data.outputDescription)
    setValue('testcases', data.problemTestcase)
    setValue('timeLimit', data.timeLimit)
    setValue('memoryLimit', data.memoryLimit)
    setValue('hint', data.hint)
    setValue('source', data.source)
    setValue(
      'template',
      data.template?.map((template: string) => {
        const parsedTemplate = JSON.parse(template)[0]
        return {
          language: parsedTemplate.language,
          code: [
            {
              id: parsedTemplate.code[0].id,
              text: parsedTemplate.code[0].text,
              locked: parsedTemplate.code[0].locked
            }
          ]
        }
      })
    )
  }

  const [updateProblem, { error }] = useMutation(UPDATE_PROBLEM)
  const onSubmit = async (input: UpdateProblemInput) => {
    await updateProblem({
      variables: {
        groupId: 1,
        input
      }
    })
    if (error) {
      toast.error('Failed to update problem')
    }
  }

  const addSample = () => {
    const values = getValues('samples.create')
    const newSample = { input: '', output: '' }
    setValue('samples.create', [...values, newSample])
    setSamples((prev) => [...prev, newSample])
  }

  const addTestcase = () => {
    const values = getValues('testcases') ?? []
    const newTestcase = { input: '', output: '' }
    setValue('testcases', [...values, newTestcase])
  }

  const removeSample = (index: number) => {
    if (samples.length <= 1) {
      toast.warning('At least one sample is required')
      return
    }
    const samplesToDelete = getValues('samples.delete')
    setValue('samples.delete', [...samplesToDelete, index])
    setSamples(samples.filter((_, i) => i !== index))
  }

  const removeTestcase = (index: number) => {
    const values = getValues('testcases') ?? []
    if (values.length <= 1) {
      toast.warning('At least one testcase is required')
      return
    }
    const updatedValues = values.filter((_, i) => i !== index)
    setValue('testcases', updatedValues)
  }

  return (
    <ScrollArea className="w-full">
      <main className="flex flex-col gap-6 px-20 py-16">
        <div className="flex items-center gap-4">
          <Link href="/admin/problem">
            <FaAngleLeft className="h-12 hover:text-gray-700/80" />
          </Link>
          <span className="text-4xl font-bold">Edit Problem</span>
        </div>

        <form
          onSubmit={handleSubmit(onSubmit)}
          className="flex w-[760px] flex-col gap-6"
        >
          <div className="flex gap-6">
            <div className="flex flex-col gap-1">
              <Label>Title</Label>
              <Input
                id="title"
                type="text"
                placeholder="Name your problem"
                className={cn(inputStyle, 'w-[380px]')}
                {...register('title')}
              />
              {errors.title && (
                <div className="flex items-center gap-1 text-xs text-red-500">
                  <PiWarningBold />
                  {getValues('title')?.length === 0
                    ? 'required'
                    : errors.title.message}
                </div>
              )}
            </div>
            <div className="flex flex-col gap-4">
              <div className="flex items-center gap-2">
                <Label>Visible</Label>
                <Popover>
                  <PopoverTrigger asChild>
                    <button>
                      <MdHelpOutline className="text-gray-400 hover:text-gray-700" />
                    </button>
                  </PopoverTrigger>
                  <PopoverContent side="top" className="mb-2 px-4 py-3">
                    <ul className="text-sm font-normal leading-none">
                      <li>For contest, &apos;hidden&apos; is recommended.</li>
                      <li>You can edit these settings later.</li>
                    </ul>
                  </PopoverContent>
                </Popover>
              </div>

              <div className="flex items-center gap-2">
                <Controller
                  control={control}
                  name="isVisible"
                  render={({ field: { onChange, onBlur, value } }) => (
                    <div className="flex gap-6">
                      <label className="flex gap-2">
                        <input
                          type="radio"
                          onBlur={onBlur}
                          onChange={() => onChange(true)}
                          checked={value === true}
                          className="accent-black"
                        />
                        <FaEye
                          className={
                            value === true ? 'text-black' : 'text-gray-400'
                          }
                        />
                      </label>
                      <label className="flex gap-2">
                        <input
                          type="radio"
                          onBlur={onBlur}
                          onChange={() => onChange(false)}
                          checked={value === false}
                          className="accent-black"
                        />
                        <FaEyeSlash
                          className={
                            value === false ? 'text-black' : 'text-gray-400'
                          }
                        />
                      </label>
                    </div>
                  )}
                />
              </div>
              {errors.isVisible && (
                <div className="flex items-center gap-1 text-xs text-red-500">
                  <PiWarningBold />
                  required
                </div>
              )}
            </div>
          </div>

          <div className="flex flex-col gap-1">
            <Label>Info</Label>
            <div className="flex gap-4">
              <div className="flex flex-col gap-1">
                <Controller
                  render={({ field }) => (
                    <OptionSelect
                      options={levels}
                      onChange={field.onChange}
                      defaultValue={fetchedDifficulty}
                    />
                  )}
                  name="difficulty"
                  control={control}
                />
                {errors.difficulty && (
                  <div className="flex items-center gap-1 text-xs text-red-500">
                    <PiWarningBold />
                    required
                  </div>
                )}
              </div>
              <div className="flex flex-col gap-1">
                <Controller
                  render={({ field }) => (
                    <CheckboxSelect
                      title="Language"
                      options={languageOptions}
                      onChange={(selectedLanguages) => {
                        field.onChange(selectedLanguages)
                        setLanguages(
                          selectedLanguages.map((language) => ({
                            language,
                            isVisible:
                              languages.filter(
                                (prev) => prev.language === language
                              ).length > 0
                                ? languages.filter(
                                    (prev) => prev.language === language
                                  )[0].isVisible
                                : false
                          })) as TemplateLanguage[]
                        )
                      }}
                      defaultValue={fetchedLangauges}
                    />
                  )}
                  name="languages"
                  control={control}
                />
                {errors.languages && (
                  <div className="flex items-center gap-1 text-xs text-red-500">
                    <PiWarningBold />
                    required
                  </div>
                )}
              </div>
              <div className="flex flex-col gap-1">
                <Controller
                  render={({ field }) => (
                    <TagsSelect
                      options={tags}
                      onChange={field.onChange}
                      defaultValue={fetchedTags}
                    />
                  )}
                  name="tags.create"
                  control={control}
                />
                {errors.tags && (
                  <div className="flex items-center gap-1 text-xs text-red-500">
                    <PiWarningBold />
                    required
                  </div>
                )}
              </div>
            </div>
          </div>

          <div className="flex flex-col gap-1">
            <Label>Description</Label>
            {fetchedDescription && (
              <Controller
                render={({ field }) => (
                  <TextEditor
                    placeholder="Enter a description..."
                    onChange={field.onChange}
                    defaultValue={fetchedDescription}
                  />
                )}
                name="description"
                control={control}
              />
            )}
            {errors.description && (
              <div className="flex items-center gap-1 text-xs text-red-500">
                <PiWarningBold />
                required
              </div>
            )}
          </div>

          <div className="flex flex-col gap-1">
            <div className="flex justify-between">
              <div className="flex flex-col gap-1">
                <Label>Input Description</Label>
                <Textarea
                  id="inputDescription"
                  placeholder="Enter a description..."
                  className="h-[120px] w-[360px] resize-none bg-white"
                  {...register('inputDescription')}
                />
                {errors.inputDescription && (
                  <div className="flex items-center gap-1 text-xs text-red-500">
                    <PiWarningBold />
                    required
                  </div>
                )}
              </div>
              <div className="flex flex-col gap-1">
                <Label>Output Description</Label>
                <Textarea
                  id="outputDescription"
                  placeholder="Enter a description..."
                  className="h-[120px] w-[360px] resize-none bg-white"
                  {...register('outputDescription')}
                />
                {errors.outputDescription && (
                  <div className="flex items-center gap-1 text-xs text-red-500">
                    <PiWarningBold />
                    required
                  </div>
                )}
              </div>
            </div>
          </div>

          <div className="flex flex-col gap-1">
            <div className="flex items-center gap-2">
              <Label>Sample</Label>
              <Badge
                onClick={addSample}
                className="h-[18px] w-[45px] cursor-pointer items-center justify-center bg-gray-200/60 p-0 text-xs font-medium text-gray-500 shadow-sm hover:bg-gray-200"
              >
                + add
              </Badge>
            </div>
            <div className="flex flex-col gap-2">
              {getValues('samples') &&
                samples.map((_, index) => (
                  <div key={index} className="flex flex-col gap-1">
                    <ExampleTextarea
                      onRemove={() => removeSample(index)}
                      inputName={`samples.${index}.input`}
                      outputName={`samples.${index}.output`}
                      register={register}
                    />
                    {errors.samples && samples[index] && (
                      <div className="flex items-center gap-1 text-xs text-red-500">
                        <PiWarningBold />
                        required
                      </div>
                    )}
                  </div>
                ))}
            </div>
          </div>

          <div className="flex flex-col gap-1">
            <div className="flex items-center gap-2">
              <Label>Testcase</Label>
              <Badge
                onClick={addTestcase}
                className="h-[18px] w-[45px] cursor-pointer items-center justify-center bg-gray-200/60 p-0 text-xs font-medium text-gray-500 shadow-sm hover:bg-gray-200"
              >
                + add
              </Badge>
            </div>
            <div className="flex flex-col gap-2">
              {getValues('testcases') &&
                getValues('testcases')?.map((_, index) => (
                  <div key={index} className="flex flex-col gap-1">
                    <ExampleTextarea
                      key={index}
                      onRemove={() => removeTestcase(index)}
                      inputName={`testcases.${index}.input`}
                      outputName={`testcases.${index}.output`}
                      register={register}
                    />
                    {errors.testcases?.[index] && (
                      <div className="flex items-center gap-1 text-xs text-red-500">
                        <PiWarningBold />
                        required
                      </div>
                    )}
                  </div>
                ))}
            </div>
          </div>

          <div className="flex flex-col gap-1">
            <Label>Limit</Label>
            <div className="flex gap-8">
              <div className="flex flex-col gap-1">
                <div className="flex items-center gap-2">
                  <Input
                    id="time"
                    type="number"
                    min={0}
                    placeholder="Time"
                    className={cn(inputStyle, 'h-[36px] w-[112px]')}
                    {...register('timeLimit', {
                      setValueAs: (value: string) => parseInt(value, 10)
                    })}
                  />
                  <p className="text-sm font-bold text-gray-600">ms</p>
                </div>
                {errors.timeLimit && (
                  <div className="flex items-center gap-1 text-xs text-red-500">
                    <PiWarningBold />
                    {Number.isNaN(getValues('timeLimit'))
                      ? 'required'
                      : errors.timeLimit?.message}
                  </div>
                )}
              </div>

              <div className="flex flex-col gap-1">
                <div className="flex items-center gap-2">
                  <Input
                    id="memory"
                    type="number"
                    min={0}
                    placeholder="Memory"
                    className={cn(inputStyle, 'h-[36px] w-[112px]')}
                    {...register('memoryLimit', {
                      setValueAs: (value: string) => parseInt(value, 10)
                    })}
                  />
                  <p className="text-sm font-bold text-gray-600">MB</p>
                </div>
                {errors.memoryLimit && (
                  <div className="flex items-center gap-1 text-xs text-red-500">
                    <PiWarningBold />
                    {Number.isNaN(getValues('memoryLimit'))
                      ? 'required'
                      : errors.memoryLimit?.message}
                  </div>
                )}
              </div>
            </div>
          </div>

          <div className="flex flex-col gap-1">
            <div className="flex items-center gap-2">
              <Label required={false}>Hint</Label>
              <Switch
                onCheckedChange={() => {
                  setShowHint(!showHint)
                  setValue('hint', '')
                }}
                checked={showHint}
                className="data-[state=checked]:bg-black data-[state=unchecked]:bg-gray-300"
              />
            </div>
            {showHint && (
              <Textarea
                id="hint"
                placeholder="Enter a hint"
                className="h-[120px] w-[760px] resize-none bg-white"
                {...register('hint')}
              />
            )}
          </div>

          <div className="flex flex-col gap-1">
            <div className="flex items-center gap-2">
              <Label required={false}>Source</Label>
              <Switch
                onCheckedChange={() => {
                  setShowSource(!showSource)
                  setValue('source', '')
                }}
                checked={showSource}
                className="data-[state=checked]:bg-black data-[state=unchecked]:bg-gray-300"
              />
            </div>
            {showSource && (
              <Input
                id="source"
                type="text"
                placeholder="Enter a source"
                className={cn(inputStyle, 'h-[36px] w-[380px]')}
                {...register('source')}
              />
            )}
          </div>

          <div className="flex flex-col gap-6">
            {languages &&
              (languages as TemplateLanguage[]).map(
                (templateLanguage, index) => (
                  <div key={index} className="flex gap-4">
                    <div className="flex flex-col gap-1">
                      <div className="flex items-center gap-2">
                        <Label required={false}>
                          {templateLanguage.language} Template
                        </Label>
                        <Switch
                          onCheckedChange={() => {
                            setLanguages((prev) =>
                              prev.map((prevLanguage) =>
                                prevLanguage.language ===
                                templateLanguage.language
                                  ? {
                                      ...prevLanguage,
                                      isVisible: !prevLanguage.isVisible
                                    }
                                  : prevLanguage
                              )
                            )
                            setValue(`template.${index}`, {
                              language:
                                languageMapper[templateLanguage.language],
                              code: [
                                {
                                  id: index,
                                  text: '',
                                  locked: true
                                }
                              ]
                            })
                          }}
                          checked={templateLanguage.isVisible}
                          className="data-[state=checked]:bg-black data-[state=unchecked]:bg-gray-300"
                        />
                      </div>
                      {templateLanguage.isVisible && (
                        <Textarea
                          placeholder={`Enter a ${templateLanguage.language} template...`}
                          className="h-[180px] w-[480px] bg-white"
                          {...register(`template.${index}.code.0.text`)}
                        />
                      )}
                    </div>
                    {templateLanguage.isVisible && (
                      <div className="flex flex-col gap-3">
                        <Label>Locked</Label>
                        <div className="flex items-center gap-2">
                          <Controller
                            control={control}
                            name={`template.${index}.code.0.locked`}
                            render={({
                              field: { onChange, onBlur, value }
                            }) => (
                              <div className="flex gap-4">
                                <label className="flex gap-1">
                                  <input
                                    type="radio"
                                    onBlur={onBlur}
                                    onChange={() => onChange(true)}
                                    checked={value === true}
                                    className="accent-black"
                                  />
                                  <HiLockClosed
                                    className={
                                      value === true
                                        ? 'text-black'
                                        : 'text-gray-400'
                                    }
                                  />
                                </label>
                                <label className="flex gap-1">
                                  <input
                                    type="radio"
                                    onBlur={onBlur}
                                    onChange={() => onChange(false)}
                                    checked={value === false}
                                    className="accent-black"
                                  />
                                  <HiLockOpen
                                    className={
                                      value === false
                                        ? 'text-black'
                                        : 'text-gray-400'
                                    }
                                  />
                                </label>
                              </div>
                            )}
                          />
                        </div>
                      </div>
                    )}
                  </div>
                )
              )}
          </div>

          <Button
            type="submit"
            className="flex h-[36px] w-[100px] items-center gap-2 px-0 "
          >
            <IoMdCheckmarkCircleOutline fontSize={20} />
            <div className="mb-[2px] text-base">Submit</div>
          </Button>
        </form>
      </main>
    </ScrollArea>
  )
}<|MERGE_RESOLUTION|>--- conflicted
+++ resolved
@@ -22,7 +22,7 @@
 import type { UpdateProblemInput } from '@generated/graphql'
 import { zodResolver } from '@hookform/resolvers/zod'
 import Link from 'next/link'
-import { useState } from 'react'
+import { useEffect, useState } from 'react'
 import { useForm, Controller } from 'react-hook-form'
 import { FaEye, FaEyeSlash } from 'react-icons/fa'
 import { FaAngleLeft } from 'react-icons/fa6'
@@ -35,51 +35,6 @@
 import ExampleTextarea from '../_components/ExampleTextarea'
 import Label from '../_components/Lable'
 import type { TemplateLanguage } from '../utils'
-<<<<<<< HEAD
-import { GET_TAGS, inputStyle, languageOptions, levels } from '../utils'
-
-interface UpdateProblemInput {
-  id: number
-  title: string
-  isVisible: boolean
-  difficulty: Level
-  languages: Language[]
-  tags: {
-    create: number[]
-    delete: number[]
-  }
-  description: string
-  inputDescription: string
-  outputDescription: string
-  samples: Sample[]
-  testcases: Testcase[]
-  timeLimit: number
-  memoryLimit: number
-  hint?: string
-  source?: string
-  template?: Template[]
-}
-
-interface GetProblem {
-  title: string
-  isVisible: boolean
-  difficulty: Level
-  languages: Language[]
-  problemTag: { tag: Tag }[]
-  description: string
-  inputDescription: string
-  outputDescription: string
-  problemTestcase: Testcase[]
-  // problemSample: Sample[]
-  timeLimit: number
-  memoryLimit: number
-  hint: string
-  source: string
-  template: string[]
-}
-
-const GET_PROBLEM = gql`
-=======
 import {
   GET_TAGS,
   inputStyle,
@@ -89,7 +44,6 @@
 } from '../utils'
 
 const GET_PROBLEM = gql(`
->>>>>>> 4cc98804
   query GetProblem($groupId: Int!, $id: Int!) {
     getProblem(groupId: $groupId, id: $id) {
       title
@@ -105,9 +59,14 @@
       description
       inputDescription
       outputDescription
+      samples {
+        input
+        output
+      }
       problemTestcase {
         input
         output
+        scoreWeight
       }
       timeLimit
       memoryLimit
@@ -157,7 +116,7 @@
 
 const schema = z.object({
   title: z.string().min(1).max(25),
-  isVisible: z.boolean(),
+  visible: z.boolean(),
   difficulty: z.enum(['Level1', 'Level2', 'Level3', 'Level4', 'Level5']),
   languages: z.array(
     z.enum(['C', 'Cpp', 'Golang', 'Java', 'Python2', 'Python3'])
@@ -226,75 +185,7 @@
   const { data: problemData } = useQuery(GET_PROBLEM, {
     variables: {
       groupId: 1,
-<<<<<<< HEAD
-      id: Number(id)
-    }).then((data) => {
-      setProblemData(data.getProblem)
-      setFetchedDifficulty(data.getProblem.difficulty)
-      setFetchedLanguages(data.getProblem.languages)
-      setFetchedTags(
-        data.getProblem.problemTag.map((problemTag: { tag: Tag }) =>
-          Number(problemTag.tag.id)
-        )
-      )
-      setFetchedDescription(data.getProblem.description)
-      setFetchedTemplateLanguage(
-        data.getProblem.template.map((template: string) => {
-          const parsedTemplate = JSON.parse(template)[0]
-          return parsedTemplate.language
-        })
-      )
-      setLanguages(
-        data.getProblem.languages.map((language: Language) => ({
-          language,
-          isVisible: fetchedTemplateLanguage.includes(language) ? true : false
-        }))
-      )
-    })
-  }, [id, problemData])
-
-  useEffect(() => {
-    if (problemData) {
-      // TODO: add visible and samples
-      setValue('title', problemData.title)
-      setValue('isVisible', problemData.isVisible)
-      setValue('difficulty', problemData.difficulty)
-      setValue('languages', problemData.languages)
-      setValue(
-        'tags.create',
-        problemData.problemTag.map((problemTag) => Number(problemTag.tag.id))
-      )
-      setValue(
-        'tags.delete',
-        problemData.problemTag.map((problemTag) => Number(problemTag.tag.id))
-      )
-      setValue('description', problemData.description)
-      setValue('inputDescription', problemData.inputDescription)
-      setValue('outputDescription', problemData.outputDescription)
-      setValue('testcases', problemData.problemTestcase)
-      setValue('timeLimit', problemData.timeLimit)
-      setValue('memoryLimit', problemData.memoryLimit)
-      setValue('hint', problemData.hint)
-      setValue('source', problemData.source)
-      setValue(
-        'template',
-        problemData.template.map((template: string) => {
-          const parsedTemplate = JSON.parse(template)[0]
-          return {
-            language: parsedTemplate.language,
-            code: [
-              {
-                id: parsedTemplate.code[0].id,
-                text: parsedTemplate.code[0].text,
-                locked: parsedTemplate.code[0].locked
-              }
-            ]
-          }
-        })
-      )
-=======
       id: +id
->>>>>>> 4cc98804
     }
   })
 
@@ -309,12 +200,14 @@
       (template: string) => JSON.parse(template)[0].language
     ) ?? []
 
-  setLanguages(
-    problemData?.getProblem.languages?.map((language: Language) => ({
-      language,
-      isVisible: fetchedTemplateLanguage.includes(language) ? true : false
-    })) ?? []
-  )
+  useEffect(() => {
+    setLanguages(
+      problemData?.getProblem.languages?.map((language: Language) => ({
+        language,
+        isVisible: fetchedTemplateLanguage.includes(language) ? true : false
+      })) ?? []
+    )
+  }, [])
 
   const {
     handleSubmit,
