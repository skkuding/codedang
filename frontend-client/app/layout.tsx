--- conflicted
+++ resolved
@@ -1,11 +1,6 @@
-<<<<<<< HEAD
 import { cn } from '@/lib/utils'
-import type { Metadata } from 'next'
+import type { Metadata, Viewport } from 'next'
 import { Manrope, Noto_Sans_KR } from 'next/font/google'
-=======
-import type { Metadata, Viewport } from 'next'
-import { Manrope } from 'next/font/google'
->>>>>>> af03253d
 import Header from './_components/Header'
 import './globals.css'
 
