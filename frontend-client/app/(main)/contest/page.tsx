--- conflicted
+++ resolved
@@ -1,17 +1,9 @@
-<<<<<<< HEAD
-import ContestCardList from '../_components/ContestCardList'
-
-export default function Contest() {
-  //auth session 따라 registered 타입 추가
-  return (
-    <>
-      <ContestCardList type={'Ongoing'} />
-=======
 'use client'
 
 import { fetcher } from '@/lib/utils'
 import type { Contest } from '@/types/type'
 import { useEffect, useState } from 'react'
+import ContestCardList from '../_components/ContestCardList'
 import ContestTable from './_components/ContestTable'
 
 const getFinished = async () => {
@@ -38,10 +30,11 @@
   return (
     <>
       {/* TODO: Add contest card list */}
+      <ContestCardList type={'Ongoing'} />
+
       <p className="text-xl font-bold md:text-2xl">Finished</p>
       {/* TODO: Add search bar */}
       <ContestTable data={finished} />
->>>>>>> 4551d4e4
     </>
   )
 }