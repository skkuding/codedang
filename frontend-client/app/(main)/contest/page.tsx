<<<<<<< HEAD
'use client'

import { fetcher } from '@/lib/utils'
import type { Contest } from '@/types/type'
import { useEffect, useState } from 'react'
import ContestCardList from '../_components/ContestCardList'
import ContestTable from './_components/ContestTable'

const getFinished = async () => {
=======
import DataTable from '@/components/DataTable'
import { fetcher } from '@/lib/utils'
import type { Contest } from '@/types/type'
import ContestCardList from '../_components/ContestCardList'
import { columns } from './_components/Columns'

export default async function Contest() {
>>>>>>> 7e7841e3
  const data: {
    finished: Contest[]
  } = await fetcher.get('contest/finished?take=51').json()
  data.finished.forEach((contest) => {
    contest.status = 'finished'
  })
<<<<<<< HEAD
  return data.finished
}

export default function Contest() {
  const [finished, setFinished] = useState<Contest[]>([])

  useEffect(() => {
    const fetchData = async () => {
      const data = await getFinished()
      setFinished(data)
    }
    fetchData()
  }, [])
=======
>>>>>>> 7e7841e3

  return (
    <>
      {/* TODO: Add contest card list */}
      <ContestCardList type={'Ongoing'} />

      <p className="text-xl font-bold md:text-2xl">Finished</p>
      {/* TODO: Add search bar */}
<<<<<<< HEAD
      <ContestTable data={finished} />
=======
      <DataTable
        data={data.finished}
        columns={columns}
        headerStyle={{
          title: 'text-left w-2/4 md:w-4/6',
          startTime: 'w-1/4 md:w-1/6',
          endTime: 'w-1/4 md:w-1/6',
          participants: 'w-1/4 md:w-1/6'
        }}
        name="contest"
      />
>>>>>>> 7e7841e3
    </>
  )
}<|MERGE_RESOLUTION|>--- conflicted
+++ resolved
@@ -1,14 +1,3 @@
-<<<<<<< HEAD
-'use client'
-
-import { fetcher } from '@/lib/utils'
-import type { Contest } from '@/types/type'
-import { useEffect, useState } from 'react'
-import ContestCardList from '../_components/ContestCardList'
-import ContestTable from './_components/ContestTable'
-
-const getFinished = async () => {
-=======
 import DataTable from '@/components/DataTable'
 import { fetcher } from '@/lib/utils'
 import type { Contest } from '@/types/type'
@@ -16,29 +5,12 @@
 import { columns } from './_components/Columns'
 
 export default async function Contest() {
->>>>>>> 7e7841e3
   const data: {
     finished: Contest[]
   } = await fetcher.get('contest/finished?take=51').json()
   data.finished.forEach((contest) => {
     contest.status = 'finished'
   })
-<<<<<<< HEAD
-  return data.finished
-}
-
-export default function Contest() {
-  const [finished, setFinished] = useState<Contest[]>([])
-
-  useEffect(() => {
-    const fetchData = async () => {
-      const data = await getFinished()
-      setFinished(data)
-    }
-    fetchData()
-  }, [])
-=======
->>>>>>> 7e7841e3
 
   return (
     <>
@@ -47,9 +19,6 @@
 
       <p className="text-xl font-bold md:text-2xl">Finished</p>
       {/* TODO: Add search bar */}
-<<<<<<< HEAD
-      <ContestTable data={finished} />
-=======
       <DataTable
         data={data.finished}
         columns={columns}
@@ -61,7 +30,6 @@
         }}
         name="contest"
       />
->>>>>>> 7e7841e3
     </>
   )
 }