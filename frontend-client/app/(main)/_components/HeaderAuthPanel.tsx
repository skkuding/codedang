'use client'

import { Button } from '@/components/ui/button'
import { Dialog, DialogContent, DialogTrigger } from '@/components/ui/dialog'
import useAuthModalStore from '@/stores/authModal'
import useSignUpModalStore from '@/stores/signUpModal'
<<<<<<< HEAD
import type { UserData } from '@/types/next-auth'
import { signOut } from 'next-auth/react'
import { RxHamburgerMenu } from 'react-icons/rx'
import AuthModal from './AuthModal'

interface HeaderAuthPanelProps {
  isAuth: boolean
  user: UserData
}

export default function HeaderAuthPanel({
  isAuth,
  user
}: HeaderAuthPanelProps) {
=======
import { RxHamburgerMenu } from 'react-icons/rx'
import AuthModal from './AuthModal'

export default function HeaderAuthPanel() {
>>>>>>> f469b955
  const { showSignIn, showSignUp } = useAuthModalStore((state) => state)
  const { setModalPage } = useSignUpModalStore((state) => state)
  return (
    <div className="ml-2 flex items-center gap-2">
<<<<<<< HEAD
      {isAuth ? (
        <p
          className="font-bold"
          onClick={() => {
            signOut()
          }}
        >
          {user.username}
        </p>
      ) : (
        <Dialog>
          <DialogTrigger asChild>
            <Button
              onClick={() => showSignIn()}
              variant={'outline'}
              className="hidden border-none px-3 py-1 text-base font-semibold md:block"
            >
              Sign In
            </Button>
          </DialogTrigger>
          <DialogTrigger asChild>
            <Button
              onClick={() => {
                showSignUp()
                setModalPage(0)
              }}
              variant={'outline'}
              className="hidden px-3 py-1 text-base font-bold md:block"
            >
              Sign Up
            </Button>
          </DialogTrigger>
          <DialogContent className="h-[520px] max-w-[22rem]">
            <AuthModal />
          </DialogContent>
        </Dialog>
      )}
=======
      <Dialog>
        <DialogTrigger asChild>
          <Button
            onClick={() => showSignIn()}
            variant={'outline'}
            className="hidden border-none px-3 py-1 text-base font-semibold md:block"
          >
            Sign In
          </Button>
        </DialogTrigger>
        <DialogTrigger asChild>
          <Button
            onClick={() => {
              showSignUp()
              setModalPage(0)
            }}
            variant={'outline'}
            className="hidden px-3 py-1 text-base font-bold md:block"
          >
            Sign Up
          </Button>
        </DialogTrigger>
        <DialogContent className="h-[520px] max-w-[22rem]">
          <AuthModal />
        </DialogContent>
      </Dialog>
>>>>>>> f469b955
      <RxHamburgerMenu size="30" className="md:hidden" />
    </div>
  )
}<|MERGE_RESOLUTION|>--- conflicted
+++ resolved
@@ -4,7 +4,6 @@
 import { Dialog, DialogContent, DialogTrigger } from '@/components/ui/dialog'
 import useAuthModalStore from '@/stores/authModal'
 import useSignUpModalStore from '@/stores/signUpModal'
-<<<<<<< HEAD
 import type { UserData } from '@/types/next-auth'
 import { signOut } from 'next-auth/react'
 import { RxHamburgerMenu } from 'react-icons/rx'
@@ -12,24 +11,17 @@
 
 interface HeaderAuthPanelProps {
   isAuth: boolean
-  user: UserData
+  user: UserData | null
 }
 
 export default function HeaderAuthPanel({
   isAuth,
   user
 }: HeaderAuthPanelProps) {
-=======
-import { RxHamburgerMenu } from 'react-icons/rx'
-import AuthModal from './AuthModal'
-
-export default function HeaderAuthPanel() {
->>>>>>> f469b955
   const { showSignIn, showSignUp } = useAuthModalStore((state) => state)
   const { setModalPage } = useSignUpModalStore((state) => state)
   return (
     <div className="ml-2 flex items-center gap-2">
-<<<<<<< HEAD
       {isAuth ? (
         <p
           className="font-bold"
@@ -37,7 +29,7 @@
             signOut()
           }}
         >
-          {user.username}
+          {user?.username}
         </p>
       ) : (
         <Dialog>
@@ -67,34 +59,6 @@
           </DialogContent>
         </Dialog>
       )}
-=======
-      <Dialog>
-        <DialogTrigger asChild>
-          <Button
-            onClick={() => showSignIn()}
-            variant={'outline'}
-            className="hidden border-none px-3 py-1 text-base font-semibold md:block"
-          >
-            Sign In
-          </Button>
-        </DialogTrigger>
-        <DialogTrigger asChild>
-          <Button
-            onClick={() => {
-              showSignUp()
-              setModalPage(0)
-            }}
-            variant={'outline'}
-            className="hidden px-3 py-1 text-base font-bold md:block"
-          >
-            Sign Up
-          </Button>
-        </DialogTrigger>
-        <DialogContent className="h-[520px] max-w-[22rem]">
-          <AuthModal />
-        </DialogContent>
-      </Dialog>
->>>>>>> f469b955
       <RxHamburgerMenu size="30" className="md:hidden" />
     </div>
   )
