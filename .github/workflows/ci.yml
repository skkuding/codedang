--- conflicted
+++ resolved
@@ -171,13 +171,9 @@
         # https://stackoverflow.com/questions/60849745/how-can-i-run-a-command-in-github-action-service-containers
         # NOTE: Bitnami images for community-tier users are restricted to the latest tag.
         # https://github.com/bitnami/charts/issues/35164
-<<<<<<< HEAD
-        image: bitnamilegacy/minio:latest
-=======
         # NOTE: due to instability of Bitnami image, switch to lazybit's image
         # https://stackoverflow.com/questions/64031598/creating-a-minios3-container-inside-a-github-actions-yml-file
         image: lazybit/minio:latest
->>>>>>> b5197a6f
         ports:
           - 9000:9000
           - 9001:9001
