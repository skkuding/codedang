--- conflicted
+++ resolved
@@ -69,10 +69,6 @@
   rc-build-image:
     if: github.event.inputs.terraform_project == 'codedang'
     uses: ./.github/workflows/rc-build-image.yml
-<<<<<<< HEAD
-    secrets: inherit # Passes all secrets from the caller context
-=======
->>>>>>> d8c52b58
 
   rc-deploy-codedang:
     if: github.event.inputs.terraform_project == 'codedang'
