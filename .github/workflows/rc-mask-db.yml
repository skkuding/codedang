name: RC - CD - Mask DB

on:
  workflow_dispatch:
  workflow_call:

env:
  AWS_REGION: ap-northeast-2
  ECS_CLUSTER: Codedang-Api

permissions: # permissions to the job (for the OpenID Connection)
  id-token: write
  contents: read

jobs:
  rc-deploy-mask:
    name: RC - Deploy RDS and Mask Data
    runs-on: ubuntu-latest
    environment: production
    defaults:
      run:
        shell: bash
    steps:
      - uses: actions/checkout@v4
      - uses: aws-actions/configure-aws-credentials@v4
        with:
          role-to-assume: ${{ secrets.AWS_ROLE_FOR_DEPLOY_RC }}
          aws-region: ${{ env.AWS_REGION }}

      - name: Setup Terraform
        uses: hashicorp/setup-terraform@v3
        with:
          terraform_version: 1.5.2

<<<<<<< HEAD
      - name: Terraform Init Storage
        working-directory: ./apps/infra/rc/storage
        run: terraform init -backend-config="bucket=codedang-tf-state-rc"

=======
>>>>>>> 6b3250c5
      - name: Fetch dynamic connection details
        working-directory: ./apps/infra/rc/storage
        id: fetch-details
        run: |
          echo "Fetching Bastion Host IP..."

          BASTION_IP=$(aws ec2 describe-instances \
            --filters "Name=tag:Name,Values=Codedang-Bastion-Host" "Name=instance-state-name,Values=running" \
            --query 'Reservations[].Instances[].PublicIpAddress' \
            --output text)

          echo "bastion_ip=$BASTION_IP" >> $GITHUB_OUTPUT

          echo "Fetching RDS Endpoint..."
          RDS_INSTANCE_ID=$(aws rds describe-db-instances \
          --query "DBInstances | sort_by(@, &InstanceCreateTime) | [-1].DBInstanceIdentifier" --output text)

          if [ -z "$RDS_INSTANCE_ID" ]; then
            echo "No RDS instance found. Skipping further steps."
            exit 0
          fi

          echo "RDS Instance Identifier: $RDS_INSTANCE_ID"

          RDS_ENDPOINT=$(aws rds describe-db-instances --db-instance-identifier "$RDS_INSTANCE_ID" --query "DBInstances[0].Endpoint.Address" --output text)

          echo "rds_endpoint=$RDS_ENDPOINT" >> $GITHUB_OUTPUT

          echo "Fetching DB credentials from Terraform..."
          DB_PW=$(terraform output db_pw)
          DB_USER=$(terraform output db_user)
          DB_NAME=$(terraform output db_name)

          echo "db_pw=$DB_PW" >> $GITHUB_OUTPUT
          echo "db_user=$DB_USER" >> $GITHUB_OUTPUT
          echo "db_name=$DB_NAME" >> $GITHUB_OUTPUT

      - name: Setup SSH agent for Bastion host access
        uses: webfactory/ssh-agent@v0.5.4
        with:
          ssh-private-key: ${{ secrets.BASTION_SSH_KEY_RC }}

      - name: Mask sensitive data on RDS via Bastion host
        run: |
          echo "Running masking script on the RDS database via Bastion host..."
          ssh -o StrictHostKeyChecking=no ec2-user@${{ steps.fetch-details.outputs.bastion_ip }} <<'EOF'
          export PGPASSWORD="${{ steps.fetch-details.outputs.db_pw }}"
          psql -h "${{ steps.fetch-details.outputs.rds_endpoint }}" -U "${{ steps.fetch-details.outputs.db_user }}" -d "${{ steps.fetch-details.outputs.db_name }}" <<SQL

          UPDATE "user"
          SET
              username = 'user' || id,
              password = 'masked',
              email = 'masked' || id || '@example.com',
              student_id = 'xxxxxxxxxx',
              major = 'masked'
          WHERE username NOT IN ('test123', 'admin');

          UPDATE "submission"
          SET
              code = ARRAY(SELECT jsonb_build_object('id', 1, 'text', 'masked')
                           FROM generate_series(1, array_length(code, 1))),
              code_size = '-1',
              user_ip = 'masked',
              score = '-1'
          WHERE user_id NOT IN (71755, 1);

          UPDATE public.contest_record
          SET
              accepted_problem_num = -1,
              total_penalty = -1,
              score = -1,
              finish_time = '1970-01-01 00:00:00.000'
          WHERE user_id NOT IN (71755, 1);
          SQL
          EOF<|MERGE_RESOLUTION|>--- conflicted
+++ resolved
@@ -32,13 +32,10 @@
         with:
           terraform_version: 1.5.2
 
-<<<<<<< HEAD
       - name: Terraform Init Storage
         working-directory: ./apps/infra/rc/storage
         run: terraform init -backend-config="bucket=codedang-tf-state-rc"
 
-=======
->>>>>>> 6b3250c5
       - name: Fetch dynamic connection details
         working-directory: ./apps/infra/rc/storage
         id: fetch-details
@@ -49,6 +46,7 @@
             --filters "Name=tag:Name,Values=Codedang-Bastion-Host" "Name=instance-state-name,Values=running" \
             --query 'Reservations[].Instances[].PublicIpAddress' \
             --output text)
+
 
           echo "bastion_ip=$BASTION_IP" >> $GITHUB_OUTPUT
 
