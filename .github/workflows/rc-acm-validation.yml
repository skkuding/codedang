name: RC - ACM Validation

on:
  workflow_dispatch:
  workflow_call:

env:
  AWS_REGION: ap-northeast-2
  ECS_CLUSTER: Codedang-Api

permissions: # permissions to the job (for the OpenID Connection)
  id-token: write
  contents: read

jobs:
  export-rc-ns-records:
    name: Export RC NS Records
    runs-on: ubuntu-latest
    environment: production
    defaults:
      run:
        shell: bash
    steps:
      - uses: actions/checkout@v4

      - uses: aws-actions/configure-aws-credentials@v4
        with:
          role-to-assume: ${{ secrets.AWS_ROLE_FOR_DEPLOY_RC }}
          aws-region: ${{ env.AWS_REGION }}

      - uses: hashicorp/setup-terraform@v3
        with:
          terraform_version: 1.5.2

      - name: Export RC NS Records
        working-directory: ./apps/infra/rc/network
        run: |
          terraform init -backend-config="bucket=codedang-tf-state-rc"
          NS_RECORDS=$(terraform output -json rc_ns_records | jq -r '.[]' | tr '\n' ' ')
<<<<<<< HEAD
          echo "NS_RECORDS is: $NS_RECORDS"
          echo "rc_ns_records=$NS_RECORDS" >> $GITHUB_OUTPUT
          cat $GITHUB_OUTPUT
=======
          echo "rc_ns_records=$NS_RECORDS" >> $GITHUB_OUTPUT
>>>>>>> 545a808b

  rc-update-prod-route53:
    name: RC - Update Production Route53 NS
    runs-on: ubuntu-latest
    needs: [export-rc-ns-records]
    environment: production
    defaults:
      run:
        shell: bash
    steps:
      - uses: actions/checkout@v4

      - uses: aws-actions/configure-aws-credentials@v4
        with:
          role-to-assume: ${{ secrets.AWS_ROLE_FOR_DEPLOY }}
          aws-region: ${{ env.AWS_REGION }}

      - name: Update Production Route53 NS Records
        run: |
          ZONE_ID=$(aws route53 list-hosted-zones-by-name --dns-name "codedang.com" --query "HostedZones[0].Id" --output text | cut -d'/' -f3)
          aws route53 change-resource-record-sets \
            --hosted-zone-id $ZONE_ID \
            --change-batch '{
              "Changes": [{
                "Action": "UPSERT",
                "ResourceRecordSet": {
                  "Name": "rc.codedang.com",
                  "Type": "NS",
                  "TTL": 300,
                  "ResourceRecords": [
<<<<<<< HEAD
                    {"Value": "'${{ needs.export-rc-ns-records.outputs }}'"}
=======
                    {"Value": "'${{ needs.export-rc-ns-records.outputs.rc_ns_records }}'"}
>>>>>>> 545a808b
                  ]
                }
              }]
            }'

  rc-deploy-acm-validation:
    name: RC - Deploy ACM Validation
    runs-on: ubuntu-latest
    needs: [rc-update-prod-route53]
    environment: production
    defaults:
      run:
        shell: bash
    steps:
      - uses: actions/checkout@v4

      - uses: aws-actions/configure-aws-credentials@v4
        with:
          role-to-assume: ${{ secrets.AWS_ROLE_FOR_DEPLOY_RC }}
          aws-region: ${{ env.AWS_REGION }}

      - uses: hashicorp/setup-terraform@v3
        with:
          terraform_version: 1.5.2

      - name: Create Terraform variable file
        working-directory: ./apps/infra/rc/acm-validation
        run: |
          echo 'env = "rc"' >> terraform.tfvars

      - name: Terraform Init ACM Validation
        working-directory: ./apps/infra/rc/acm-validation
        run: terraform init -backend-config="bucket=codedang-tf-state-rc"

      - name: Terraform Plan ACM Validation
        working-directory: ./apps/infra/rc/acm-validation
        run: terraform plan -input=false -out=plan.out

      - name: Terraform Apply ACM Validation
        working-directory: ./apps/infra/rc/acm-validation
        run: terraform apply -input=false plan.out<|MERGE_RESOLUTION|>--- conflicted
+++ resolved
@@ -37,13 +37,9 @@
         run: |
           terraform init -backend-config="bucket=codedang-tf-state-rc"
           NS_RECORDS=$(terraform output -json rc_ns_records | jq -r '.[]' | tr '\n' ' ')
-<<<<<<< HEAD
           echo "NS_RECORDS is: $NS_RECORDS"
           echo "rc_ns_records=$NS_RECORDS" >> $GITHUB_OUTPUT
           cat $GITHUB_OUTPUT
-=======
-          echo "rc_ns_records=$NS_RECORDS" >> $GITHUB_OUTPUT
->>>>>>> 545a808b
 
   rc-update-prod-route53:
     name: RC - Update Production Route53 NS
@@ -74,11 +70,7 @@
                   "Type": "NS",
                   "TTL": 300,
                   "ResourceRecords": [
-<<<<<<< HEAD
-                    {"Value": "'${{ needs.export-rc-ns-records.outputs }}'"}
-=======
-                    {"Value": "'${{ needs.export-rc-ns-records.outputs.rc_ns_records }}'"}
->>>>>>> 545a808b
+                    {"Value": "'${{ env.RC_NS_RECORDS }}'"}
                   ]
                 }
               }]
