--- conflicted
+++ resolved
@@ -61,22 +61,14 @@
         run: |
           ZONE_ID=$(aws route53 list-hosted-zones-by-name --dns-name "codedang.com" --query "HostedZones[0].Id" --output text | cut -d'/' -f3)
           NS_RECORDS="${{ needs.export-rc-ns-records.outputs.rc_ns_records }}"
-<<<<<<< HEAD
           echo "NS_RECORDS is: [$NS_RECORDS]"
-=======
->>>>>>> 908e27ed
           if [ -z "$NS_RECORDS" ]; then
             echo "Error: rc_ns_records is empty"
             exit 1
           fi
-<<<<<<< HEAD
           # Trim trailing spaces and convert to JSON array, filtering out empty entries
           NS_ARRAY=$(echo "$NS_RECORDS" | tr -s ' ' | sed 's/[[:space:]]*$//' | tr ' ' '\n' | grep -v '^$' | jq -R . | jq -s .)
           echo "NS_ARRAY is: $NS_ARRAY"
-=======
-          # Convert space-separated NS records into JSON array
-          NS_ARRAY=$(echo "$NS_RECORDS" | tr ' ' '\n' | jq -R . | jq -s .)
->>>>>>> 908e27ed
           CHANGE_BATCH=$(jq -n \
             --arg name "rc.codedang.com" \
             --argjson records "$NS_ARRAY" \
@@ -85,11 +77,18 @@
                 "Action": "UPSERT",
                 "ResourceRecordSet": {
                   "Name": $name,
+                  "Name": $name,
                   "Type": "NS",
                   "TTL": 300,
                   "ResourceRecords": ($records | map({"Value": .}))
+                  "ResourceRecords": ($records | map({"Value": .}))
                 }
               }]
+            }')
+          echo "Change Batch: $CHANGE_BATCH"
+          aws route53 change-resource-record-sets \
+            --hosted-zone-id "$ZONE_ID" \
+            --change-batch "$CHANGE_BATCH"
             }')
           echo "Change Batch: $CHANGE_BATCH"
           aws route53 change-resource-record-sets \
