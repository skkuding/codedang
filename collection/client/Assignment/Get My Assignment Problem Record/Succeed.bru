--- conflicted
+++ resolved
@@ -11,11 +11,7 @@
 }
 
 params:path {
-<<<<<<< HEAD
-  id: 14
-=======
   id: 24
->>>>>>> d8b9fdb4
 }
 
 assert {
@@ -29,29 +25,29 @@
 
 docs {
   # Get My Assignment Problem Record
-  
+
   ## 내 과제 문제 기록 조회
-  
+
   특정 과제에 대한 사용자의 문제별 점수 및 전체 성적 정보를 제공합니다.
-  
+
   ### 파라미터
   | 이름 | 타입 | 위치 | 필수 여부 | 설명 |
   |------|------|------|-----------|------|
   | assignmentId | number | path | 필수 | 조회할 과제의 ID |
   | groupId | number | query | 필수 | 과제가 속한 그룹(코스) ID |
-  
-  
+
+
   ### 특이사항
   - 과제가 종료된 경우, 이미 저장된 점수 기록이 있다면 그 데이터를 사용합니다.
   - 과제가 종료된 경우, 제출하지 않은 문제의 score는 0점으로 처리됩니다.
   - finalScore는 교수자에 의한 수동 채점 결과이며, 아직 채점되지 않은 경우 null입니다.
   - userAssignmentFinalScore는 모든 문제의 finalScore 값이 설정된 경우에만 계산되며, 하나의 문제라도 채점되지 않았다면 null입니다.
-  
+
   ### 설명
-  
+
   1. 과제 정보 검증
       * 입력받은 assignmentId와 groupId로 과제의 존재 여부 및 접근 권한 확인
-        - 과제가 없으면 404, 자신의 group이 아닌 Assignment이면 403 
+        - 과제가 없으면 404, 자신의 group이 아닌 Assignment이면 403
       * 과제 종료 여부 확인
   2. 과제 종료 후 로직
       * 과제가 종료된 경우, 기존에 저장된 점수 기록 확인
