meta {
  name: Succeed
  type: http
  seq: 1
}

get {
<<<<<<< HEAD
  url: {{baseUrl}}/assignment/14/problem?take=5&groupId=2
=======
  url: {{baseUrl}}/assignment/22/problem?groupId=2
>>>>>>> d8b9fdb4
  body: none
  auth: none
}

params:query {
<<<<<<< HEAD
  take: 5
  groupId: 2
=======
  groupId: 2
  ~take: 5
>>>>>>> d8b9fdb4
  ~cursor: 4
}

assert {
  res.status: eq 200
  res.body.problems[0].id: isNumber
  res.body.problems[0].title: isString
  res.body.problems[0].difficulty: isString
  res.body.problems[0].submissionCount: isNumber
  res.body.problems[0].acceptedRate: isNumber
  res.body.problems[0].order: isNumber
  res.body.total: isNumber
}

script:pre-request {
  await require("./login").loginUser(req);
}

docs {
  # Get Assignment Problems
  
  > 로그인이 필요한 API입니다.
  
  과제의 문제 목록을 가져옵니다.
  
  ## Query
  
  | 이름 | 타입 | 설명 |
  |-----|-----|-----|
  |take      |Integer|가져올 문제 개수 (default: 10)|
  |cursor    |Integer|cursor 값 다음의 ID를 가진 문제들을 반환|
  |groupId   |Integer|과제가 속한 Group ID (default: 1)|
  
  ## Constraints
  
  - 과제에 등록한 사용자는 과제 시작 전까지 문제를 열람할 수 없습니다.
  - 과제에 등록하지 않은 사용자는 과제가 끝나기 전까지 문제를 열람할 수 없습니다.
}<|MERGE_RESOLUTION|>--- conflicted
+++ resolved
@@ -5,23 +5,14 @@
 }
 
 get {
-<<<<<<< HEAD
   url: {{baseUrl}}/assignment/14/problem?take=5&groupId=2
-=======
-  url: {{baseUrl}}/assignment/22/problem?groupId=2
->>>>>>> d8b9fdb4
   body: none
   auth: none
 }
 
 params:query {
-<<<<<<< HEAD
   take: 5
   groupId: 2
-=======
-  groupId: 2
-  ~take: 5
->>>>>>> d8b9fdb4
   ~cursor: 4
 }
 
@@ -42,21 +33,21 @@
 
 docs {
   # Get Assignment Problems
-  
+
   > 로그인이 필요한 API입니다.
-  
+
   과제의 문제 목록을 가져옵니다.
-  
+
   ## Query
-  
+
   | 이름 | 타입 | 설명 |
   |-----|-----|-----|
   |take      |Integer|가져올 문제 개수 (default: 10)|
   |cursor    |Integer|cursor 값 다음의 ID를 가진 문제들을 반환|
   |groupId   |Integer|과제가 속한 Group ID (default: 1)|
-  
+
   ## Constraints
-  
+
   - 과제에 등록한 사용자는 과제 시작 전까지 문제를 열람할 수 없습니다.
   - 과제에 등록하지 않은 사용자는 과제가 끝나기 전까지 문제를 열람할 수 없습니다.
 }