meta {
  name: Succeed
  type: http
  seq: 1
}

get {
  url: {{baseUrl}}/contest/finished?groupId=1&take=10
  body: none
  auth: none
}

query {
  groupId: 1
  take: 10
  ~cursor: 1
}

assert {
  res.status: eq 200
  res("finished")[0].id: isNumber
  res("finished")[0].title: isString
  res("finished")[0].startTime: isString
  res("finished")[0].endTime: isString
  res("finished")[0].group.id: isNumber
  res("finished")[0].group.groupName: isString
<<<<<<< HEAD
=======
  res("finished")[0].participants: isNumber 
>>>>>>> a8daab97
}

script:pre-request {
  await require("./login").loginUser(req);
}

docs {
  # Get Group Finished Contests
  ---
  - Url param으로 주어진 group id에 해당하는 group에서 끝난 contest들을 반환합니다.
  - Query param으로 `take`와 `cursor`를 전달할 수 있고, `cursor` 부터 `take`개의 contest를 가져옵니다.
  - `cursor`를 전달하지 않는 경우 처음부터 `take` 개의 contest를 가져옵니다.
}<|MERGE_RESOLUTION|>--- conflicted
+++ resolved
@@ -24,10 +24,7 @@
   res("finished")[0].endTime: isString
   res("finished")[0].group.id: isNumber
   res("finished")[0].group.groupName: isString
-<<<<<<< HEAD
-=======
   res("finished")[0].participants: isNumber 
->>>>>>> a8daab97
 }
 
 script:pre-request {
