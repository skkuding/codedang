--- conflicted
+++ resolved
@@ -5,11 +5,7 @@
 }
 
 get {
-<<<<<<< HEAD
   url: {{baseUrl}}/contest/5?groupId=2
-=======
-  url: {{baseUrl}}/contest/13
->>>>>>> 7e7841e3
   body: none
   auth: none
 }
@@ -28,27 +24,19 @@
   res("group.groupName"): isString
   res("description"): isString
   res("_count.contestRecord"): isNumber
-<<<<<<< HEAD
   res("rankings[0].user.id"): isNumber
   res("rankings[0].user.username"): isString
   res("rankings[0].acceptedProblemNum"): isNumber
-=======
->>>>>>> 7e7841e3
 }
 
 docs {
   # Get Contest by ID
-<<<<<<< HEAD
-  ---
-  - URL param으로 전달된 Contest ID를 통해 해당 contest 정보와 Contest 참여자 정보를 가져와 반환합니다.
-=======
-  
-  하나의 대회 정보를 가져옵니다.
-  
+
+  하나의 대회 정보와 Contest 참여자 정보를 가져옵니다.
+
   ## Query
-  
+
   | 이름 | 타입 | 설명 |
   |-----|-----|-----|
   |groupId|Integer|대회가 속한 Group ID|
->>>>>>> 7e7841e3
 }