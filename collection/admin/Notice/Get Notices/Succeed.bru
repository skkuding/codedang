--- conflicted
+++ resolved
@@ -18,10 +18,7 @@
       title
       createTime
       createdBy {
-<<<<<<< HEAD
-=======
         id
->>>>>>> 4e618ccc
         username
       }
     }
