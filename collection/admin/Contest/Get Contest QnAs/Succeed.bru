meta {
  name: Succeed
  type: graphql
  seq: 1
}

post {
  url: {{gqlUrl}}
  body: graphql
  auth: none
}

body:graphql {
<<<<<<< HEAD
  query GetContestQnAs($filter: GetContestQnAsFilterInput, $search: String) {
    getContestQnAs(filter: $filter, search: $search) {
=======
  query {
    getContestQnAs(
      contestId: 20
    ) {
>>>>>>> a44b3eec
      id
      order
      title
      content
      category
      isResolved
      createTime
      contestId
      createdBy {
        username
      }
      _count {
        comments
      }
    }
  }
}

body:graphql:vars {
  {
    "filter": {
      "isResolved": false,
      "orderBy": "desc"
    },
    "search": "algorithm"
  }
}

script:pre-request {
  await require("./login").loginContestAdmin(req);
}

docs {
<<<<<<< HEAD
  ## Get Contest QnAs

  - 모든 대회의 QnA들을 조회합니다.
  - 관리자가 전체 시스템에서 해결되지 않은 질문들을 관리할 수 있습니다.
  - 필터링 옵션을 통해 해결 상태와 정렬 순서를 지정할 수 있습니다.

  ### Parameters

  | Name | Type | Required | Description |
  |------|------|----------|-------------|
  | filter | GetContestQnAsFilterInput | ❌ | 필터링 옵션 |
  | search | String | ❌ | QnA 제목 검색 (대소문자 구분 없음) |

  ### Filter Options

  | Name | Type | Description |
  |------|------|-------------|
  | isResolved | Boolean | 해결 상태 필터링 (true: 해결됨, false: 미해결) |
  | orderBy | String | 정렬 순서 ("asc" 또는 "desc", 기본값: "desc") |

  ### Search Functionality

  - **제목 기반 검색**: QnA 제목에 특정 키워드가 포함된 글만 조회
  - **대소문자 무시**: "Algorithm", "algorithm", "ALGORITHM" 모두 동일하게 검색
  - **부분 일치**: 제목의 일부만 입력해도 검색 가능
  - **필터와 조합**: 검색과 필터를 동시에 사용하여 더 정확한 결과 도출

  ### Search Examples

  - `"버그"` → "버그가 발생합니다", "이 버그는 언제 수정되나요?" 등
  - `"runtime"` → "Runtime Error 발생", "Runtime 문제 해결" 등
  - `"2024"` → "2024년 대회 관련", "2024 Winter Contest 문제" 등

  ### Response Fields

  | Name | Type | Description |
  |------|------|-------------|
=======
  # Get Contest QnAs
  
  ## Description
  관리자가 특정 콘테스트의 모든 QnA를 조회할 수 있도록 합니다.
  
  ## 요청 필드
  | 필드명 | 타입 | 필수 여부 | 설명 |
  |--------|------|----------|------|
  | contestId | Int | 필수 | 콘테스트 ID |
  
  ## 응답 필드
  | 필드명 | 타입 | 설명 |
  |--------|------|------|
>>>>>>> a44b3eec
  | id | Int | QnA ID |
  | order | Int | 대회 내 QnA 순서 |
  | title | String | QnA 제목 |
  | content | String | QnA 내용 |
  | category | QnACategory | QnA 카테고리 |
  | isResolved | Boolean | 해결 완료 여부 |
  | createTime | DateTime | 생성 시간 |
  | contestId | Int | 대회 ID |
  | createdBy.username | String | 작성자 사용자명 |
<<<<<<< HEAD
  | _count.comments | Int | 댓글 개수 |

  ### Use Case

  - **관리자 대시보드**: 전체 시스템에서 해결되지 않은 질문 개수 확인
  - **일괄 관리**: 여러 대회의 질문을 한 번에 처리
  - **우선순위 설정**: 전체적으로 중요한 질문들을 식별하여 우선 처리
=======
  
  ## 제약사항
  - `contestId`는 존재하는 콘테스트여야 합니다.
  
>>>>>>> a44b3eec
}<|MERGE_RESOLUTION|>--- conflicted
+++ resolved
@@ -11,15 +11,13 @@
 }
 
 body:graphql {
-<<<<<<< HEAD
-  query GetContestQnAs($filter: GetContestQnAsFilterInput, $search: String) {
-    getContestQnAs(filter: $filter, search: $search) {
-=======
-  query {
+  query GetContestQnAs($contestId: Int!, $take: Int!, $cursor: Int!, $filter: GetContestQnAsFilterInput) {
     getContestQnAs(
-      contestId: 20
+      contestId: $contestId,
+      take: $take,
+      cursor: $cursor,
+      filter: $filter
     ) {
->>>>>>> a44b3eec
       id
       order
       title
@@ -40,11 +38,13 @@
 
 body:graphql:vars {
   {
+    "contestId": 20,
+    "take": 10,
+    "cursor": 0,
     "filter": {
       "isResolved": false,
       "orderBy": "desc"
     },
-    "search": "algorithm"
   }
 }
 
@@ -53,59 +53,22 @@
 }
 
 docs {
-<<<<<<< HEAD
-  ## Get Contest QnAs
+  # Get Contest QnAs
 
-  - 모든 대회의 QnA들을 조회합니다.
-  - 관리자가 전체 시스템에서 해결되지 않은 질문들을 관리할 수 있습니다.
-  - 필터링 옵션을 통해 해결 상태와 정렬 순서를 지정할 수 있습니다.
+  ## Description
+  관리자가 특정 콘테스트의 QnA를 페이지네이션과 함께 조회할 수 있도록 합니다.
 
-  ### Parameters
-
-  | Name | Type | Required | Description |
-  |------|------|----------|-------------|
-  | filter | GetContestQnAsFilterInput | ❌ | 필터링 옵션 |
-  | search | String | ❌ | QnA 제목 검색 (대소문자 구분 없음) |
-
-  ### Filter Options
-
-  | Name | Type | Description |
-  |------|------|-------------|
-  | isResolved | Boolean | 해결 상태 필터링 (true: 해결됨, false: 미해결) |
-  | orderBy | String | 정렬 순서 ("asc" 또는 "desc", 기본값: "desc") |
-
-  ### Search Functionality
-
-  - **제목 기반 검색**: QnA 제목에 특정 키워드가 포함된 글만 조회
-  - **대소문자 무시**: "Algorithm", "algorithm", "ALGORITHM" 모두 동일하게 검색
-  - **부분 일치**: 제목의 일부만 입력해도 검색 가능
-  - **필터와 조합**: 검색과 필터를 동시에 사용하여 더 정확한 결과 도출
-
-  ### Search Examples
-
-  - `"버그"` → "버그가 발생합니다", "이 버그는 언제 수정되나요?" 등
-  - `"runtime"` → "Runtime Error 발생", "Runtime 문제 해결" 등
-  - `"2024"` → "2024년 대회 관련", "2024 Winter Contest 문제" 등
-
-  ### Response Fields
-
-  | Name | Type | Description |
-  |------|------|-------------|
-=======
-  # Get Contest QnAs
-  
-  ## Description
-  관리자가 특정 콘테스트의 모든 QnA를 조회할 수 있도록 합니다.
-  
   ## 요청 필드
   | 필드명 | 타입 | 필수 여부 | 설명 |
   |--------|------|----------|------|
-  | contestId | Int | 필수 | 콘테스트 ID |
-  
+  | contestId | Int! | 필수 | 콘테스트 ID |
+  | cursor | Int! | 필수 | 페이지네이션 커서 |
+  | filter | GetContestQnAsFilterInput | 선택 | 필터링 옵션 |
+  | take | Int! | 필수 | 가져올 개수 (기본값: 10) |
+
   ## 응답 필드
   | 필드명 | 타입 | 설명 |
   |--------|------|------|
->>>>>>> a44b3eec
   | id | Int | QnA ID |
   | order | Int | 대회 내 QnA 순서 |
   | title | String | QnA 제목 |
@@ -115,18 +78,10 @@
   | createTime | DateTime | 생성 시간 |
   | contestId | Int | 대회 ID |
   | createdBy.username | String | 작성자 사용자명 |
-<<<<<<< HEAD
   | _count.comments | Int | 댓글 개수 |
 
-  ### Use Case
-
-  - **관리자 대시보드**: 전체 시스템에서 해결되지 않은 질문 개수 확인
-  - **일괄 관리**: 여러 대회의 질문을 한 번에 처리
-  - **우선순위 설정**: 전체적으로 중요한 질문들을 식별하여 우선 처리
-=======
-  
   ## 제약사항
   - `contestId`는 존재하는 콘테스트여야 합니다.
-  
->>>>>>> a44b3eec
+  - `take`는 1 이상의 값이어야 합니다.
+  - `cursor`는 이전 페이지의 마지막 항목 ID여야 합니다.
 }