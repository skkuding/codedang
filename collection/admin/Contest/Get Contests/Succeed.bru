meta {
  name: Succeed
  type: graphql
  seq: 1
}

post {
  url: {{gqlUrl}}
  body: graphql
  auth: none
}

body:graphql {
  query {
    getContests(
      cursor: 1
      take: 10
    ) {
      id
      title
      description
      startTime
      endTime
<<<<<<< HEAD
=======
      participants
>>>>>>> 4e618ccc
      createdBy {
        username
      }
    }
  }
}

assert {
  res.body.data.getContests: isDefined
}

docs {
  # Get Contests
  ---
  - 주어진 Group에 속한 Contest들을 반환합니다.
  - `cursor`을 생략하면 처음부터 `take`만큼의 Contest들을 반환합니다.
}<|MERGE_RESOLUTION|>--- conflicted
+++ resolved
@@ -21,10 +21,7 @@
       description
       startTime
       endTime
-<<<<<<< HEAD
-=======
       participants
->>>>>>> 4e618ccc
       createdBy {
         username
       }
