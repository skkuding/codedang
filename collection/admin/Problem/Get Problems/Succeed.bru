--- conflicted
+++ resolved
@@ -11,13 +11,8 @@
 }
 
 body:graphql {
-<<<<<<< HEAD
   query GetProblems($input: FilterProblemsInput!, $cursor: Int, $take: Int!, $mode: String!, $contestId: Int) {
     getProblems(input: $input, cursor: $cursor, take: $take, mode: $mode, contestId: $contestId) {
-=======
-  query GetProblems($input: FilterProblemsInput!, $cursor: Int, $take: Int!, $my: Boolean, $shared: Boolean, $contestId: Int) {
-    getProblems(input: $input, cursor: $cursor, take: $take, my: $my, shared: $shared, contestId: $contestId) {
->>>>>>> ab2ab249
       id
       createdBy {
         id
@@ -67,7 +62,6 @@
 }
 
 docs {
-<<<<<<< HEAD
     # Get Problems
     조건에 맞는 Problem들을 가져옵니다.
     조건에 맞는 Problem이 없다면, 빈 배열을 반환합니다.
@@ -97,40 +91,8 @@
   |-----|-----|-----|
   |my|❌|본인이 만든 문제만|
   |contest|✔️|본인 또는 Admin/Manager가 만든 해당 대회 문제|
+  |contest|❌|본인이 만든 해당 대회 문제(대회 생성시)|
   |shared|무시됨|공유된 문제만 (리더인 그룹 기준)|
   |잘못된 조합|❌|예외 발생 (예: contest인데 contestId 없음)|
 
-=======
-  # Get Problems
-  조건에 맞는 Problem들을 가져옵니다.
-  조건에 맞는 Problem이 없다면, 빈 배열을 반환합니다.
-
-  ## Query
-
-  > 필수 query는 * 표시하였습니다.
-
-  | 이름 | 타입 | 설명 |
-  |-----|-----|-----|
-  |input*|FilterProblemsInput|문제 필터링 조건|
-  |cursor|Integer|cursor 값보다 큰 ID 문제 필터링|
-  |take*|Integer|가져올 문제 수 (default: 10)|
-  |my*|boolean|내가 만든 문제인지 여부 (default: false)|
-  |shared*|boolean|공유된 문제인지 여부 (default: false)|
-  |contestId|Integer|문제가 속한 대회 ID (default: null)|
-
-  ## Response
-
-  ### my=false & shared=false 시
-  전체 문제 목록 반환
-
-  ### my=true & contestId 지정 시
-  해당 대회에서 Admin∙Manager 역할인 경우,
-  본인이 만든 문제와 대회 Admin∙Manager가 만든 문제를 함께 반환
-
-  ### my=true & contestId 미지정 시
-  본인이 만든 문제만 반환
-
-  ### shared=true 시
-  사용자가 그룹 리더인 그룹에 공유된 문제만 반환
->>>>>>> ab2ab249
 }