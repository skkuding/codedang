--- conflicted
+++ resolved
@@ -55,13 +55,6 @@
   })
 }
 
-const loginUser2nd = async (req) => {
-  await login(req, {
-    username: 'user02',
-    password: 'Useruser'
-  })
-}
-
 module.exports = {
   loginAdmin,
   loginContestAdmin,
@@ -69,8 +62,4 @@
   loginContestReviewer,
   loginInstructor,
   loginUser,
-<<<<<<< HEAD
-  loginUser2nd
-=======
->>>>>>> c16e6724
 }