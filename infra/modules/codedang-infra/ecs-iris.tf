--- conflicted
+++ resolved
@@ -37,13 +37,10 @@
   }
 }
 
-<<<<<<< HEAD
 data "aws_ecr_repository" "iris" {
   name = "codedang-iris"
 }
 
-=======
->>>>>>> b4bc14fd
 resource "aws_ecs_task_definition" "iris" {
   family                   = "Codedang-Iris-Api"
   requires_compatibilities = ["FARGATE"]
