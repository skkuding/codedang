--- conflicted
+++ resolved
@@ -117,12 +117,9 @@
     rabbitmq_api_url     = aws_mq_broker.judge_queue.instances.0.console_url,
     github_client_id     = var.github_client_id,
     github_client_secret = var.github_client_secret,
-<<<<<<< HEAD
     loki_url             = var.loki_url,
-=======
     kakao_client_id      = var.kakao_client_id,
     kakao_client_secret  = var.kakao_client_secret,
->>>>>>> 62364c21
   })
 
   execution_role_arn = aws_iam_role.ecs_task_execution_role.arn
