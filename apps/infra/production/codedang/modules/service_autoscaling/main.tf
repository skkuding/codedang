terraform {
  required_providers {
    aws = {
      source  = "hashicorp/aws"
<<<<<<< HEAD
      version = "~> 5.59"
=======
      version = "~> 5.61"
>>>>>>> f468272c
    }
  }

}

provider "aws" {
  region = "ap-northeast-2"
}

resource "aws_appautoscaling_target" "this" {
  min_capacity       = var.appautoscaling_target.min_capacity
  max_capacity       = var.appautoscaling_target.max_capacity
  resource_id        = "service/${var.appautoscaling_target.resource_id.cluster_name}/${aws_ecs_service.this.name}"
  scalable_dimension = "ecs:service:DesiredCount"
  service_namespace  = "ecs"
}<|MERGE_RESOLUTION|>--- conflicted
+++ resolved
@@ -2,11 +2,7 @@
   required_providers {
     aws = {
       source  = "hashicorp/aws"
-<<<<<<< HEAD
-      version = "~> 5.59"
-=======
       version = "~> 5.61"
->>>>>>> f468272c
     }
   }
 
