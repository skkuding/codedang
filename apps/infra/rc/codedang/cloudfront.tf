--- conflicted
+++ resolved
@@ -13,11 +13,7 @@
 resource "aws_cloudfront_distribution" "codedang" {
   origin {
     domain_name = "main.d6vf61i67dhk2.amplifyapp.com"
-<<<<<<< HEAD
-    origin_id   = "d6vf61i67dhk2"
-=======
     origin_id   = "frontend"
->>>>>>> 8a1400ca
 
     custom_origin_config {
       http_port              = 80
