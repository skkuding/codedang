--- conflicted
+++ resolved
@@ -209,44 +209,11 @@
   }
 `)
 
-const GET_SUBMISSIONS = gql(`
-  query GetSubmissions(
-  $problemId: Int!
-  $cursor: Int
-  $take: Int
-  ) {
-    getSubmissions(
-      problemId: $problemId
-      cursor: $cursor
-      take: $take
-    ) {
-      data {
-        id
-        user {
-          id
-          username
-          studentId
-        }
-        userIp
-        codeSize
-        createTime
-        language
-        result
-        score
-      }
-      total
-    }
-  }
-`)
-
 export {
   GET_ASSIGNMENT_LATEST_SUBMISSION,
   GET_ASSIGNMENT_SUBMISSIONS,
-<<<<<<< HEAD
   GET_CONTEST_SUBMISSIONS,
   GET_CONTEST_SUBMISSIONS_COUNT,
-=======
->>>>>>> 2c54b6ca
   GET_SUBMISSION,
   GET_SUBMISSIONS
 }