--- conflicted
+++ resolved
@@ -165,11 +165,7 @@
 export {
   GET_CONTEST_SUBMISSIONS_COUNT,
   GET_CONTEST_SUBMISSIONS,
-<<<<<<< HEAD
-  GET_SUBMISSION,
-  GET_ASSIGNMENT_SUBMISSION
-=======
+  GET_ASSIGNMENT_SUBMISSION,
   GET_ASSIGNMENT_SUBMISSIONS,
   GET_SUBMISSION
->>>>>>> 84a953e3
 }