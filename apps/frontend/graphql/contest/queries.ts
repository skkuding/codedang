import { gql } from '@generated'

const GET_CONTEST = gql(`
  query GetContest($contestId: Int!) {
    getContest(contestId: $contestId) {
      id
      enableCopyPaste
      isJudgeResultVisible
      invitationCode
      description
      endTime
      startTime
      title
    }
  }
`)

const GET_CONTESTS = gql(`
<<<<<<< HEAD
  query GetContests( $cursor: Int, $take: Int!) {
=======
  query GetContests($cursor: Int, $take: Int!) {
>>>>>>> 3473d91a
    getContests(cursor: $cursor, take: $take) {
      id
      title
      startTime
      endTime
      description
      participants
      isRankVisible
      isVisible
    }
  }
`)

const GET_BELONGED_CONTESTS =
  gql(`query GetContestsByProblemId($problemId: Int!) {
  getContestsByProblemId(problemId: $problemId) {
    upcoming {
      id
      title
      problemScore
      totalScore
    }
    ongoing {
      id
      title
      problemScore
      totalScore
    }
    finished {
      id
      title
      problemScore
      totalScore
    }
  }
}`)

const GET_CONTEST_SCORE_SUMMARIES =
  gql(`query GetContestScoreSummaries($contestId: Int!, $take: Int!) {
    getContestScoreSummaries(
      contestId: $contestId,
      take: $take
    ) {
      submittedProblemCount
      totalProblemCount
      userContestScore
      contestPerfectScore
      problemScores {
        problemId
        score
        maxScore
      }
      userId
      username
      studentId
      realName
      major
    }
  }`)

const GET_CONTEST_SUBMISSION_SUMMARIES_OF_USER =
  gql(`query getContestSubmissionSummariesByUserId($contestId: Int!, $userId: Int!, $take: Int!) {
  getContestSubmissionSummaryByUserId(contestId: $contestId, userId: $userId, take: $take) {
    scoreSummary {
      contestPerfectScore
      problemScores {
        problemId
        score
      }
      submittedProblemCount
      totalProblemCount
      userContestScore
    }
    submissions {
      contestId
      problemTitle
      studentId
      username
      submissionResult
      language
      submissionTime
      codeSize
      problemId
      ip
      order
      id
    }
  }
}`)

export {
  GET_CONTEST,
  GET_CONTESTS,
  GET_BELONGED_CONTESTS,
  GET_CONTEST_SCORE_SUMMARIES,
  GET_CONTEST_SUBMISSION_SUMMARIES_OF_USER
}<|MERGE_RESOLUTION|>--- conflicted
+++ resolved
@@ -16,11 +16,7 @@
 `)
 
 const GET_CONTESTS = gql(`
-<<<<<<< HEAD
-  query GetContests( $cursor: Int, $take: Int!) {
-=======
   query GetContests($cursor: Int, $take: Int!) {
->>>>>>> 3473d91a
     getContests(cursor: $cursor, take: $take) {
       id
       title
