--- conflicted
+++ resolved
@@ -158,16 +158,8 @@
   GET_CONTEST_PROBLEMS,
   GET_PROBLEM,
   GET_PROBLEM_DETAIL,
-<<<<<<< HEAD
-  GET_CONTEST_PROBLEMS,
-  GET_ASSIGNMENT_PROBLEMS,
-  GET_ASSIGNMENT_PROBLEM_MAX_SCORE,
-  GET_TAGS,
-  GET_PROBLEM_TESTCASE,
-  GET_TESTCASE
-=======
   GET_PROBLEM_TESTCASE,
   GET_PROBLEMS,
-  GET_TAGS
->>>>>>> a66061f2
+  GET_TAGS,
+  GET_TESTCASE
 }