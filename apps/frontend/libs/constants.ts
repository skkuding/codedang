--- conflicted
+++ resolved
@@ -215,14 +215,10 @@
  * The list of allowed domains for email verification.
  * @constant
  */
-<<<<<<< HEAD
-export const ALLOWED_DOMAINS = ['skku.edu', 'example.com']
-=======
 export const ALLOWED_DOMAINS = ['skku.edu']
 
 /**
  * The key for the Channel Talk plugin. Works only with codedang.com domain.
  * @constant
  */
-export const CHANNEL_TALK_KEY = '2f5b48ae-a587-431f-8106-2842c4403bc7'
->>>>>>> b25df721
+export const CHANNEL_TALK_KEY = '2f5b48ae-a587-431f-8106-2842c4403bc7'