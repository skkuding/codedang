--- conflicted
+++ resolved
@@ -72,11 +72,7 @@
     watch,
     formState: { errors }
   } = useForm<SettingsFormat>({
-<<<<<<< HEAD
-    resolver: valibotResolver(getSchema(!!updateNow)),
-=======
-    resolver: zodResolver(schemaSettings(Boolean(updateNow))),
->>>>>>> 202ffa3e
+    resolver: valibotResolver(getSchema(Boolean(updateNow))),
     mode: 'onChange',
     defaultValues: {
       currentPassword: '',
