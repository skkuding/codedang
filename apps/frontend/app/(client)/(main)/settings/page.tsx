--- conflicted
+++ resolved
@@ -8,10 +8,6 @@
 import { useState } from 'react'
 import { useForm } from 'react-hook-form'
 import { toast } from 'sonner'
-<<<<<<< HEAD
-import * as v from 'valibot'
-=======
->>>>>>> a0b215bc
 import ConfirmModal from './_components/ConfirmModal'
 import CurrentPwSection from './_components/CurrentPwSection'
 import IdSection from './_components/IdSection'
@@ -26,7 +22,7 @@
 import { SettingsProvider } from './_components/context'
 import type { Profile } from './_components/context'
 import { useCheckPassword } from './_libs/hooks/useCheckPassword'
-import { schemaSettings } from './_libs/schemas'
+import { getSchema } from './_libs/schemas'
 import { useConfirmNavigation } from './_libs/utils'
 
 type UpdatePayload = Partial<{
@@ -37,32 +33,6 @@
   major: string
 }>
 
-<<<<<<< HEAD
-const getSchema = (updateNow: boolean) =>
-  v.object({
-    currentPassword: v.optional(v.pipe(v.string(), v.minLength(1, 'Required'))),
-    newPassword: v.optional(
-      v.pipe(
-        v.string(),
-        v.minLength(8),
-        v.maxLength(20),
-        v.check((input) => {
-          const invalidPassword = /^([a-z]*|[A-Z]*|[0-9]*|[^a-zA-Z0-9]*)$/
-          return !invalidPassword.test(input)
-        })
-      )
-    ),
-    confirmPassword: v.optional(v.string()),
-    realName: v.optional(
-      v.pipe(v.string(), v.regex(/^[a-zA-Z\s]+$/, 'Only English Allowed'))
-    ),
-    studentId: updateNow
-      ? v.pipe(v.string(), v.regex(/^\d{10}$/, 'Only 10 numbers'))
-      : v.optional(v.string())
-  })
-
-=======
->>>>>>> a0b215bc
 export default function Page() {
   const searchParams = useSearchParams()
   const updateNow = searchParams.get('updateNow')
