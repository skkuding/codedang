--- conflicted
+++ resolved
@@ -91,30 +91,17 @@
           Register Now!
         </Button>
       </DialogTrigger>
-<<<<<<< HEAD
       <DialogContent className="flex h-[280px] w-[424px] flex-col gap-5 p-10">
         <DialogHeader>
           <DialogTitle className="mt-2 text-center text-2xl font-semibold leading-[33.6px] tracking-[-0.72px] text-black">
             Invite Register
-=======
-      <DialogContent className="flex !h-[280px] !w-[424px] flex-col gap-5 !p-10">
-        <DialogHeader>
-          <DialogTitle className="line-clamp-2 pt-3 text-center text-2xl font-semibold leading-[33.6px] tracking-[-0.72px] text-black">
-            {'Invite Register'}
->>>>>>> e3f8fb88
           </DialogTitle>
         </DialogHeader>
         <form
           onSubmit={handleSubmit(onSubmit)}
-<<<<<<< HEAD
           className="h-30 flex flex-col justify-between"
         >
           <div className="flex flex-col">
-=======
-          className="flex flex-col gap-[10px]"
-        >
-          <div className="flex flex-col gap-1">
->>>>>>> e3f8fb88
             <Input
               placeholder="Invitation Code"
               {...register('invitationCode', {
