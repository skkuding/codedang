--- conflicted
+++ resolved
@@ -2,53 +2,7 @@
 import { fetcherWithAuth } from '@/libs/utils'
 import type { ContestTop, ProblemDataTop, ContestOrder } from '@/types/type'
 import { getOngoingUpcomingContests } from '../_libs/apis'
-<<<<<<< HEAD
 import { ContestOverviewLayout } from './_components/ContestOverviewLayout'
-=======
-import { BiggerImageButton } from './_components/BiggerImageButton'
-import { GotoContestListButton } from './_components/GotoContestListButton'
-import { PrevNextProblemButton } from './_components/PrevNextProblemButton'
-import { RegisterButton } from './_components/RegisterButton'
-import { RenderProblemList } from './_components/RenderProblemList'
-
-export interface ContestTop {
-  id: number
-  title: string
-  description: string
-  startTime: string
-  endTime: string
-  registerDueTime: string
-  isJudgeResultVisible: boolean
-  posterUrl?: string
-  summary: {
-    문제형태?: string
-    순위산정?: string
-    진행방식?: string
-    참여대상?: string
-    참여혜택?: string
-  }
-  contestProblem: {
-    order: number
-    problem: {
-      title: string
-    }
-  }[]
-  enableCopyPaste: boolean
-  status: ContestStatus
-  participants: number
-  isRegistered: boolean
-  isPrivilegedRole: boolean
-  invitationCodeExists: boolean
-  prev: null | {
-    id: number
-    title: string
-  }
-  next: null | {
-    id: number
-    title: string
-  }
-}
->>>>>>> 09a69c74
 
 interface ContestTopProps {
   params: {
@@ -83,161 +37,6 @@
     registerDueTime: new Date(data.registerDueTime)
   }
 
-<<<<<<< HEAD
-=======
-  const startTime = new Date(data.startTime)
-  const endTime = new Date(data.endTime)
-  const currentTime = new Date()
-  const state = (() => {
-    if (currentTime >= endTime) {
-      return 'Finished'
-    }
-
-    if (currentTime < startTime) {
-      return 'Upcoming'
-    }
-
-    return 'Ongoing'
-  })()
-  const formattedStartTime = dateFormatter(
-    data.startTime,
-    'YYYY-MM-DD HH:mm:ss'
-  )
-  const formattedEndTime = dateFormatter(data.endTime, 'YYYY-MM-DD HH:mm:ss')
-
-  const { posterUrl, summary, description, id: currentContestId } = data
-
-  const imageUrl = posterUrl || '/logos/welcome.png'
-  const prev = true
-  return (
-    <div className="flex w-full flex-col justify-center">
-      <h1 className="mt-24 w-[1208px] text-2xl font-semibold tracking-[-0.72px]">
-        {data?.title}
-      </h1>
-      <div className="mt-[30px] flex flex-col gap-[10px]">
-        <div className="flex gap-2">
-          <Image src={calendarIcon} alt="calendar" width={20} height={20} />
-          <p className="text-base font-normal tracking-[-0.48px] text-[#333333e6]">
-            {formattedStartTime} ~ {formattedEndTime}
-          </p>
-        </div>
-        <ContestStatusTimeDiff
-          contest={contest}
-          textStyle="text-[#333333e6] font-normal opacity-100"
-          inContestEditor={false}
-        />
-      </div>
-      <div className="flex flex-row items-start gap-[34px]">
-        <div className="relative mt-[34px] flex shrink-0 rounded-xl">
-          <Image
-            src={imageUrl}
-            alt="Contest Poster"
-            width={234}
-            height={312}
-            className="h-[312px] w-[234px] rounded-xl border object-contain"
-          />
-          <div className="absolute bottom-3 right-3 cursor-pointer">
-            <BiggerImageButton url={imageUrl} />
-          </div>
-        </div>
-        <div className="mt-[34px] flex h-[312px] flex-col justify-between">
-          <div className="flex flex-col gap-[14px]">
-            <ContestSummary
-              buttonName="참여 대상"
-              summary={summary.참여대상 ? summary.참여대상 : '없음'}
-            />
-            <ContestSummary
-              buttonName="진행 방식"
-              summary={summary.진행방식 ? summary.진행방식 : '없음'}
-            />
-            <ContestSummary
-              buttonName="순위 산정"
-              summary={summary.순위산정 ? summary.순위산정 : '없음'}
-            />
-            <ContestSummary
-              buttonName="문제 형태"
-              summary={summary.문제형태 ? summary.문제형태 : '없음'}
-            />
-            <ContestSummary
-              buttonName="참여 혜택"
-              summary={summary.참여혜택 ? summary.참여혜택 : '없음'}
-            />
-          </div>
-
-          {session && state !== 'Finished' && (
-            <div className="h-[48px] w-[940px]">
-              {data.isRegistered ? (
-                <Button className="text pointer-events-none h-[48px] w-[940px] rounded-[1000px] bg-[#F0F0F0] font-medium text-[#9B9B9B]">
-                  Registered
-                </Button>
-              ) : (
-                <RegisterButton
-                  id={contestId}
-                  state={state}
-                  title={data.title}
-                  invitationCodeExists={data.invitationCodeExists}
-                  disabled={data.isPrivilegedRole}
-                />
-              )}
-            </div>
-          )}
-        </div>
-      </div>
-      <Accordion type="single" collapsible className="mt-16 w-[1208px]">
-        <AccordionItem value="item-1" className="border-b-0">
-          <AccordionTrigger className="h-[74px] border-t-[1.5px] border-[#a2a2a240] pr-[25px] text-lg font-semibold tracking-[-0.6px]">
-            More Description
-          </AccordionTrigger>
-          <AccordionContent className="pb-8 text-base text-[#00000080]">
-            <KatexContent content={description} />
-          </AccordionContent>
-        </AccordionItem>
-      </Accordion>
-      <Accordion
-        defaultValue="item-1"
-        type="single"
-        collapsible
-        className="w-[1208px]"
-      >
-        <AccordionItem value="item-1" className="border-b-0">
-          <AccordionTrigger className="h-[74px] border-t-[1.5px] border-[#a2a2a240] pr-[25px] text-lg font-semibold tracking-[-0.6px]">
-            Problem List
-          </AccordionTrigger>
-          <AccordionContent className="mb-10 pb-0 pt-[3px] text-base text-[#00000080]">
-            <RenderProblemList
-              state={state}
-              isRegistered={data.isRegistered}
-              problemData={problemData}
-              isPrivilegedRole={data.isPrivilegedRole}
-            />
-          </AccordionContent>
-        </AccordionItem>
-      </Accordion>
-      <PrevNextProblemButton
-        contestData={orderedContests}
-        currentContestId={currentContestId}
-        previous={prev}
-        search={search}
-      />
-      <PrevNextProblemButton
-        contestData={orderedContests}
-        currentContestId={currentContestId}
-        previous={!prev}
-        search={search}
-      />
-      <GotoContestListButton />
-    </div>
-  )
-}
-
-function ContestSummary({
-  buttonName,
-  summary
-}: {
-  buttonName: string
-  summary: string
-}) {
->>>>>>> 09a69c74
   return (
     <ContestOverviewLayout
       contest={contest}
