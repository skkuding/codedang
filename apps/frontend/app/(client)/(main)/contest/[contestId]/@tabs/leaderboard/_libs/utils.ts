interface CountSolvedProps {
  solvedList: number[]
  numProblems: number
}
<<<<<<< HEAD
=======

interface CountSolvedProps {
  solvedList: number[]
  numProblems: number
}
>>>>>>> ec29a9a5
export function countSolved({ solvedList, numProblems }: CountSolvedProps) {
  const solvedCount = [...Array(numProblems + 1).fill(0)]
  solvedList.forEach((solved) => {
    solvedCount[solved]++
  })
  return solvedCount
}<|MERGE_RESOLUTION|>--- conflicted
+++ resolved
@@ -2,14 +2,7 @@
   solvedList: number[]
   numProblems: number
 }
-<<<<<<< HEAD
-=======
 
-interface CountSolvedProps {
-  solvedList: number[]
-  numProblems: number
-}
->>>>>>> ec29a9a5
 export function countSolved({ solvedList, numProblems }: CountSolvedProps) {
   const solvedCount = [...Array(numProblems + 1).fill(0)]
   solvedList.forEach((solved) => {
