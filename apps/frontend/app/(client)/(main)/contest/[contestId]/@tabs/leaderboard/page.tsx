'use client'

import { Input } from '@/components/shadcn/input'
import searchIcon from '@/public/icons/search.svg'
import { useQuery } from '@tanstack/react-query'
import Image from 'next/image'
import { usePathname } from 'next/navigation'
import { useState, useEffect } from 'react'
import { LeaderboardModalDialog } from './_components/LeaderboardModalDialog'
import { LeaderboardTable } from './_components/LeaderboardTable'
import { getContest } from './_libs/apis/getContest'
import { getContestLeaderboard } from './_libs/apis/getContestLeaderboard'
import type { LeaderboardUser } from './_libs/apis/getContestLeaderboard'

const BaseLeaderboardUser = {
  username: '',
  totalScore: 0,
  totalPenalty: 0,
  problemRecords: [
    {
      order: 0,
      problemId: 1,
      penalty: 0,
      submissionCount: 0,
      score: 0,
      isFrozen: false,
      isFirstSolver: false
    }
  ],
  rank: 1
}
const BaseContestLeaderboardData = {
  maxScore: 0,
  leaderboard: [BaseLeaderboardUser]
}

const BaseFetchedContest = {
  id: 1,
  title: 'base contest',
  startTime: new Date(),
  endTime: new Date(),
  freezeTime: new Date()
}

export default function ContestLeaderBoard() {
  const [searchText, setSearchText] = useState('')
  const pathname = usePathname()
  const contestId = Number(pathname.split('/')[2])

  // eslint-disable-next-line prefer-const
<<<<<<< HEAD
  let { data, isLoading, isError } = useQuery({
=======
  const { data, isLoading, isError } = useQuery({
>>>>>>> 1d0a737c
    queryKey: ['contest leaderboard', contestId],
    queryFn: () => getContestLeaderboard({ contestId })
  })
  const contestLeaderboard = data ? data : BaseContestLeaderboardData
  const [problemSize, setProblemSize] = useState(0)
  const [leaderboardUsers, setLeaderboardUsers] = useState([
    BaseLeaderboardUser
  ])
  let { data: fetchedContest } = useQuery({
    queryKey: ['fetched contest', contestId],
    queryFn: () => getContest({ contestId })
  })
  fetchedContest = fetchedContest ? fetchedContest : BaseFetchedContest

  useEffect(() => {
<<<<<<< HEAD
    if (isLoading || data === BaseContestLeaderboardData) {
      return
    }

    if (!isLoading && !isError) {
      if (data.leaderboard.length === 0) {
        throw new Error('Error: No leaderboard data')
      }

      setProblemSize(data.leaderboard[0].problemRecords.length)
      setLeaderboardUsers(data.leaderboard)
=======
    if (isLoading || contestLeaderboard === BaseContestLeaderboardData) {
      return
    }

    const now = new Date()
    if (!isLoading && !isError) {
      console.log('leaderboard: ', contestLeaderboard.leaderboard)
      if (contestLeaderboard.leaderboard.length === 0) {
        const contestStartTime = new Date(fetchedContest?.startTime)
        if (contestStartTime > now) {
          throw new Error(
            'Error(before start): There is no data in leaderboard yet.'
          )
        } else {
          throw new Error(
            'Error(no data): There is no data in leaderboard yet.'
          )
        }
      }

      setProblemSize(contestLeaderboard.leaderboard[0].problemRecords.length)
      setLeaderboardUsers(contestLeaderboard.leaderboard)
>>>>>>> 1d0a737c
    }
  }, [data, isLoading, isError])

  const [matchedIndices, setMatchedIndices] = useState<number[]>([])
  interface HandleSearchProps {
    text: string
    leaderboardUsers: LeaderboardUser[]
  }

  const handleSearch = ({ text, leaderboardUsers }: HandleSearchProps) => {
    if (text === '') {
      alert('제발 입력값을 넣어주세요. 이렇게 부탁드립니다.')
      return
    }
    const regex = new RegExp(text, 'i')
    const matchedIndices = leaderboardUsers
      .map((user, index) => (regex.test(user.username) ? index : -1))
      .filter((index) => index !== -1)
    setMatchedIndices(matchedIndices)
    if (matchedIndices.length === 0) {
      alert('일치하는 유저 없음 ㅋ')
      return
    }
  }

  return (
    <div className="relative ml-[116px] w-screen pb-[120px]">
      <div className="mt-[96px] flex flex-row">
        <div className="h-[34px] text-[24px] font-bold">
          CHECK YOUR RANKING!
        </div>
        <LeaderboardModalDialog />
      </div>
      <div className="relative mb-[62px] mt-[30px]">
        <Image
          src={searchIcon}
          alt="search"
          className="absolute left-5 top-1/2 -translate-y-1/2 cursor-pointer"
          onClick={() => {
            handleSearch({ text: searchText, leaderboardUsers })
          }}
        />
        <Input
          placeholder="Search"
          className="w-[600px] pl-[52px] text-[18px] font-normal"
          onChange={(e) => setSearchText(e.target.value)}
          onKeyDown={(e) => {
            if (e.key === 'Enter') {
              handleSearch({ text: searchText, leaderboardUsers })
            }
          }}
        />
      </div>
      <div>
        <LeaderboardTable
          problemSize={problemSize}
          leaderboardUsers={leaderboardUsers}
          matchedIndices={matchedIndices}
        />
      </div>
    </div>
  )
}<|MERGE_RESOLUTION|>--- conflicted
+++ resolved
@@ -48,11 +48,7 @@
   const contestId = Number(pathname.split('/')[2])
 
   // eslint-disable-next-line prefer-const
-<<<<<<< HEAD
-  let { data, isLoading, isError } = useQuery({
-=======
   const { data, isLoading, isError } = useQuery({
->>>>>>> 1d0a737c
     queryKey: ['contest leaderboard', contestId],
     queryFn: () => getContestLeaderboard({ contestId })
   })
@@ -68,19 +64,6 @@
   fetchedContest = fetchedContest ? fetchedContest : BaseFetchedContest
 
   useEffect(() => {
-<<<<<<< HEAD
-    if (isLoading || data === BaseContestLeaderboardData) {
-      return
-    }
-
-    if (!isLoading && !isError) {
-      if (data.leaderboard.length === 0) {
-        throw new Error('Error: No leaderboard data')
-      }
-
-      setProblemSize(data.leaderboard[0].problemRecords.length)
-      setLeaderboardUsers(data.leaderboard)
-=======
     if (isLoading || contestLeaderboard === BaseContestLeaderboardData) {
       return
     }
@@ -103,7 +86,6 @@
 
       setProblemSize(contestLeaderboard.leaderboard[0].problemRecords.length)
       setLeaderboardUsers(contestLeaderboard.leaderboard)
->>>>>>> 1d0a737c
     }
   }, [data, isLoading, isError])
 
