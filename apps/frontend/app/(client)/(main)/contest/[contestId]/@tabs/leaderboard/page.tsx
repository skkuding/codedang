'use client'

import { Input } from '@/components/shadcn/input'
import searchIcon from '@/public/icons/search.svg'
import { useQuery } from '@tanstack/react-query'
import Image from 'next/image'
import { usePathname } from 'next/navigation'
import { useState, useEffect } from 'react'
import { LeaderboardModalDialog } from './_components/LeaderboardModalDialog'
import { LeaderboardTable } from './_components/LeaderboardTable'
import { getContestLeaderboard } from './_libs/apis/getContesLeaderboard'
<<<<<<< HEAD

const handleSearch = (text: string) => {
  alert(`검색할래요 ${text}를.`)
}
=======
import type { LeaderboardUser } from './_libs/apis/getContesLeaderboard'
>>>>>>> c0714c52

const BaseLeaderboardUser = {
  username: '',
  totalScore: 0,
  totalPenalty: 0,
  problemRecords: [
    {
      order: 0,
      problemId: 1,
      penalty: 0,
      submissionCount: 0,
      score: 0,
      isFrozen: false,
      isFirstSolver: false
    }
  ],
  rank: 1
}
const BaseContestLeaderboardData = {
  maxScore: 0,
  leaderboard: [BaseLeaderboardUser]
}

export default function ContestLeaderBoard() {
  const [searchText, setSearchText] = useState('')
  const pathname = usePathname()
  const contestId = Number(pathname.split('/')[2])

  let { data } = useQuery({
    queryKey: ['contest leaderboard'],
    queryFn: () => getContestLeaderboard({ contestId })
  })
  data = data ? data : BaseContestLeaderboardData
  const [problemSize, setProblemSize] = useState(0)
  const [leaderboardUsers, setLeaderboardUsers] = useState([
    BaseLeaderboardUser
  ])

  useEffect(() => {
    setProblemSize(data ? data.leaderboard[0].problemRecords.length : 0)
    setLeaderboardUsers(data ? data.leaderboard : [BaseLeaderboardUser])
  }, [data])

  const [matchedIndices, setMatchedIndices] = useState<number[]>([])
  interface HandleSearchProps {
    text: string
    leaderboardUsers: LeaderboardUser[]
  }

  const handleSearch = ({ text, leaderboardUsers }: HandleSearchProps) => {
    if (text === '') {
      alert('제발 입력값을 넣어주세요. 이렇게 부탁드립니다.')
      return
    }
    const regex = new RegExp(text, 'i')
    const matchedIndices = leaderboardUsers
      .map((user, index) => (regex.test(user.username) ? index : -1))
      .filter((index) => index !== -1)
    setMatchedIndices(matchedIndices)
    if (matchedIndices.length === 0) {
      alert('일치하는 유저 없음 ㅋ')
      return
    }
  }

  return (
    <div className="relative ml-[116px] w-screen pb-[120px]">
      <div className="mt-[96px] flex flex-row">
        <div className="h-[34px] text-[24px] font-bold">
          CHECK YOUR RANKING!
        </div>
        <LeaderboardModalDialog />
      </div>
      <div className="relative mb-[62px] mt-[30px]">
        <Image
          src={searchIcon}
          alt="search"
          className="absolute left-5 top-1/2 -translate-y-1/2 cursor-pointer"
          onClick={() => {
            handleSearch({ text: searchText, leaderboardUsers })
          }}
        />
        <Input
          placeholder="Search"
          className="w-[600px] pl-[52px] text-[18px] font-normal"
          onChange={(e) => setSearchText(e.target.value)}
          onKeyDown={(e) => {
            if (e.key === 'Enter') {
              handleSearch({ text: searchText, leaderboardUsers })
            }
          }}
        />
      </div>
      <div>
        <LeaderboardTable
          problemSize={problemSize}
          leaderboardUsers={leaderboardUsers}
          matchedIndices={matchedIndices}
        />
      </div>
    </div>
  )
}<|MERGE_RESOLUTION|>--- conflicted
+++ resolved
@@ -9,14 +9,7 @@
 import { LeaderboardModalDialog } from './_components/LeaderboardModalDialog'
 import { LeaderboardTable } from './_components/LeaderboardTable'
 import { getContestLeaderboard } from './_libs/apis/getContesLeaderboard'
-<<<<<<< HEAD
-
-const handleSearch = (text: string) => {
-  alert(`검색할래요 ${text}를.`)
-}
-=======
 import type { LeaderboardUser } from './_libs/apis/getContesLeaderboard'
->>>>>>> c0714c52
 
 const BaseLeaderboardUser = {
   username: '',
