'use client'

import { assignmentQueries } from '@/app/(client)/_libs/queries/assignment'
import { assignmentProblemQueries } from '@/app/(client)/_libs/queries/assignmentProblem'
import { assignmentSubmissionQueries } from '@/app/(client)/_libs/queries/assignmentSubmission'
import { CountdownStatus } from '@/components/CountdownStatus'
import {
  Accordion,
  AccordionContent,
  AccordionItem,
  AccordionTrigger
} from '@/components/shadcn/accordion'
import { Badge } from '@/components/shadcn/badge'
import { Dialog } from '@/components/shadcn/dialog'
import { Separator } from '@/components/shadcn/separator'
import {
  cn,
  convertToLetter,
  dateFormatter,
  formatDateRange,
  hasDueDate
} from '@/libs/utils'
import type { Assignment, AssignmentSummary } from '@/types/type'
import { useQuery } from '@tanstack/react-query'
import dayjs from 'dayjs'
import Link from 'next/link'
import { useState } from 'react'
import { AssignmentLink } from './AssignmentLink'
import { DetailButton } from './DetailButton'
import { GradeStatisticsModal } from './GradeStatisticsModal'

interface AssignmentAccordianProps {
  courseId: number
}

export function AssignmentAccordion({ courseId }: AssignmentAccordianProps) {
  const { data: assignments } = useQuery(
    assignmentQueries.muliple({ courseId, isExercise: false })
  )
  const { data: grades } = useQuery(assignmentQueries.grades({ courseId }))

  const gradeMap = new Map(grades?.map((grade) => [grade.id, grade]) ?? [])

  return (
    <div className="mt-4 lg:mt-8">
      {assignments?.map((assignment) => (
        <AssignmentAccordionItem
          key={assignment.id}
          assignment={assignment}
          grade={
            gradeMap.get(assignment.id) ?? {
              id: 0,
              submittedCount: 0,
              problemCount: 0,
              userAssignmentFinalScore: 0,
              userAssignmentJudgeScore: 0,
              assignmentPerfectScore: 0
            }
          } // 인덱스로 대응
          courseId={courseId}
        />
      ))}
    </div>
  )
}

interface AssignmentAccordionItemProps {
  assignment: Assignment
  courseId: number
  grade: AssignmentSummary
}

function AssignmentAccordionItem({
  assignment,
  courseId,
  grade
}: AssignmentAccordionItemProps) {
  const [isAccordionOpen, setIsAccordionOpen] = useState(false)
  const [isAssignmentDialogOpen, setIsAssignmentDialogOpen] = useState(false)

  const { data: record } = useQuery({
    ...assignmentQueries.record({
      assignmentId: assignment.id
    }),
    enabled: isAccordionOpen
  })

  const { data: submission } = useQuery({
    ...assignmentSubmissionQueries.summary({ assignmentId: assignment.id }),
    enabled: isAccordionOpen
  })

  const { data: problems } = useQuery(
    assignmentProblemQueries.list({
      assignmentId: assignment.id,
      groupId: courseId
    })
  )

  const handleAccordionOpenChange = (value: string) => {
    setIsAccordionOpen(value === assignment.id.toString())
  }

  return (
    <Accordion
      type="single"
      collapsible
      className="w-full"
      onValueChange={handleAccordionOpenChange}
    >
      <AccordionItem
        value={assignment.id.toString()}
        className="group border-b-0"
      >
        <AccordionTrigger
          className={cn(
            'mt-[14px] flex w-full items-center rounded-2xl bg-white px-3 py-4 text-left text-sm shadow-md lg:px-8 lg:py-6',
            'data-[state=open]:-mb-6 data-[state=open]:mt-[24px]',
            'relative',
            'hover:no-underline'
          )}
          iconStyle="w-5 h-5 absolute right-3 top-[15%] lg:right-[3%] lg:top-auto"
        >
          {/* Mobile Layout */}
          <div className="flex w-full flex-col gap-2 lg:hidden">
            <div className="mr-6 flex items-center justify-between">
              <div className="flex items-center gap-2">
                <Badge
                  variant="Course"
                  className="min-w-fit px-2 py-1 text-xs font-medium lg:px-[10px] lg:text-sm"
                >
                  Week {assignment.week.toString().padStart(2, '0')}
                </Badge>
                <div className="flex flex-col">
                  <AssignmentLink
                    key={assignment.id}
                    assignment={assignment}
                    courseId={courseId}
                  />
                </div>
              </div>
              {assignment &&
                (assignment.dueTime ?? hasDueDate(assignment.endTime)) && (
                  <CountdownStatus
                    baseTime={assignment.dueTime ?? assignment.endTime}
                    textStyle="text-color-neutral-50"
                    showIcon={false}
                  />
                )}
            </div>
            <Separator className="my-2" />
            <div
              className={cn(
                'flex items-center text-xs text-gray-600',
                dayjs().isAfter(dayjs(assignment.startTime))
                  ? 'justify-between'
                  : 'justify-end'
              )}
            >
              {dayjs().isAfter(dayjs(assignment.startTime)) && (
                <SubmissionBadge grade={grade} className="h-8 w-24 text-xs" />
              )}
              {dayjs().isAfter(assignment.startTime) && (
                <p className="text-sm font-medium">
                  Score:{' '}
                  {`${grade.userAssignmentFinalScore ?? '-'} / ${grade.assignmentPerfectScore}`}
                </p>
              )}

              <Dialog
                open={isAssignmentDialogOpen}
                onOpenChange={setIsAssignmentDialogOpen}
              >
                <DetailButton
                  isActivated={
                    grade.userAssignmentFinalScore !== null &&
                    dayjs().isAfter(dayjs(assignment.endTime))
                  }
                />
                {isAssignmentDialogOpen && (
                  <GradeStatisticsModal
                    courseId={courseId}
                    assignment={assignment}
                  />
                )}
              </Dialog>
            </div>
          </div>

          {/* Desktop Layout */}
          <div className="hidden w-full items-center lg:flex">
            <div className="mr-4 w-[10%]">
              <Badge
                variant="Course"
                className="px-[10px] py-1 text-sm font-medium"
              >
                Week {assignment.week.toString().padStart(2, '0')}
              </Badge>
            </div>

            <div className="flex w-[30%] flex-col">
              <AssignmentLink
                key={assignment.id}
                assignment={assignment}
                courseId={courseId}
              />
              {assignment &&
                (assignment.dueTime ?? hasDueDate(assignment.endTime)) && (
                  <CountdownStatus
                    baseTime={assignment.dueTime ?? assignment.endTime}
                    textStyle="text-color-neutral-50"
                    showIcon={false}
                  />
                )}
            </div>

            {assignment && (
              <div className="flex w-[30%] justify-center">
                <div className="max-w-[250px] flex-1 text-left">
                  <p className="text-color-neutral-60 overflow-hidden whitespace-nowrap text-center text-base font-normal">
                    {formatDateRange(
                      assignment.startTime,
                      assignment.dueTime ?? assignment.endTime,
                      false
                    )}
                  </p>
                </div>
              </div>
            )}

            <div className="flex w-[10%] justify-center gap-1 text-base font-medium">
              {dayjs().isAfter(assignment.startTime) && (
                <p>
                  {`${grade.userAssignmentFinalScore ?? '-'} / ${grade.assignmentPerfectScore}`}
                </p>
              )}
            </div>

            <div className="flex w-[13%] justify-center">
              {dayjs().isAfter(dayjs(assignment.startTime)) && (
                <SubmissionBadge grade={grade} />
              )}
            </div>

            <div className="flex w-[5%] justify-center">
              <Dialog
                open={isAssignmentDialogOpen}
                onOpenChange={setIsAssignmentDialogOpen}
              >
                <DetailButton
                  isActivated={
                    grade.userAssignmentFinalScore !== null &&
                    dayjs().isAfter(dayjs(assignment.endTime))
                  }
                />
                {isAssignmentDialogOpen && (
                  <GradeStatisticsModal
                    courseId={courseId}
                    assignment={assignment}
                  />
                )}
              </Dialog>
            </div>

            <div className="w-[1%]" />
          </div>
        </AccordionTrigger>
        <AccordionContent className="-mb-4 w-full">
          {isAccordionOpen && problems && (
            <div className="overflow-hidden rounded-2xl border">
              <div className="h-6 bg-[#F3F3F3]" />

              {/* Mobile Problem List */}
              <div className="lg:hidden">
                {problems.data.map((problem, index) => (
                  <div
                    key={problem.id}
                    className="border-b bg-[#F8F8F8] px-4 py-4 last:border-none"
                  >
                    <div className="mb-2 flex items-center justify-between">
                      <div className="flex items-center gap-3">
                        <div className="text-color-violet-60 text-sm font-semibold">
                          {convertToLetter(problem.order)}
                        </div>
                        <Link
                          href={`/course/${courseId}/assignment/${assignment.id}/problem/${problem.id}`}
                          className="flex-1"
                        >
                          <span className="line-clamp-2 text-sm font-medium text-[#171717]">
                            {problem.title}
                          </span>
                        </Link>
                      </div>
                    </div>
                    {record && submission && (
                      <div className="flex items-center justify-between text-xs text-gray-600">
                        <div className="flex flex-col gap-1">
                          {submission[index].submission?.submissionTime && (
                            <span>
                              Last Submission :{' '}
                              {dateFormatter(
                                submission[index].submission.submissionTime,
                                'MMM D, HH:mm'
                              )}
                            </span>
                          )}
                          <span>
                            Score:{' '}
                            {dayjs().isAfter(dayjs(assignment.dueTime))
                              ? (record.problems[index].problemRecord
                                  ?.finalScore ?? '-')
                              : '-'}{' '}
                            / {problem.maxScore}
                          </span>
<<<<<<< HEAD
                        )}
                        <span>
                          Score:{' '}
                          {dayjs().isAfter(
                            dayjs(assignment.dueTime ?? assignment.endTime)
                          )
                            ? (problem.problemRecord?.finalScore ?? '-')
                            : '-'}{' '}
                          / {problem.maxScore}
                        </span>
=======
                        </div>
>>>>>>> 99d98db2
                      </div>
                    )}
                  </div>
                ))}
              </div>

              {/* Desktop Problem List */}
              <div className="hidden lg:block">
                {problems.data.map((problem, index) => (
                  <div
                    key={problem.id}
                    className="flex w-full items-center justify-between border-b bg-[#F8F8F8] px-8 py-6 last:border-none"
                  >
                    <div className="mr-4 flex w-[10%]">
                      <div className="text-color-violet-60 w-[76px] text-center text-base font-semibold">
                        {' '}
                        {convertToLetter(problem.order)}
                      </div>
                    </div>

                    <div className="flex w-[30%]">
                      <Link
                        href={`/course/${courseId}/assignment/${assignment.id}/problem/${problem.id}`}
                        // onClick={handleClick}
                      >
                        <span className="line-clamp-1 text-base font-medium text-[#171717]">
                          {problem.title}
                        </span>
                      </Link>
                    </div>

                    <div className="w-[30%]">
                      {submission?.[index].submission?.submissionTime && (
                        <div className="text-primary flex w-full justify-center text-sm font-normal">
                          Last Submission :{' '}
                          {dateFormatter(
                            submission[index].submission.submissionTime,
                            'MMM D, HH:mm:ss'
                          )}
                        </div>
                      )}
                    </div>

                    <div className="flex w-[10%] justify-center text-base font-medium">
<<<<<<< HEAD
                      {dayjs().isAfter(
                        dayjs(assignment.dueTime ?? assignment.endTime)
                      )
                        ? (problem.problemRecord?.finalScore ?? '-')
=======
                      {dayjs().isAfter(dayjs(assignment.dueTime)) && record
                        ? (record.problems[index].problemRecord?.finalScore ??
                          '-')
>>>>>>> 99d98db2
                        : '-'}{' '}
                      / {problem.maxScore}
                    </div>

                    <div className="flex w-[13%] justify-center" />

                    <div className="w-[6%]" />
                  </div>
                ))}
              </div>
            </div>
          )}
        </AccordionContent>
      </AccordionItem>
    </Accordion>
  )
}

interface SubmissionBadgeProps {
  className?: string
  grade: AssignmentSummary
}

function SubmissionBadge({ className, grade }: SubmissionBadgeProps) {
  const badgeStyle =
    grade.submittedCount === grade.problemCount
      ? 'border-transparent bg-primary text-white'
      : 'border-primary text-primary'
  return (
    <div
      className={cn(
        'flex h-[36px] w-[120px] items-center justify-center rounded-full border',
        badgeStyle,
        className
      )}
    >
      <div className="flex gap-2 text-base font-medium">
        <p> {grade.submittedCount}</p>
        <p> /</p>
        <p> {grade.problemCount}</p>
      </div>
    </div>
  )
}<|MERGE_RESOLUTION|>--- conflicted
+++ resolved
@@ -306,26 +306,15 @@
                           )}
                           <span>
                             Score:{' '}
-                            {dayjs().isAfter(dayjs(assignment.dueTime))
+                            {dayjs().isAfter(
+                              dayjs(assignment.dueTime ?? assignment.endTime)
+                            )
                               ? (record.problems[index].problemRecord
                                   ?.finalScore ?? '-')
                               : '-'}{' '}
                             / {problem.maxScore}
                           </span>
-<<<<<<< HEAD
-                        )}
-                        <span>
-                          Score:{' '}
-                          {dayjs().isAfter(
-                            dayjs(assignment.dueTime ?? assignment.endTime)
-                          )
-                            ? (problem.problemRecord?.finalScore ?? '-')
-                            : '-'}{' '}
-                          / {problem.maxScore}
-                        </span>
-=======
                         </div>
->>>>>>> 99d98db2
                       </div>
                     )}
                   </div>
@@ -370,16 +359,11 @@
                     </div>
 
                     <div className="flex w-[10%] justify-center text-base font-medium">
-<<<<<<< HEAD
                       {dayjs().isAfter(
                         dayjs(assignment.dueTime ?? assignment.endTime)
-                      )
-                        ? (problem.problemRecord?.finalScore ?? '-')
-=======
-                      {dayjs().isAfter(dayjs(assignment.dueTime)) && record
+                      ) && record
                         ? (record.problems[index].problemRecord?.finalScore ??
                           '-')
->>>>>>> 99d98db2
                         : '-'}{' '}
                       / {problem.maxScore}
                     </div>
