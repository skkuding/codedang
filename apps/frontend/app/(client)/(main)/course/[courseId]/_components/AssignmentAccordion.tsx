'use client'

import { assignmentQueries } from '@/app/(client)/_libs/queries/assignment'
import { assignmentSubmissionQueries } from '@/app/(client)/_libs/queries/assignmentSubmission'
import {
  Accordion,
  AccordionContent,
  AccordionItem,
  AccordionTrigger
} from '@/components/shadcn/accordion'
import { Dialog } from '@/components/shadcn/dialog'
import { UNLIMITED_DATE } from '@/libs/constants'
import {
  cn,
  convertToLetter,
  dateFormatter,
  formatDateRange
} from '@/libs/utils'
import type {
  Assignment,
  AssignmentStatus,
  AssignmentSummary
} from '@/types/type'
import { useQuery } from '@tanstack/react-query'
import dayjs from 'dayjs'
import duration from 'dayjs/plugin/duration'
import Link from 'next/link'
import { useEffect, useState } from 'react'
import { useInterval } from 'react-use'
import { AssignmentLink } from './AssignmentLink'
import { DetailButton } from './DetailButton'
import { GradeDetailModal } from './GradeDetailModal'
import { SubmissionDetailModal } from './SubmissionDetailModal'
import { TestCaseResult } from './TestCaseResult'

interface AssignmentAccordianProps {
  courseId: number
}

export function AssignmentAccordion({ courseId }: AssignmentAccordianProps) {
  const { data: assignments } = useQuery(
    assignmentQueries.muliple({ courseId })
  )
  const { data: grades } = useQuery(assignmentQueries.grades({ courseId }))

  const gradeMap = new Map(grades?.map((grade) => [grade.id, grade]) ?? [])

  return (
    <div className="mt-8">
      {assignments?.map((assignment) => (
        <AssignmentAccordionItem
          key={assignment.id}
          assignment={assignment}
          grade={
            gradeMap.get(assignment.id) ?? {
              id: 0,
              submittedCount: 0,
              problemCount: 0,
              userAssignmentFinalScore: 0,
              userAssignmentJudgeScore: 0,
              assignmentPerfectScore: 0
            }
          } // 인덱스로 대응
          courseId={courseId}
        />
      ))}
    </div>
  )
}

interface AssignmentAccordionItemProps {
  assignment: Assignment
  courseId: number
  grade: AssignmentSummary
}

function AssignmentAccordionItem({
  assignment,
  courseId,
  grade
}: AssignmentAccordionItemProps) {
  const [isAccordionOpen, setIsAccordionOpen] = useState(false)
  const [isAssignmentDialogOpen, setIsAssignmentDialogOpen] = useState(false)
  const [openProblemId, setOpenProblemId] = useState<number | null>(null)

  const { data: record } = useQuery({
    ...assignmentQueries.record({
      assignmentId: assignment.id,
      courseId
    }),
    enabled: isAccordionOpen
  })

  const { data: submission } = useQuery({
    ...assignmentSubmissionQueries.summary({ assignmentId: assignment.id }),
    enabled: isAccordionOpen
  })

  const handleOpenChange = (problemId: number | null) => {
    setOpenProblemId(problemId)
  }

  const handleAccordionOpenChange = (value: string) => {
    setIsAccordionOpen(value === assignment.id.toString())
  }

  return (
    <Accordion
      type="single"
      collapsible
      className="w-full"
      onValueChange={handleAccordionOpenChange}
    >
      <AccordionItem
        value={assignment.id.toString()}
        className="group border-b-0"
      >
        <AccordionTrigger
          className={cn(
            'mt-[14px] flex w-full items-center rounded-2xl bg-white px-8 py-5 text-left text-sm shadow-md',
            'data-[state=open]:-mb-6 data-[state=open]:mt-[24px]',
            'relative',
            'hover:no-underline'
          )}
          iconStyle="w-5 h-5 absolute right-[3%]"
        >
          <p className="text-primary mr-3 w-[7%] text-left font-normal">
            [Week {assignment.week}]
          </p>
          <div className="flex w-[30%] flex-col">
            <AssignmentLink
              key={assignment.id}
              assignment={assignment}
              courseId={courseId}
            />
            {assignment && <AssignmentStatusTimeDiff assignment={assignment} />}
          </div>
          {assignment && (
            <div className="flex w-[30%] justify-center">
              <div className="max-w-[200px] flex-1 text-left">
                <p className="overflow-hidden whitespace-nowrap font-normal text-[#8A8A8A]">
                  {formatDateRange(
                    assignment.startTime,
                    assignment.endTime,
                    false
                  )}
                </p>
              </div>
            </div>
          )}
          <div className="flex w-[13%] justify-center">
            {dayjs().isAfter(dayjs(assignment.startTime)) && (
              <SubmissionBadge grade={grade} />
            )}
          </div>

          <div className="flex w-[10%] justify-center gap-1 font-medium">
            {dayjs().isAfter(assignment.startTime) && (
              <p>
                {grade.submittedCount > 0
                  ? `${grade.userAssignmentFinalScore ?? '-'} / ${grade.assignmentPerfectScore}`
                  : `- / ${grade.assignmentPerfectScore}`}
              </p>
            )}
          </div>
          <div className="flex w-[5%] justify-center">
            <Dialog
              open={isAssignmentDialogOpen}
              onOpenChange={setIsAssignmentDialogOpen}
            >
              <DetailButton
                isActivated={
                  grade.userAssignmentFinalScore !== null &&
                  dayjs().isAfter(dayjs(assignment.endTime))
                }
              />
              {isAssignmentDialogOpen && (
                <GradeDetailModal courseId={courseId} assignment={assignment} />
              )}
            </Dialog>
          </div>
          <div className="w-[1%]" />
        </AccordionTrigger>
<<<<<<< HEAD
        <AccordionContent className="-mb-4 w-full">
          {isAccordionOpen && record && submission && (
=======
        <AccordionContent className="mb-[-16px] w-full group-data-[state=open]:mb-[10px]">
          {isAccordionOpen && record && (
>>>>>>> a0cacfd9
            <div className="overflow-hidden rounded-2xl border">
              <div className="h-6 bg-[#F3F3F3]" />
              {record.problems.map((problem, index) => (
                <div
                  key={problem.id}
                  className="flex w-full items-center justify-between border-b bg-[#F8F8F8] px-8 py-6 last:border-none"
                >
                  <div className="text-primary mr-3 flex w-[7%] justify-center font-normal">
                    <p> {convertToLetter(problem.order)}</p>
                  </div>
                  <div className="flex w-[30%]">
                    <Link
                      href={`/course/${courseId}/assignment/${assignment.id}/problem/${problem.id}`}
                      // onClick={handleClick}
                    >
                      <span className="line-clamp-1 font-medium text-[#171717]">
                        {problem.title}
                      </span>
                    </Link>
                  </div>
<<<<<<< HEAD
                  <div className="w-[30%]">
                    {submission[index].submission?.submissionTime && (
                      <div className="flex w-full justify-center font-normal text-[#8A8A8A]">
=======
                  <div className="flex w-[30%] justify-center">
                    {problem.submissionTime && (
                      <p className="font-normal text-[#8A8A8A]">
                        Last submission:{' '}
>>>>>>> a0cacfd9
                        {dateFormatter(
                          submission[index].submission.submissionTime,
                          'MMM D, HH:mm:ss'
                        )}
                      </div>
                    )}
                  </div>

                  <div className="flex w-[13%] justify-center">
                    {submission[index].submission && (
                      <div className="flex w-full justify-center">
                        <TestCaseResult
                          submission={submission[index].submission}
                        />
                      </div>
                    )}
                  </div>
                  <div className="flex w-[10%] justify-center font-medium">
                    {dayjs().isAfter(dayjs(assignment.endTime))
                      ? (problem.problemRecord?.finalScore ?? '-')
                      : '-'}{' '}
                    / {problem.maxScore}
                  </div>
                  <div className="flex w-[5%] justify-center">
                    <Dialog
                      open={openProblemId === problem.id}
                      onOpenChange={(isOpen) =>
                        handleOpenChange(isOpen ? problem.id : null)
                      }
                    >
                      <DetailButton
                        isActivated={
                          (record?.isFinalScoreVisible ?? false) &&
                          (problem.problemRecord?.isSubmitted ?? false) &&
                          dayjs().isAfter(dayjs(assignment.endTime))
                        }
                      />
                      {openProblemId === problem.id && (
                        <SubmissionDetailModal
                          problemId={problem.id}
                          assignment={assignment}
                          showEvaluation={true}
                          courseId={courseId}
                        />
                      )}
                    </Dialog>
                  </div>
                  <div className="w-[1%]" />
                </div>
              ))}
            </div>
          )}
        </AccordionContent>
      </AccordionItem>
    </Accordion>
  )
}

dayjs.extend(duration)
interface AssignmentStatusTimeDiffProps {
  assignment: Assignment
}

export function AssignmentStatusTimeDiff({
  assignment
}: AssignmentStatusTimeDiffProps) {
  const [assignmentStatus, setAssignmentStatus] = useState<
    AssignmentStatus | undefined | null
  >(assignment.status)
  const [timeDiff, setTimeDiff] = useState({
    days: 0,
    hours: '00',
    minutes: '00',
    seconds: '00'
  })

  const updateAssignmentStatus = () => {
    const now = dayjs()
    if (now.isAfter(assignment.endTime)) {
      setAssignmentStatus('finished')
    } else if (now.isAfter(assignment.startTime)) {
      setAssignmentStatus('ongoing')
    } else {
      setAssignmentStatus('upcoming')
    }

    const timeRef =
      assignmentStatus === 'ongoing' || assignmentStatus === 'registeredOngoing'
        ? assignment.endTime
        : assignment.startTime

    const diff = dayjs.duration(Math.abs(dayjs(timeRef).diff(now)))
    const days = Math.floor(diff.asDays())
    const hours = Math.floor(diff.asHours() % 24)
    const hourStr = hours.toString().padStart(2, '0')
    const minutes = Math.floor(diff.asMinutes() % 60)
    const minuteStr = minutes.toString().padStart(2, '0')
    const seconds = Math.floor(diff.asSeconds() % 60)
    const secondStr = seconds.toString().padStart(2, '0')

    setTimeDiff({
      days,
      hours: hourStr,
      minutes: minuteStr,
      seconds: secondStr
    })
  }

  useEffect(() => {
    updateAssignmentStatus()
  }, [])

  useInterval(() => {
    updateAssignmentStatus()
  }, 1000)

  if (dayjs(assignment.endTime).isSame(dayjs(UNLIMITED_DATE))) {
    return null
  }

  return (
    <div className="inline-flex items-center gap-1 whitespace-nowrap text-xs font-normal text-[#8A8A8A] opacity-80">
      {assignmentStatus === 'finished' ? (
        <>
          Ended
          <p className="overflow-hidden text-ellipsis whitespace-nowrap">
            {timeDiff.days > 0
              ? `${timeDiff.days} days`
              : `${timeDiff.hours}:${timeDiff.minutes}:${timeDiff.seconds}`}
          </p>
          ago
        </>
      ) : (
        <>
          {assignmentStatus === 'ongoing' ||
          assignmentStatus === 'registeredOngoing'
            ? 'Ends in'
            : 'Starts in'}
          <p className="overflow-hidden text-ellipsis whitespace-nowrap">
            {timeDiff.days > 0
              ? `${timeDiff.days} days`
              : `${timeDiff.hours}:${timeDiff.minutes}:${timeDiff.seconds}`}
          </p>
        </>
      )}
    </div>
  )
}

interface SubmissionBadgeProps {
  className?: string
  grade: AssignmentSummary
}

function SubmissionBadge({ className, grade }: SubmissionBadgeProps) {
  const badgeStyle =
    grade.submittedCount === grade.problemCount
      ? 'border-transparent bg-primary text-white'
      : 'border-primary text-primary'
  return (
    <div
      className={cn(
        'flex h-[34px] w-[100px] items-center justify-center rounded-full border',
        badgeStyle,
        className
      )}
    >
      <div className="flex gap-2 text-sm font-medium">
        <p> {grade.submittedCount}</p>
        <p> /</p>
        <p> {grade.problemCount}</p>
      </div>
    </div>
  )
}<|MERGE_RESOLUTION|>--- conflicted
+++ resolved
@@ -181,13 +181,8 @@
           </div>
           <div className="w-[1%]" />
         </AccordionTrigger>
-<<<<<<< HEAD
         <AccordionContent className="-mb-4 w-full">
           {isAccordionOpen && record && submission && (
-=======
-        <AccordionContent className="mb-[-16px] w-full group-data-[state=open]:mb-[10px]">
-          {isAccordionOpen && record && (
->>>>>>> a0cacfd9
             <div className="overflow-hidden rounded-2xl border">
               <div className="h-6 bg-[#F3F3F3]" />
               {record.problems.map((problem, index) => (
@@ -208,16 +203,9 @@
                       </span>
                     </Link>
                   </div>
-<<<<<<< HEAD
                   <div className="w-[30%]">
                     {submission[index].submission?.submissionTime && (
                       <div className="flex w-full justify-center font-normal text-[#8A8A8A]">
-=======
-                  <div className="flex w-[30%] justify-center">
-                    {problem.submissionTime && (
-                      <p className="font-normal text-[#8A8A8A]">
-                        Last submission:{' '}
->>>>>>> a0cacfd9
                         {dateFormatter(
                           submission[index].submission.submissionTime,
                           'MMM D, HH:mm:ss'
