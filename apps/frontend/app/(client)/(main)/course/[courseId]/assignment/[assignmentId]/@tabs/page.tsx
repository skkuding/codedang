--- conflicted
+++ resolved
@@ -30,14 +30,8 @@
   finalScore: number | null
 }
 
-<<<<<<< HEAD
-export default async function AssginmentInfo({ params }: AssignmentInfoProps) {
-  const { assignmentId } = params
-  const { courseId } = params
-=======
 export default async function AssignmentInfo({ params }: AssignmentInfoProps) {
   const { assignmentId, courseId } = params
->>>>>>> 375e88f0
 
   const res = await safeFetcherWithAuth.get(`assignment/${assignmentId}`)
 
@@ -72,26 +66,7 @@
             <span className="text-primary">[Week {assignment.week}] </span>
             {assignment.title}
           </p>
-<<<<<<< HEAD
-          {/* TODO: fetch score */}
-          <div className="text-primary flex gap-2">
-            <div className="border-primary flex h-[31px] w-[125px] items-center justify-center rounded-full border text-lg">
-              Total score
-            </div>
-            <span className="text-xl font-semibold">
-              {recordData.problemScores && recordData.problemScores?.length > 0
-                ? recordData.problemScores.reduce(
-                    (sum, problem) => sum + (problem.score ?? 0),
-                    0
-                  )
-                : '-'}
-              {' / '}
-              {recordData.assignmentPerfectScore}
-            </span>
-          </div>
-=======
           <TotalScoreLabel assignmentId={assignmentId} courseId={courseId} />
->>>>>>> 375e88f0
         </div>
         <div className="flex flex-col gap-3">
           <div className="flex gap-2">
