import { Separator } from '@/components/shadcn/separator'
import { CourseInfoBox } from './_components/CourseInfoBox'
import { Cover } from './_components/Cover'
import { Sidebar } from './_components/Sidebar'

export default function Layout({ children }: { children: React.ReactNode }) {
  return (
<<<<<<< HEAD
    <div className="flex w-full flex-col">
      <Header />
      <Separator />
      <div className="flex flex-row">
        <nav className="flex w-60 flex-col bg-white p-2 px-6 pb-6 pt-20 text-sm font-medium">
          <Link href="/" className="ml-6">
            <Image
              src={codedangLogo}
              alt="코드당"
              width={135.252}
              height={28}
            />
          </Link>
          <Separator className="my-4 transition" />
          <Sidebar />
        </nav>
        <Separator orientation="vertical" />
        <article className="w-full">
          <div>{children}</div>
        </article>
=======
    <>
      <Cover title="COURSE" description="Check your course" />
      <div className="flex h-dvh w-full flex-col">
        <div className="flex flex-row">
          <nav className="w-auto bg-white p-2 px-6 pb-6 pt-20 text-sm font-medium">
            <CourseInfoBox />
            <Sidebar />
          </nav>
          <Separator orientation="vertical" />
          <article className="w-full">
            <div>{children}</div>
          </article>
        </div>
>>>>>>> 212830aa
      </div>
    </>
  )
}<|MERGE_RESOLUTION|>--- conflicted
+++ resolved
@@ -5,28 +5,6 @@
 
 export default function Layout({ children }: { children: React.ReactNode }) {
   return (
-<<<<<<< HEAD
-    <div className="flex w-full flex-col">
-      <Header />
-      <Separator />
-      <div className="flex flex-row">
-        <nav className="flex w-60 flex-col bg-white p-2 px-6 pb-6 pt-20 text-sm font-medium">
-          <Link href="/" className="ml-6">
-            <Image
-              src={codedangLogo}
-              alt="코드당"
-              width={135.252}
-              height={28}
-            />
-          </Link>
-          <Separator className="my-4 transition" />
-          <Sidebar />
-        </nav>
-        <Separator orientation="vertical" />
-        <article className="w-full">
-          <div>{children}</div>
-        </article>
-=======
     <>
       <Cover title="COURSE" description="Check your course" />
       <div className="flex h-dvh w-full flex-col">
@@ -40,7 +18,6 @@
             <div>{children}</div>
           </article>
         </div>
->>>>>>> 212830aa
       </div>
     </>
   )
