--- conflicted
+++ resolved
@@ -1,10 +1,6 @@
 import { Separator } from '@/components/shadcn/separator'
-<<<<<<< HEAD
-// import { OngoingAssignments } from './_components/OngoingAssignments'
-=======
+
 import { redirect } from 'next/navigation'
-import { OngoingAssignments } from './_components/OngoingAssignments'
->>>>>>> 5d33d68a
 import { RecentNotice } from './_components/RecentNotice'
 import { RecentUpdate } from './_components/RecentUpdate'
 
