import { FetchErrorFallback } from '@/components/FetchErrorFallback'
import { Skeleton } from '@/components/shadcn/skeleton'
import { auth } from '@/libs/auth'
import { safeFetcherWithAuth } from '@/libs/utils'
import welcomeLogo from '@/public/logos/welcome.png'
import { ErrorBoundary } from '@suspensive/react'
import Image from 'next/image'
import { Suspense } from 'react'
import { CourseCardList } from './_components/CourseCardList'
import { CourseMainBanner } from './_components/CourseMainBanner'
import { CourseSubBanner } from './_components/CourseSubBanner'
import { Dashboard } from './_components/Dashboard'
import { LoginButton } from './_components/LoginButton'

function CardListFallback() {
  return (
    <div>
      <Skeleton className="mb-8 h-8 w-24" />
      <div className="flex gap-8">
        <Skeleton className="h-[120px] w-[375px] rounded-xl" />
        <Skeleton className="h-[120px] w-[375px] rounded-xl" />
      </div>
    </div>
  )
}

async function getMyCourseIds(): Promise<number[]> {
  type SearchParams = Record<string, string | number | boolean>
  type Endpoint = { path: string; params: SearchParams }

  const endpoints: Endpoint[] = [
    { path: 'course/joined', params: { take: 100 } },
    { path: 'course', params: { joined: 'true', take: 100 } }
  ]

  const isRecord = (v: unknown): v is Record<string, unknown> =>
    typeof v === 'object' && v !== null

  const isPositiveNumber = (v: unknown): v is number =>
    typeof v === 'number' && Number.isFinite(v) && v > 0

  for (const { path, params } of endpoints) {
    try {
      const res = await safeFetcherWithAuth.get(path, { searchParams: params })
      if (!res.ok) {
        continue
      }

      const json = await res.json()
      const ids = Array.isArray(json)
        ? json.flatMap((item) => {
            if (!isRecord(item)) {
              return []
            }
            const key = (['id', 'groupId', 'courseId'] as const).find((k) =>
              isPositiveNumber(item[k])
            )
            return key ? [item[key] as number] : []
          })
        : []

      if (ids.length) {
        return ids
      }
    } catch {
      // 실패 시 다음 endpoint 시도
    }
  }
  return []
}

export default async function Course() {
  const session = await auth()
  if (!session) {
    return (
      <>
        <CourseMainBanner course={null} />
        <div className="flex w-full max-w-7xl flex-col items-center justify-center p-5 py-48">
          <Image src={welcomeLogo} alt="welcome" />
          <p className="mt-10 text-2xl font-semibold">Please Login!</p>
          <div className="mt-2 text-center text-base font-normal text-[#7F7F7F]">
            <p>This page is only available to logged-in users.</p>
            <p>Click the button below to login.</p>
          </div>
          <LoginButton className="mt-6 flex h-[46px] w-60 items-center justify-center text-base font-bold" />
          <div className="py-5" />
        </div>
      </>
    )
  }

  const courseIds = await getMyCourseIds()

  return (
    <>
      <CourseMainBanner course={null} />
<<<<<<< HEAD
      <div className="px-[116px] pt-[100px]">
        <Dashboard courseIds={courseIds} />
      </div>

      <div className="flex w-full max-w-[1440px] flex-col gap-5 px-[116px] pt-[100px]">
=======
      <div className="flex w-full max-w-[1440px] flex-col gap-5 px-4 pt-[100px] sm:px-[116px]">
>>>>>>> b8a2983b
        <ErrorBoundary fallback={FetchErrorFallback}>
          <Suspense fallback={<CardListFallback />}>
            <CourseCardList title="MY COURSE" />
          </Suspense>
        </ErrorBoundary>
      </div>

      <CourseSubBanner />
      <div className="h-[100px]" />
    </>
  )
}<|MERGE_RESOLUTION|>--- conflicted
+++ resolved
@@ -94,15 +94,11 @@
   return (
     <>
       <CourseMainBanner course={null} />
-<<<<<<< HEAD
       <div className="px-[116px] pt-[100px]">
         <Dashboard courseIds={courseIds} />
       </div>
 
-      <div className="flex w-full max-w-[1440px] flex-col gap-5 px-[116px] pt-[100px]">
-=======
       <div className="flex w-full max-w-[1440px] flex-col gap-5 px-4 pt-[100px] sm:px-[116px]">
->>>>>>> b8a2983b
         <ErrorBoundary fallback={FetchErrorFallback}>
           <Suspense fallback={<CardListFallback />}>
             <CourseCardList title="MY COURSE" />
