import Cover from '@/app/(client)/(main)/_components/Cover'
import FetchErrorFallback from '@/components/FetchErrorFallback'
import { Skeleton } from '@/components/shadcn/skeleton'
import { auth } from '@/libs/auth'
import { ErrorBoundary } from '@suspensive/react'
import { Suspense } from 'react'
<<<<<<< HEAD
import { LuCalendar } from 'react-icons/lu'
//import { Separator } from '@radix-ui/react-separator'
import { Separator } from '../../../../../frontend/components/shadcn/separator'
import Dashboard from './[courseId]/_components/Dashboard'
=======
>>>>>>> 502019b3
import CourseCardList from './_components/CourseCardList'
import Dashboard from './_components/Dashboard'

function CardListFallback() {
  return (
    <div>
      <Skeleton className="mb-8 h-8 w-24" />
      <div className="flex gap-8">
        <Skeleton className="h-[120px] w-[375px] rounded-xl" />
        <Skeleton className="h-[120px] w-[375px] rounded-xl" />
      </div>
    </div>
  )
}

export default async function Course() {
  const session = await auth()
  return (
    <>
      <Cover title="COURSE" description="Courses of CODEDANG" />
      <div className="flex w-full max-w-7xl flex-col gap-5 p-5 py-8">
        <ErrorBoundary fallback={FetchErrorFallback}>
          <Suspense fallback={<CardListFallback />}>
            <CourseCardList title="My Class" type="Ongoing" session={session} />
          </Suspense>
        </ErrorBoundary>
        <Separator className="my-4" />
        <div className="mb-6">
          <LuCalendar size={25} className="mr-2 mt-1" />
          <h1 className="text-2xl font-bold text-gray-700">캘린더</h1>
        </div>
      </div>

      <Dashboard session={session} />
    </>
  )
}<|MERGE_RESOLUTION|>--- conflicted
+++ resolved
@@ -4,13 +4,10 @@
 import { auth } from '@/libs/auth'
 import { ErrorBoundary } from '@suspensive/react'
 import { Suspense } from 'react'
-<<<<<<< HEAD
 import { LuCalendar } from 'react-icons/lu'
 //import { Separator } from '@radix-ui/react-separator'
 import { Separator } from '../../../../../frontend/components/shadcn/separator'
-import Dashboard from './[courseId]/_components/Dashboard'
-=======
->>>>>>> 502019b3
+//import Dashboard from './[courseId]/_components/Dashboard'
 import CourseCardList from './_components/CourseCardList'
 import Dashboard from './_components/Dashboard'
 
