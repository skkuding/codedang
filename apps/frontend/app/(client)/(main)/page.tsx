--- conflicted
+++ resolved
@@ -1,10 +1,6 @@
 import ErrorFallback from '@/components/ErrorFallback'
 import { Button } from '@/components/shadcn/button'
-<<<<<<< HEAD
 import { ErrorBoundary } from '@suspensive/react'
-import type { Route } from 'next'
-=======
->>>>>>> c11a3e9a
 import Link from 'next/link'
 import Carousel from './_components/Carousel'
 import ContestCards from './_components/ContestCards'
@@ -87,14 +83,9 @@
             </Button>
           </Link>
         </div>
-<<<<<<< HEAD
         <ErrorBoundary fallback={<ErrorFallback />}>
           <ProblemCards />
         </ErrorBoundary>
-=======
-        {/**TODO: add error boundary */}
-        <ProblemCards />
->>>>>>> c11a3e9a
       </div>
     </div>
   )
