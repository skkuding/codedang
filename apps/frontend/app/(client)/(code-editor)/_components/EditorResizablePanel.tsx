--- conflicted
+++ resolved
@@ -9,7 +9,6 @@
 } from '@/components/shadcn/resizable'
 import { ScrollArea, ScrollBar } from '@/components/shadcn/scroll-area'
 import { Tabs, TabsList, TabsTrigger } from '@/components/shadcn/tabs'
-<<<<<<< HEAD
 import {
   Tooltip,
   TooltipContent,
@@ -17,10 +16,8 @@
   TooltipTrigger
 } from '@/components/shadcn/tooltip'
 import { fetcherWithAuth } from '@/libs/utils'
+import { cn } from '@/libs/utils'
 import bottomCenterIcon from '@/public/icons/bottom-center.svg'
-=======
-import { cn } from '@/libs/utils'
->>>>>>> 1d0a737c
 import syncIcon from '@/public/icons/sync.svg'
 import { useLanguageStore, useCodeStore } from '@/stores/editor'
 import type { ProblemDetail, Contest } from '@/types/type'
@@ -56,7 +53,6 @@
   enableCopyPaste = true,
   children
 }: ProblemEditorProps) {
-<<<<<<< HEAD
   const fetchFreezeTime = async (contestId: number | undefined) => {
     const res: Contest = await fetcherWithAuth
       .get(`contest/${contestId}`)
@@ -70,9 +66,7 @@
     queryFn: () => fetchFreezeTime(contestId)
   })
 
-=======
   const [isPanelHidden, setIsPanelHidden] = useState(false)
->>>>>>> 1d0a737c
   const triggerRefresh = useLeaderboardSync((state) => state.triggerRefresh)
   const a = () => {
     contestId = contestId ? contestId : -1
