'use client'

import { assignmentProblemQueries } from '@/app/(client)/_libs/queries/assignmentProblem'
import { assignmentSubmissionQueries } from '@/app/(client)/_libs/queries/assignmentSubmission'
import { contestProblemQueries } from '@/app/(client)/_libs/queries/contestProblem'
import { contestSubmissionQueries } from '@/app/(client)/_libs/queries/contestSubmission'
import { problemSubmissionQueries } from '@/app/(client)/_libs/queries/problemSubmission'
import {
  AlertDialog,
  AlertDialogAction,
  AlertDialogCancel,
  AlertDialogContent,
  AlertDialogDescription,
  AlertDialogFooter,
  AlertDialogHeader,
  AlertDialogTitle,
  AlertDialogTrigger
} from '@/components/shadcn/alert-dialog'
import { Button } from '@/components/shadcn/button'
import {
  Select,
  SelectContent,
  SelectGroup,
  SelectItem,
  SelectTrigger,
  SelectValue
} from '@/components/shadcn/select'
import { useSession } from '@/libs/hooks/useSession'
import { fetcherWithAuth } from '@/libs/utils'
import submitIcon from '@/public/icons/submit.svg'
import { useAuthModalStore } from '@/stores/authModal'
import {
  useLanguageStore,
  useCodeStore,
  getStorageKey,
  getCodeFromLocalStorage
} from '@/stores/editor'
import type {
  Language,
  ProblemDetail,
  Submission,
  Template
} from '@/types/type'
import { useQueryClient } from '@tanstack/react-query'
import JSConfetti from 'js-confetti'
import { Save } from 'lucide-react'
import type { Route } from 'next'
import Image from 'next/image'
import { usePathname, useRouter } from 'next/navigation'
import { useEffect, useRef, useState } from 'react'
import { BsTrash3 } from 'react-icons/bs'
import { useInterval } from 'react-use'
import { toast } from 'sonner'
import { useTestPollingStore } from '../context/TestPollingStoreProvider'
import { BackCautionDialog } from './BackCautionDialog'
import { RunTestButton } from './RunTestButton'

interface ProblemEditorProps {
  problem: ProblemDetail
  contestId?: number
  assignmentId?: number
  courseId?: number
  templateString: string
}

export function EditorHeader({
  problem,
  contestId,
  assignmentId,
  courseId,
  templateString
}: ProblemEditorProps) {
  const { language, setLanguage } = useLanguageStore(
    problem.id,
    contestId,
    assignmentId
  )()
  const setCode = useCodeStore((state) => state.setCode)
  const getCode = useCodeStore((state) => state.getCode)

  const isTesting = useTestPollingStore((state) => state.isTesting)
  const [isSubmitting, setIsSubmitting] = useState(false)
  const loading = isTesting || isSubmitting

  const [submissionId, setSubmissionId] = useState<number | null>(null)
  const [templateCode, setTemplateCode] = useState<string>('')
  const [userName, setUserName] = useState('')
  const router = useRouter()
  const pathname = usePathname()
  const confetti = typeof window !== 'undefined' ? new JSConfetti() : null
  const storageKey = useRef(
    getStorageKey(language, problem.id, userName, contestId, assignmentId)
  )
  const session = useSession()
  const showSignIn = useAuthModalStore((state) => state.showSignIn)
  const [showModal, setShowModal] = useState<boolean>(false)
  //const pushed = useRef(false)
  const whereToPush = useRef('')
  const isModalConfrimed = useRef(false)

  const queryClient = useQueryClient()

  useInterval(
    async () => {
      // TODO: Implement assignment submission
      const res = await fetcherWithAuth(`submission/${submissionId}`, {
        searchParams: {
          problemId: problem.id,
          ...(contestId && { contestId }),
          ...(assignmentId && { assignmentId })
        }
      })
      if (res.ok) {
        const submission: Submission = await res.json()
        if (submission.result !== 'Judging') {
          setIsSubmitting(false)
<<<<<<< HEAD
          const href = contestId
            ? `/contest/${contestId}/problem/${problem.id}/submission/${submissionId}?cellProblemId=${problem.id}`
            : `/problem/${problem.id}/submission/${submissionId}`
=======
          let href = ''
          if (contestId) {
            href = `/contest/${contestId}/problem/${problem.id}/submission/${submissionId}`
          } else if (assignmentId) {
            href = `/course/${courseId}/assignment/${assignmentId}/problem/${problem.id}/submission`
          } else {
            href = `/problem/${problem.id}/submission/${submissionId}`
          }
>>>>>>> a38867d0
          router.replace(href as Route)
          //window.history.pushState(null, '', window.location.href)
          if (submission.result === 'Accepted') {
            confetti?.addConfetti()
          }
        }
      } else {
        setIsSubmitting(false)
        toast.error('Please try again later.')
      }
    },
    loading && submissionId ? 500 : null
  )

  useEffect(() => {
    if (!session) {
      setTimeout(() => {
        toast.info('Log in to use submission & save feature')
      })
    } else {
      setUserName(session.user.username)
    }
  }, [session])

  useEffect(() => {
    if (!templateString) {
      return
    }
    const parsedTemplates = JSON.parse(templateString)
    const filteredTemplate = parsedTemplates.filter(
      (template: Template) => template.language === language
    )
    if (filteredTemplate.length === 0) {
      return
    }
    setTemplateCode(filteredTemplate[0].code[0].text)
  }, [language])

  useEffect(() => {
    storageKey.current = getStorageKey(
      language,
      problem.id,
      userName,
      contestId,
      assignmentId
    )
    if (storageKey.current !== undefined) {
      const storedCode = getCodeFromLocalStorage(storageKey.current)
      setCode(storedCode || templateCode)
    }
  }, [userName, problem, contestId, assignmentId, language, templateCode])

  const storeCodeToLocalStorage = (code: string) => {
    if (storageKey.current !== undefined) {
      localStorage.setItem(storageKey.current, code)
    } else {
      toast.error('Failed to save the code')
    }
  }
  const submit = async () => {
    const code = getCode()

    if (session === null) {
      showSignIn()
      toast.error('Log in first to submit your code')
      return
    }

    if (code === '') {
      toast.error('Please write code before submission')
      return
    }

    setSubmissionId(null)
    setIsSubmitting(true)
    const res = await fetcherWithAuth.post('submission', {
      json: {
        language,
        code: [
          {
            id: 1,
            text: code,
            locked: false
          }
        ]
      },
      searchParams: {
        problemId: problem.id,
        ...(contestId && { contestId }),
        ...(assignmentId && { assignmentId })
      },
      next: {
        revalidate: 0
      }
    })
    if (res.ok) {
      toast.success('Successfully submitted the code')
      storeCodeToLocalStorage(code)
      const submission: Submission = await res.json()
      setSubmissionId(submission.id)
      if (contestId) {
        queryClient.invalidateQueries({
          queryKey: contestProblemQueries.lists(contestId)
        })
        queryClient.invalidateQueries({
          queryKey: contestSubmissionQueries.lists({
            contestId,
            problemId: problem.id
          })
        })
      } else if (assignmentId) {
        queryClient.invalidateQueries({
          queryKey: assignmentProblemQueries.lists(assignmentId)
        })
        queryClient.invalidateQueries({
          queryKey: assignmentSubmissionQueries.lists({
            assignmentId,
            problemId: problem.id
          })
        })
      } else {
        queryClient.invalidateQueries({
          queryKey: problemSubmissionQueries.lists(problem.id)
        })
      }
    } else {
      setIsSubmitting(false)
      if (res.status === 401) {
        showSignIn()
        toast.error('Log in first to submit your code')
      } else {
        toast.error('Please try again later.')
      }
    }
  }

  const saveCode = () => {
    const code = getCode()

    if (session === null) {
      toast.error('Log in first to save your code')
      showSignIn()
    } else if (storageKey.current !== undefined) {
      localStorage.setItem(storageKey.current, code)
      toast.success('Successfully saved the code')
    } else {
      toast.error('Failed to save the code')
    }
  }

  const resetCode = () => {
    if (storageKey.current !== undefined) {
      localStorage.setItem(storageKey.current, templateCode)
      setCode(templateCode)
      toast.success('Successfully reset the code')
    } else {
      toast.error('Failed to reset the code')
    }
  }

  const checkSaved = () => {
    const code = getCode()
    if (storageKey.current !== undefined) {
      const storedCode = getCodeFromLocalStorage(storageKey.current)
      if (storedCode && storedCode === code) {
        return true
      } else if (!storedCode && templateCode === code) {
        return true
      } else {
        return false
      }
    }
    return true
  }

  const handleBeforeUnload = (e: BeforeUnloadEvent) => {
    if (!checkSaved()) {
      e.preventDefault()
      whereToPush.current = pathname
    }
  }

  useEffect(() => {
    storageKey.current = getStorageKey(
      language,
      problem.id,
      userName,
      contestId,
      assignmentId
    )

    // TODO: 배포 후 뒤로 가기 로직 재구현

    // const handlePopState = () => {
    //   if (!checkSaved()) {
    //     whereToPush.current = contestId
    //       ? `/contest/${contestId}/problem`
    //       : '/problem'
    //     setShowModal(true)
    //   } else window.history.back()
    // }
    // if (!pushed.current) {
    //   window.history.pushState(null, '', window.location.href)
    //   pushed.current = true
    // }
    window.addEventListener('beforeunload', handleBeforeUnload)
    //window.addEventListener('popstate', handlePopState)

    return () => {
      window.removeEventListener('beforeunload', handleBeforeUnload)
      //window.removeEventListener('popstate', handlePopState)
    }
  }, [])

  useEffect(() => {
    const originalPush = router.push

    router.push = (href, ...args) => {
      if (checkSaved() || isModalConfrimed.current) {
        originalPush(href, ...args)
        return
      }
      isModalConfrimed.current = false
      const isConfirmed = window.confirm(
        'Are you sure you want to leave this page? Changes you made may not be saved.'
      )
      if (isConfirmed) {
        originalPush(href, ...args)
      }
    }

    return () => {
      router.push = originalPush
    }
  }, [router])

  return (
    <div className="flex shrink-0 items-center justify-between border-b border-b-slate-700 bg-[#222939] px-6">
      <div>
        <AlertDialog>
          <AlertDialogTrigger asChild>
            <Button
              size="icon"
              className="size-7 h-8 w-[77px] shrink-0 gap-[5px] rounded-[4px] bg-slate-600 font-normal text-red-500 hover:bg-slate-700"
            >
              <BsTrash3 size={17} />
              Reset
            </Button>
          </AlertDialogTrigger>
          <AlertDialogContent className="h-[200px] w-[500px] rounded-2xl border border-slate-800 bg-slate-900 pb-7 pl-8 pr-[30px] pt-8 sm:rounded-2xl">
            <AlertDialogHeader>
              <AlertDialogTitle className="font-size-5 text-slate-50">
                Reset code
              </AlertDialogTitle>
              <AlertDialogDescription className="font-size-4 text-slate-300">
                Are you sure you want to reset to the default code?
              </AlertDialogDescription>
            </AlertDialogHeader>
            <AlertDialogFooter className="flex gap-2">
              <AlertDialogCancel className="self-end rounded-[1000px] border-none bg-[#DCE3E5] text-[#787E80] hover:bg-[#c9cfd1]">
                Cancel
              </AlertDialogCancel>
              <AlertDialogAction
                className="self-end rounded-[1000px] bg-red-500 hover:bg-red-600"
                onClick={resetCode}
              >
                Reset
              </AlertDialogAction>
            </AlertDialogFooter>
          </AlertDialogContent>
        </AlertDialog>
      </div>
      <div className="flex items-center gap-3">
        <Button
          size="icon"
          className="size-7 h-8 w-[77px] shrink-0 gap-[5px] rounded-[4px] bg-[#fafafa] font-medium text-[#484C4D] hover:bg-[#e1e1e1]"
          onClick={saveCode}
        >
          <Save className="stroke-[1.3]" size={22} />
          Save
        </Button>
        <RunTestButton
          problemId={problem.id}
          language={language}
          disabled={loading}
          saveCode={storeCodeToLocalStorage}
        />
        <Button
          className="h-8 shrink-0 gap-1 rounded-[4px] px-2 font-normal"
          disabled={loading}
          onClick={submit}
        >
          {loading ? (
            'Judging'
          ) : (
            <>
              <Image src={submitIcon} width={22} alt={'submit'} /> Submit
            </>
          )}
        </Button>
        <Select
          onValueChange={(language: Language) => {
            setLanguage(language)
          }}
          value={language}
        >
          <SelectTrigger className="h-8 min-w-[86px] max-w-fit shrink-0 rounded-[4px] border-none bg-slate-600 px-2 font-mono hover:bg-slate-700 focus:outline-none focus:ring-0 focus:ring-offset-0">
            <p className="px-1">
              <SelectValue />
            </p>
          </SelectTrigger>
          <SelectContent className="mt-3 min-w-[100px] max-w-fit border-none bg-[#4C5565] p-0 font-mono">
            <SelectGroup className="text-white">
              {problem.languages.map((language) => (
                <SelectItem
                  key={language}
                  value={language}
                  className="cursor-pointer hover:bg-[#222939]"
                >
                  {language}
                </SelectItem>
              ))}
            </SelectGroup>
          </SelectContent>
        </Select>
      </div>
      <BackCautionDialog
        confrim={isModalConfrimed}
        isOpen={showModal}
        title="Leave this page?"
        description="Changes you made my not be saved."
        onClose={() => setShowModal(false)}
        onBack={() => router.push(whereToPush.current as Route)}
      />
    </div>
  )
}<|MERGE_RESOLUTION|>--- conflicted
+++ resolved
@@ -114,11 +114,7 @@
         const submission: Submission = await res.json()
         if (submission.result !== 'Judging') {
           setIsSubmitting(false)
-<<<<<<< HEAD
-          const href = contestId
-            ? `/contest/${contestId}/problem/${problem.id}/submission/${submissionId}?cellProblemId=${problem.id}`
-            : `/problem/${problem.id}/submission/${submissionId}`
-=======
+
           let href = ''
           if (contestId) {
             href = `/contest/${contestId}/problem/${problem.id}/submission/${submissionId}`
@@ -127,7 +123,7 @@
           } else {
             href = `/problem/${problem.id}/submission/${submissionId}`
           }
->>>>>>> a38867d0
+
           router.replace(href as Route)
           //window.history.pushState(null, '', window.location.href)
           if (submission.result === 'Accepted') {
