--- conflicted
+++ resolved
@@ -11,15 +11,8 @@
 import { convertToLetter } from '@/libs/utils'
 import type { ProblemDetail } from '@/types/type'
 import DOMPurify from 'isomorphic-dompurify'
-<<<<<<< HEAD
-import { FileText } from 'lucide-react'
-import Image from 'next/image'
-import { CopyButton } from './CopyButton'
-import { WhitespaceVisualizer } from './WhitespaceVisualizer'
-=======
-import EditorSampleField from './EditorSampleField'
-import ReferenceDialog from './ReferenceDialog'
->>>>>>> 2612b62b
+import { EditorSampleField } from './EditorSampleField'
+import { ReferenceDialog } from './ReferenceDialog'
 
 export function EditorDescription({
   problem,
