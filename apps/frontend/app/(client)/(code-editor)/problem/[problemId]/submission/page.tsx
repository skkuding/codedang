<<<<<<< HEAD
import FetchErrorFallback from '@/components/FetchErrorFallback'
import { TanstackQueryErrorBoundary } from '@/components/TanstackQueryErrorBoundary'
import { Suspense } from 'react'
import {
  SubmissionPaginatedTable,
  SubmissionPaginatedTableFallback
} from './_components/SubmissionPaginatedTable'
=======
'use client'

import { Paginator } from '@/components/Paginator'
import { usePagination } from '@/libs/hooks/usePagination'
import type { SubmissionItem } from '@/types/type'
import { columns } from './_components/Columns'
import { DataTable } from './_components/DataTable'
>>>>>>> e1457982

export default function Submission({
  params
}: {
  params: { problemId: string }
}) {
  const { problemId } = params

  return (
    <TanstackQueryErrorBoundary fallback={FetchErrorFallback}>
      <Suspense fallback={<SubmissionPaginatedTableFallback />}>
        <SubmissionPaginatedTable problemId={Number(problemId)} />
      </Suspense>
    </TanstackQueryErrorBoundary>
  )
}<|MERGE_RESOLUTION|>--- conflicted
+++ resolved
@@ -1,20 +1,10 @@
-<<<<<<< HEAD
-import FetchErrorFallback from '@/components/FetchErrorFallback'
+import { FetchErrorFallback } from '@/components/FetchErrorFallback'
 import { TanstackQueryErrorBoundary } from '@/components/TanstackQueryErrorBoundary'
 import { Suspense } from 'react'
 import {
   SubmissionPaginatedTable,
   SubmissionPaginatedTableFallback
 } from './_components/SubmissionPaginatedTable'
-=======
-'use client'
-
-import { Paginator } from '@/components/Paginator'
-import { usePagination } from '@/libs/hooks/usePagination'
-import type { SubmissionItem } from '@/types/type'
-import { columns } from './_components/Columns'
-import { DataTable } from './_components/DataTable'
->>>>>>> e1457982
 
 export default function Submission({
   params
