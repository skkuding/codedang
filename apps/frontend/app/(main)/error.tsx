--- conflicted
+++ resolved
@@ -2,10 +2,6 @@
 
 import ErrorDetail from '@/components/ErrorDetail'
 import { captureException } from '@sentry/nextjs'
-<<<<<<< HEAD
-import Image from 'next/image'
-=======
->>>>>>> 65594dbb
 import { useEffect } from 'react'
 
 interface Props {
@@ -18,30 +14,5 @@
     captureException(error)
   }, [error])
 
-<<<<<<< HEAD
-  return (
-    <div className="flex h-full w-full flex-1 flex-col items-center justify-center gap-3 py-12">
-      <p className="mt-8 text-2xl font-extrabold">Something Went Wrong!</p>
-      <p className="mb-4 max-w-[36rem] text-lg font-semibold">
-        {error.message || 'Unknown Error'}
-      </p>
-      <Button
-        variant="outline"
-        onClick={() => {
-          window.location.reload()
-        }}
-      >
-        Reload
-      </Button>
-      <Image
-        src={ErrorImg}
-        alt="Unexpected Error"
-        height={240}
-        className="mt-8"
-      />
-    </div>
-  )
-=======
   return <ErrorDetail errorDetail="Failed to Load Main Page!" error={error} />
->>>>>>> 65594dbb
 }