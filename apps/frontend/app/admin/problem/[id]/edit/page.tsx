--- conflicted
+++ resolved
@@ -63,13 +63,11 @@
     },
     onCompleted: (problemData) => {
       const data = problemData.getProblem
-<<<<<<< HEAD
+
+      if (data.submissionCount > 0) setBlockEdit(true)
+
       setInitialData(data)
-=======
-
-      if (data.submissionCount > 0) setBlockEdit(true)
-
->>>>>>> 4da3ecf7
+
       setValue('id', +id)
       setValue('title', data.title)
       setValue('isVisible', data.isVisible)
