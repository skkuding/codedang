'use client'

<<<<<<< HEAD
import {
  DataTable,
  DataTableFallback,
  DataTableRoot
} from '@/app/admin/_components/table'
=======
import { DataTable } from '@/app/admin/_components/table/DataTable'
import { DataTableFallback } from '@/app/admin/_components/table/DataTableFallback'
import { DataTableRoot } from '@/app/admin/_components/table/DataTableRoot'
>>>>>>> e1457982
import { GET_BELONGED_CONTESTS } from '@/graphql/contest/queries'
import { useSuspenseQuery } from '@apollo/client'
import { useEffect, useState } from 'react'
import { columns, type BelongedContest } from './BelongedContestTableColumns'
import { RevertScoreButton } from './RevertScoreButton'
import { SetToZeroButton } from './SetToZeroButton'

export function BelongedContestTable({
  problemId,
  onSetToZero,
  onRevertScore
}: {
  problemId: number
  onSetToZero: (data: number[]) => void
  onRevertScore: () => void
}) {
  const [contests, setContests] = useState<BelongedContest[]>([])

  const { data } = useSuspenseQuery(GET_BELONGED_CONTESTS, {
    variables: {
      problemId
    },
    // TODO: 필요시 refetch 하도록 수정
    fetchPolicy: 'network-only'
  })

  useEffect(() => {
    if (data) {
      const mappedData: BelongedContest[] = [
        ...data.getContestsByProblemId.upcoming.map((contest) => ({
          id: Number(contest.id),
          title: contest.title,
          state: 'Upcoming',
          problemScore: contest.problemScore,
          totalScore: contest.totalScore,
          isSetToZero: false
        })),
        ...data.getContestsByProblemId.ongoing.map((contest) => ({
          id: Number(contest.id),
          title: contest.title,
          state: 'Ongoing',
          problemScore: contest.problemScore,
          totalScore: contest.totalScore,
          isSetToZero: false
        })),
        ...data.getContestsByProblemId.finished.map((contest) => ({
          id: Number(contest.id),
          title: contest.title,
          state: 'Finished',
          problemScore: contest.problemScore,
          totalScore: contest.totalScore,
          isSetToZero: false
        }))
      ]
      setContests(mappedData)
    }
  }, [data])

  return (
    <DataTableRoot data={contests} columns={columns}>
      <DataTable />
      <SetToZeroButton
        onSetToZero={(contestsToSetZero) => {
          setContests((contests) =>
            contests.map((contest) =>
              contestsToSetZero.includes(contest.id)
                ? { ...contest, isSetToZero: true }
                : contest
            )
          )
          onSetToZero(contestsToSetZero)
        }}
      />
      <RevertScoreButton
        onRevertScore={() => {
          setContests(
            contests.map((contest) => ({ ...contest, isSetToZero: false }))
          )
          onRevertScore()
        }}
      />
    </DataTableRoot>
  )
}

export function BelongedContestTableFallback() {
  return <DataTableFallback withSearchBar={false} columns={columns} />
}<|MERGE_RESOLUTION|>--- conflicted
+++ resolved
@@ -1,16 +1,10 @@
 'use client'
 
-<<<<<<< HEAD
 import {
   DataTable,
   DataTableFallback,
   DataTableRoot
 } from '@/app/admin/_components/table'
-=======
-import { DataTable } from '@/app/admin/_components/table/DataTable'
-import { DataTableFallback } from '@/app/admin/_components/table/DataTableFallback'
-import { DataTableRoot } from '@/app/admin/_components/table/DataTableRoot'
->>>>>>> e1457982
 import { GET_BELONGED_CONTESTS } from '@/graphql/contest/queries'
 import { useSuspenseQuery } from '@apollo/client'
 import { useEffect, useState } from 'react'
