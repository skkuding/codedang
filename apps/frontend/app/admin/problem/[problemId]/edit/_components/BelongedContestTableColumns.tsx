'use client'

import { DataTableColumnHeader } from '@/app/admin/_components/table/DataTableColumnHeader'
import { Checkbox } from '@/components/shadcn/checkbox'
import type { ColumnDef } from '@tanstack/react-table'

export interface BelongedContest {
  id: number
  title: string
  courseNum: string
  groupId: number
}

export const createColumns = (
  onSelectedAssignmentsChange: (assignments: BelongedContest[]) => void
): ColumnDef<BelongedContest>[] => [
  {
    id: 'select',
    header: ({ table }) => (
      <Checkbox
        onClick={(e) => e.stopPropagation()}
        checked={table.getIsAllPageRowsSelected()}
        onCheckedChange={(value) => {
          table.toggleAllPageRowsSelected(Boolean(value))
          setTimeout(() => {
            const selectedRows = table.getSelectedRowModel().rows
            const selectedAssignments = selectedRows.map((r) => r.original)
            onSelectedAssignmentsChange(selectedAssignments)
          }, 0)
        }}
        aria-label="Select all"
        className="translate-y-[2px]"
      />
    ),
    cell: ({ row, table }) => (
      <Checkbox
        onClick={(e) => e.stopPropagation()}
        checked={row.getIsSelected()}
        onCheckedChange={(value) => {
          row.toggleSelected(Boolean(value))
          setTimeout(() => {
            const selectedRows = table.getSelectedRowModel().rows
            const selectedAssignments = selectedRows.map((r) => r.original)
            onSelectedAssignmentsChange(selectedAssignments)
          }, 0)
        }}
        aria-label="Select row"
        className="translate-y-[2px]"
      />
    ),
    enableSorting: false,
    enableHiding: false
  },
  {
    accessorKey: 'title',
    header: ({ column }) => (
      <DataTableColumnHeader column={column} title="Assignment Title" />
    ),
    cell: ({ row }) => {
      return row.getValue('title')
    },
    enableSorting: false,
    enableHiding: false
  },
  {
<<<<<<< HEAD
    accessorKey: 'courseNum',
    header: ({ column }) => (
      <DataTableColumnHeader column={column} title="Course" />
    ),
    cell: ({ row }) => (
      <p className="text-center font-light text-black">
        {row.getValue('courseNum')}
=======
    accessorKey: 'state',
    header: ({ column }) => (
      <DataTableColumnHeader column={column} title="State" />
    ),
    cell: ({ row }) => {
      return row.getValue('state')
    }
  },
  {
    accessorKey: 'problemScore',
    header: ({ column }) => (
      <DataTableColumnHeader column={column} title="Problem Score" />
    ),
    cell: ({ row }) => (
      <p
        className={cn(
          'text-center font-light text-black',
          row.original.isSetToZero && 'text-primary'
        )}
      >
        {row.original.isSetToZero ? '0' : row.getValue('problemScore')}
      </p>
    )
  },
  {
    accessorKey: 'totalScore',
    header: ({ column }) => (
      <DataTableColumnHeader column={column} title="Total Score" />
    ),
    cell: ({ row }) => (
      <p
        className={cn(
          'text-center font-light text-black',
          row.original.isSetToZero && 'text-primary'
        )}
      >
        {row.original.isSetToZero ? '0' : row.getValue('problemScore')}/
        {row.original.isSetToZero
          ? Number(row.getValue('totalScore')) -
            Number(row.getValue('problemScore'))
          : row.getValue('totalScore')}
>>>>>>> c5fcf9be
      </p>
    )
  }
]<|MERGE_RESOLUTION|>--- conflicted
+++ resolved
@@ -63,58 +63,12 @@
     enableHiding: false
   },
   {
-<<<<<<< HEAD
     accessorKey: 'courseNum',
     header: ({ column }) => (
       <DataTableColumnHeader column={column} title="Course" />
     ),
-    cell: ({ row }) => (
-      <p className="text-center font-light text-black">
-        {row.getValue('courseNum')}
-=======
-    accessorKey: 'state',
-    header: ({ column }) => (
-      <DataTableColumnHeader column={column} title="State" />
-    ),
     cell: ({ row }) => {
-      return row.getValue('state')
+      return row.getValue('courseNum')
     }
-  },
-  {
-    accessorKey: 'problemScore',
-    header: ({ column }) => (
-      <DataTableColumnHeader column={column} title="Problem Score" />
-    ),
-    cell: ({ row }) => (
-      <p
-        className={cn(
-          'text-center font-light text-black',
-          row.original.isSetToZero && 'text-primary'
-        )}
-      >
-        {row.original.isSetToZero ? '0' : row.getValue('problemScore')}
-      </p>
-    )
-  },
-  {
-    accessorKey: 'totalScore',
-    header: ({ column }) => (
-      <DataTableColumnHeader column={column} title="Total Score" />
-    ),
-    cell: ({ row }) => (
-      <p
-        className={cn(
-          'text-center font-light text-black',
-          row.original.isSetToZero && 'text-primary'
-        )}
-      >
-        {row.original.isSetToZero ? '0' : row.getValue('problemScore')}/
-        {row.original.isSetToZero
-          ? Number(row.getValue('totalScore')) -
-            Number(row.getValue('problemScore'))
-          : row.getValue('totalScore')}
->>>>>>> c5fcf9be
-      </p>
-    )
   }
 ]