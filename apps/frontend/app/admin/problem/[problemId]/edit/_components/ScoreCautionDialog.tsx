--- conflicted
+++ resolved
@@ -39,67 +39,37 @@
     BelongedContest[]
   >([])
 
-<<<<<<< HEAD
   const handleSelectedAssignmentsChange = useCallback(
     (assignments: BelongedContest[]) => {
       setSelectedAssignments(assignments)
     },
     []
   )
-=======
-  const [zeroSetContests, setZeroSetContests] = useState<number[]>([])
-  const [isUpdating, setIsUpdating] = useState(false)
->>>>>>> c5fcf9be
 
   return (
-    <Modal
-      size={'lg'}
-      type={'custom'}
-      title={'Are you sure you want to edit this problem?'}
-      open={isOpen}
-      onOpenChange={onCancel}
-      primaryButton={{
-        text: isUpdating ? 'Updating...' : 'Confirm',
-        onClick: async () => {
-          setIsUpdating(true)
-          try {
-            await Promise.all(
-              zeroSetContests.map((contestId) =>
-                updateContestsProblemsScores({
-                  variables: {
-                    contestId: Number(contestId),
-                    problemIdsWithScore: [{ problemId, score: 0 }]
-                  }
-                })
-              )
-            )
-            await onConfirm()
-          } catch (error) {
-            console.error('Failed to update scores:', error)
-          } finally {
-            setIsUpdating(false)
-          }
-        },
-        disabled: isUpdating
-      }}
-      secondaryButton={{
-        text: 'Cancel',
-        onClick: onCancel,
-        variant: 'outline'
-      }}
-    >
-      <div>
-        <ul className="list-decimal space-y-4">
-          <li className="marker:text-xs marker:font-bold marker:text-black">
-            <p className="text-xs font-bold text-black">
-              Editing the problem may affect the{' '}
-              <span className="underline">accuracy</span> of grading results.
-            </p>
-            <ul className="list-disc py-2 pl-4 text-xs marker:text-gray-500">
-              <li>
-                Future submissions will be graded based on the updated problem.
+    <Dialog open={isOpen} onOpenChange={onCancel}>
+      <DialogContent className="max-h-[627px] w-[875px] max-w-[875px] gap-6 overflow-y-auto p-10">
+        <DialogHeader>
+          <DialogTitle>Are you sure you want to edit this problem?</DialogTitle>
+          <DialogDescription className="gap-4 whitespace-pre-line pt-4">
+            <ul className="list-decimal space-y-4 pl-4">
+              <li className="marker:text-xs marker:font-bold marker:text-black">
+                <p className="text-xs font-bold text-black">
+                  Editing the problem may affect the{' '}
+                  <span className="underline">accuracy</span> of grading
+                  results.
+                </p>
+                <ul className="list-disc py-2 pl-4 text-xs marker:text-gray-500">
+                  <li>
+                    Future submissions will be graded based on the updated
+                    problem.
+                  </li>
+                  <li>
+                    Previous submissions will retain their original grading
+                    based on the pre-edit version.
+                  </li>
+                </ul>
               </li>
-<<<<<<< HEAD
               <li className="marker:text-xs marker:font-bold marker:text-black">
                 <p className="text-xs font-bold text-black">
                   This problem is included in the following assignments.
@@ -173,41 +143,5 @@
         </DialogFooter>
       </DialogContent>
     </Dialog>
-=======
-              <li>
-                Previous submissions will retain their original grading based on
-                the pre-edit version.
-              </li>
-            </ul>
-          </li>
-          <li className="marker:text-xs marker:font-bold marker:text-black">
-            <p className="text-xs font-bold text-black">
-              This problem is part of the following contest.
-            </p>{' '}
-            <p className="text-xs font-bold text-black">
-              <span className="underline">Please check</span> the contest for
-              which you want to set its{' '}
-              <span className="underline">score to zero(0)</span>.
-            </p>
-            <ul className="list-disc py-2 pl-4 text-xs marker:text-gray-500">
-              <li>
-                Setting the score to ‘0’ will remove this problem’s impact on
-                grading results.
-              </li>
-            </ul>
-          </li>
-        </ul>
-        <ErrorBoundary fallback={FetchErrorFallback}>
-          <Suspense fallback={<BelongedContestTableFallback />}>
-            <BelongedContestTable
-              problemId={problemId}
-              onSetToZero={(contests) => setZeroSetContests(contests)}
-              onRevertScore={() => setZeroSetContests([])}
-            />
-          </Suspense>
-        </ErrorBoundary>
-      </div>
-    </Modal>
->>>>>>> c5fcf9be
   )
 }