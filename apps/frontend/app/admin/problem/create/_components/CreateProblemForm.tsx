'use client'

import { useConfirmNavigationContext } from '@/app/admin/_components/ConfirmNavigation'
import { createSchema } from '@/app/admin/problem/_libs/schemas'
import { CREATE_PROBLEM } from '@/graphql/problem/mutations'
import { useMutation } from '@apollo/client'
import { Level, type CreateProblemInput } from '@generated/graphql'
<<<<<<< HEAD
import { valibotResolver } from '@hookform/resolvers/valibot'
=======
import { zodResolver } from '@hookform/resolvers/zod'
import { useRouter } from 'next/navigation'
>>>>>>> d9bf2e2b
import { useState, type ReactNode } from 'react'
import { FormProvider, useForm } from 'react-hook-form'
import { toast } from 'sonner'
import { CautionDialog } from '../../_components/CautionDialog'
import { validateScoreWeight } from '../../_libs/utils'

interface CreateProblemFormProps {
  children: ReactNode
}

export default function CreateProblemForm({
  children
}: CreateProblemFormProps) {
  const methods = useForm<CreateProblemInput>({
    resolver: valibotResolver(createSchema),
    defaultValues: {
      difficulty: Level.Level1,
      tagIds: [],
      testcases: [
        { input: '', output: '', isHidden: false, scoreWeight: null },
        { input: '', output: '', isHidden: true, scoreWeight: null }
      ],
      timeLimit: 2000,
      memoryLimit: 512,
      hint: '',
      source: '',
      template: [],
      isVisible: true
    }
  })

  const [message, setMessage] = useState('')
  const [showCautionModal, setShowCautionModal] = useState(false)

  const { setShouldSkipWarning } = useConfirmNavigationContext()
  const router = useRouter()

  const [createProblem] = useMutation(CREATE_PROBLEM, {
    onError: () => {
      toast.error('Failed to create problem')
    },
    onCompleted: () => {
      setShouldSkipWarning(true)
      toast.success('Problem created successfully')
      router.push('/admin/problem')
      router.refresh()
    }
  })

  const validate = () => {
    const testcases = methods.getValues('testcases')
    if (!validateScoreWeight(testcases)) {
      setShowCautionModal(true)
      setMessage(
        'The scoring ratios have not been specified correctly.\nPlease review and correct them.'
      )
      return false
    }
    return true
  }

  const onSubmit = methods.handleSubmit(async () => {
    if (!validate()) return
    const input = methods.getValues()
    await createProblem({
      variables: {
        groupId: 1,
        input
      }
    })
  })

  return (
    <>
      <form className="flex w-[760px] flex-col gap-6" onSubmit={onSubmit}>
        <FormProvider {...methods}>{children}</FormProvider>
      </form>
      <CautionDialog
        isOpen={showCautionModal}
        onClose={() => setShowCautionModal(false)}
        description={message}
      />
    </>
  )
}<|MERGE_RESOLUTION|>--- conflicted
+++ resolved
@@ -5,12 +5,8 @@
 import { CREATE_PROBLEM } from '@/graphql/problem/mutations'
 import { useMutation } from '@apollo/client'
 import { Level, type CreateProblemInput } from '@generated/graphql'
-<<<<<<< HEAD
 import { valibotResolver } from '@hookform/resolvers/valibot'
-=======
-import { zodResolver } from '@hookform/resolvers/zod'
 import { useRouter } from 'next/navigation'
->>>>>>> d9bf2e2b
 import { useState, type ReactNode } from 'react'
 import { FormProvider, useForm } from 'react-hook-form'
 import { toast } from 'sonner'
