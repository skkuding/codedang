--- conflicted
+++ resolved
@@ -39,12 +39,7 @@
 
 export default function Page() {
   const [isCreating, setIsCreating] = useState(false)
-<<<<<<< HEAD
   const [showCreateModal, setShowCreateModal] = useState(false)
-=======
-  const [isDialogOpen, setDialogOpen] = useState<boolean>(false)
-  const [dialogDescription, setDialogDescription] = useState<string>('')
->>>>>>> 62482e3e
 
   const shouldSkipWarning = useRef(false)
   const router = useRouter()
@@ -102,13 +97,8 @@
   const { handleSubmit, getValues } = methods
 
   const [createProblem, { error }] = useMutation(CREATE_PROBLEM)
-<<<<<<< HEAD
   const onSubmit = async () => {
     const input = methods.getValues()
-=======
-
-  const onSubmit = async (input: CreateProblemInput) => {
->>>>>>> 62482e3e
     setIsCreating(true)
     const testcases = getValues('testcases')
     if (validateScoreWeight(testcases) === false) {
