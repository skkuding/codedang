--- conflicted
+++ resolved
@@ -144,18 +144,10 @@
               <LimitForm />
             </FormSection>
 
-<<<<<<< HEAD
             <TemplateField />
 
             <SwitchField name="hint" title="Hint" placeholder="Enter a hint" />
-=======
-            <SwitchField
-              name="hint"
-              title="Hint"
-              placeholder="Enter a hint"
-              formElement="textarea"
-            />
->>>>>>> d5954218
+
             <SwitchField
               name="source"
               title="Source"
