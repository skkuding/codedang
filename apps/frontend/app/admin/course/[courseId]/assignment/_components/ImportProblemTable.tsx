import {
  DataTable,
  DataTableFallback,
  DataTableLangFilter,
  DataTableLevelFilter,
  DataTablePagination,
  DataTableRoot,
  DataTableSearchBar
} from '@/app/admin/_components/table'
import { GET_PROBLEMS } from '@/graphql/problem/queries'
import { useSuspenseQuery } from '@apollo/client'
import { Language, Level } from '@generated/graphql'
import { toast } from 'sonner'
import type { AssignmentProblem } from '../_libs/type'
import { ImportProblemButton } from './ImportProblemButton'
import {
  columns,
  DEFAULT_PAGE_SIZE,
  ERROR_MESSAGE,
  MAX_SELECTED_ROW_COUNT
} from './ImportProblemTableColumns'

export function ImportProblemTable({
  checkedProblems,
  onSelectedExport
}: {
  checkedProblems: AssignmentProblem[]
  onSelectedExport: (selectedRows: AssignmentProblem[]) => void
}) {
  const queryVariables = {
    take: 500,
    input: {
      difficulty: [
        Level.Level1,
        Level.Level2,
        Level.Level3,
        Level.Level4,
        Level.Level5
      ],
      languages: [Language.C, Language.Cpp, Language.Java, Language.Python3]
    }
  }

  const { data: myData } = useSuspenseQuery(GET_PROBLEMS, {
    variables: {
<<<<<<< HEAD
      take: 500,
      my: true,
      shared: false,
      input: {
        difficulty: [
          Level.Level1,
          Level.Level2,
          Level.Level3,
          Level.Level4,
          Level.Level5
        ],
        languages: [Language.C, Language.Cpp, Language.Java, Language.Python3]
      }
=======
      ...queryVariables,
      shared: false,
      my: true
>>>>>>> 1d302eac
    }
  })

  // 공유된 문제 가져오기
  const { data: sharedData } = useSuspenseQuery(GET_PROBLEMS, {
    variables: {
      ...queryVariables,
      shared: true,
      my: false
    }
  })

  const combinedProblems = [...myData.getProblems, ...sharedData.getProblems]

  const uniqueProblemsMap = new Map()
  combinedProblems.forEach((problem) => {
    uniqueProblemsMap.set(problem.id, problem)
  })

  const problems = Array.from(uniqueProblemsMap.values()).map((problem) => ({
    ...problem,
    id: Number(problem.id),
    isVisible: problem.isVisible !== undefined ? problem.isVisible : null,
    languages: problem.languages ?? [],
    score: checkedProblems.find((item) => item.id === Number(problem.id))
      ?.score,
    order: checkedProblems.find((item) => item.id === Number(problem.id))?.order
  }))

  const selectedProblemIds = checkedProblems.map((problem) => problem.id)

  return (
    <DataTableRoot
      data={problems}
      columns={columns}
      selectedRowIds={selectedProblemIds}
      defaultPageSize={DEFAULT_PAGE_SIZE}
      defaultSortState={[{ id: 'select', desc: true }]}
    >
      <div className="flex gap-4">
        <DataTableSearchBar columndId="title" />
        <DataTableLangFilter />
        <DataTableLevelFilter />
        <ImportProblemButton onSelectedExport={onSelectedExport} />
      </div>
      <DataTable
        onRowClick={(table, row) => {
          const selectedRowCount = table.getSelectedRowModel().rows.length
          if (
            selectedRowCount < MAX_SELECTED_ROW_COUNT ||
            row.getIsSelected()
          ) {
            row.toggleSelected()
            table.setSorting([{ id: 'select', desc: true }]) // NOTE: force to trigger sortingFn
          } else {
            toast.error(ERROR_MESSAGE)
          }
        }}
      />
      <DataTablePagination showSelection showRowsPerPage={false} />
    </DataTableRoot>
  )
}

export function ImportProblemTableFallback() {
  return <DataTableFallback columns={columns} rowCount={DEFAULT_PAGE_SIZE} />
}<|MERGE_RESOLUTION|>--- conflicted
+++ resolved
@@ -27,23 +27,8 @@
   checkedProblems: AssignmentProblem[]
   onSelectedExport: (selectedRows: AssignmentProblem[]) => void
 }) {
-  const queryVariables = {
-    take: 500,
-    input: {
-      difficulty: [
-        Level.Level1,
-        Level.Level2,
-        Level.Level3,
-        Level.Level4,
-        Level.Level5
-      ],
-      languages: [Language.C, Language.Cpp, Language.Java, Language.Python3]
-    }
-  }
-
-  const { data: myData } = useSuspenseQuery(GET_PROBLEMS, {
+  const { data } = useSuspenseQuery(GET_PROBLEMS, {
     variables: {
-<<<<<<< HEAD
       take: 500,
       my: true,
       shared: false,
@@ -57,29 +42,13 @@
         ],
         languages: [Language.C, Language.Cpp, Language.Java, Language.Python3]
       }
-=======
-      ...queryVariables,
-      shared: false,
-      my: true
->>>>>>> 1d302eac
     }
   })
-
-  // 공유된 문제 가져오기
-  const { data: sharedData } = useSuspenseQuery(GET_PROBLEMS, {
-    variables: {
-      ...queryVariables,
-      shared: true,
-      my: false
-    }
-  })
-
-  const combinedProblems = [...myData.getProblems, ...sharedData.getProblems]
-
-  const uniqueProblemsMap = new Map()
-  combinedProblems.forEach((problem) => {
-    uniqueProblemsMap.set(problem.id, problem)
-  })
+  try {
+    console.log('Fetched Data:', data)
+  } catch (error) {
+    console.error('Error fetching data:', error)
+  }
 
   const problems = Array.from(uniqueProblemsMap.values()).map((problem) => ({
     ...problem,
