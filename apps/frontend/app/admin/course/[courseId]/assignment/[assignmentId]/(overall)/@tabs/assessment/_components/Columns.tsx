--- conflicted
+++ resolved
@@ -222,17 +222,8 @@
       header: ({ column }) => (
         <DataTableColumnHeader column={column} title="Total" />
       ),
-<<<<<<< HEAD
       cell: ({ row }) =>
         `${row.original.userAssignmentFinalScore}/${row.original.assignmentPerfectScore}`
-=======
-      cell: ({ row }) => (
-        <div className="text-xs">
-          {row.original.userAssignmentFinalScore} /{' '}
-          {row.original.assignmentPerfectScore}
-        </div>
-      )
->>>>>>> 7e2eac89
     },
     {
       id: 'detail',
