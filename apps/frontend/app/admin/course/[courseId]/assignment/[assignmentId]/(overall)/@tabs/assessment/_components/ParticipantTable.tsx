--- conflicted
+++ resolved
@@ -45,21 +45,21 @@
 
   const [updateAssignment] = useMutation(UPDATE_ASSIGNMENT)
 
-  const summaries = useQuery(GET_ASSIGNMENT_SCORE_SUMMARIES, {
+  const summaries = useSuspenseQuery(GET_ASSIGNMENT_SCORE_SUMMARIES, {
     variables: { groupId, assignmentId, take: 300 }
   })
-  const summariesData = summaries.data?.getAssignmentScoreSummaries.map(
+  const summariesData = summaries.data.getAssignmentScoreSummaries.map(
     (item) => ({
       ...item,
       id: item.userId
     })
   )
 
-  const problems = useQuery(GET_ASSIGNMENT_PROBLEMS, {
+  const problems = useSuspenseQuery(GET_ASSIGNMENT_PROBLEMS, {
     variables: { groupId, assignmentId }
   })
 
-  const problemData = problems.data?.getAssignmentProblems
+  const problemData = problems.data.getAssignmentProblems
     .slice()
     .sort((a, b) => a.order - b.order)
 
@@ -152,38 +152,19 @@
       }
     }),
     {
-<<<<<<< HEAD
       label: `Total Score(MAX ${
         summaries?.data.getAssignmentScoreSummaries[0]
           ?.assignmentPerfectScore || 0
       })`,
-=======
-      label: `Total Score(MAX ${summaries?.data?.getAssignmentScoreSummaries[0]?.assignmentPerfectScore || 0})`,
->>>>>>> 82833ac5
       key: 'finalScore'
     }
   ]
 
-<<<<<<< HEAD
-  const csvData = summaries.data.getAssignmentScoreSummaries.map((user) => {
+  const csvData = summaries.data?.getAssignmentScoreSummaries.map((user) => {
     const userProblemScores = problemList.map((problem) => {
       const scoreData = user.problemScores.find(
         (ps) => ps.problemId === problem.problemId
       )
-=======
-  const csvData =
-    summaries.data?.getAssignmentScoreSummaries.map((user) => {
-      const userProblemScores = problemList.map((problem) => {
-        const scoreData = user.problemScores.find(
-          (ps) => ps.problemId === problem.problemId
-        )
-
-        return {
-          maxScore: scoreData ? formatScore(scoreData.score) : '-'
-        }
-      })
-
->>>>>>> 82833ac5
       return {
         maxScore: scoreData ? formatScore(scoreData.score) : '-',
         testcases: (tcByUser.get(user.userId) ?? [])
@@ -239,24 +220,12 @@
           </CSVLink>
         </UtilityPanel>
       </div>
-<<<<<<< HEAD
       <DataTableRoot
         data={tableData}
         columns={createColumns(
           problemData,
           selectedPid,
           courseId,
-=======
-      <p className="mb-3 font-medium">
-        <span className="text-primary font-bold">{summariesData?.length}</span>{' '}
-        Participants
-      </p>
-      <DataTableRoot
-        data={summariesData || []}
-        columns={createColumns(
-          problemData || [],
-          groupId,
->>>>>>> 82833ac5
           assignmentId,
           groupId,
           isAssignmentFinished,
