import { DataTableColumnHeader } from '@/app/admin/_components/table/DataTableColumnHeader'
import { AlertModal } from '@/components/AlertModal'
import { Checkbox } from '@/components/shadcn/checkbox'
import {
  Select,
  SelectContent,
  SelectGroup,
  SelectItem,
  SelectTrigger,
  SelectValue
} from '@/components/shadcn/select'
import { UPDATE_GROUP_MEMBER } from '@/graphql/user/mutation'
import { useMutation } from '@apollo/client'
import type { ColumnDef } from '@tanstack/react-table'
import { useState } from 'react'
import { toast } from 'sonner'

export interface DataTableMember {
  id: number
  name: string
  email: string
  major: string
  studentId: string
  role: string
  username: string
}

export const createColumns = (
  groupId: number
): ColumnDef<DataTableMember>[] => [
  {
    id: 'select',
    header: ({ table }) => (
      <Checkbox
        onClick={(e) => e.stopPropagation()}
        checked={table.getIsAllPageRowsSelected()}
        onCheckedChange={(value) =>
          table.toggleAllPageRowsSelected(Boolean(value))
        }
        aria-label="Select all"
        className="translate-y-[2px]"
      />
    ),
    cell: ({ row }) => (
      <Checkbox
        onClick={(e) => e.stopPropagation()}
        checked={row.getIsSelected()}
        onCheckedChange={(value) => row.toggleSelected(Boolean(value))}
        aria-label="Select row"
        className="translate-y-[2px]"
      />
    ),
    enableSorting: false,
    enableHiding: false
  },
  {
    accessorKey: 'studentId',
    header: ({ column }) => (
      <DataTableColumnHeader column={column} title="Student ID" />
    ),
    cell: ({ row }) => {
      return row.getValue('studentId')
    }
  },
  {
    accessorKey: 'major',
    header: ({ column }) => (
      <DataTableColumnHeader column={column} title="Major" />
    ),
    cell: ({ row }) => {
      return row.getValue('major')
    }
  },
  {
    accessorKey: 'username',
    header: ({ column }) => (
      <DataTableColumnHeader column={column} title="User ID" />
    ),
    cell: ({ row }) => {
      return row.getValue('username')
    }
  },
  {
    accessorKey: 'name',
    header: ({ column }) => (
      <DataTableColumnHeader column={column} title="Name" />
    ),
    cell: ({ row }) => {
      return row.getValue('name')
    }
  },
  {
    accessorKey: 'role',
    header: ({ column }) => (
      <DataTableColumnHeader column={column} title="Role" />
    ),
    cell: ({ row }) => (
      <div className="flex justify-center">
        <RoleSelect
          groupId={groupId}
          userId={row.original.id}
          role={row.original.role}
        />
      </div>
    )
  },
  {
    accessorKey: 'email',
    header: ({ column }) => (
      <DataTableColumnHeader column={column} title="Email" />
    ),
    cell: ({ row }) => {
      return row.getValue('email')
    }
  }
]

interface RoleSelectProps {
  groupId: number
  userId: number
  role: string
}

function RoleSelect({ groupId, userId, role }: RoleSelectProps) {
  const [selectedRole, setSelectedRole] = useState(role)
  const [updateGroupMember] = useMutation(UPDATE_GROUP_MEMBER)
  const [isConfirmModalOpen, setIsConfirmModalOpen] = useState(false)
  const [pendingRole, setPendingRole] = useState('')

  const handleRoleChange = (value: string) => {
    setPendingRole(value)
    setIsConfirmModalOpen(true)
  }

  const handleConfirm = async () => {
    try {
      await updateGroupMember({
        variables: {
          groupId,
          userId,
          toGroupLeader: pendingRole === 'Instructor'
        }
<<<<<<< HEAD
      }}
    >
      <SelectTrigger className="w-min border-0 focus:ring-0 focus:ring-offset-0">
        <SelectValue placeholder={role} />
      </SelectTrigger>
      <SelectContent className="bg-white">
        <SelectGroup>
          <SelectItem value="Instructor">Instructor</SelectItem>
          <SelectItem value="Student">Student</SelectItem>
        </SelectGroup>
      </SelectContent>
    </Select>
=======
      })
      setSelectedRole(pendingRole)
      toast.success('Successfully changed role')
    } catch (error) {
      const errorMessage =
        error instanceof Error &&
        error.message.includes('You cannot change your own role')
          ? 'You cannot change your own role'
          : 'Failed to change role'

      toast.error(errorMessage)
      console.error(error)
    } finally {
      setIsConfirmModalOpen(false)
    }
  }
  return (
    <>
      <Select value={selectedRole} onValueChange={handleRoleChange}>
        <SelectTrigger className="w-min border-0 bg-transparent font-semibold focus:ring-0 focus:ring-offset-0">
          <SelectValue placeholder={role} />
        </SelectTrigger>
        <SelectContent className="bg-white font-semibold">
          <SelectGroup>
            <SelectItem value="Instructor">Instructor</SelectItem>
            <SelectItem value="Student">Student</SelectItem>
          </SelectGroup>
        </SelectContent>
      </Select>

      <AlertModal
        open={isConfirmModalOpen}
        onOpenChange={setIsConfirmModalOpen}
        type="warning"
        title="Confirm Role Change"
        description={`Are you sure you want to change the role to ${pendingRole}?`}
        primaryButton={{
          text: 'Confirm',
          onClick: handleConfirm
        }}
      />
    </>
>>>>>>> efab6d58
  )
}<|MERGE_RESOLUTION|>--- conflicted
+++ resolved
@@ -140,20 +140,6 @@
           userId,
           toGroupLeader: pendingRole === 'Instructor'
         }
-<<<<<<< HEAD
-      }}
-    >
-      <SelectTrigger className="w-min border-0 focus:ring-0 focus:ring-offset-0">
-        <SelectValue placeholder={role} />
-      </SelectTrigger>
-      <SelectContent className="bg-white">
-        <SelectGroup>
-          <SelectItem value="Instructor">Instructor</SelectItem>
-          <SelectItem value="Student">Student</SelectItem>
-        </SelectGroup>
-      </SelectContent>
-    </Select>
-=======
       })
       setSelectedRole(pendingRole)
       toast.success('Successfully changed role')
@@ -196,6 +182,5 @@
         }}
       />
     </>
->>>>>>> efab6d58
   )
 }