'use client'

import {
  AlertDialog,
  AlertDialogContent,
  AlertDialogFooter,
  AlertDialogHeader,
  AlertDialogTitle,
  AlertDialogCancel,
  AlertDialogAction
} from '@/components/shadcn/alert-dialog'
import { Button } from '@/components/shadcn/button'
import { Input } from '@/components/shadcn/input'
import { ScrollArea } from '@/components/shadcn/scroll-area'
import {
  Select,
  SelectContent,
  SelectItem,
  SelectTrigger,
  SelectValue
} from '@/components/shadcn/select'
import { CREATE_COURSE } from '@/graphql/course/mutation'
import { GET_COURSES_USER_LEAD } from '@/graphql/course/queries'
import type { SemesterSeason } from '@/types/type'
import { useApolloClient, useMutation } from '@apollo/client'
import type { CourseInput } from '@generated/graphql'
import { valibotResolver } from '@hookform/resolvers/valibot'
import { useState } from 'react'
import { useForm, type SubmitHandler } from 'react-hook-form'
import { FiPlusCircle } from 'react-icons/fi'
import { toast } from 'sonner'
import { ErrorMessage } from '../../_components/ErrorMessage'
import { courseSchema } from '../_libs/schema'

/**
 * 어드민 테이블의 삭제 버튼 컴포넌트
 * @desctiption 선택된 행들을 삭제하는 기능
 * @param target
 * 삭제 대상 (problem or contest)
 * @param deleteTarget
 * 아이디를 전달받아 삭제 요청하는 함수
 * @param getCanDelete
 * 선택된 행들이 삭제 가능한지를 반환하는 함수
 * @param onSuccess
 * 삭제 성공 시 호출되는 함수
 * @param className
 * tailwind 클래스명
 */
export function CreateCourseButton() {
  const {
    handleSubmit,
    register,
    setValue,
    trigger,
    formState: { errors, isValid }
  } = useForm<CourseInput>({
    resolver: valibotResolver(courseSchema),
    defaultValues: {
      config: {
        showOnList: true,
        allowJoinFromSearch: true,
        allowJoinWithURL: true,
        requireApprovalBeforeJoin: false
      }
    }
  })
  const [isAlertDialogOpen, setIsAlertDialogOpen] = useState(false)
  const [prefix, setPrefix] = useState('')
  const [courseCode, setCourseCode] = useState('')
  const [createCourse] = useMutation(CREATE_COURSE)
  const currentYear = new Date().getFullYear()
  const seasons: SemesterSeason[] = ['Spring', 'Summer', 'Fall', 'Winter']

  const client = useApolloClient()

  const onSubmit: SubmitHandler<CourseInput> = async (data) => {
    try {
<<<<<<< HEAD
      const { errors } = await createCourse({
=======
      await createCourse({
>>>>>>> e6f67674
        variables: {
          input: {
            courseTitle: data.courseTitle,
            courseNum: `${prefix}${courseCode}`,
            classNum: Number(data.classNum),
            professor: data.professor,
            semester: data.semester,
            week: data.week,
            email: data.email,
            website: data.website,
            office: data.office,
            phoneNum: data.phoneNum,
            config: data.config
          }
        }
      })

      toast.success('Course created successfully!')
      client.refetchQueries({
        include: [GET_COURSES_USER_LEAD]
      })
    } catch (error) {
      //TODO: error handling
      console.error('Error creating course:', error)
      toast.error('An unexpected error occurred')
    }
  }

  const handlePrefixChange = (e: React.ChangeEvent<HTMLInputElement>) => {
    const value = e.target.value.toUpperCase() // 대문자로 변환
    setPrefix(value)
    setValue('courseNum', prefix + courseCode)
  }

  const handleCourseCodeChange = (e: React.ChangeEvent<HTMLInputElement>) => {
    const value = e.target.value.replace(/\D/g, '') // 숫자만 남기기
    setCourseCode(value)
    setValue('courseNum', prefix + courseCode)
  }

  return (
    <>
      <Button
        type="button"
        onClick={() => setIsAlertDialogOpen(true)}
        className="flex gap-2"
      >
        <FiPlusCircle />
        Create
      </Button>
      <AlertDialog open={isAlertDialogOpen} onOpenChange={setIsAlertDialogOpen}>
        <AlertDialogContent className="px-2 py-0">
          <ScrollArea className="max-h-[700px] px-6 pt-8">
            <AlertDialogHeader className="pb-6">
              <AlertDialogTitle>Create Course</AlertDialogTitle>
            </AlertDialogHeader>

            <form
              onSubmit={handleSubmit(onSubmit)}
              aria-label="Create course"
              className="flex flex-col gap-3"
            >
              <div className="flex flex-col gap-2">
                <div className="flex gap-2">
                  <span className="font-bold">Professor</span>
                  <span className="text-red-500">*</span>
                </div>
                <Input id="professor" {...register('professor')} />
                {errors.professor && <ErrorMessage />}
              </div>

              <div className="flex flex-col gap-2">
                <div className="flex gap-2">
                  <span className="font-bold">Course Title</span>
                  <span className="text-red-500">*</span>
                </div>

                <Input id="courseTitle" {...register('courseTitle')} />
                {errors.courseTitle && <ErrorMessage />}
              </div>

              <div className="flex justify-between gap-4">
                <div className="flex w-2/3 flex-col gap-2">
                  <div className="flex gap-2">
                    <span className="font-bold">Course Code</span>
                    <span className="text-red-500">*</span>
                  </div>

                  <div className="flex gap-2">
                    <Input
                      type="text"
                      placeholder="SWE"
                      value={prefix}
                      onChange={handlePrefixChange}
                      maxLength={3}
                      className="w-full rounded border p-2"
                    />
                    <Input
                      type="text"
                      placeholder="0000"
                      value={courseCode}
                      onChange={handleCourseCodeChange}
                      maxLength={4}
                      className="w-full rounded border p-2"
                    />
                  </div>
                  {errors.courseNum && <ErrorMessage />}
                </div>
                <div className="flex w-1/3 flex-col gap-2">
                  <div className="flex gap-2">
                    <span className="font-bold">Class Section</span>
                  </div>

                  <Input
                    {...register('classNum', {
                      setValueAs: (v) => parseInt(v)
                    })}
                    type="number"
                    maxLength={2}
                    className="w-full rounded border p-2"
                  />

                  {errors.classNum && (
                    <ErrorMessage message={errors.classNum.message} />
                  )}
                </div>
              </div>

              <div className="flex flex-col gap-2">
                <div className="flex gap-2">
                  <span className="font-bold">Semester</span>
                  <span className="text-red-500">*</span>
                </div>
                <Select
                  onValueChange={(value) => {
                    setValue('semester', value)
                  }}
                >
                  <SelectTrigger>
                    <SelectValue placeholder="Choose" />
                  </SelectTrigger>
                  <SelectContent className="rounded-md border border-gray-200 bg-white shadow-md">
                    {seasons.map((season) => (
                      <SelectItem
                        key={`${currentYear} ${season}`}
                        value={`${currentYear} ${season}`}
                      >
                        {currentYear} {season}
                      </SelectItem>
                    ))}
                  </SelectContent>
                </Select>
                {errors.semester && (
                  <ErrorMessage message={errors.semester.message} />
                )}
              </div>

              <div className="flex flex-col gap-2">
                <div className="flex gap-2">
                  <span className="font-bold">Week</span>
                  <span className="text-red-500">*</span>
                </div>
                <Select
                  onValueChange={(weekCount) => {
                    const parsedWeekCount = parseInt(weekCount, 10)
                    setValue('week', parsedWeekCount)
                  }}
                >
                  <SelectTrigger>
                    <SelectValue placeholder="Choose" />
                  </SelectTrigger>
                  <SelectContent className="rounded-md border border-gray-200 bg-white shadow-md">
                    {[3, 6, 16].map((week) => (
                      <SelectItem key={week} value={week.toString()}>
                        {week} {week === 1 ? 'Week' : 'Weeks'}
                      </SelectItem>
                    ))}
                  </SelectContent>
                </Select>
                {errors.week && <ErrorMessage message={errors.week.message} />}
              </div>

              <div className="flex flex-col gap-2">
                <div className="flex gap-2">
                  <span className="font-bold">Contact</span>
                </div>
                <div className="flex flex-col gap-2">
                  <span className="text-xs font-normal">Email</span>
                  <Input
                    {...register('email')}
                    type="emailemail"
                    className="w-full rounded border p-2"
                  />
                  {errors.email && (
                    <ErrorMessage message={errors.email.message} />
                  )}
                </div>
                <div className="flex flex-col gap-2">
                  <span className="text-xs font-normal">Phone Number</span>
                  <Input
                    {...register('phoneNum')}
                    type="text"
                    className="w-full rounded border p-2"
                  />
                  {errors.phoneNum && <ErrorMessage />}
                </div>
                <div className="flex flex-col gap-2">
                  <span className="text-xs font-normal">Office</span>
                  <Input
                    {...register('office')}
                    type="text"
                    className="w-full rounded border p-2"
                  />
                  {errors.office && <ErrorMessage />}
                </div>
                <div className="flex flex-col gap-2">
                  <span className="text-xs font-normal">Website</span>
                  <Input
                    {...register('website')}
                    type="text"
                    className="w-full rounded border p-2"
                  />
                  {errors.website && (
                    <ErrorMessage message={errors.website.message} />
                  )}
                </div>
              </div>
              <AlertDialogFooter>
                <AlertDialogCancel>Cancel</AlertDialogCancel>
                <AlertDialogAction asChild>
                  <Button
                    type="submit"
                    className="bg-primary hover:bg-primary-strong"
                    onClick={(event) => {
                      if (!isValid) {
                        event.preventDefault() // AlertDialog 닫힘 방지
                        trigger()
                      }
                    }}
                  >
                    Create
                  </Button>
                </AlertDialogAction>
              </AlertDialogFooter>
            </form>
            <div className="h-8" />
          </ScrollArea>
        </AlertDialogContent>
      </AlertDialog>
    </>
  )
}<|MERGE_RESOLUTION|>--- conflicted
+++ resolved
@@ -75,11 +75,7 @@
 
   const onSubmit: SubmitHandler<CourseInput> = async (data) => {
     try {
-<<<<<<< HEAD
-      const { errors } = await createCourse({
-=======
       await createCourse({
->>>>>>> e6f67674
         variables: {
           input: {
             courseTitle: data.courseTitle,
