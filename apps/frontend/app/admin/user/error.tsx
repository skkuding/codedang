'use client'

<<<<<<< HEAD
import { ErrorDetail } from '@/components/ErrorDetail'
import { captureException } from '@sentry/nextjs'
=======
import ErrorDetail from '@/components/ErrorDetail'
import { captureError } from '@/libs/captureError'
>>>>>>> 4f6219e8
import { useEffect } from 'react'

interface Props {
  error: Error & { digest?: string }
  reset: () => void
}

export default function Error({ error }: Props) {
  useEffect(() => {
    captureError(error)
  }, [error])

  return <ErrorDetail errorDetail="Failed to Load User Page!" error={error} />
}<|MERGE_RESOLUTION|>--- conflicted
+++ resolved
@@ -1,12 +1,7 @@
 'use client'
 
-<<<<<<< HEAD
 import { ErrorDetail } from '@/components/ErrorDetail'
-import { captureException } from '@sentry/nextjs'
-=======
-import ErrorDetail from '@/components/ErrorDetail'
 import { captureError } from '@/libs/captureError'
->>>>>>> 4f6219e8
 import { useEffect } from 'react'
 
 interface Props {
