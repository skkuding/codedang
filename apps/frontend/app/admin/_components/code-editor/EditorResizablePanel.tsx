'use client'

import { CodeEditor } from '@/components/CodeEditor'
import { Button } from '@/components/shadcn/button'
import {
  DropdownMenu,
  DropdownMenuContent,
  DropdownMenuItem,
  DropdownMenuTrigger
} from '@/components/shadcn/dropdown-menu'
import {
  ResizableHandle,
  ResizablePanel,
  ResizablePanelGroup
} from '@/components/shadcn/resizable'
import { ScrollArea, ScrollBar } from '@/components/shadcn/scroll-area'
import { Skeleton } from '@/components/shadcn/skeleton'
import { GET_ASSIGNMENT_SCORE_SUMMARIES } from '@/graphql/assignment/queries'
import { GET_PROBLEM_TESTCASE_WITHOUT_IO } from '@/graphql/problem/queries'
import { GET_ASSIGNMENT_LATEST_SUBMISSION } from '@/graphql/submission/queries'
import { cn, safeFetcherWithAuth } from '@/libs/utils'
import arrowBottomIcon from '@/public/icons/arrow-bottom.svg'
import arrowLeftFullIcon from '@/public/icons/arrow-left-full.svg'
import arrowRightFullIcon from '@/public/icons/arrow-right-full.svg'
import CheckboxIcon from '@/public/icons/check-box.svg'
import checkIcon from '@/public/icons/check-green.svg'
import trashcanIcon from '@/public/icons/trashcan2-red.svg'
import { useTestcaseStore } from '@/stores/testcaseStore'
import type { Language } from '@/types/type'
import { useQuery, useSuspenseQuery } from '@apollo/client'
import type { TestCaseResult } from '@generated/graphql'
import { ErrorBoundary, Suspense } from '@suspensive/react'
import Image from 'next/image'
import Link from 'next/link'
import { useParams } from 'next/navigation'
import { useCallback, useEffect, useState } from 'react'
import { BiSolidUser } from 'react-icons/bi'
import { TestcasePanel } from './TestcasePanel'
import { mapTestResults } from './libs/util'

export function EditorMainResizablePanelFallback() {
  return (
    <div className="h-dvh w-full bg-slate-800 text-white">
      <div className="flex h-12 w-full items-center justify-between border-b border-slate-700 bg-[#222939] px-3">
        <Skeleton className="h-6 w-48 rounded-lg bg-slate-700" />
        <div className="flex gap-2">
          <Skeleton className="h-8 w-20 rounded-lg bg-slate-700" />
          <Skeleton className="h-8 w-20 rounded-lg bg-slate-700" />
        </div>
      </div>
      <div className="flex-1 bg-[#222939]">
        <ScrollArea className="h-full">
          <Skeleton className="m-6 h-[400px] w-full rounded-lg bg-slate-700" />
          <ScrollBar orientation="vertical" />
        </ScrollArea>
      </div>
    </div>
  )
}

interface ProblemEditorProps {
  children: React.ReactNode
}

export function EditorMainResizablePanel({ children }: ProblemEditorProps) {
  const params = useParams<{
    courseId: string
    assignmentId: string
    userId: string
    problemId: string
  }>()
  const { courseId, assignmentId, userId, problemId } = params
  const [isTesting, setIsTesting] = useState(false)

  const lastSubmission = useQuery(GET_ASSIGNMENT_LATEST_SUBMISSION, {
    variables: {
      groupId: Number(courseId),
      assignmentId: Number(assignmentId),
      userId: Number(userId),
      problemId: Number(problemId)
    },
    fetchPolicy: 'cache-first'
  }).data?.getAssignmentLatestSubmission

  const testcaseData = useSuspenseQuery(GET_PROBLEM_TESTCASE_WITHOUT_IO, {
    variables: {
      id: Number(problemId)
    },
    fetchPolicy: 'cache-first'
  }).data.getProblem.testcase

  const summaries =
    useSuspenseQuery(GET_ASSIGNMENT_SCORE_SUMMARIES, {
      variables: {
        groupId: Number(courseId),
        assignmentId: Number(assignmentId),
        take: 1000
      }
    }).data?.getAssignmentScoreSummaries ?? []
  const { setIsTestResult } = useTestcaseStore()

  const [testResults, setTestResults] = useState<
    (Omit<TestCaseResult, 'problemTestcase'> & {
      expectedOutput: string
      order: number
      input: string
    })[]
  >([])

  const handleReset = () => {
    setEditorCode(initialCode)
    setTestResults([])
    setIsTestResult(false)
  }

  const [isDropdownOpen, setIsDropdownOpen] = useState(false)

  const language = lastSubmission?.language ?? 'C'
  const currentMember = summaries.find(
    (member) => member.userId === Number(userId)
  )

  const currentIndex = summaries.findIndex((s) => s.userId === Number(userId))
  const prevIndex = (currentIndex - 1 + summaries.length) % summaries.length
  const nextIndex = (currentIndex + 1) % summaries.length

  const prevUserId = summaries[prevIndex]?.userId
  const nextUserId = summaries[nextIndex]?.userId

  // 첫 번째와 마지막 학생인지 확인
  const isFirstStudent = currentIndex === 0
  const isLastStudent = currentIndex === summaries.length - 1

  const [editorCode, setEditorCode] = useState('')
  const [initialCode, setInitialCode] = useState('')
  useEffect(() => {
    if (lastSubmission) {
      setEditorCode(lastSubmission.code)
      setInitialCode(lastSubmission.code)
      const mappedResults = mapTestResults(
        testcaseData,
        lastSubmission.testcaseResult
      )
      setTestResults(mappedResults)
    }
  }, [lastSubmission])
  const handleTest = useCallback(async () => {
    setIsTesting(true)

    try {
      await submitCodeForTesting(problemId, language, editorCode)

      const finalResult = await pollTestResults(problemId)

      if (finalResult) {
        const mappedResults = mapTestResults(
          testcaseData,
          finalResult.map((result) => ({
            ...result,
            problemTestcaseId: result.id
          }))
        )
        setTestResults(mappedResults)
      } else {
        setTestResults([])
      }
    } catch {
      setTestResults([])
    } finally {
      setIsTesting(false)
      setIsTestResult(true)
    }
  }, [language, editorCode, problemId, testcaseData])

  return (
    <ResizablePanelGroup
      direction="horizontal"
      className="border border-slate-700"
    >
      <ResizablePanel
        defaultSize={35}
        style={{ minWidth: '520px' }}
        minSize={20}
      >
<<<<<<< HEAD
        <div className="grid-rows-editor grid h-full grid-cols-1">
          <div className="flex h-12 w-full items-center justify-between border-b border-slate-700 bg-[#222939] px-5 py-3">
            <div className="flex items-center gap-1">
              <BiSolidUser className="h-4 w-4 rounded-none text-gray-300" />
              <DropdownMenu onOpenChange={(open) => setIsDropdownOpen(open)}>
=======
        <div className="grid-rows-editor bg-editor-background-2 grid h-full grid-cols-1">
          <div className="flex h-12 w-full items-center justify-between border-b border-slate-700 px-3">
            <div className="flex gap-2">
              <BiSolidUser className="size-6 rounded-none text-gray-300" />
              <DropdownMenu>
>>>>>>> 3fe7e15a
                <DropdownMenuTrigger className="flex gap-1 text-lg text-white outline-none">
                  <p className="text-[14px]">
                    {currentMember?.realName}({currentMember?.studentId})
                  </p>
                  <Image
                    src={arrowBottomIcon}
                    alt="open dropdown"
                    width={16}
                    height={16}
                    className={cn(
                      'transition-transform duration-200',
                      isDropdownOpen && 'rotate-180'
                    )}
                  />
                </DropdownMenuTrigger>
                <DropdownMenuContent className="max-h-[400px] overflow-y-auto border-slate-700 bg-slate-900">
                  {summaries.map((summary) => (
                    <Link
                      href={
                        `/admin/course/${courseId}/assignment/${assignmentId}/assessment/user/${summary.userId}/problem/${problemId}` as const
                      }
                      key={summary.userId}
                    >
                      <DropdownMenuItem
                        className={cn(
                          'flex justify-between text-white hover:cursor-pointer focus:bg-slate-800 focus:text-white',
                          currentMember?.userId === summary.userId &&
                            'text-primary-light focus:text-primary-light'
                        )}
                      >
                        {summary.realName}({summary.studentId})
                        {summary.scoreSummaryByProblem.some(
                          (score) =>
                            score.problemId === Number(problemId) &&
                            score.finalScore !== null
                        ) && (
                          <div className="flex items-center justify-center pl-2">
                            <Image
                              src={checkIcon}
                              alt="check"
                              width={16}
                              height={16}
                            />
                          </div>
                        )}
                      </DropdownMenuItem>
                    </Link>
                  ))}
                </DropdownMenuContent>
              </DropdownMenu>
            </div>
            <div className="flex items-center">
              <Link
                href={
                  `/admin/course/${courseId}/assignment/${assignmentId}/assessment/user/${prevUserId}/problem/${problemId}` as const
                }
                className={cn(
                  'flex h-6 w-6 items-center justify-center',
                  (isFirstStudent || summaries.length <= 1) &&
                    'pointer-events-none opacity-40'
                )}
              >
<<<<<<< HEAD
                <Image
                  src={arrowLeftFullIcon}
                  alt="Previous"
                  width={16}
                  height={16}
                />
=======
                <Button
                  size="editor"
                  variant="editor"
                  disabled={isFirstStudent || summaries.length <= 1}
                >
                  Previous
                </Button>
>>>>>>> 3fe7e15a
              </Link>

              <Link
                href={
                  `/admin/course/${courseId}/assignment/${assignmentId}/assessment/user/${nextUserId}/problem/${problemId}` as const
                }
                className={cn(
                  'flex h-6 w-6 items-center justify-center',
                  (isLastStudent || summaries.length <= 1) &&
                    'pointer-events-none opacity-40'
                )}
              >
<<<<<<< HEAD
                <Image
                  src={arrowRightFullIcon}
                  alt="Next"
                  width={16}
                  height={16}
                />
=======
                <Button
                  size="editor"
                  variant="editor"
                  className="bg-primary"
                  disabled={isLastStudent || summaries.length <= 1}
                >
                  Next
                </Button>
>>>>>>> 3fe7e15a
              </Link>
            </div>
          </div>
          <div className="flex-1">
            <ScrollArea className="h-full">
              {children}

              <ScrollBar orientation="vertical" />
            </ScrollArea>
          </div>
        </div>
      </ResizablePanel>
      <ResizableHandle className="border-[0.5px] border-slate-700" />
      <ResizablePanel defaultSize={65} className="bg-editor-background-2">
        <div className="flex h-full flex-col">
<<<<<<< HEAD
          <div className="flex h-12 items-center justify-between border-b border-slate-700 bg-[#222939] px-6">
            <Button
              onClick={handleReset}
              type="button"
              className="text-md flex h-9 w-[86px] items-center gap-1 rounded-[4px] border border-[#FC5555] bg-[#282D3D] py-[7px] pl-3 pr-[14px] font-normal hover:bg-[#232838]"
            >
              <span className="flex h-4 w-4 items-center justify-center">
                <Image src={trashcanIcon} alt="reset" width={16} height={16} />
              </span>
              <span className="translate-y-[0.5px] leading-none text-[#FC5555]">
                Reset
              </span>
            </Button>

=======
          <div className="flex h-12 items-center gap-2 border-b border-slate-700 px-6">
            <div className="flex-1" />
            <Button
              onClick={handleReset}
              size="editor"
              variant="editor"
              className="bg-gray-500 text-white hover:bg-gray-600"
            >
              Reset
            </Button>
>>>>>>> 3fe7e15a
            <Button
              onClick={handleTest}
              size="editor"
              variant="editor"
              disabled={isTesting}
<<<<<<< HEAD
              type="button"
              className="text-md flex h-9 w-[76px] items-center gap-1 rounded-[4px] border border-blue-500 py-[7px] pl-3 pr-[14px] font-normal disabled:opacity-60"
            >
              <span className="flex h-4 w-4 items-center justify-center">
                <Image src={CheckboxIcon} alt="test" width={16} height={16} />
              </span>
              <span className="translate-y-[0.5px] leading-none">
                {isTesting ? 'Testing...' : 'Test'}
              </span>
=======
              className="bg-blue-500 text-white hover:bg-blue-600"
            >
              {isTesting ? 'Testing...' : 'Test'}
>>>>>>> 3fe7e15a
            </Button>
          </div>

          <ResizablePanelGroup direction="vertical" className="flex-1">
            <ResizablePanel defaultSize={60} className="relative">
              <CodeEditor
                value={editorCode}
                language={language as Language}
                readOnly={false}
                enableCopyPaste={true}
                height="100%"
                className="h-full"
                onChange={setEditorCode}
              />
            </ResizablePanel>
            <ResizableHandle className="border-[0.5px] border-slate-700" />
            <ResizablePanel defaultSize={40} minSize={20}>
              <Suspense
                fallback={
                  <Skeleton className="h-20 w-full rounded-lg bg-slate-900" />
                }
              >
                <ErrorBoundary
                  fallback={<div>Error occurred in Testcase Panel</div>}
                >
                  <TestcasePanel
                    testResults={testResults}
                    isTesting={isTesting}
                  />
                </ErrorBoundary>
              </Suspense>
            </ResizablePanel>
          </ResizablePanelGroup>
        </div>
      </ResizablePanel>
    </ResizablePanelGroup>
  )
}

async function submitCodeForTesting(
  problemId: string,
  language: string,
  code: string
) {
  await safeFetcherWithAuth.post('submission/test', {
    json: {
      language,
      code: [
        {
          id: 1,
          text: code,
          locked: false
        }
      ]
    },
    searchParams: {
      problemId
    }
  })
}

async function pollTestResults(problemId: string) {
  let attempts = 0
  const maxAttempts = 10
  const interval = 2000

  while (attempts < maxAttempts) {
    const pollData = await safeFetcherWithAuth
      .get('submission/test', {
        searchParams: {
          problemId
        }
      })
      .json()

    if (
      Array.isArray(pollData) &&
      pollData.every((r) => r.result !== 'Judging')
    ) {
      return pollData
    }

    await new Promise((resolve) => setTimeout(resolve, interval))
    attempts++
  }

  return null
}<|MERGE_RESOLUTION|>--- conflicted
+++ resolved
@@ -182,19 +182,11 @@
         style={{ minWidth: '520px' }}
         minSize={20}
       >
-<<<<<<< HEAD
-        <div className="grid-rows-editor grid h-full grid-cols-1">
-          <div className="flex h-12 w-full items-center justify-between border-b border-slate-700 bg-[#222939] px-5 py-3">
+        <div className="grid-rows-editor bg-editor-background-2 grid h-full grid-cols-1">
+          <div className="flex h-12 w-full items-center justify-between border-b border-slate-700 px-3">
             <div className="flex items-center gap-1">
               <BiSolidUser className="h-4 w-4 rounded-none text-gray-300" />
               <DropdownMenu onOpenChange={(open) => setIsDropdownOpen(open)}>
-=======
-        <div className="grid-rows-editor bg-editor-background-2 grid h-full grid-cols-1">
-          <div className="flex h-12 w-full items-center justify-between border-b border-slate-700 px-3">
-            <div className="flex gap-2">
-              <BiSolidUser className="size-6 rounded-none text-gray-300" />
-              <DropdownMenu>
->>>>>>> 3fe7e15a
                 <DropdownMenuTrigger className="flex gap-1 text-lg text-white outline-none">
                   <p className="text-[14px]">
                     {currentMember?.realName}({currentMember?.studentId})
@@ -257,22 +249,12 @@
                     'pointer-events-none opacity-40'
                 )}
               >
-<<<<<<< HEAD
                 <Image
                   src={arrowLeftFullIcon}
                   alt="Previous"
                   width={16}
                   height={16}
                 />
-=======
-                <Button
-                  size="editor"
-                  variant="editor"
-                  disabled={isFirstStudent || summaries.length <= 1}
-                >
-                  Previous
-                </Button>
->>>>>>> 3fe7e15a
               </Link>
 
               <Link
@@ -285,23 +267,12 @@
                     'pointer-events-none opacity-40'
                 )}
               >
-<<<<<<< HEAD
                 <Image
                   src={arrowRightFullIcon}
                   alt="Next"
                   width={16}
                   height={16}
                 />
-=======
-                <Button
-                  size="editor"
-                  variant="editor"
-                  className="bg-primary"
-                  disabled={isLastStudent || summaries.length <= 1}
-                >
-                  Next
-                </Button>
->>>>>>> 3fe7e15a
               </Link>
             </div>
           </div>
@@ -317,7 +288,6 @@
       <ResizableHandle className="border-[0.5px] border-slate-700" />
       <ResizablePanel defaultSize={65} className="bg-editor-background-2">
         <div className="flex h-full flex-col">
-<<<<<<< HEAD
           <div className="flex h-12 items-center justify-between border-b border-slate-700 bg-[#222939] px-6">
             <Button
               onClick={handleReset}
@@ -332,24 +302,11 @@
               </span>
             </Button>
 
-=======
-          <div className="flex h-12 items-center gap-2 border-b border-slate-700 px-6">
-            <div className="flex-1" />
-            <Button
-              onClick={handleReset}
-              size="editor"
-              variant="editor"
-              className="bg-gray-500 text-white hover:bg-gray-600"
-            >
-              Reset
-            </Button>
->>>>>>> 3fe7e15a
             <Button
               onClick={handleTest}
               size="editor"
               variant="editor"
               disabled={isTesting}
-<<<<<<< HEAD
               type="button"
               className="text-md flex h-9 w-[76px] items-center gap-1 rounded-[4px] border border-blue-500 py-[7px] pl-3 pr-[14px] font-normal disabled:opacity-60"
             >
@@ -359,11 +316,6 @@
               <span className="translate-y-[0.5px] leading-none">
                 {isTesting ? 'Testing...' : 'Test'}
               </span>
-=======
-              className="bg-blue-500 text-white hover:bg-blue-600"
-            >
-              {isTesting ? 'Testing...' : 'Test'}
->>>>>>> 3fe7e15a
             </Button>
           </div>
 
