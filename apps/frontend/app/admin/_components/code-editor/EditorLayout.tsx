--- conflicted
+++ resolved
@@ -187,22 +187,6 @@
       const finalResult = await pollTestResults(problemId)
 
       if (finalResult) {
-<<<<<<< HEAD
-        const testcases = testcaseResult?.getProblem?.testcase || []
-        const resultMap = new Map(finalResult.map((r) => [Number(r.id), r]))
-        const mappedResults = testcases.map((testcase, idx) => {
-          const testResult = resultMap.get(Number(testcase.id))
-          return {
-            id: Number(testcase.id),
-            order: idx + 1,
-            type: testcase.isHidden ? ('hidden' as const) : ('sample' as const),
-            input: testcase.input ?? '',
-            expectedOutput: testcase.output ?? '',
-            output: testResult?.output ?? '',
-            result: testResult?.result ?? ''
-          }
-        })
-=======
         const mappedResults = mapTestResults(
           testcaseData?.getProblem?.testcase as ProblemTestcase[],
           finalResult.map((result) => ({
@@ -210,7 +194,6 @@
             problemTestcaseId: result.id
           })) as TestCaseResult[]
         )
->>>>>>> b25df721
         setTestResults(mappedResults)
       } else {
         setTestResults([])
