import { ScrollArea, ScrollBar } from '@/components/shadcn/scroll-area'
import { cn } from '@/libs/utils'
import { useTestcaseStore } from '@/stores/testcaseStore'
import type { TestResultDetail } from '@/types/type'
import React from 'react'
import { WhitespaceVisualizer } from './WhitespaceVisualizer'

interface AdminTestResultDetail extends TestResultDetail {
  order?: number
}

interface TestcasePanelProps {
  data: AdminTestResultDetail[]
  isTesting?: boolean
}

export function TestcasePanel({ data, isTesting = false }: TestcasePanelProps) {
  const { order, setSelectedTestcase, isHidden, isTestResult } =
    useTestcaseStore()

  const acceptedTestcases = data
    .filter((t) => t.result === 'Accepted')
    .sort((a, b) => (a.order ?? 0) - (b.order ?? 0))
    .map((t) => ({ order: t.order, id: t.id, isHidden: t.type === 'hidden' }))

  const notAcceptedTestcases = data
    .filter((t) => t.result !== 'Accepted')
    .sort((a, b) => (a.order ?? 0) - (b.order ?? 0))
    .map((t) => ({ order: t.order, id: t.id, isHidden: t.type === 'hidden' }))

  const filteredData = order
    ? data.filter(
        (testResult) =>
          testResult.order === order &&
          testResult.type === (isHidden ? 'hidden' : 'sample')
      )
    : []

  return (
    <div className="h-full bg-[#121728]">
      <div className="flex h-full flex-col">
        {isTestResult && (
          <div className="border-b border-[#222939] p-4">
            <table className="min-w-full">
              <tbody>
                <tr>
                  <td className="w-20 py-1 align-top text-slate-400">
                    Correct:
                  </td>
                  <td className="py-1 text-white">
                    <div className="max-h-20 overflow-y-auto">
                      {acceptedTestcases.length > 0 ? (
                        <div className="flex flex-wrap gap-1">
                          {acceptedTestcases.map((tc) => (
                            <span
                              key={tc.id}
                              onClick={() => {
                                setSelectedTestcase(tc.order ?? 0, tc.isHidden)
                                console.log('Clicked order:', tc.order)
                              }}
                              className={cn(
                                'cursor-pointer rounded px-1 hover:bg-slate-700',
                                order === tc.order &&
                                  tc.isHidden === isHidden &&
                                  'bg-primary text-white'
                              )}
                            >
                              #{tc.isHidden ? 'H' : 'S'}
                              {tc.order ?? 0}
                            </span>
                          ))}
                        </div>
                      ) : (
                        '-'
                      )}
                    </div>
                  </td>
                </tr>
                <tr>
                  <td className="w-20 py-1 align-top text-slate-400">Wrong:</td>
                  <td className="py-1 text-white">
                    <div className="max-h-20 overflow-y-auto">
                      {notAcceptedTestcases.length > 0 ? (
                        <div className="flex flex-wrap gap-1">
                          {notAcceptedTestcases.map((tc) => (
                            <span
                              key={tc.id}
                              onClick={() => {
                                setSelectedTestcase(tc.order ?? 0, tc.isHidden)
                                console.log('Clicked order:', tc.order)
                              }}
                              className={cn(
                                'cursor-pointer rounded px-1 hover:bg-slate-700',
                                order === tc.order &&
                                  tc.isHidden === isHidden &&
                                  'bg-primary text-white'
                              )}
                            >
                              #{tc.isHidden ? 'H' : 'S'}
                              {tc.order ?? 0}
                            </span>
                          ))}
                        </div>
                      ) : (
                        '-'
                      )}
                    </div>
                  </td>
                </tr>
              </tbody>
            </table>
          </div>
        )}
        <div className="flex-1 overflow-hidden p-1">
          <ScrollArea className="h-full">
            <table className="min-w-full rounded-t-md">
              <thead className="bg-[#121728] [&_tr]:border-b-slate-600">
                <tr className="text-base hover:bg-slate-900/60">
                  <th className="w-[25%] p-3 text-left">Input</th>
                  <th className="w-[25%] p-3 text-left">Expected Output</th>
                  <th className="w-[25%] p-3 text-left">Output</th>
                </tr>
              </thead>
              <tbody>
                {filteredData.map((testResult) => (
                  <tr
                    key={testResult.id}
                    className="cursor-pointer text-left hover:bg-slate-700"
                  >
                    <td className="max-w-96 truncate p-3">
<<<<<<< HEAD
                      {TAB_CONTENT[testResult.type]} #{testResult.order}
                    </td>
                    <td className="max-w-96 truncate p-3 align-top">
                      <WhitespaceVisualizer
                        text={testResult.input}
                        isTruncated={true}
                        className="h-fit max-h-24"
                      />
                    </td>
                    <td className="max-w-96 truncate p-3 align-top">
                      <WhitespaceVisualizer
                        text={testResult.expectedOutput}
                        isTruncated={true}
                        className="h-fit max-h-24"
                      />
                    </td>
                    <td className="max-w-96 truncate p-3 align-top">
                      <WhitespaceVisualizer
                        text={testResult.output}
                        isTruncated={true}
                        className="h-fit max-h-24"
                      />
                    </td>
                    <td
                      className={cn(
                        'p-3 text-left',
                        getResultColor(isTesting ? null : testResult.result)
                      )}
                    >
                      {isTesting ? 'Judging' : testResult.result}
=======
                      <WhitespaceVisualizer text={testResult.input} />
                    </td>
                    <td className="max-w-96 truncate p-3">
                      <WhitespaceVisualizer text={testResult.expectedOutput} />
                    </td>
                    <td className="max-w-96 truncate p-3">
                      <WhitespaceVisualizer text={testResult.output} />
>>>>>>> ad6b5b43
                    </td>
                  </tr>
                ))}
              </tbody>
            </table>
            <ScrollBar orientation="horizontal" />
          </ScrollArea>
        </div>
      </div>
    </div>
  )
}<|MERGE_RESOLUTION|>--- conflicted
+++ resolved
@@ -128,7 +128,6 @@
                     className="cursor-pointer text-left hover:bg-slate-700"
                   >
                     <td className="max-w-96 truncate p-3">
-<<<<<<< HEAD
                       {TAB_CONTENT[testResult.type]} #{testResult.order}
                     </td>
                     <td className="max-w-96 truncate p-3 align-top">
@@ -159,15 +158,6 @@
                       )}
                     >
                       {isTesting ? 'Judging' : testResult.result}
-=======
-                      <WhitespaceVisualizer text={testResult.input} />
-                    </td>
-                    <td className="max-w-96 truncate p-3">
-                      <WhitespaceVisualizer text={testResult.expectedOutput} />
-                    </td>
-                    <td className="max-w-96 truncate p-3">
-                      <WhitespaceVisualizer text={testResult.output} />
->>>>>>> ad6b5b43
                     </td>
                   </tr>
                 ))}
