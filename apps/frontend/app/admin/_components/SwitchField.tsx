--- conflicted
+++ resolved
@@ -27,11 +27,8 @@
   children?: React.ReactNode | React.ReactNode[]
   tooltip?: boolean
   description?: string
-<<<<<<< HEAD
+  disabled?: boolean
   invert?: boolean
-=======
-  disabled?: boolean
->>>>>>> 9e0dd326
 }
 
 export function SwitchField({
@@ -44,11 +41,8 @@
   children = null,
   tooltip = false,
   description,
-<<<<<<< HEAD
+  disabled = false,
   invert = false
-=======
-  disabled = false
->>>>>>> 9e0dd326
 }: SwitchFieldProps) {
   const [isEnabled, setIsEnabled] = useState<boolean>(
     invert ? !hasValue : hasValue
