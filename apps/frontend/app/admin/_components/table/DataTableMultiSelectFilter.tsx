import { Badge } from '@/components/shadcn/badge'
import { Button } from '@/components/shadcn/button'
import { Checkbox } from '@/components/shadcn/checkbox'
import {
  Command,
  CommandEmpty,
  CommandGroup,
  CommandItem,
  CommandList
} from '@/components/shadcn/command'
import {
  Popover,
  PopoverContent,
  PopoverTrigger
} from '@/components/shadcn/popover'
import { Separator } from '@/components/shadcn/separator'
import type { Column } from '@tanstack/react-table'
import type { ReactNode } from 'react'
import { IoFilter } from 'react-icons/io5'
import { useDataTable } from './context'

interface DataTableMultiSelectFilterProps<TData, TValue> {
  column?: Column<TData, TValue>
  title?: string
  options: {
    value: string
    label: ReactNode
  }[]
  emptyMessage?: string
}

/**
 * 어드민 테이블의 다중 선택 필터 컴포넌트
 * @param column
 * 컬럼 정보가 담긴 객체
 * @param title
 * 드롭다운 트리거 버튼에 표시될 텍스트
 * @param options
 * 값과 라벨을 포함한 옵션 목록
 * @param emptyMessage
 * 옵션이 없을 경우 보여줄 텍스트
 */
export function DataTableMultiSelectFilter<TData, TValue>({
  column,
  title,
  options,
  emptyMessage
}: DataTableMultiSelectFilterProps<TData, TValue>) {
  const { table } = useDataTable()
  const selectedValues = getSelectedValues(column?.getFilterValue())

  return (
    <Popover>
      <PopoverTrigger asChild>
        <Button
          variant="outline"
          size={'sm'}
<<<<<<< HEAD
          className="h-10 rounded-full border px-4 hover:bg-gray-50"
=======
          className="h-10 rounded-full border p-5 hover:bg-gray-50"
>>>>>>> 9c8a28c1
        >
          <IoFilter className="mr-2 h-4 w-4" />
          <p className="font-normal">{title}</p>
          {selectedValues.size > 0 && (
            <>
              <Separator orientation="vertical" className="mx-2 h-4" />
              <div className="space-x-1">
                {selectedValues.size === options.length ? (
                  <Badge
                    variant="secondary"
                    className="rounded-sm px-1 font-normal"
                  >
                    All
                  </Badge>
                ) : (
                  <div className="flex space-x-1">
                    {options
                      .filter((option) => selectedValues.has(option.value))
                      .map((option) => (
                        <Badge
                          key={option.value}
                          variant="secondary"
                          className="rounded-sm px-1 font-normal"
                        >
                          {option.label}
                        </Badge>
                      ))}
                  </div>
                )}
              </div>
            </>
          )}
        </Button>
      </PopoverTrigger>

      <PopoverContent className="w-[115px] p-0" align="start">
        <Command>
          <CommandList>
            {emptyMessage && <CommandEmpty>{emptyMessage}</CommandEmpty>}
            <CommandGroup>
              {options.map(({ value, label }) => (
                <CommandItem
                  key={value}
                  value={value}
                  className="gap-x-2"
                  onSelect={() => {
                    if (selectedValues.has(value)) {
                      selectedValues.delete(value)
                    } else {
                      selectedValues.add(value)
                    }
                    const filterValues = Array.from(selectedValues)
                    column?.setFilterValue(
                      filterValues.length ? filterValues : undefined
                    )
                    table.resetPageIndex()
                  }}
                >
                  <Checkbox checked={selectedValues.has(value)} />
                  {label}
                </CommandItem>
              ))}
            </CommandGroup>
          </CommandList>
        </Command>
      </PopoverContent>
    </Popover>
  )
}

const getSelectedValues = (data: unknown): Set<string> => {
  if (!Array.isArray(data)) {
    return new Set()
  }
  if (data.every((item) => typeof item === 'string')) {
    return new Set(data)
  }
  return new Set()
}<|MERGE_RESOLUTION|>--- conflicted
+++ resolved
@@ -55,11 +55,7 @@
         <Button
           variant="outline"
           size={'sm'}
-<<<<<<< HEAD
-          className="h-10 rounded-full border px-4 hover:bg-gray-50"
-=======
           className="h-10 rounded-full border p-5 hover:bg-gray-50"
->>>>>>> 9c8a28c1
         >
           <IoFilter className="mr-2 h-4 w-4" />
           <p className="font-normal">{title}</p>
