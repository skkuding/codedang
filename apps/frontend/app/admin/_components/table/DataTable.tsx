--- conflicted
+++ resolved
@@ -24,11 +24,8 @@
 interface DataTableProps<TData extends { id: number }, TRoute extends string> {
   headerStyle?: Record<string, string>
   showFooter?: boolean
-<<<<<<< HEAD
+  isModalDataTable?: boolean
   isCardView?: boolean
-=======
-  isModalDataTable?: boolean
->>>>>>> 5ce7b9a2
   /**
    * 각 행의 데이터에 따라 href를 반환하는 함수
    * @param data
@@ -62,11 +59,8 @@
 export function DataTable<TData extends { id: number }, TRoute extends string>({
   headerStyle = {},
   showFooter = false,
-<<<<<<< HEAD
+  isModalDataTable = false,
   isCardView = false,
-=======
-  isModalDataTable = false,
->>>>>>> 5ce7b9a2
   getHref,
   onRowClick
 }: DataTableProps<TData, TRoute>) {
@@ -76,11 +70,18 @@
   return (
     <ScrollArea className="max-w-full rounded">
       <Table>
-<<<<<<< HEAD
         {!isCardView && (
-          <TableHeader className="[&_td]:border-[#80808040]">
+          <TableHeader
+            className={cn(
+              '[&_td]:border-[#80808040]',
+              isModalDataTable && 'h-10 border-b-0'
+            )}
+          >
             {table.getHeaderGroups().map((headerGroup) => (
-              <TableRow key={headerGroup.id}>
+              <TableRow
+                key={headerGroup.id}
+                className={cn(isModalDataTable && 'bg-neutral-200/30')}
+              >
                 {headerGroup.headers.map((header) => (
                   <TableHead key={header.id} className={headerStyle[header.id]}>
                     {header.isPlaceholder
@@ -102,34 +103,6 @@
               : '[&_td]:border-[#80808040]'
           )}
         >
-=======
-        <TableHeader
-          className={cn(
-            '[&_td]:border-[#80808040]',
-            isModalDataTable && 'h-10 border-b-0'
-          )}
-        >
-          {table.getHeaderGroups().map((headerGroup) => (
-            <TableRow
-              key={headerGroup.id}
-              className={cn(isModalDataTable && 'bg-neutral-200/30')}
-            >
-              {headerGroup.headers.map((header) => (
-                <TableHead key={header.id} className={headerStyle[header.id]}>
-                  {header.isPlaceholder
-                    ? null
-                    : flexRender(
-                        header.column.columnDef.header,
-                        header.getContext()
-                      )}
-                </TableHead>
-              ))}
-            </TableRow>
-          ))}
-        </TableHeader>
-
-        <TableBody className="[&_td]:border-[#80808040]">
->>>>>>> 5ce7b9a2
           {table.getRowModel().rows.length > 0 ? (
             table.getRowModel().rows.map((row) => (
               <TableRow
@@ -137,14 +110,11 @@
                 data-state={row.getIsSelected() && 'selected'}
                 className={cn(
                   'cursor-pointer',
-<<<<<<< HEAD
+                  isModalDataTable &&
+                    'hover:bg-white data-[state=selected]:bg-white',
                   isCardView
                     ? 'hover:bg-transparent'
                     : 'hover:bg-neutral-200/30'
-=======
-                  isModalDataTable &&
-                    'hover:bg-white data-[state=selected]:bg-white'
->>>>>>> 5ce7b9a2
                 )}
                 onClick={() => {
                   onRowClick?.(table, row)
