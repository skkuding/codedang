--- conflicted
+++ resolved
@@ -12,12 +12,7 @@
         <nav className="flex w-60 flex-col bg-white p-2 px-6 pb-6 pt-20 text-sm font-medium">
           {/* Todo: Group 기능 추가 시, Public Button 대신 GroupSelect 컴포넌트로 변경 */}
           {/* <GroupSelect /> */}
-
-<<<<<<< HEAD
-          <Link href="/" className="ml-{24px}">
-=======
           <Link href="/" className="ml-6">
->>>>>>> f4606a0b
             <Image
               src={CodedangLogo}
               alt="코드당"
