--- conflicted
+++ resolved
@@ -1,10 +1,5 @@
 import { useMemo, type Dispatch, type SetStateAction } from 'react'
-<<<<<<< HEAD
 import { DataTable, DataTableRoot } from '../../_components/table'
-=======
-import { DataTable } from '../../_components/table/DataTable'
-import { DataTableRoot } from '../../_components/table/DataTableRoot'
->>>>>>> e1457982
 import type { ContestProblem } from '../_libs/schemas'
 import { createColumns } from './ContestProblemColumns'
 
