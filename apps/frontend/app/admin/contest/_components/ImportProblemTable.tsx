import { GET_PROBLEMS } from '@/graphql/problem/queries'
import { useSuspenseQuery } from '@apollo/client'
import { Language, Level } from '@generated/graphql'
import { toast } from 'sonner'
import {
  DataTable,
  DataTableFallback,
  DataTableLangFilter,
  DataTablePagination,
  DataTableRoot,
  DataTableSearchBar
} from '../../_components/table'
import type { ContestProblem } from '../_libs/schemas'
import { ImportProblemButton } from './ImportProblemButton'
import { ImportProblemDescription } from './ImportProblemDescription'
import {
  columns,
  DEFAULT_PAGE_SIZE,
  ERROR_MESSAGE,
  MAX_SELECTED_ROW_COUNT
} from './ImportProblemTableColumns'

<<<<<<< HEAD
export function ImportProblemTable({
  contestId,
  checkedProblems,
  onSelectedExport
}: {
  contestId: number
=======
interface ImportProblemTableProps {
>>>>>>> b05b5abb
  checkedProblems: ContestProblem[]
  onSelectedExport: (selectedRows: ContestProblem[]) => void
  contestId?: string | null
}

export function ImportProblemTable({
  checkedProblems,
  onSelectedExport,
  contestId = null
}: ImportProblemTableProps) {
  const { data } = useSuspenseQuery(GET_PROBLEMS, {
    variables: {
<<<<<<< HEAD
      mode: 'contest',
      contestId,
=======
      my: true,
      contestId: contestId ? Number(contestId) : null,
>>>>>>> b05b5abb
      take: 500,
      input: {
        difficulty: [
          Level.Level1,
          Level.Level2,
          Level.Level3,
          Level.Level4,
          Level.Level5
        ],
        languages: [Language.C, Language.Cpp, Language.Java, Language.Python3]
      }
    }
  })

  const problems = data.getProblems.map((problem) => ({
    ...problem,
    id: Number(problem.id),
    isVisible: problem.isVisible !== undefined ? problem.isVisible : null,
    languages: problem.languages ?? [],
    tag: problem.tag.map(({ id, tag }) => ({
      id: Number(id),
      tag: {
        ...tag,
        id: Number(tag.id)
      }
    })),
    score:
      checkedProblems.find((item) => item.id === Number(problem.id))?.score ??
      1,
    order: checkedProblems.find((item) => item.id === Number(problem.id))
      ?.order,
    createdBy: problem.createdBy?.username ? problem.createdBy.username : ''
  }))

  const selectedProblemIds = checkedProblems.map((problem) => problem.id)

  return (
    <DataTableRoot
      data={problems}
      columns={columns}
      selectedRowIds={selectedProblemIds}
      defaultPageSize={DEFAULT_PAGE_SIZE}
      defaultSortState={[{ id: 'select', desc: true }]}
    >
      <ImportProblemDescription />
      <div className="flex gap-[6px] pb-1">
        <DataTableSearchBar columndId="title" className="lg:w-[308px]" />
        <DataTableLangFilter />
      </div>
      <DataTable
        isModalDataTable={true}
        headerStyle={{
          select: 'rounded-l-full',
          difficulty: 'rounded-r-full'
        }}
        onRowClick={(table, row) => {
          const selectedRowCount = table.getSelectedRowModel().rows.length
          if (
            selectedRowCount < MAX_SELECTED_ROW_COUNT ||
            row.getIsSelected()
          ) {
            row.toggleSelected()
            table.setSorting([{ id: 'select', desc: true }]) // NOTE: force to trigger sortingFn
          } else {
            toast.error(ERROR_MESSAGE)
          }
        }}
      />
      <div className="h-5" />
      <DataTablePagination showRowsPerPage={false} />
      <div className="h-7" />
      <ImportProblemButton onSelectedExport={onSelectedExport} />
    </DataTableRoot>
  )
}

export function ImportProblemTableFallback() {
  return <DataTableFallback columns={columns} rowCount={DEFAULT_PAGE_SIZE} />
}<|MERGE_RESOLUTION|>--- conflicted
+++ resolved
@@ -20,16 +20,7 @@
   MAX_SELECTED_ROW_COUNT
 } from './ImportProblemTableColumns'
 
-<<<<<<< HEAD
-export function ImportProblemTable({
-  contestId,
-  checkedProblems,
-  onSelectedExport
-}: {
-  contestId: number
-=======
 interface ImportProblemTableProps {
->>>>>>> b05b5abb
   checkedProblems: ContestProblem[]
   onSelectedExport: (selectedRows: ContestProblem[]) => void
   contestId?: string | null
@@ -42,13 +33,8 @@
 }: ImportProblemTableProps) {
   const { data } = useSuspenseQuery(GET_PROBLEMS, {
     variables: {
-<<<<<<< HEAD
       mode: 'contest',
-      contestId,
-=======
-      my: true,
-      contestId: contestId ? Number(contestId) : null,
->>>>>>> b05b5abb
+      contestId ? Number(contestId) : null,
       take: 500,
       input: {
         difficulty: [
