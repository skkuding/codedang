'use client'

import { DataTableColumnHeader } from '@/components/DataTableColumnHeader'
import { Checkbox } from '@/components/ui/checkbox'
import { Switch } from '@/components/ui/switch'
import {
  Tooltip,
  TooltipContent,
  TooltipProvider,
  TooltipTrigger
} from '@/components/ui/tooltip'
import { UPDATE_CONTEST_VISIBLE } from '@/graphql/contest/mutations'
import { cn, dateFormatter } from '@/lib/utils'
import InvisibleIcon from '@/public/24_invisible.svg'
import VisibleIcon from '@/public/24_visible.svg'
import { useMutation } from '@apollo/client'
import * as TooltipPrimitive from '@radix-ui/react-tooltip'
import type { ColumnDef, Row } from '@tanstack/react-table'
import Image from 'next/image'
import { toast } from 'sonner'

interface DataTableContest {
  id: number
  title: string
  startTime: string
  endTime: string
  description: string
  participants: number
  isVisible: boolean
  isRankVisible: boolean
}

function VisibleCell({ row }: { row: Row<DataTableContest> }) {
  const [updateVisible] = useMutation(UPDATE_CONTEST_VISIBLE)

  return (
    <div className="ml-6 flex items-center space-x-2">
      <Switch
        onClick={(e) => e.stopPropagation()}
        id="hidden-mode"
        checked={row.original.isVisible}
        onCheckedChange={() => {
          const currentTime = dateFormatter(new Date(), 'YYYY-MM-DD HH:mm:ss')
          const startTime = dateFormatter(
            row.original.startTime,
            'YYYY-MM-DD HH:mm:ss'
          )
          const endTime = dateFormatter(
            row.original.endTime,
            'YYYY-MM-DD HH:mm:ss'
          )
          if (currentTime > startTime && currentTime < endTime) {
            toast.error('Cannot change visibility of ongoing contest')
            return
          }
          // TODO: contest update API 수정되면 고치기
          updateVisible({
            variables: {
              groupId: 1,
              input: {
                id: row.original.id,
                title: row.original.title,
                startTime: row.original.startTime,
                endTime: row.original.endTime,
                description: row.original.description,
                isVisible: !row.original.isVisible,
                isRankVisible: row.original.isRankVisible
              }
            }
          })
        }}
      />
      <div className="flex items-center justify-center">
        {
          <TooltipProvider>
            <Tooltip>
              <TooltipTrigger asChild>
                <button onClick={(e) => e.stopPropagation()}>
                  {row.original.isVisible ? (
                    <Image src={VisibleIcon} alt="Visible" />
                  ) : (
                    <Image src={InvisibleIcon} alt="Invisible" />
                  )}
                </button>
              </TooltipTrigger>
              <TooltipContent
                className={cn(
                  row.original.isVisible ? 'bg-primary' : 'bg-black'
                )}
                align="end"
                alignOffset={-20}
              >
                {row.original.isVisible ? (
                  <p>This contest is visible</p>
                ) : (
                  <p>This contest is not visible to users</p>
                )}
                <TooltipPrimitive.Arrow
                  className={cn(
                    'fill-current',
                    row.original.isVisible ? 'text-primary' : 'text-black'
                  )}
                />
              </TooltipContent>
            </Tooltip>
          </TooltipProvider>
        }
      </div>
    </div>
  )
}

export const columns: ColumnDef<DataTableContest>[] = [
  {
    id: 'select',
    header: ({ table }) => (
      <Checkbox
<<<<<<< HEAD
        checked={table.getIsAllPageRowsSelected()}
=======
        onClick={(e) => e.stopPropagation()}
        checked={
          table.getIsAllPageRowsSelected() ||
          (table.getIsSomePageRowsSelected() && 'indeterminate')
        }
>>>>>>> 4752c807
        onCheckedChange={(value) => table.toggleAllPageRowsSelected(!!value)}
        aria-label="Select all"
        className="translate-y-[2px] bg-white"
      />
    ),
    cell: ({ row }) => (
      <Checkbox
        checked={row.getIsSelected()}
        onCheckedChange={(value) => row.toggleSelected(!!value)}
        aria-label="Select row"
        className="translate-y-[2px] bg-white"
      />
    ),
    enableSorting: false,
    enableHiding: false
  },
  {
    accessorKey: 'title',
    header: ({ column }) => (
      <DataTableColumnHeader column={column} title="Title" />
    ),
    cell: ({ row }) => (
      <p className="max-w-[500px] overflow-hidden text-ellipsis whitespace-nowrap text-left font-medium">
        {row.getValue('title')}
      </p>
    ),
    enableSorting: false,
    enableHiding: false
  },
  {
    accessorKey: 'startTime',
    header: ({ column }) => (
      <div className="flex justify-center">
        <DataTableColumnHeader
          column={column}
          title="Period"
          className="text-center"
        />
      </div>
    ),
    cell: ({ row }) => (
      <p className="text-center font-normal">
        {`${dateFormatter(row.original.startTime, 'YY-MM-DD hh:mm')} ~ ${dateFormatter(row.original.endTime, 'YY-MM-DD hh:mm')}`}
      </p>
    ),
    size: 250
  },
  {
    accessorKey: 'participants',
    header: ({ column }) => (
      <div className="flex justify-center">
        <DataTableColumnHeader column={column} title="Participants" />
      </div>
    ),
    cell: ({ row }) => (
      <p className="text-center font-normal">{row.original.participants}</p>
    ),
    size: 100
  },
  {
    accessorKey: 'isVisible',
    header: ({ column }) => (
      <DataTableColumnHeader column={column} title="Visible" />
    ),
    cell: ({ row }) => {
      return <VisibleCell row={row} />
    },
    size: 100
  }
]<|MERGE_RESOLUTION|>--- conflicted
+++ resolved
@@ -115,15 +115,8 @@
     id: 'select',
     header: ({ table }) => (
       <Checkbox
-<<<<<<< HEAD
+        onClick={(e) => e.stopPropagation()}
         checked={table.getIsAllPageRowsSelected()}
-=======
-        onClick={(e) => e.stopPropagation()}
-        checked={
-          table.getIsAllPageRowsSelected() ||
-          (table.getIsSomePageRowsSelected() && 'indeterminate')
-        }
->>>>>>> 4752c807
         onCheckedChange={(value) => table.toggleAllPageRowsSelected(!!value)}
         aria-label="Select all"
         className="translate-y-[2px] bg-white"
