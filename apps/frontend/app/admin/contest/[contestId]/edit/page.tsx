--- conflicted
+++ resolved
@@ -35,12 +35,8 @@
 import { GET_CONTEST_PROBLEMS } from '@/graphql/problem/queries'
 import { useMutation, useQuery } from '@apollo/client'
 import type { UpdateContestInput } from '@generated/graphql'
-<<<<<<< HEAD
 import { valibotResolver } from '@hookform/resolvers/valibot'
-=======
-import { zodResolver } from '@hookform/resolvers/zod'
 import { ErrorBoundary } from '@suspensive/react'
->>>>>>> 202ffa3e
 import { PlusCircleIcon } from 'lucide-react'
 import Link from 'next/link'
 import { useRouter } from 'next/navigation'
