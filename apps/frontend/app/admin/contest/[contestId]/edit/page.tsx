'use client'

import { ConfirmNavigation } from '@/app/admin/_components/ConfirmNavigation'
import { DescriptionForm } from '@/app/admin/_components/DescriptionForm'
import { FormSection } from '@/app/admin/_components/FormSection'
import { SummaryForm } from '@/app/admin/_components/SummaryForm'
import { SwitchField } from '@/app/admin/_components/SwitchField'
import { TitleForm } from '@/app/admin/_components/TitleForm'
import { Button } from '@/components/shadcn/button'
import { ScrollArea } from '@/components/shadcn/scroll-area'
<<<<<<< HEAD
import { cn } from '@/libs/utils'
import type { UpdateContestInput } from '@generated/graphql'
=======
import type { UpdateContestInfo } from '@/types/type'
>>>>>>> 89929a86
import { valibotResolver } from '@hookform/resolvers/valibot'
import Link from 'next/link'
import { useState } from 'react'
import { useForm } from 'react-hook-form'
import { FaAngleLeft } from 'react-icons/fa6'
import { IoMdCheckmarkCircleOutline } from 'react-icons/io'
import { TimeForm } from '../../../_components/TimeForm'
import { AddManagerReviewerDialog } from '../../_components/AddManagerReviewerDialog'
import { ContestManagerReviewerTable } from '../../_components/ContestManagerReviewerTable'
import { ContestProblemTable } from '../../_components/ContestProblemTable'
import { CreateEditContestLabel } from '../../_components/CreateEditContestLabel'
import { EnableCopyPasteForm } from '../../_components/EnableCopyPasteForm'
import { FreezeForm } from '../../_components/FreezeForm'
import { ImportDialog } from '../../_components/ImportDialog'
import { PosterUploadForm } from '../../_components/PosterUploadForm'
import { SampleTestcaseForm } from '../../_components/SampleTestcaseForm'
import {
  type ContestManagerReviewer,
  type ContestProblem,
  editSchema
} from '../../_libs/schemas'
import { EditContestForm } from './_components/EditContestForm'

export default function Page({ params }: { params: { contestId: string } }) {
  const [problems, setProblems] = useState<ContestProblem[]>([])
  const [managers, setManagers] = useState<ContestManagerReviewer[]>([])
  const [isLoading, setIsLoading] = useState(true)
  const { contestId } = params

  const methods = useForm<UpdateContestInfo>({
    resolver: valibotResolver(editSchema)
  })

  const participants = methods.watch('contestRecord')
  const endTime = methods.getValues('endTime')
  const freezeTime = methods.getValues('freezeTime')
  const startTime = methods.getValues('startTime')
  const now = new Date().getTime()
  // Check if the contest is Ongoing
  const isOngoing =
    startTime &&
    endTime &&
    now >= new Date(startTime).getTime() &&
    now <= new Date(endTime).getTime()

  // Calculate the difference between the end time and the freeze time
  const diffTime =
    endTime && freezeTime
      ? Math.round(
          (new Date(endTime).getTime() - new Date(freezeTime).getTime()) /
            (1000 * 60)
        )
      : null

  return (
    <ConfirmNavigation>
      <ScrollArea className="w-full">
        <main className="flex flex-col gap-6 px-20 py-16">
          <div className="flex items-center gap-3">
            <Link href="/admin/contest">
              <FaAngleLeft className="h-12" />
            </Link>
            <span className="text-[32px] font-bold">Edit Contest</span>
          </div>

          <EditContestForm
            contestId={Number(contestId)}
            problems={problems}
            managers={managers}
            setProblems={setProblems}
            setManagers={setManagers}
            setIsLoading={setIsLoading}
            methods={methods}
          >
            <div className="flex justify-between gap-[26px]">
              {methods.getValues('posterUrl') !== undefined && (
                <PosterUploadForm name="posterUrl" disabled={isOngoing} />
              )}

              <div className="flex flex-col justify-between">
                <FormSection title="Title" disabled={isOngoing}>
                  <TitleForm
                    placeholder="Name your contest"
                    className="max-w-[492px]"
                  />
                </FormSection>
                <FormSection title="Start Time" disabled={isOngoing}>
                  {methods.getValues('startTime') && (
                    <TimeForm isContest name="startTime" />
                  )}
                </FormSection>
                <FormSection title="End Time">
                  {methods.getValues('endTime') && (
                    <TimeForm isContest name="endTime" />
                  )}
                </FormSection>

                {methods.getValues('freezeTime') !== undefined && (
                  <FreezeForm
                    name="freezeTime"
                    hasValue={methods.getValues('freezeTime') !== null}
                    isEdit={true}
                    diffTime={diffTime}
                  />
                )}
              </div>
            </div>

            <FormSection
              title="Summary"
              isLabeled={false}
              isFlexColumn
              disabled={isOngoing}
            >
              <SummaryForm name="summary" />
            </FormSection>

            <FormSection
              title="More Description"
              isLabeled={false}
              isFlexColumn={true}
              disabled={isOngoing}
            >
              {methods.getValues('description') !== undefined && (
                <DescriptionForm name="description" />
              )}
            </FormSection>

            <div className="flex h-full min-h-[114px] w-full flex-col justify-center gap-3 rounded-xl border bg-[#8080800D] px-10 py-[27px]">
              {methods.getValues('evaluateWithSampleTestcase') !==
                undefined && (
                <SampleTestcaseForm
                  name="evaluateWithSampleTestcase"
                  title="Evaluate with sample testcases included"
                  hasValue={
                    methods.getValues('evaluateWithSampleTestcase') !== false
                  }
                  disabled={isOngoing}
                />
              )}
              <SwitchField
                name="invitationCode"
                title="Invitation Code"
                type="number"
                formElement="input"
                placeholder="Enter a invitation code"
                hasValue={methods.getValues('invitationCode') !== null}
                disabled={isOngoing}
              />
              {methods.getValues('enableCopyPaste') !== undefined && (
                <EnableCopyPasteForm
                  name="enableCopyPaste"
                  title="Enable Copy Paste"
                  hasValue={methods.getValues('enableCopyPaste') !== false}
                  disabled={isOngoing}
                />
              )}
            </div>

            <div
              className={cn(
                'flex flex-col gap-1',
                isOngoing && 'pointer-events-none opacity-50'
              )}
            >
              <div className="flex items-center justify-between">
                <CreateEditContestLabel
                  title="Add manager / reviewer"
                  content={`Contest managers have all permissions except for creating and editing the contest.\nYou can also import problems created by the contest manager into this contest.\nContest reviewers can view the problem list before the contest starts.`}
                />
                <AddManagerReviewerDialog
                  managers={managers}
                  setManagers={setManagers}
                  participants={participants}
                />
              </div>
              <ContestManagerReviewerTable
                managers={managers}
                setManagers={setManagers}
              />
            </div>

            <div
              className={cn(
                'flex flex-col gap-1',
                isOngoing && 'pointer-events-none opacity-50'
              )}
            >
              <div className="flex items-center justify-between">
                <CreateEditContestLabel
                  title="Contest Problem List"
                  content={`If contest problems are imported from the ‘All Problem List’,<br>the problems will automatically become invisible state.<br>After the contests are all over, you can manually make the problem visible again.`}
                />
                <ImportDialog problems={problems} setProblems={setProblems} />
              </div>
              <ContestProblemTable
                problems={problems}
                setProblems={setProblems}
                disableInput={false}
              />
            </div>

            <div className="space-y-2">
              {isOngoing && (
                <p className="text-error text-sm">
                  * You can only edit{' '}
                  <strong className="font-bold">End Time</strong> and{' '}
                  <strong className="font-bold">Freeze Time</strong> for an
                  Ongoing Contest.
                  <br />* Ensure the{' '}
                  <strong className="font-bold">Freeze Start Time</strong> is
                  after the <strong className="font-bold">Current Time</strong>,
                  and the{' '}
                  <strong className="font-bold">
                    Original Freeze Start Time
                  </strong>
                  .
                </p>
              )}

              <Button
                type="submit"
                className="flex h-[36px] w-full items-center gap-2 px-0"
                disabled={isLoading}
              >
                <IoMdCheckmarkCircleOutline fontSize={20} />
                <div className="mb-[2px] text-base">Edit</div>
              </Button>
            </div>
          </EditContestForm>
        </main>
      </ScrollArea>
    </ConfirmNavigation>
  )
}<|MERGE_RESOLUTION|>--- conflicted
+++ resolved
@@ -8,12 +8,8 @@
 import { TitleForm } from '@/app/admin/_components/TitleForm'
 import { Button } from '@/components/shadcn/button'
 import { ScrollArea } from '@/components/shadcn/scroll-area'
-<<<<<<< HEAD
 import { cn } from '@/libs/utils'
-import type { UpdateContestInput } from '@generated/graphql'
-=======
 import type { UpdateContestInfo } from '@/types/type'
->>>>>>> 89929a86
 import { valibotResolver } from '@hookform/resolvers/valibot'
 import Link from 'next/link'
 import { useState } from 'react'
