--- conflicted
+++ resolved
@@ -41,43 +41,6 @@
   }
 
   return (
-<<<<<<< HEAD
-    <div className="flex items-center justify-between">
-      <div className="flex w-max gap-1 rounded-lg bg-slate-200 p-1">
-        <Link
-          href={`/admin/contest/${id}/leaderboard`}
-          className={cn(
-            'rounded-md px-3 py-1.5 text-lg font-semibold',
-            isCurrentTab('') && 'text-primary bg-white font-bold'
-          )}
-        >
-          LEADERBOARD
-        </Link>
-        <Link
-          href={`/admin/contest/${id}/submission`}
-          className={cn(
-            'rounded-md px-3 py-1.5 text-lg font-semibold',
-            isCurrentTab('submission') && 'text-primary bg-white font-bold'
-          )}
-        >
-          ALL SUBMISSION
-        </Link>
-        <Link
-          href={`/admin/contest/${id}/announcement`}
-          className={cn(
-            'rounded-md px-3 py-1.5 text-lg font-semibold',
-            isCurrentTab('announcement') && 'text-primary bg-white font-bold'
-          )}
-        >
-          ANNOUNCEMENT
-        </Link>
-      </div>
-      <CSVLink
-        data={csvData}
-        headers={headers}
-        filename={fileName}
-        className="flex items-center gap-2 rounded-lg bg-blue-400 px-3 py-1.5 text-lg font-semibold text-white transition-opacity hover:opacity-85"
-=======
     <div className="flex h-[60px] w-full rounded-full border border-solid border-[#80808040] bg-white">
       <Link
         href={`/admin/contest/${id}`}
@@ -126,7 +89,6 @@
           isCurrentTab('qna') &&
             'text-primary border-primary border-2 border-solid bg-white font-semibold'
         )}
->>>>>>> ec29a9a5
       >
         <p>Q&A</p>
       </Link>
