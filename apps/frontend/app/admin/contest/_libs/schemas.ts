import * as v from 'valibot'

export const createSchema = v.object({
  title: v.pipe(
    v.string(),
    v.minLength(1, 'The title must contain at least 1 character(s)'),
    v.maxLength(200, 'The title can only be up to 200 characters long')
  ),
  description: v.pipe(
    v.string(),
    v.minLength(1),
    v.check((value) => value !== '<p></p>')
  ),
  startTime: v.date(),
  endTime: v.date(),
  // enableCopyPaste: v.boolean(),
  isJudgeResultVisible: v.boolean(),
  invitationCode: v.nullable(
    v.pipe(
      v.string(),
      v.regex(/^\d{6}$/, 'The invitation code must be a 6-digit number')
    )
  )
})

export const editSchema = v.object({
  id: v.number(),
  ...createSchema.entries
})

export interface ContestProblem {
  id: number
  title: string
  order: number
  difficulty: string
  score: number
}

export const announcementSchema = v.object({
  problemOrder: v.nullable(v.number('Required')),
  content: v.pipe(v.string(), v.minLength(1, 'Required'))
})
<<<<<<< HEAD
=======
export interface ContestManagerReviewer {
  id: number
  email: string
  username: string
  realName: string
  type: string // Role(Manager, Reviewer) column
}
>>>>>>> ec29a9a5

export interface ScoreSummary {
  studentId: string
  realName?: string | null
  username: string
  submittedProblemCount: number
  totalProblemCount: number
  userContestScore: number
  contestPerfectScore: number
  problemScores: {
    problemId: number
    score: number
    maxScore: number
  }[]
}

export interface ProblemData {
  order: number
  score: number
  problemId: number
}

export interface OverallSubmission {
  title: string
  studentId: string
  realname?: string | null
  username: string
  result: string
  language: string
  submissionTime: string
  codeSize?: number | null
  ip?: string | null
  id: number
  order?: number | null
  problemId: number
}

export interface UserSubmission {
  problemTitle: string
  submissionResult: string
  language: string
  submissionTime: string
  codeSize?: number | null
  ip?: string | null
  id: number
  order?: number | null
}<|MERGE_RESOLUTION|>--- conflicted
+++ resolved
@@ -40,8 +40,6 @@
   problemOrder: v.nullable(v.number('Required')),
   content: v.pipe(v.string(), v.minLength(1, 'Required'))
 })
-<<<<<<< HEAD
-=======
 export interface ContestManagerReviewer {
   id: number
   email: string
@@ -49,7 +47,6 @@
   realName: string
   type: string // Role(Manager, Reviewer) column
 }
->>>>>>> ec29a9a5
 
 export interface ScoreSummary {
   studentId: string
