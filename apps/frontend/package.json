{
  "name": "@codedang/frontend",
  "version": "0.1.0",
  "private": true,
  "scripts": {
    "dev": "next dev -p 5525",
    "build": "pnpm run compile && next build",
    "start": "next start --keepAliveTimeout 70000",
    "lint": "eslint .",
    "compile": "graphql-codegen --require dotenv/config",
    "test": "vitest"
  },
  "dependencies": {
    "@apollo/client": "^3.12.4",
    "@codemirror/lang-cpp": "^6.0.2",
    "@codemirror/lang-java": "^6.0.1",
    "@codemirror/lang-python": "^6.1.6",
    "@codemirror/state": "^6.5.0",
    "@codemirror/view": "^6.36.1",
    "@headlessui/react": "^2.2.0",
    "@hookform/resolvers": "^3.9.1",
    "@lezer/highlight": "^1.2.1",
    "@matejmazur/react-katex": "^3.1.3",
    "@monaco-editor/react": "^4.6.0",
    "@next/bundle-analyzer": "^14.2.22",
    "@playwright/test": "^1.49.1",
    "@radix-ui/react-accordion": "^1.2.2",
    "@radix-ui/react-alert-dialog": "^1.1.4",
    "@radix-ui/react-checkbox": "^1.1.3",
    "@radix-ui/react-dialog": "^1.1.4",
    "@radix-ui/react-dropdown-menu": "^2.1.4",
    "@radix-ui/react-icons": "^1.3.2",
    "@radix-ui/react-label": "^2.1.1",
    "@radix-ui/react-popover": "^1.1.4",
    "@radix-ui/react-scroll-area": "^1.2.2",
    "@radix-ui/react-select": "^2.1.4",
    "@radix-ui/react-separator": "^1.1.1",
    "@radix-ui/react-slot": "^1.1.1",
    "@radix-ui/react-switch": "^1.1.2",
    "@radix-ui/react-tabs": "^1.1.2",
    "@radix-ui/react-toast": "^1.2.4",
    "@radix-ui/react-toggle": "^1.1.1",
    "@radix-ui/react-tooltip": "^1.1.6",
    "@sentry/nextjs": "^8.47.0",
    "@suspensive/react": "^2.18.10",
    "@tailwindcss/typography": "^0.5.15",
    "@tanstack/react-query": "^5.59.20",
    "@tanstack/react-table": "^8.20.5",
    "@tiptap/core": "^2.9.1",
    "@tiptap/extension-image": "^2.9.1",
    "@tiptap/extension-link": "^2.9.1",
    "@tiptap/extension-placeholder": "^2.9.1",
    "@tiptap/pm": "^2.9.1",
    "@tiptap/react": "^2.9.1",
    "@tiptap/starter-kit": "^2.9.1",
    "@uiw/codemirror-extensions-langs": "^4.23.7",
    "@uiw/codemirror-themes": "^4.23.7",
    "@uiw/react-codemirror": "^4.23.7",
    "apollo-upload-client": "^18.0.1",
    "cmdk": "^1.0.4",
    "date-fns": "^4.1.0",
    "dayjs": "^1.11.13",
    "dotenv": "^16.4.7",
    "embla-carousel-react": "8.5.1",
    "framer-motion": "^11.15.0",
    "graphql": "^16.10.0",
    "isomorphic-dompurify": "^2.19.0",
    "js-confetti": "^0.12.0",
    "jwt-decode": "^4.0.0",
    "katex": "^0.16.19",
    "ky": "^1.7.4",
    "next": "14.2.22",
    "next-auth": "^4.24.11",
    "next-themes": "^0.4.4",
    "pretendard": "^1.3.9",
    "react": "^18.3.1",
    "react-circular-progressbar": "^2.1.0",
    "react-csv": "^2.2.2",
    "react-day-picker": "^8.10.1",
    "react-dom": "^18.3.1",
    "react-hook-form": "^7.54.2",
    "react-icons": "^5.4.0",
    "react-intersection-observer": "^9.14.1",
    "react-resizable-panels": "^2.1.7",
    "react-use": "^17.6.0",
    "sharp": "^0.33.5",
<<<<<<< HEAD
    "sonner": "^1.5.0",
    "valibot": "1.0.0-beta.0",
=======
    "sonner": "^1.7.1",
    "zod": "^3.24.1",
>>>>>>> d9bf2e2b
    "zustand": "^4.5.5"
  },
  "devDependencies": {
    "@codemirror/language": "^6.10.8",
    "@graphql-codegen/cli": "^5.0.3",
    "@graphql-codegen/client-preset": "^4.5.1",
    "@graphql-typed-document-node/core": "^3.2.0",
    "@tanstack/react-query-devtools": "^5.62.14",
    "@testing-library/react": "^16.1.0",
    "@types/apollo-upload-client": "^18.0.0",
    "@types/katex": "^0.16.7",
    "@types/node": "^20.17.11",
    "@types/react": "^18.3.18",
    "@types/react-copy-to-clipboard": "^5.0.7",
    "@types/react-csv": "^1.1.10",
    "@types/react-dom": "^18.3.5",
    "@vitejs/plugin-react": "^4.3.4",
    "autoprefixer": "^10.4.20",
    "class-variance-authority": "^0.7.1",
    "clsx": "^2.1.1",
    "jsdom": "^25.0.1",
    "lucide-react": "^0.469.0",
    "msw": "^2.7.0",
    "postcss": "^8.4.49",
    "tailwind-merge": "^2.6.0",
    "tailwindcss": "^3.4.17",
    "tailwindcss-animate": "^1.0.7",
    "typescript": "5.7.2",
    "vitest": "^2.1.8"
  },
  "packageManager": "pnpm@9.15.2"
}<|MERGE_RESOLUTION|>--- conflicted
+++ resolved
@@ -84,13 +84,9 @@
     "react-resizable-panels": "^2.1.7",
     "react-use": "^17.6.0",
     "sharp": "^0.33.5",
-<<<<<<< HEAD
-    "sonner": "^1.5.0",
+    "sonner": "^1.7.1",
     "valibot": "1.0.0-beta.0",
-=======
-    "sonner": "^1.7.1",
     "zod": "^3.24.1",
->>>>>>> d9bf2e2b
     "zustand": "^4.5.5"
   },
   "devDependencies": {
