export type ContestStatus =
  | 'ongoing'
  | 'upcoming'
  | 'finished'
  | 'registeredOngoing'
  | 'registeredUpcoming'

// TODO: registeredOngoing registeredUpcoming 삭제하기
export type AssignmentStatus =
  | 'ongoing'
  | 'upcoming'
  | 'finished'
  | 'registeredOngoing'
  | 'registeredUpcoming'

export type RecentUpdateType = 'Assignment' | 'Grade' | 'QnA' | 'Exam'

export type CourseStatus = 'ongoing' | 'finished'

export type Level = 'Level1' | 'Level2' | 'Level3' | 'Level4' | 'Level5'

export type SemesterSeason = 'Spring' | 'Summer' | 'Fall' | 'Winter'

export type Language = 'C' | 'Cpp' | 'Java' | 'Python3'
// Problem type definition

export type MemberRole = 'Instructor' | 'Student'

export type SubmissionResult = 'CompileError' | 'WrongAnswer' | 'Accepted'
export interface Tag {
  id: number
  name: string
}

export interface User {
  username: string
  role: string
  email: string
  lastLogin: string
  updateTime: string
  studentId: string
  major: string
  userProfile: {
    realName: string
  }
  canCreateContest: boolean
  canCreateCourse: boolean
}
export interface Snippet {
  id: number
  locked: boolean
  text: string
}

export interface Template {
  code: Snippet[]
  language: Language
}

export interface Problem {
  id: number
  title: string
  difficulty: Level
  submissionCount: number
  acceptedRate: number
  tags: Tag[]
  languages: Language[]
  hasPassed: boolean | null
}

export interface ProblemDataTop {
  data: {
    order: number
    id: number | string
    title: string
    difficulty: string
    submissionCount: number
    acceptedRate: number
    maxScore: number
    score: null | number
    submissionTime: null | string
  }[]
  total: number
}

/**
 * WorkbookProblem and ContestProblem are duplicated interfaces but they are used in different contexts so they are kept separate.
 * But you can merge them into a single interface if you have some reason to do so.
 **/

export interface WorkbookProblem extends Omit<Problem, 'tags' | 'info'> {
  order: number
}

export interface ContestProblem {
  id: number
  title: number
  difficulty: Level
  order: number
  submissionCount: number
  maxScore: number | null
  score: string | null
  submissionTime: string | null
  acceptedRate: number
}

export interface TestcaseItem {
  id: number
  input: string
  output: string
}

export interface ProblemDetail {
  id: number
  title: string
  description: string
  inputDescription: string
  outputDescription: string
  problemTestcase: TestcaseItem[]
  languages: Language[]
  timeLimit: number
  memoryLimit: number
  source: string
  tags: Tag[]
  hint: string
  template: string[]
  difficulty: Level
  order?: number
}

// Contest type definition

interface ProblemInContestInterface {
  order: number
  problem: {
    title: string
  }
}
export interface Contest {
  id: number
  title: string
  startTime: Date
  endTime: Date
  summary: {
    문제형태?: string
    순위산정?: string
    진행방식?: string
    참여대상?: string
    참여혜택?: string
  }
  isJudgeResultVisible: boolean
  enableCopyPaste: boolean
  status: ContestStatus
  participants: number
  freezeTime?: Date
  isRegistered: boolean
  contestProblem: ProblemInContestInterface[]
}

export interface ContestOrder {
  id: number
  title: string
}
export interface ContestAnnouncement {
  id: number
  content: string
  constestId: number
  problemOrder: null | number
  createTime: string
  updateTime: string
}

export interface Standings {
  ranking: number
  userId: number
  problemScore: {
    problemId: number
    score: number
    time: string
  }[]
  solved: number
  totalScore: number
}

// Notice type definition

export interface Notice {
  id: number
  title: string
  createTime: string
  isFixed: boolean
  createdBy: string
}

// Submission type definition

export interface Submission {
  id: number
  userId: number
  problemId: number
  contestId: number | null
  workbookId: number | null
  code: {
    id: number
    text: string
    locked: boolean
  }[]
  language: string
  result: string
  createTime: string
  updateTime: string
}

export interface SubmissionItem {
  id: number
  order: string
  user: {
    username: string
  }
  createTime: string
  language: string
  result: string
  codeSize: number
  problemId: number
  problem: {
    title: string
  }
}

export interface SubmissionDetail {
  problemId: number
  username: string
  code: string
  codeSize?: string
  language: Language
  createTime: Date
  result: string
  testcaseResult: {
    id: number
    submissionId: number
    problemTestcaseId: number
    result: string
    cpuTime: string
    memoryUsage: number
    createTime: Date
    updateTime: Date
    problemTestcase?: {
      isHidden: boolean
    }
  }[]
}
export interface ContestSubmission {
  data: SubmissionItem[]
  total: number
}

interface LeaderboardProblemRecord {
  score: number
  order: number
  problemId: number
  penalty: number
  submissionCount: number
}
interface UserOnLeaderboard {
  username: string
  score: number
  finalScore: number
  totalPenalty: number
  finalTotalPenalty: number
  problemRecords: LeaderboardProblemRecord[]
  rank: number
}
export interface Leaderboard {
  maxscore: number
  leaderboard: UserOnLeaderboard[]
}
export interface LeaderboardItemCodeEditorPagination {
  id: number
  rank: number
  userId: string
  penalty: number
  solved: string
}
// Test type definition

export interface TestResult {
  id: number
  output: string
  result: string
}

export interface TestResultDetail extends TestResult {
  input: string
  expectedOutput: string
  isUserTestcase: boolean
  originalId: number
}

export interface SettingsFormat {
  currentPassword: string
  newPassword: string
  confirmPassword: string
  realName: string
  studentId: string
  email: string
}

export interface CourseInfo {
  groupId: number
  courseNum: string
  classNum: number
  professor: string
  semester: string
  email: string
  website: string
  office: string | null
  phoneNum: string | null
  week: number
}

export interface Course {
  id: number
  groupName: string
  description: string
  courseInfo: CourseInfo
  isGroupLeader: boolean
  isJoined: boolean
}

export type JoinedCourse = Omit<Course, 'isJoined'> & {
  memberNum: number
}

export interface CourseNotice {
  id: number
  title: string
  date: Date
  isNew: boolean
}

export interface CourseRecentUpdate {
  id: number
  title: string
  type: RecentUpdateType
  isNew: boolean
}

export interface Assignment {
  id: number
  title: string
  startTime: Date
  endTime: Date
  group: {
    id: string
    groupName: string
  }
  enableCopyPaste: boolean
  isJudgeResultVisible: boolean
  week: number
  status: AssignmentStatus
  description: string
  isRegistered: boolean
  problemCount: number
  submittedCount: number
}

export interface AssignmentProblem {
  id: number
  title: number
  difficulty: Level
  order: number
  submissionCount: number
  maxScore: number | null
  score: string | null
  submissionTime: string | null
  acceptedRate: number
}

export interface CalendarAssignment {
  title: string
  start: Date
  end: Date
}

export interface AssignmentProblemRecord {
  id: number
  autoFinalizeScore: boolean
  isFinalScoreVisible: boolean
  isJudgeResultVisible: boolean
  userAssignmentFinalScore: number | null
  userAssignmentJudgeScore: number | null
  assignmentPerfectScore: number
  comment: string | null
  problems: ProblemGrade[]
}
export interface ProblemGrade {
  id: number
  title: string
  order: number
  maxScore: number
  problemRecord: ProblemRecord | null
  submissionTime: string
<<<<<<< HEAD
  submissionResult: string
=======
  submissionResult: string | null
>>>>>>> 1682c588
}

export interface ProblemRecord {
  finalScore: number
  score: number
  isSubmitted: boolean
  comment: string
}

export interface AssignmentSummary {
  id: number
  problemCount: number
  submittedCount: number
  assignmentPerfectScore: number
  userAssignmentFinalScore: number | null
  userAssignmentJudgeScore: number
}<|MERGE_RESOLUTION|>--- conflicted
+++ resolved
@@ -400,11 +400,7 @@
   maxScore: number
   problemRecord: ProblemRecord | null
   submissionTime: string
-<<<<<<< HEAD
-  submissionResult: string
-=======
   submissionResult: string | null
->>>>>>> 1682c588
 }
 
 export interface ProblemRecord {
