export type ContestStatus =
  | 'ongoing'
  | 'upcoming'
  | 'finished'
  | 'registeredOngoing'
  | 'registeredUpcoming'

export type Level = 'Level1' | 'Level2' | 'Level3' | 'Level4' | 'Level5'

export type Language = 'C' | 'Cpp' | 'Java' | 'Python3'
// Problem type definition

export interface Tag {
  id: number
  name: string
}

export interface Snippet {
  id: number
  locked: boolean
  text: string
}

export interface Template {
  code: Snippet[]
  language: Language
}

export interface Problem {
  id: number
  title: string
  difficulty: Level
  submissionCount: number
  acceptedRate: number
  tags?: Tag[]
  info?: string
}

/**
 * WorkbookProblem and ContestProblem are duplicated interfaces but they are used in different contexts so they are kept separate.
 * But you can merge them into a single interface if you have some reason to do so.
 **/

export interface WorkbookProblem extends Omit<Problem, 'tags' | 'info'> {
  order: number
}

export interface ContestProblem extends Omit<Problem, 'tags' | 'info'> {
  order: number
  maxScore: number
  score?: string
  submissionTime?: Date
}

export interface ProblemDetail {
  id: number
  title: string
  description: string
  inputDescription: string
  outputDescription: string
  problemTestcase: {
    id: number
    input: string
    output: string
  }[]
  languages: Language[]
  timeLimit: number
  memoryLimit: number
  source: string
  tags: Tag[]
  hint: string
  template: string[]
  difficulty: Level
}

// Contest type definition

export interface Contest {
  id: number
  title: string
  startTime: Date
  endTime: Date
  group: {
    id: string
    groupName: string
  }
  isJudgeResultVisible: boolean
  enableCopyPaste: boolean
  status: ContestStatus
  participants: number
  isRegistered: boolean
}

export interface ContestAnnouncement {
  id: number
  content: string
  problemId: number
  createTime: string
  updateTime: string
}

export interface Standings {
  ranking: number
  userId: number
  problemScore: {
    problemId: number
    score: number
    time: string
  }[]
  solved: number
  totalScore: number
}

// Notice type definition

export interface Notice {
  id: number
  title: string
  createTime: string
  isFixed: boolean
  createdBy: string
}

// Submission type definition

export interface Submission {
  id: number
  userId: number
  problemId: number
  contestId: number | null
  workbookId: number | null
  code: {
    id: number
    text: string
    locked: boolean
  }[]
  language: string
  result: string
  createTime: string
  updateTime: string
}

export interface SubmissionItem {
  id: number
  user: {
    username: string
  }
  createTime: string
  language: string
  result: string
  codeSize: number
}

export interface SubmissionDetail {
  problemId: number
  username: string
  code: string
  language: Language
  createTime: Date
  result: string
  testcaseResult: {
    id: number
    submissionId: number
    problemTestcaseId: number
    result: string
    cpuTime: string
    memoryUsage: number
    createTime: Date
    updateTime: Date
  }[]
}

<<<<<<< HEAD
// Test type definition

export interface TestResult {
  id: number
  output: string
  result: string
}

export interface TestResultDetail extends TestResult {
  input: string
  expectedOutput: string
=======
export interface SettingsFormat {
  currentPassword: string
  newPassword: string
  confirmPassword: string
  realName: string
  studentId: string
>>>>>>> ff0d201b
}<|MERGE_RESOLUTION|>--- conflicted
+++ resolved
@@ -170,7 +170,6 @@
   }[]
 }
 
-<<<<<<< HEAD
 // Test type definition
 
 export interface TestResult {
@@ -182,12 +181,12 @@
 export interface TestResultDetail extends TestResult {
   input: string
   expectedOutput: string
-=======
+}
+
 export interface SettingsFormat {
   currentPassword: string
   newPassword: string
   confirmPassword: string
   realName: string
   studentId: string
->>>>>>> ff0d201b
 }