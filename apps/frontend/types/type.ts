--- conflicted
+++ resolved
@@ -280,16 +280,6 @@
 export interface Course {
   id: number
   groupName: string
-  memberNum: number
-  isGroupLeader: boolean
-  courseInfo?: CourseInfo
-  isJoined: boolean
-}
-
-<<<<<<< HEAD
-export interface Course {
-  id: number
-  groupName: string
   description: string
   courseInfo: {
     courseNum: string
@@ -304,10 +294,9 @@
   }
   isGroupLeader: boolean
   isJoined: boolean
-=======
+
 export type JoinedCourse = Omit<Course, 'isJoined'> & {
   memberNum: number
->>>>>>> 0ad6f9b8
 }
 
 export interface CourseNotice {
