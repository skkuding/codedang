--- conflicted
+++ resolved
@@ -102,13 +102,9 @@
   enableDelete = false,
   enablePagination = false,
   enableImport = false,
-<<<<<<< HEAD
   checkSelectedRows = false,
-  headerStyle = {}
-=======
-  enableDuplicate = false,
-  checkSelectedRows = false
->>>>>>> 532ecf53
+  headerStyle = {},
+  enableDuplicate = false
 }: DataTableProps<TData, TValue>) {
   const [rowSelection, setRowSelection] = useState({})
   const [sorting, setSorting] = useState<SortingState>([])
