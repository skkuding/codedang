--- conflicted
+++ resolved
@@ -25,17 +25,12 @@
 import submitIcon from '@/public/submit.svg'
 import useAuthModalStore from '@/stores/authModal'
 import {
-<<<<<<< HEAD
-  CodeContext,
   TestResultsContext,
-  useLanguageStore
-=======
   useLanguageStore,
   getKey,
   setItem,
   getItem,
   CodeContext
->>>>>>> 9eb18875
 } from '@/stores/editor'
 import type {
   Language,
@@ -175,7 +170,6 @@
     }
   }
 
-<<<<<<< HEAD
   const submitTest = async () => {
     if (code === '') {
       toast.error('Please write code before test')
@@ -250,7 +244,8 @@
     }
 
     poll()
-=======
+  }
+
   const saveCode = async () => {
     const session = await auth()
     if (!session) {
@@ -283,7 +278,6 @@
       setCode(templateCode ?? '')
       toast.success('Successfully reset the code')
     } else toast.error('Failed to reset the code')
->>>>>>> 9eb18875
   }
 
   return (
@@ -321,8 +315,6 @@
         </AlertDialog>
       </div>
       <div className="flex items-center gap-3">
-<<<<<<< HEAD
-=======
         <Button
           size="icon"
           className="size-7 h-8 w-[77px] shrink-0 gap-[5px] rounded-[4px] bg-[#D7E5FE] font-medium text-[#484C4D] hover:bg-[#c6d3ea]"
@@ -331,9 +323,6 @@
           <Save className="stroke-1" size={22} />
           Save
         </Button>
-        {/* TODO: Add Test function
-
->>>>>>> 9eb18875
         <Button
           variant="secondary"
           className="h-8 shrink-0 gap-1 rounded-[4px] border-none bg-[#D7E5FE] px-2 font-normal text-[#484C4D] hover:bg-[#c6d3ea]"
