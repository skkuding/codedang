'use client'

import { Button } from '@/components/ui/button'
import { Dialog, DialogContent, DialogTrigger } from '@/components/ui/dialog'
import {
  DropdownMenu,
  DropdownMenuContent,
  DropdownMenuTrigger,
  DropdownMenuItem,
  DropdownMenuSeparator
} from '@/components/ui/dropdown-menu'
import { cn } from '@/lib/utils'
import useAuthModalStore from '@/stores/authModal'
import { LogOut, UserRoundCog, ChevronDown } from 'lucide-react'
import type { Session } from 'next-auth'
import { signOut } from 'next-auth/react'
import Link from 'next/link'
import { BiSolidUser } from 'react-icons/bi'
import { RxHamburgerMenu } from 'react-icons/rx'
import AuthModal from './AuthModal'

interface HeaderAuthPanelProps {
  session: Session | null
  group?: keyof typeof variants
}

const variants: { [key: string]: 'outline' | 'slate' } = {
  default: 'outline',
  editor: 'slate'
}

export default function HeaderAuthPanel({
  session,
  group = 'default'
}: HeaderAuthPanelProps) {
  const { currentModal, hideModal, showSignIn, showSignUp } = useAuthModalStore(
    (state) => state
  )
  const isUser = session?.user.role === 'User'
  const isEditor = group === 'editor'

  return (
    <div className="ml-2 flex items-center gap-2">
      {session ? (
        <DropdownMenu>
          <DropdownMenuTrigger
            className={cn(
<<<<<<< HEAD
              'hidden gap-2 rounded-md px-4 py-1 md:flex',
              isEditor ? 'border-0 ring-offset-0' : 'bg-primary text-white'
=======
              'hidden items-center gap-2 rounded-md px-4 py-1 md:flex',
              group === 'editor' ? null : 'bg-primary text-white'
>>>>>>> ea4dc509
            )}
          >
            <BiSolidUser
              className={cn(
<<<<<<< HEAD
                'h-6 w-6',
                isEditor ? 'text-gray-300' : 'text-white'
=======
                'h-4 w-4',
                group === 'editor' ? 'text-gray-300' : 'text-white'
>>>>>>> ea4dc509
              )}
            />
            {!isEditor && (
              <p className="font-semibold text-white">
                {session?.user.username}
              </p>
            )}
            <ChevronDown className="w-4" />
          </DropdownMenuTrigger>
          <DropdownMenuContent
            className={cn(
              isEditor &&
                'mr-5 rounded-sm border-none bg-[#4C5565] px-0 font-normal text-white'
            )}
          >
            {!isUser && (
              <Link href="/admin">
                <DropdownMenuItem
                  className={cn(
                    'flex cursor-pointer items-center gap-1',
                    isEditor
                      ? 'rounded-none text-white focus:bg-[#222939] focus:text-white'
                      : 'font-semibold'
                  )}
                >
                  <UserRoundCog className="size-4" /> Management
                </DropdownMenuItem>
              </Link>
            )}
            <DropdownMenuItem
              className={cn(
                'flex cursor-pointer items-center gap-1',
                isEditor
                  ? 'rounded-none text-white focus:bg-[#222939] focus:text-white'
                  : 'font-semibold'
              )}
              onClick={() => {
                signOut()
              }}
            >
              <LogOut className="size-4" /> LogOut
            </DropdownMenuItem>
          </DropdownMenuContent>
        </DropdownMenu>
      ) : (
        <Dialog open={currentModal !== ''} onOpenChange={hideModal}>
          <DialogTrigger asChild>
            <Button
              onClick={() => showSignIn()}
              variant={'outline'}
              className={cn(
<<<<<<< HEAD
                'mr-3 hidden px-3 py-1 text-base font-semibold md:block',
                isEditor
                  ? 'h-8 rounded-[4px] border-none bg-[#EAF3FF] text-[11px]'
                  : ''
=======
                'mr-3 hidden rounded-lg px-4 py-1 text-sm md:block',
                group === 'editor' ? 'font-medium' : 'font-semibold'
>>>>>>> ea4dc509
              )}
            >
              Log In
            </Button>
          </DialogTrigger>
          <DialogTrigger asChild>
            <Button
              onClick={() => {
                showSignUp()
              }}
              className={cn(
<<<<<<< HEAD
                'hidden px-3 py-1 text-base md:block',
                isEditor
                  ? 'h-8 rounded-[4px] text-[11px] font-semibold'
                  : 'font-bold'
=======
                'hidden rounded-lg px-4 py-1 text-sm md:block',
                group === 'editor' ? 'font-medium' : 'font-bold'
>>>>>>> ea4dc509
              )}
            >
              Sign Up
            </Button>
          </DialogTrigger>
          <DialogContent
            onOpenAutoFocus={(e) => {
              e.preventDefault()
            }}
            onInteractOutside={(e) => {
              e.preventDefault()
            }}
            className="min-h-[30rem] max-w-[20.5rem]"
          >
            <AuthModal />
          </DialogContent>
        </Dialog>
      )}
      {session ? (
        <DropdownMenu>
          <DropdownMenuTrigger className="flex gap-2 px-4 py-1 md:hidden">
            <RxHamburgerMenu size="30" />
          </DropdownMenuTrigger>
          <DropdownMenuContent>
            <DropdownMenuItem
              className="text-primary flex cursor-pointer items-center gap-1 font-semibold"
              onClick={() => {
                signOut()
              }}
            >
              {session?.user.username}
            </DropdownMenuItem>

            <DropdownMenuSeparator className="bg-gray-300" />
            <Link href="/notice">
              <DropdownMenuItem className="flex cursor-pointer items-center gap-1 font-semibold">
                Notice
              </DropdownMenuItem>
            </Link>
            <Link href="/contest">
              <DropdownMenuItem className="flex cursor-pointer items-center gap-1 font-semibold">
                Contest
              </DropdownMenuItem>
            </Link>
            <Link href="/problem">
              <DropdownMenuItem className="flex cursor-pointer items-center gap-1 font-semibold">
                Problem
              </DropdownMenuItem>
            </Link>
            <DropdownMenuSeparator className="bg-gray-300" />
            {session?.user.role !== 'User' && (
              <Link href="/admin">
                <DropdownMenuItem className="flex cursor-pointer items-center gap-1 font-semibold">
                  <UserRoundCog className="size-4" /> Management
                </DropdownMenuItem>
              </Link>
            )}
            <DropdownMenuItem
              className="flex cursor-pointer items-center gap-1 font-semibold"
              onClick={() => {
                signOut()
              }}
            >
              <LogOut className="size-4" /> Log Out
            </DropdownMenuItem>
          </DropdownMenuContent>
        </DropdownMenu>
      ) : (
        <DropdownMenu>
          <DropdownMenuTrigger className="flex gap-2 px-4 py-1 md:hidden">
            <RxHamburgerMenu size="30" />
          </DropdownMenuTrigger>
          <DropdownMenuContent>
            <Link href="/notice">
              <DropdownMenuItem className="flex cursor-pointer items-center gap-1 font-semibold">
                Notice
              </DropdownMenuItem>
            </Link>
            <Link href="/contest">
              <DropdownMenuItem className="flex cursor-pointer items-center gap-1 font-semibold">
                Contest
              </DropdownMenuItem>
            </Link>
            <Link href="/problem">
              <DropdownMenuItem className="flex cursor-pointer items-center gap-1 font-semibold">
                Problem
              </DropdownMenuItem>
            </Link>
            <DropdownMenuSeparator className="bg-gray-300" />
            <DropdownMenuItem
              className="flex cursor-pointer items-center gap-1 font-semibold"
              onClick={() => showSignIn()}
            >
              Log In
            </DropdownMenuItem>
            <DropdownMenuItem
              className="flex cursor-pointer items-center gap-1 font-semibold"
              onClick={() => {
                showSignUp()
              }}
            >
              Sign Up
            </DropdownMenuItem>
          </DropdownMenuContent>
        </DropdownMenu>
      )}
    </div>
  )
}<|MERGE_RESOLUTION|>--- conflicted
+++ resolved
@@ -45,24 +45,14 @@
         <DropdownMenu>
           <DropdownMenuTrigger
             className={cn(
-<<<<<<< HEAD
-              'hidden gap-2 rounded-md px-4 py-1 md:flex',
+              'hidden items-center gap-2 rounded-md px-4 py-1 md:flex',
               isEditor ? 'border-0 ring-offset-0' : 'bg-primary text-white'
-=======
-              'hidden items-center gap-2 rounded-md px-4 py-1 md:flex',
-              group === 'editor' ? null : 'bg-primary text-white'
->>>>>>> ea4dc509
             )}
           >
             <BiSolidUser
               className={cn(
-<<<<<<< HEAD
-                'h-6 w-6',
+                'h-4 w-4',
                 isEditor ? 'text-gray-300' : 'text-white'
-=======
-                'h-4 w-4',
-                group === 'editor' ? 'text-gray-300' : 'text-white'
->>>>>>> ea4dc509
               )}
             />
             {!isEditor && (
@@ -114,15 +104,10 @@
               onClick={() => showSignIn()}
               variant={'outline'}
               className={cn(
-<<<<<<< HEAD
-                'mr-3 hidden px-3 py-1 text-base font-semibold md:block',
+                'mr-3 hidden rounded-lg px-4 py-1 text-sm font-semibold md:block',
                 isEditor
                   ? 'h-8 rounded-[4px] border-none bg-[#EAF3FF] text-[11px]'
                   : ''
-=======
-                'mr-3 hidden rounded-lg px-4 py-1 text-sm md:block',
-                group === 'editor' ? 'font-medium' : 'font-semibold'
->>>>>>> ea4dc509
               )}
             >
               Log In
@@ -134,15 +119,10 @@
                 showSignUp()
               }}
               className={cn(
-<<<<<<< HEAD
-                'hidden px-3 py-1 text-base md:block',
+                'hidden rounded-lg px-4 py-1 text-sm md:block',
                 isEditor
                   ? 'h-8 rounded-[4px] text-[11px] font-semibold'
                   : 'font-bold'
-=======
-                'hidden rounded-lg px-4 py-1 text-sm md:block',
-                group === 'editor' ? 'font-medium' : 'font-bold'
->>>>>>> ea4dc509
               )}
             >
               Sign Up
