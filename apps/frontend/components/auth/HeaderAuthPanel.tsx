--- conflicted
+++ resolved
@@ -73,7 +73,6 @@
                 'hidden items-center gap-2 rounded-md px-4 py-1 md:flex',
                 isEditor ? 'border-0 ring-offset-0' : 'bg-primary text-white'
               )}
-<<<<<<< HEAD
             >
               <BiSolidUser
                 className={cn(
@@ -89,49 +88,6 @@
               <ChevronDown className="w-4" />
             </DropdownMenuTrigger>
             <DropdownMenuContent
-=======
-            />
-            {!isEditor && (
-              <p className="font-semibold text-white">
-                {session?.user.username}
-              </p>
-            )}
-            <ChevronDown className="w-4" />
-          </DropdownMenuTrigger>
-          <DropdownMenuContent
-            className={cn(
-              isEditor &&
-                'mr-5 rounded-sm border-none bg-[#4C5565] px-0 font-normal text-white'
-            )}
-          >
-            {!isUser && (
-              <Link href="/admin">
-                <DropdownMenuItem
-                  className={cn(
-                    'flex cursor-pointer items-center gap-1',
-                    isEditor
-                      ? 'rounded-none text-white focus:bg-[#222939] focus:text-white'
-                      : 'font-semibold'
-                  )}
-                >
-                  <UserRoundCog className="size-4" /> Management
-                </DropdownMenuItem>
-              </Link>
-            )}
-            <Link href="/settings">
-              <DropdownMenuItem
-                className={cn(
-                  'flex cursor-pointer items-center gap-1',
-                  isEditor
-                    ? 'rounded-none text-white focus:bg-[#222939] focus:text-white'
-                    : 'font-semibold'
-                )}
-              >
-                <UserRoundCog className="size-4" /> Settings
-              </DropdownMenuItem>
-            </Link>
-            <DropdownMenuItem
->>>>>>> 9b2cbbeb
               className={cn(
                 isEditor &&
                   'mr-5 rounded-sm border-none bg-[#4C5565] px-0 font-normal text-white'
@@ -151,6 +107,18 @@
                   </DropdownMenuItem>
                 </Link>
               )}
+              <Link href="/settings">
+                <DropdownMenuItem
+                  className={cn(
+                    'flex cursor-pointer items-center gap-1',
+                    isEditor
+                      ? 'rounded-none text-white focus:bg-[#222939] focus:text-white'
+                      : 'font-semibold'
+                  )}
+                >
+                  <UserRoundCog className="size-4" /> Settings
+                </DropdownMenuItem>
+              </Link>
               <DropdownMenuItem
                 className={cn(
                   'flex cursor-pointer items-center gap-1',
