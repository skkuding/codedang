--- conflicted
+++ resolved
@@ -94,7 +94,6 @@
     setEmailContent(email)
     setEmailError('')
     await trigger('email')
-<<<<<<< HEAD
 
     if (errors.email) {
       setSendButtonDisabled(false)
@@ -104,13 +103,6 @@
     try {
       await safeFetcher.post('email-auth/send-email/register-new', {
         json: { email }
-=======
-    if (!errors.email) {
-      await fetch(`${baseUrl}/email-auth/send-email/register-new`, {
-        method: 'POST',
-        headers: { 'Content-Type': 'application/json' },
-        body: JSON.stringify({ email })
->>>>>>> 3873faa5
       })
       setSentEmail(true)
       setEmailError('')
