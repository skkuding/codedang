--- conflicted
+++ resolved
@@ -14,19 +14,11 @@
         destructive:
           'border-transparent bg-red-500 text-gray-50 hover:bg-red-500/80 dark:bg-red-900 dark:text-gray-50 dark:hover:bg-red-900/80',
         outline: 'text-gray-950 dark:text-gray-50',
-<<<<<<< HEAD
         level1: 'bg-level-light-1 text-level-dark-1 border-0',
         level2: 'bg-level-light-2 text-level-dark-2 border-0',
         level3: 'bg-level-light-3 text-level-dark-3 border-0',
         level4: 'bg-level-light-4 text-level-dark-4 border-0',
-        level5: 'bg-level-light-5 text-leveldarkt-5 border-0'
-=======
-        level1: 'bg-level-light-1 text-level-dark-1',
-        level2: 'bg-level-light-2 text-level-dark-2',
-        level3: 'bg-level-light-3 text-level-dark-3',
-        level4: 'bg-level-light-4 text-level-dark-4',
-        level5: 'bg-level-light-5 text-leveldarkt-5'
->>>>>>> c9933248
+        level5: 'bg-level-light-5 text-level-dark-5 border-0'
       }
     },
     defaultVariants: {
