--- conflicted
+++ resolved
@@ -1,39 +1,25 @@
 'use client'
 
 import { useState, type ReactNode } from 'react'
-<<<<<<< HEAD
 import { HiTrash } from 'react-icons/hi'
-=======
->>>>>>> a44b3eec
 import { AlertModal } from './AlertModal'
 
 export function DeleteButton({
   subject,
-<<<<<<< HEAD
   type = 'default',
-=======
->>>>>>> a44b3eec
   handleDelete,
   trigger
 }: {
   subject: string
   type?: 'default' | 'compact'
   handleDelete: () => void
-<<<<<<< HEAD
   trigger?: ReactNode
-=======
-  trigger: ReactNode
->>>>>>> a44b3eec
 }) {
   const [showModal, setShowModal] = useState(false)
 
   return (
     <AlertModal
-<<<<<<< HEAD
       trigger={trigger ?? triggers[type]}
-=======
-      trigger={trigger}
->>>>>>> a44b3eec
       open={showModal}
       onOpenChange={(open) => setShowModal(open)}
       size="sm"
