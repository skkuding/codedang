'use client'

import type { Language } from '@/types/type'
import { cpp } from '@codemirror/lang-cpp'
import { java } from '@codemirror/lang-java'
import { python } from '@codemirror/lang-python'
import type { LanguageSupport } from '@codemirror/language'
import { tags as t } from '@lezer/highlight'
import { createTheme } from '@uiw/codemirror-themes'
import type { ReactCodeMirrorProps } from '@uiw/react-codemirror'
import ReactCodeMirror, { EditorView } from '@uiw/react-codemirror'
import { motion, AnimatePresence } from 'framer-motion'
import { useState, useEffect } from 'react'
import { FaPlus, FaMinus, FaArrowRotateLeft } from 'react-icons/fa6'
import { toast } from 'sonner'
import { Button } from './shadcn/button'
import { ScrollArea, ScrollBar } from './shadcn/scroll-area'
import {
  Tooltip,
  TooltipContent,
  TooltipTrigger,
  TooltipProvider
} from './shadcn/tooltip'

const editorTheme = createTheme({
  settings: {
    background: '#121728',
    foreground: '#9cdcfe',
    fontFamily: 'var(--font-mono), monospace',
    caret: '#c6c6c6',
    selection: '#6199ff2f',
    selectionMatch: '#72a1ff59',
    lineHighlight: '#ffffff0f',
    gutterBackground: '#121728',
    gutterActiveForeground: '#fff'
  },
  styles: [
    { tag: [t.standard(t.tagName), t.tagName], color: '#7ee787' },
    { tag: [t.comment, t.bracket], color: '#8b949e' },
    { tag: [t.className, t.propertyName], color: '#d2a8ff' },
    {
      tag: [t.variableName, t.attributeName, t.number, t.operator],
      color: '#79c0ff'
    },
    {
      tag: [t.keyword, t.typeName, t.typeOperator, t.typeName],
      color: '#ff7b72'
    },
    { tag: [t.string, t.meta, t.regexp], color: '#a5d6ff' },
    { tag: [t.name, t.quote], color: '#7ee787' },
    { tag: [t.heading, t.strong], color: '#d2a8ff', fontWeight: 'bold' },
    { tag: [t.emphasis], color: '#d2a8ff', fontStyle: 'italic' },
    { tag: [t.deleted], color: '#ffdcd7', backgroundColor: 'ffeef0' },
    { tag: [t.atom, t.bool, t.special(t.variableName)], color: '#ffab70' },
    { tag: t.link, textDecoration: 'underline' },
    { tag: t.strikethrough, textDecoration: 'line-through' },
    { tag: t.invalid, color: '#f97583' }
  ],
  theme: 'dark'
})

const editorPadding = EditorView.baseTheme({
  '.cm-editor': {
    padding: '8px',
    height: '100%'
  },
  '.cm-gutter.cm-lineNumbers .cm-gutterElement': {
    'padding-left': '32px'
  }
})

const gutterStyle = EditorView.baseTheme({
  '.cm-lineNumbers .cm-gutterElement': {
    paddingLeft: '30px'
  }
})

const languageParser: Record<Language, () => LanguageSupport> = {
  Cpp: cpp,
  C: cpp,
  Java: java,
  Python3: python
}

interface CodeEditorProps extends ReactCodeMirrorProps {
  language: Language
  enableCopyPaste?: boolean
  showZoom?: boolean
}

const copyPasteHandler = () => {
  return EditorView.domEventHandlers({
    paste(event) {
      toast.error('Copying and pasting is not allowed')
      event.preventDefault()
    },
    copy(event) {
      toast.error('Copying and pasting is not allowed')
      event.preventDefault()
    },
    cut(event) {
      toast.error('Copying and pasting is not allowed')
      event.preventDefault()
    }
  })
}

const useLongPress = (callback: () => void) => {
  const [startLongPress, setStartLongPress] = useState(false)

  useEffect(() => {
    let longPressTimer: NodeJS.Timeout
    let longPressInterval: NodeJS.Timeout
    if (startLongPress) {
      longPressTimer = setTimeout(() => {
        longPressInterval = setInterval(() => {
          callback()
        }, 100)
      }, 500)
    }
    return () => {
      clearTimeout(longPressTimer)
      clearInterval(longPressInterval)
    }
  }, [startLongPress, callback])

  return {
    onPointerDown: () => setStartLongPress(true),
    onPointerUp: () => setStartLongPress(false)
  }
}

const MotionButton = motion.create(Button)

export function CodeEditor({
  value,
  language,
  onChange,
  enableCopyPaste = true,
  readOnly = false,
  showZoom = false,
  ...props
}: CodeEditorProps) {
  const [fontSize, setFontSize] = useState(16)
  const theme = EditorView.theme({
    '&': {
      fontSize: `${fontSize}px`
    }
  })

  const { onPointerDown: startLongPlus, onPointerUp: stopLongPlus } =
    useLongPress(() => {
      setFontSize((prev) => Math.min(prev + 2, 120))
    })
  const { onPointerDown: startLongMinus, onPointerUp: stopLongMinus } =
    useLongPress(() => {
      setFontSize((prev) => Math.max(prev - 2, 6))
    })

  return (
<<<<<<< HEAD
    <div className="flex h-full flex-col">
      <ScrollArea className="flex-1 rounded-lg bg-[#121728]">
        <ReactCodeMirror
          theme={editorTheme}
          extensions={[
            theme,
            languageParser[language](),
            enableCopyPaste ? [] : copyPasteHandler(),
            editorPadding
          ]}
          className="h-full"
          value={value}
          onChange={onChange}
          readOnly={readOnly}
          {...props}
        />
        <ScrollBar orientation="horizontal" />
      </ScrollArea>
      <div className="flex w-full flex-none items-center justify-end gap-1 border-t border-slate-700 bg-[#121728] px-4 py-1.5">
        {showZoom && (
          <TooltipProvider>
            <AnimatePresence>
              {fontSize !== 16 && (
                <>
                  <Tooltip>
                    <TooltipTrigger asChild>
                      <MotionButton
                        variant="ghost"
                        size="icon"
                        className="h-7 w-7 rounded-lg text-slate-100/60 hover:bg-slate-500/30 active:bg-slate-500/40"
                        initial={{ opacity: 0, scale: 0 }}
                        animate={{ opacity: 1, scale: 1 }}
                        exit={{ opacity: 0, scale: 0 }}
                        onClick={() => setFontSize(16)}
                      >
                        <FaArrowRotateLeft />
                      </MotionButton>
                    </TooltipTrigger>
                    <TooltipContent>
                      <p>Reset Font Size</p>
                    </TooltipContent>
                  </Tooltip>
                  <motion.div
                    className="px-1 text-sm text-slate-100/60"
                    initial={{ opacity: 0, scale: 0 }}
                    animate={{ opacity: 1, scale: 1 }}
                    exit={{ opacity: 0, scale: 0 }}
                  >
                    {fontSize}px
                  </motion.div>
                </>
              )}
            </AnimatePresence>
            <Tooltip>
              <TooltipTrigger asChild>
                <Button
                  variant="ghost"
                  size="icon"
                  className="h-7 w-7 rounded-lg text-slate-100/60 hover:bg-slate-500/30 active:bg-slate-500/40"
                  onPointerDown={() => startLongPlus()}
                  onPointerUp={() => stopLongPlus()}
                  onClick={() => setFontSize((prev) => Math.min(prev + 2, 120))}
                >
                  <FaPlus />
                </Button>
              </TooltipTrigger>
              <TooltipContent>
                <p>Increase Font Size</p>
              </TooltipContent>
            </Tooltip>
            <Tooltip>
              <TooltipTrigger asChild>
                <Button
                  variant="ghost"
                  size="icon"
                  className="h-7 w-7 rounded-lg text-slate-100/60 hover:bg-slate-500/30 active:bg-slate-500/40"
                  onPointerDown={() => startLongMinus()}
                  onPointerUp={() => stopLongMinus()}
                  onClick={() => setFontSize((prev) => Math.max(prev - 2, 6))}
                >
                  <FaMinus />
                </Button>
              </TooltipTrigger>
              <TooltipContent>
                <p>Decrease Font Size</p>
              </TooltipContent>
            </Tooltip>
          </TooltipProvider>
        )}
      </div>
    </div>
=======
    <ScrollArea className="rounded-lg [&>div>div]:h-full">
      <ReactCodeMirror
        theme={editorTheme}
        extensions={[
          fontSize,
          languageParser[language](),
          enableCopyPaste ? [] : copyPasteHandler(),
          editorPadding,
          gutterStyle
        ]}
        value={value}
        onChange={onChange}
        readOnly={readOnly}
        {...props}
      />
      <ScrollBar orientation="horizontal" />
    </ScrollArea>
>>>>>>> 74dd7a10
  )
}<|MERGE_RESOLUTION|>--- conflicted
+++ resolved
@@ -63,9 +63,6 @@
   '.cm-editor': {
     padding: '8px',
     height: '100%'
-  },
-  '.cm-gutter.cm-lineNumbers .cm-gutterElement': {
-    'padding-left': '32px'
   }
 })
 
@@ -158,7 +155,6 @@
     })
 
   return (
-<<<<<<< HEAD
     <div className="flex h-full flex-col">
       <ScrollArea className="flex-1 rounded-lg bg-[#121728]">
         <ReactCodeMirror
@@ -167,7 +163,8 @@
             theme,
             languageParser[language](),
             enableCopyPaste ? [] : copyPasteHandler(),
-            editorPadding
+            editorPadding,
+            gutterStyle
           ]}
           className="h-full"
           value={value}
@@ -250,24 +247,5 @@
         )}
       </div>
     </div>
-=======
-    <ScrollArea className="rounded-lg [&>div>div]:h-full">
-      <ReactCodeMirror
-        theme={editorTheme}
-        extensions={[
-          fontSize,
-          languageParser[language](),
-          enableCopyPaste ? [] : copyPasteHandler(),
-          editorPadding,
-          gutterStyle
-        ]}
-        value={value}
-        onChange={onChange}
-        readOnly={readOnly}
-        {...props}
-      />
-      <ScrollBar orientation="horizontal" />
-    </ScrollArea>
->>>>>>> 74dd7a10
   )
 }