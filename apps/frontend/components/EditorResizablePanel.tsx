--- conflicted
+++ resolved
@@ -33,15 +33,8 @@
 }: ProblemEditorProps) {
   const pathname = usePathname()
   const base = contestId ? `/contest/${contestId}` : ''
-<<<<<<< HEAD
-  const { language, setLanguage } = useLanguageStore()
+  const { language, setLanguage } = useLanguageStore(problem.id, contestId)()
   const [testResults, setTestResults] = useState<TestResult[]>([])
-=======
-  const { language, setLanguage } = useLanguageStore(problem.id, contestId)()
-  const testResultStore = useContext(TestResultsContext)
-  if (!testResultStore) throw new Error('TestResultsContext is not provided')
-  const { testResults } = useStore(testResultStore)
->>>>>>> 81c53fe5
   const testcases = problem.problemTestcase
   const testResultData =
     testResults.length > 0
