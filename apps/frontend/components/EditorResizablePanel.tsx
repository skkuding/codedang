'use client'

import CodeEditor from '@/components/CodeEditor'
import {
  ResizableHandle,
  ResizablePanel,
  ResizablePanelGroup
} from '@/components/ui/resizable'
import { ScrollArea, ScrollBar } from '@/components/ui/scroll-area'
import { Tabs, TabsList, TabsTrigger } from '@/components/ui/tabs'
<<<<<<< HEAD
import {
  CodeContext,
  TestResultsContext,
  createCodeStore,
  useLanguageStore
} from '@/stores/editor'
import type { Language, ProblemDetail, Template } from '@/types/type'
=======
import { CodeContext, createCodeStore, useLanguageStore } from '@/stores/editor'
import type { Language, ProblemDetail } from '@/types/type'
>>>>>>> 9eb18875
import type { Route } from 'next'
import Link from 'next/link'
import { usePathname } from 'next/navigation'
import { Suspense, useContext, useEffect } from 'react'
import { useStore } from 'zustand'
import Loading from '../app/problem/[problemId]/loading'
import EditorHeader from './EditorHeader'
import TestcasePanel from './TestcasePanel'

interface ProblemEditorProps {
  problem: ProblemDetail
  children: React.ReactNode
  contestId?: number
  enableCopyPaste?: boolean
}

export default function EditorMainResizablePanel({
  problem,
  contestId,
  enableCopyPaste = true,
  children
}: ProblemEditorProps) {
  const pathname = usePathname()
  const base = contestId ? `/contest/${contestId}` : ''
  const { language, setLanguage } = useLanguageStore()
<<<<<<< HEAD
  const codeStore = createCodeStore(language, problem.id, contestId)
  const testResultStore = useContext(TestResultsContext)
  if (!testResultStore) throw new Error('TestResultsContext is not provided')
  const { testResults } = useStore(testResultStore)
  const testcases = problem.problemTestcase
  const testResultData =
    testResults.length > 0
      ? testcases.map((testcase, index) => ({
          id: testcase.id,
          input: testcase.input,
          expectedOutput: testcase.output,
          output: testResults[index]?.output,
          result: testResults[index]?.result
        }))
      : null
=======
  const store = createCodeStore()
>>>>>>> 9eb18875
  useEffect(() => {
    if (!problem.languages.includes(language)) {
      setLanguage(problem.languages[0])
    }
  }, [problem.languages, language, setLanguage])
  return (
    <ResizablePanelGroup
      direction="horizontal"
      className="border border-slate-700"
    >
      <ResizablePanel
        defaultSize={35}
        style={{ minWidth: '500px' }}
        minSize={20}
      >
        <div className="grid-rows-editor grid h-full grid-cols-1">
          <div className="flex h-full w-full items-center border-b border-slate-700 bg-[#222939] px-6">
            <Tabs
              value={
                pathname.startsWith(`${base}/problem/${problem.id}/submission`)
                  ? 'Submission'
                  : 'Description'
              }
            >
              <TabsList className="bg-slate-900">
                <Link href={`${base}/problem/${problem.id}` as Route}>
                  <TabsTrigger
                    value="Description"
                    className="data-[state=active]:text-primary-light data-[state=active]:bg-slate-700"
                  >
                    Description
                  </TabsTrigger>
                </Link>
                <Link
                  href={`${base}/problem/${problem.id}/submission` as Route}
                >
                  <TabsTrigger
                    value="Submission"
                    className="data-[state=active]:text-primary-light data-[state=active]:bg-slate-700"
                  >
                    Submissions
                  </TabsTrigger>
                </Link>
              </TabsList>
            </Tabs>
          </div>
          <ScrollArea className="[&>div>div]:!block">
            <Suspense fallback={<Loading />}>{children}</Suspense>
          </ScrollArea>
        </div>
      </ResizablePanel>

      <ResizableHandle withHandle className="border-[0.5px] border-slate-700" />

      <ResizablePanel defaultSize={65} className="bg-[#222939]">
        <div className="grid-rows-editor grid h-full">
          <CodeContext.Provider value={codeStore}>
            <EditorHeader
              problem={problem}
              contestId={contestId}
              templateString={problem.template[0]}
            />

            <ResizablePanelGroup direction="vertical" className="h-32">
              <ResizablePanel
                defaultSize={60}
                className="!overflow-x-auto !overflow-y-auto"
              >
                <ScrollArea className="h-full bg-[#121728]">
                  <CodeEditorInEditorResizablePanel
                    templateString={problem.template[0]}
                    enableCopyPaste={enableCopyPaste}
                  />
                  <ScrollBar orientation="horizontal" />
                  <ScrollBar orientation="vertical" />
                </ScrollArea>
              </ResizablePanel>
              {testResultData && (
                <>
                  <ResizableHandle
                    withHandle
                    className="border-[0.5px] border-slate-700"
                  />
                  <ResizablePanel defaultSize={40}>
                    <TestcasePanel testResult={testResultData} />
                  </ResizablePanel>
                </>
              )}
            </ResizablePanelGroup>
          </CodeContext.Provider>
        </div>
      </ResizablePanel>
    </ResizablePanelGroup>
  )
}

interface CodeEditorInEditorResizablePanelProps {
  templateString: string
  enableCopyPaste: boolean
}

function CodeEditorInEditorResizablePanel({
  enableCopyPaste
}: CodeEditorInEditorResizablePanelProps) {
  const { language } = useLanguageStore()
  const store = useContext(CodeContext)
  if (!store) throw new Error('CodeContext is not provided')
  const { code, setCode } = useStore(store)

  return (
    <CodeEditor
      value={code}
      language={language as Language}
      onChange={setCode}
      enableCopyPaste={enableCopyPaste}
      height="100%"
      className="h-full"
    />
  )
}<|MERGE_RESOLUTION|>--- conflicted
+++ resolved
@@ -8,18 +8,13 @@
 } from '@/components/ui/resizable'
 import { ScrollArea, ScrollBar } from '@/components/ui/scroll-area'
 import { Tabs, TabsList, TabsTrigger } from '@/components/ui/tabs'
-<<<<<<< HEAD
 import {
   CodeContext,
   TestResultsContext,
   createCodeStore,
   useLanguageStore
 } from '@/stores/editor'
-import type { Language, ProblemDetail, Template } from '@/types/type'
-=======
-import { CodeContext, createCodeStore, useLanguageStore } from '@/stores/editor'
 import type { Language, ProblemDetail } from '@/types/type'
->>>>>>> 9eb18875
 import type { Route } from 'next'
 import Link from 'next/link'
 import { usePathname } from 'next/navigation'
@@ -45,8 +40,7 @@
   const pathname = usePathname()
   const base = contestId ? `/contest/${contestId}` : ''
   const { language, setLanguage } = useLanguageStore()
-<<<<<<< HEAD
-  const codeStore = createCodeStore(language, problem.id, contestId)
+  const codeStore = createCodeStore()
   const testResultStore = useContext(TestResultsContext)
   if (!testResultStore) throw new Error('TestResultsContext is not provided')
   const { testResults } = useStore(testResultStore)
@@ -61,9 +55,6 @@
           result: testResults[index]?.result
         }))
       : null
-=======
-  const store = createCodeStore()
->>>>>>> 9eb18875
   useEffect(() => {
     if (!problem.languages.includes(language)) {
       setLanguage(problem.languages[0])
@@ -134,7 +125,6 @@
               >
                 <ScrollArea className="h-full bg-[#121728]">
                   <CodeEditorInEditorResizablePanel
-                    templateString={problem.template[0]}
                     enableCopyPaste={enableCopyPaste}
                   />
                   <ScrollBar orientation="horizontal" />
@@ -161,7 +151,6 @@
 }
 
 interface CodeEditorInEditorResizablePanelProps {
-  templateString: string
   enableCopyPaste: boolean
 }
 
@@ -175,7 +164,7 @@
 
   return (
     <CodeEditor
-      value={code}
+      value={code ?? ''}
       language={language as Language}
       onChange={setCode}
       enableCopyPaste={enableCopyPaste}
