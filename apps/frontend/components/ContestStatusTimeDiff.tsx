--- conflicted
+++ resolved
@@ -178,7 +178,6 @@
           </>
         )}
       </div>
-<<<<<<< HEAD
       {!inContestEditor && (
         <div
           className={cn(
@@ -188,27 +187,12 @@
         >
           <Image src={emergencyIcon} alt="emergency" width={20} height={20} />
           <p className="overflow-hidden text-ellipsis whitespace-nowrap">
-            {registerTimeDiff.days > 0
+            {now.isBefore(contest.registerDueTime)
               ? `Join within ${registerTimeDiff.hours}:${registerTimeDiff.minutes}:${registerTimeDiff.seconds}`
               : `Registration is closed !`}
           </p>
         </div>
       )}
-=======
-      <div
-        className={cn(
-          'inline-flex items-center gap-2 whitespace-nowrap text-base tracking-[-0.48px] text-[#333333e6] opacity-80',
-          textStyle
-        )}
-      >
-        <Image src={emergencyIcon} alt="emergency" width={20} height={20} />
-        <p className="overflow-hidden text-ellipsis whitespace-nowrap">
-          {now.isBefore(contest.registerDueTime)
-            ? `Join within ${registerTimeDiff.hours}:${registerTimeDiff.minutes}:${registerTimeDiff.seconds}`
-            : `Registration is closed !`}
-        </p>
-      </div>
->>>>>>> 31ca7d86
     </div>
   )
 }