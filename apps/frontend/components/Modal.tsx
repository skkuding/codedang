--- conflicted
+++ resolved
@@ -114,13 +114,8 @@
             onChange={inputProps.onChange}
           />
         )}
-<<<<<<< HEAD
         {headerDescription && (
           <span
-=======
-        {size !== 'lg' && headerDescription && (
-          <p
->>>>>>> efab6d58
             className={cn(
               'w-full whitespace-pre-wrap text-center text-sm font-normal text-[#737373]',
               children && 'text-left'
