--- conflicted
+++ resolved
@@ -77,12 +77,8 @@
       <DialogContent
         className={cn(
           sizeClassMap[size],
-<<<<<<< HEAD
           'flex flex-col items-center justify-center !rounded-2xl',
           className
-=======
-          'rounded-2xl! flex flex-col items-center justify-center'
->>>>>>> 1d9d8c2c
         )}
         onPointerDownOutside={onClose}
         onEscapeKeyDown={onClose}
