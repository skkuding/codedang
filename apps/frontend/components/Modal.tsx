'use client'

import { Button } from '@/components/shadcn/button'
import {
  Dialog,
  DialogContent,
  DialogFooter,
  DialogHeader,
  DialogTitle
} from '@/components/shadcn/dialog'
import { ScrollArea } from '@/components/shadcn/scroll-area'
import { cn } from '@/libs/utils'
import infoIcon from '@/public/icons/info.svg'
import { DialogTrigger } from '@radix-ui/react-dialog'
import Image from 'next/image'
import { useState } from 'react'
import { ModalInput } from './ModalInput'

export interface InputProps {
  type: string
  placeholder: string
  value: string
  onChange: (val: string) => void
}

interface ButtonProps {
  text: string
  onClick: () => void
  variant?: 'default' | 'outline'
}

interface ModalProps {
  trigger?: React.ReactNode
  open?: boolean
  onOpenChange?: (open: boolean) => void
  size: 'sm' | 'md' | 'lg'
  type: 'input' | 'warning' | 'custom'
  title: string
  headerDescription?: string
  footerDescription?: string
  inputProps?: InputProps
  primaryButton?: ButtonProps
  secondaryButton?: ButtonProps
  children?: React.ReactNode
  onClose?: () => void
  className?: string
}

const sizeClassMap = {
  sm: 'w-[424px]! h-[280px]! p-[40px]!',
  md: 'w-[600px]! h-[580px]! py-[50px]! px-[40px]!',
  lg: 'w-[800px]! h-[620px]! py-[50px]! px-[40px]!'
}

export function Modal({
  trigger,
  open,
  onOpenChange,
  size,
  type,
  title,
  headerDescription,
  footerDescription,
  inputProps,
  primaryButton,
  secondaryButton,
  children,
  onClose,
  className
}: ModalProps) {
  const [internalOpen, setInternalOpen] = useState(false)
  const isControlled = open !== undefined && onOpenChange !== undefined
  const actualOpen = isControlled ? open : internalOpen
  const handleOpenChange = isControlled ? onOpenChange : setInternalOpen
  return (
    <Dialog open={actualOpen} onOpenChange={handleOpenChange}>
      {trigger && <DialogTrigger asChild>{trigger}</DialogTrigger>}
      <DialogContent
        className={cn(
          sizeClassMap[size],
          'flex flex-col !rounded-2xl',
          className
        )}
        onPointerDownOutside={onClose}
        onEscapeKeyDown={onClose}
      >
        <DialogHeader className="flex flex-col items-center justify-center space-y-0">
          {type === 'warning' && (
            <Image src={infoIcon} alt="info" width={42} height={42} />
          )}
          <DialogTitle
            className={cn(
              'w-full text-2xl font-semibold',
              size === 'lg' ? 'text-left' : 'text-center'
            )}
          >
            {title}
          </DialogTitle>
          {size === 'lg' && headerDescription && (
            <p
              className={cn(
                'w-full text-center text-sm font-normal text-[#737373]',
                children && 'text-left'
              )}
            >
              {headerDescription}
            </p>
          )}
        </DialogHeader>
<<<<<<< HEAD

        <ScrollArea className="w-full flex-1 px-1">
          {type === 'input' && inputProps && (
            <ModalInput
              type={inputProps.type}
              placeholder={inputProps.placeholder}
              value={inputProps.value}
              onChange={inputProps.onChange}
            />
          )}
          {headerDescription && (
            <span
              className={cn(
                'w-full whitespace-pre-wrap text-center text-sm font-normal text-[#737373]',
                children && 'text-left'
              )}
            >
              {headerDescription}
            </span>
          )}
          {children}
          {footerDescription && (
            <span
              className={cn(
                'w-full whitespace-pre-wrap text-center text-sm font-normal text-[#737373]',
                children && 'text-left'
              )}
            >
              {footerDescription}
            </span>
          )}
        </ScrollArea>

=======
        {type === 'input' && inputProps && (
          <ModalInput
            type={inputProps.type}
            placeholder={inputProps.placeholder}
            value={inputProps.value}
            onChange={inputProps.onChange}
          />
        )}
        {size !== 'lg' && headerDescription && (
          <span
            className={cn(
              'w-full whitespace-pre-wrap text-center text-sm font-normal text-[#737373]',
              children && 'text-left'
            )}
          >
            {headerDescription}
          </span>
        )}
        {children}
        {footerDescription && (
          <span
            className={cn(
              'w-full whitespace-pre-wrap text-center text-sm font-normal text-[#737373]',
              children && 'text-left'
            )}
          >
            {footerDescription}
          </span>
        )}
>>>>>>> 752263ae
        <DialogFooter className="flex w-full justify-center gap-[4px]">
          {secondaryButton && (
            <Button
              onClick={secondaryButton.onClick}
              className="h-[46px] w-full text-base"
              variant={secondaryButton.variant}
            >
              {secondaryButton.text}
            </Button>
          )}
          {primaryButton && (
            <Button
              onClick={primaryButton.onClick}
              className="h-[46px] w-full text-base"
              variant={primaryButton.variant}
            >
              {primaryButton.text}
            </Button>
          )}
        </DialogFooter>
      </DialogContent>
    </Dialog>
  )
}<|MERGE_RESOLUTION|>--- conflicted
+++ resolved
@@ -107,8 +107,6 @@
             </p>
           )}
         </DialogHeader>
-<<<<<<< HEAD
-
         <ScrollArea className="w-full flex-1 px-1">
           {type === 'input' && inputProps && (
             <ModalInput
@@ -118,7 +116,7 @@
               onChange={inputProps.onChange}
             />
           )}
-          {headerDescription && (
+          {size !== 'lg' && headerDescription && (
             <span
               className={cn(
                 'w-full whitespace-pre-wrap text-center text-sm font-normal text-[#737373]',
@@ -140,38 +138,6 @@
             </span>
           )}
         </ScrollArea>
-
-=======
-        {type === 'input' && inputProps && (
-          <ModalInput
-            type={inputProps.type}
-            placeholder={inputProps.placeholder}
-            value={inputProps.value}
-            onChange={inputProps.onChange}
-          />
-        )}
-        {size !== 'lg' && headerDescription && (
-          <span
-            className={cn(
-              'w-full whitespace-pre-wrap text-center text-sm font-normal text-[#737373]',
-              children && 'text-left'
-            )}
-          >
-            {headerDescription}
-          </span>
-        )}
-        {children}
-        {footerDescription && (
-          <span
-            className={cn(
-              'w-full whitespace-pre-wrap text-center text-sm font-normal text-[#737373]',
-              children && 'text-left'
-            )}
-          >
-            {footerDescription}
-          </span>
-        )}
->>>>>>> 752263ae
         <DialogFooter className="flex w-full justify-center gap-[4px]">
           {secondaryButton && (
             <Button
