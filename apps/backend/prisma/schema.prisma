--- conflicted
+++ resolved
@@ -267,22 +267,6 @@
 }
 
 model Contest {
-<<<<<<< HEAD
-  id             Int      @id @default(autoincrement())
-  createdBy      User?    @relation(fields: [createdById], references: [id], onDelete: SetNull)
-  createdById    Int?     @map("created_by_id")
-  group          Group    @relation(fields: [groupId], references: [id])
-  groupId        Int      @map("group_id")
-  title          String
-  description    String
-  invitationCode String?  @map("invitation_code")
-  startTime      DateTime @map("start_time")
-  endTime        DateTime @map("end_time")
-  isVisible      Boolean  @default(true) @map("is_visible")
-  isRankVisible  Boolean  @default(true) @map("is_rank_visible")
-  createTime     DateTime @default(now()) @map("create_time")
-  updateTime     DateTime @updatedAt @map("update_time")
-=======
   id              Int      @id @default(autoincrement())
   createdBy       User?    @relation(fields: [createdById], references: [id], onDelete: SetNull)
   createdById     Int?     @map("created_by_id")
@@ -290,6 +274,7 @@
   groupId         Int      @map("group_id")
   title           String
   description     String
+  invitationCode  String?  @map("invitation_code")
   startTime       DateTime @map("start_time")
   endTime         DateTime @map("end_time")
   isVisible       Boolean  @default(true) @map("is_visible")
@@ -297,7 +282,6 @@
   enableCopyPaste Boolean  @default(true) @map("enable_copy_paste") // 이 Contest에 포함된 문제의 코드 에디터에서 복사-붙여넣기를 허용합니다.
   createTime      DateTime @default(now()) @map("create_time")
   updateTime      DateTime @updatedAt @map("update_time")
->>>>>>> fb588b47
 
   contestProblem ContestProblem[]
   contestRecord  ContestRecord[]
