// This is your Prisma schema file,
// learn more about it in the docs: https://pris.ly/d/prisma-schema

generator client {
  provider        = "prisma-client-js"
  previewFeatures = ["fullTextSearchPostgres"]
}

generator graphql {
  provider           = "prisma-nestjs-graphql"
  output             = "../apps/admin/src/@generated"
  purgeOutput        = true
  noAtomicOperations = true
  // emitCompiled       = true
  emitSingle         = true
  reExport           = Single
}

datasource db {
  provider = "postgresql"
  url      = env("DATABASE_URL")
}

enum Role {
  User
  Manager
  Admin
  SuperAdmin
}

enum Provider {
  github
  kakao
  naver
  google
}

enum ProblemField {
  title
  languages
  description
  testcase
  memoryLimit
  timeLimit
  hint
}

model User {
  id               Int       @id @default(autoincrement())
  username         String    @unique
  /// @HideField()
  password         String
  role             Role      @default(User)
  email            String    @unique
  studentId        String    @default("0000000000") @map("student_id")
  major            String?   @default("none")
  lastLogin        DateTime? @map("last_login")
  createTime       DateTime  @default(now()) @map("create_time")
  updateTime       DateTime  @updatedAt @map("update_time")
  canCreateCourse  Boolean   @default(false) @map("can_create_course")
  canCreateContest Boolean   @default(false) @map("can_create_contest")

  userProfile        UserProfile?
  userGroup          UserGroup[]
  notice             Notice[]
  problem            Problem[]
  assignment         Assignment[]
  assignmentRecord   AssignmentRecord[]
  contest            Contest[]
  userContest        UserContest[]
  contestRecord      ContestRecord[]
  workbook           Workbook[]
  submission         Submission[]
  useroauth          UserOAuth?
  file               File[]
  testSubmission     TestSubmission[]
  UpdateHistory      UpdateHistory[]
  createdQnAs        ContestQnA[]         @relation("CreatedByUser")
  answeredQnAs       ContestQnA[]         @relation("AnsweredByUser")
  NotificationRecord NotificationRecord[]

  @@map("user")
  PlagiarismCheck PlagiarismCheck[]
}

model UserOAuth {
  id         String // social ID (OAuth 서비스로부터 제공받는 id)
  user       User     @relation(fields: [userId], references: [id], onDelete: Cascade)
  userId     Int      @unique @map("user_id")
  provider   Provider
  createTime DateTime @default(now()) @map("create_time")
  updateTime DateTime @updatedAt @map("update_time")

  @@id([id, provider])
  @@map("user_oauth")
}

model UserProfile {
  id         Int      @id @default(autoincrement())
  user       User     @relation(fields: [userId], references: [id], onDelete: Cascade)
  userId     Int      @unique @map("user_id")
  realName   String   @map("real_name")
  createTime DateTime @default(now()) @map("create_time")
  updateTime DateTime @updatedAt @map("update_time")

  @@map("user_profile")
}

model UserGroup {
  user          User     @relation(fields: [userId], references: [id], onDelete: Cascade)
  userId        Int      @map("user_id")
  group         Group    @relation(fields: [groupId], references: [id], onDelete: Cascade)
  groupId       Int      @map("group_id")
  isGroupLeader Boolean  @default(false) @map("is_group_leader")
  createTime    DateTime @default(now()) @map("create_time")
  updateTime    DateTime @updatedAt @map("update_time")

  @@id([userId, groupId])
  @@map("user_group")
}

enum GroupType {
  Course
  Study
}

model Group {
  id          Int         @id @default(autoincrement())
  groupName   String      @map("group_name")
  groupType   GroupType   @default(Course) @map("group_type")
  courseInfo  CourseInfo?
  description String?
  /// config default value
  /// {
  ///   "showOnList": true,          // show on 'all groups' list
  ///   "allowJoinFromSearch": true, // can join from 'all groups' list. set to false if `showOnList` is false
  ///   "allowJoinWithURL": false,
  ///   "requireApprovalBeforeJoin": true
  /// }
  config      Json
  createTime  DateTime    @default(now()) @map("create_time")
  updateTime  DateTime    @updatedAt @map("update_time")

  userGroup      UserGroup[]
  assignment     Assignment[]
  workbook       Workbook[]
  GroupWhitelist GroupWhitelist[]
  sharedProblems Problem[]

  @@map("group")
}

model GroupWhitelist {
  group     Group  @relation(fields: [groupId], references: [id], onDelete: Cascade)
  groupId   Int    @map("group_id")
  studentId String @map("student_id")

  @@id([groupId, studentId])
  @@map("group_whitelist")
}

model CourseInfo {
  groupId   Int     @id @map("group_id")
  group     Group   @relation(fields: [groupId], references: [id], onDelete: Cascade)
  courseNum String  @map("course_num")
  classNum  Int?    @map("class_num")
  professor String
  semester  String
  email     String?
  website   String?
  office    String?
  phoneNum  String? @map("phone_num")
  week      Int     @default(16) //양수만 허용됨

  @@map("course_info")
}

model Notice {
  id          Int      @id @default(autoincrement())
  createdBy   User?    @relation(fields: [createdById], references: [id], onDelete: SetNull)
  createdById Int?     @map("created_by_id")
  title       String
  content     String
  isVisible   Boolean  @default(true) @map("is_visible")
  isFixed     Boolean  @default(false) @map("is_fixed")
  createTime  DateTime @default(now()) @map("create_time")
  updateTime  DateTime @updatedAt @map("update_time")

  @@map("notice")
}

model Problem {
  id          Int   @id @default(autoincrement())
  createdBy   User? @relation(fields: [createdById], references: [id], onDelete: SetNull)
  createdById Int?  @map("created_by_id")

  title             String
  description       String
  inputDescription  String @map("input_description")
  outputDescription String @map("output_description")
  hint              String

  // 문제 정보의 영어 버전 제공은 선택사항임
  engTitle             String? @map("eng_title")
  engDescription       String? @map("eng_description")
  engInputDescription  String? @map("eng_input_description")
  engOutputDescription String? @map("eng_output_description")
  engHint              String? @map("eng_hint")

  /// template code item structure
  /// {
  ///   "lanaguage": Language,
  ///   "code": {
  ///             "id": number,
  ///             "text": string,
  ///             "locked": boolean
  ///           }[]
  /// }

  template        Json[]     @default([])
  languages       Language[]
  solution        Json[]     @default([])
  timeLimit       Int        @map("time_limit") // unit: MilliSeconds
  memoryLimit     Int        @map("memory_limit") // unit: MegaBytes
  difficulty      Level
  source          String
  submissionCount Int        @default(0) @map("submission_count")
  acceptedCount   Int        @default(0) @map("accepted_count")
  acceptedRate    Float      @default(0) @map("accepted_rate")
  visibleLockTime DateTime   @map("visible_lock_time")
  // 문제가 속한 대회들이 모두 끝나는 시각으로 이후 문제의 공개 여부를 변경가능, 속한 대회가 없을 경우 MIN_DATE
  // MIN_DATE의 경우 모든 사용자에게 공개, 이외에는 비공개
  createTime      DateTime   @default(now()) @map("create_time")
  updateTime      DateTime   @updatedAt @map("update_time")

  sharedGroups      Group[]
  problemTestcase   ProblemTestcase[]
  problemTag        ProblemTag[]
  assignmentProblem AssignmentProblem[]
  workbookProblem   WorkbookProblem[]
  contestProblem    ContestProblem[]
  submission        Submission[]
  announcement      Announcement[]

  updateHistory UpdateHistory[]

  testSubmission TestSubmission[]

  PlagiarismCheck PlagiarismCheck[]

  @@map("problem")
}

model UpdateHistory {
  id            Int            @id @default(autoincrement())
  problemId     Int            @map("problem_id")
  problem       Problem        @relation(fields: [problemId], references: [id], onDelete: Cascade)
  updatedAt     DateTime       @default(now()) @map("updated_at")
  updatedBy     User           @relation(fields: [updatedByid], references: [id])
  updatedByid   Int
  updatedFields ProblemField[] // 변경된 필드 목록
  updatedInfo   Json[]
  /**
   * updatedInfo structure
   * {
   * "current":
   * "previous":
   * "updatedField":
   * }
   */

  @@map("updateHistory")
}

model File {
  filename    String   @id @unique
  createdBy   User?    @relation(fields: [createdById], references: [id], onDelete: SetNull)
  createdById Int?
  createTime  DateTime @default(now()) @map("create_time")

  @@map("file")
}

enum Level {
  Level1
  Level2
  Level3
  Level4
  Level5
}

enum Language {
  C
  Cpp
  Java
  Python2
  Python3
  PyPy3
  Golang
}

model ProblemTestcase {
  id              Int      @id @default(autoincrement())
  problem         Problem  @relation(fields: [problemId], references: [id], onDelete: Cascade, onUpdate: Cascade)
  problemId       Int      @map("problem_id")
  order           Int?
  // NOTE: Actual input/output value is going to be stored in S3.
  // These fields are only for backward compatibility.
  // All the new testcases are going to be stored in S3.
  // These fields are expected to be null for new testcases.
  // In future these fields will be removed after migration to S3.
  input           String?
  output          String?
  scoreWeight     Int      @default(1) @map("score_weight")
  isHidden        Boolean  @default(false) @map("is_hidden_testcase")
  createTime      DateTime @default(now()) @map("create_time")
  updateTime      DateTime @updatedAt @map("update_time")
  acceptedCount   Int      @default(0) @map("accepted_count")
  submissionCount Int      @default(0) @map("submission_count")

  submissionResult SubmissionResult[]

  @@map("problem_testcase")
}

model ProblemTag {
  id        Int     @id @default(autoincrement())
  problem   Problem @relation(fields: [problemId], references: [id], onDelete: Cascade, onUpdate: Cascade)
  problemId Int     @map("problem_id")
  tag       Tag     @relation(fields: [tagId], references: [id], onDelete: Cascade, onUpdate: Cascade)
  tagId     Int     @map("tag_id")

  @@map("problem_tag")
}

model Tag {
  id         Int      @id @default(autoincrement())
  name       String   @unique
  createTime DateTime @default(now()) @map("create_time")
  updateTime DateTime @updatedAt @map("update_time")

  problemTag ProblemTag[]

  @@map("tag")
}

model Assignment {
  id                   Int      @id @default(autoincrement())
  createdBy            User?    @relation(fields: [createdById], references: [id], onDelete: SetNull)
  createdById          Int?     @map("created_by_id")
  group                Group    @relation(fields: [groupId], references: [id], onDelete: Cascade)
  groupId              Int      @map("group_id")
  week                 Int      @default(1)
  title                String
  description          String
  startTime            DateTime @map("start_time")
  endTime              DateTime @map("end_time")
  dueTime              DateTime @map("due_time")
  isVisible            Boolean  @default(true) @map("is_visible")
  isRankVisible        Boolean  @default(true) @map("is_rank_visible")
  isJudgeResultVisible Boolean  @default(true) @map("is_judge_result_visible") // 이 Assignment에 포함된 문제의 Judge Result를 사용자에게 보여줄지 말지 결정합니다.
  enableCopyPaste      Boolean  @default(true) @map("enable_copy_paste") // 이 Assignment에 포함된 문제의 코드 에디터에서 복사-붙여넣기를 허용합니다.
  createTime           DateTime @default(now()) @map("create_time")
  updateTime           DateTime @updatedAt @map("update_time")
  autoFinalizeScore    Boolean  @default(false) @map("auto_finalize_score") // Assignment이 종료되면 자동으로 finalScore를 계산합니다.
  isFinalScoreVisible  Boolean  @default(false) @map("is_final_score_visible") // 이 Assignment에 포함된 문제의 최종 점수를 사용자에게 보여줄지 말지 결정합니다.
  isExercise           Boolean  @default(false) @map("is_exercise")

  assignmentProblem AssignmentProblem[]
  assignmentRecord  AssignmentRecord[]
  submission        Submission[]
  testSubmission    TestSubmission[]

  @@index([groupId, week])
  @@map("assignment")
  PlagiarismCheck PlagiarismCheck[]
}

model AssignmentProblem {
  order        Int
  assignment   Assignment @relation(fields: [assignmentId], references: [id], onDelete: Cascade)
  assignmentId Int        @map("assignment_id")
  problem      Problem    @relation(fields: [problemId], references: [id], onDelete: Cascade)
  problemId    Int        @map("problem_id")
  // 각 문제의 점수 (비율 아님)
  score        Int        @default(0)

  createTime              DateTime                  @default(now()) @map("create_time")
  updateTime              DateTime                  @updatedAt @map("update_time")
  solutionReleaseTime     DateTime?                 @map("solution_release_time")
  assignmentProblemRecord AssignmentProblemRecord[]

  @@id([assignmentId, problemId])
  //@@unique([assignmentId, problemId])
  @@map("assignment_problem")
}

model AssignmentRecord {
  id                 Int        @id @default(autoincrement())
  assignment         Assignment @relation(fields: [assignmentId], references: [id], onDelete: Cascade)
  assignmentId       Int        @map("assignment_id")
  user               User?      @relation(fields: [userId], references: [id], onDelete: SetNull)
  userId             Int?       @map("user_id")
  acceptedProblemNum Int        @default(0) @map("accepted_problem_num")
  score              Int        @default(0) // Only used after assignment finished
  finalScore         Int?       @map("final_score")
  comment            String     @default("")

  // finishTime: Pariticipant가 가장 최근에 AC를 받은 시각
  finishTime              DateTime?                 @map("finish_time")
  // totalPenalty: Submission 시, AC를 받지 못했을 때, 올라가는 Counter
  totalPenalty            Int                       @default(0) @map("total_penalty")
  createTime              DateTime                  @default(now()) @map("create_time")
  updateTime              DateTime                  @updatedAt @map("update_time")
  assignmentProblemRecord AssignmentProblemRecord[]

  @@unique([assignmentId, userId])
  @@map("assignment_record")
}

model AssignmentProblemRecord {
  assignmentId Int
  userId       Int
  problemId    Int

  score       Int     @default(0) // Only used after assignment finished
  isSubmitted Boolean @default(false) @map("is_submitted")
  isAccepted  Boolean @default(false) @map("is_accepted")

  finalScore Int?   @map("final_score")
  comment    String @default("")

  assignmentProblem AssignmentProblem @relation(fields: [assignmentId, problemId], references: [assignmentId, problemId], onDelete: Cascade)
  assignmentRecord  AssignmentRecord  @relation(fields: [assignmentId, userId], references: [assignmentId, userId], onDelete: Cascade)

  @@id([assignmentId, userId, problemId])
  @@map("assignment_problem_record")
}

model Contest {
  id          Int     @id @default(autoincrement())
  createdBy   User?   @relation(fields: [createdById], references: [id], onDelete: SetNull)
  createdById Int?    @map("created_by_id")
  title       String
  description String?
  // 대회의 페널티 (0 ≤ penalty ≤ 100),
  penalty     Int     @default(20)
  lastPenalty Boolean @default(false) @map("last_penalty")
  posterUrl   String?

  /// summary structure
  /// {
  ///   참여대상: string,
  ///   진행방식: string,
  ///   순위산정: string,
  ///   문제형태: string,
  ///   참여혜택: string
  /// }
  summary                    Json?     @map("contest_summary")
  invitationCode             String?   @map("invitation_code")
  startTime                  DateTime  @map("start_time")
  endTime                    DateTime  @map("end_time")
  registerDueTime            DateTime  @default(now()) @map("register_due_time")
  unfreeze                   Boolean   @default(false)
  freezeTime                 DateTime? @map("freeze_time")
  isJudgeResultVisible       Boolean   @default(true) @map("is_judge_result_visible") /// 이 Contest에 포함된 문제의 Judge Result를 사용자에게 보여줄지 말지 결정합니다.
  evaluateWithSampleTestcase Boolean   @default(false) @map("evaluate_with_sample_testcase") /// 이 Contest에 포함된 문제의 채점을 샘플 테스트케이스를 포함하여 할지 말지 결정합니다.
  enableCopyPaste            Boolean   @default(true) @map("enable_copy_paste") /// 이 Contest에 포함된 문제의 코드 에디터에서 복사-붙여넣기를 허용합니다.
  createTime                 DateTime  @default(now()) @map("create_time")
  updateTime                 DateTime  @updatedAt @map("update_time")

  contestProblem ContestProblem[]
  contestRecord  ContestRecord[]
  submission     Submission[]
  announcement   Announcement[]
  testSubmission TestSubmission[]
  userContest    UserContest[]
  ContestQnA     ContestQnA[]

  @@map("contest")
  PlagiarismCheck PlagiarismCheck[]
}

enum ContestRole {
  Participant
  Reviewer
  Manager
  Admin
}

model UserContest {
  id        Int         @id @default(autoincrement())
  userId    Int?        @map("user_id")
  contestId Int         @map("contest_id")
  role      ContestRole

  user    User?   @relation(fields: [userId], references: [id], onDelete: SetNull)
  contest Contest @relation(fields: [contestId], references: [id], onDelete: Cascade)

  @@unique([userId, contestId])
  @@map("user_contest")
}

model ContestProblem {
  id                        Int                         @id @default(autoincrement())
  order                     Int
  contest                   Contest                     @relation(fields: [contestId], references: [id], onDelete: Cascade)
  contestId                 Int                         @map("contest_id")
  problem                   Problem                     @relation(fields: [problemId], references: [id], onDelete: Cascade)
  problemId                 Int                         @map("problem_id")
  // 각 문제의 점수 (비율 아님)
  score                     Int                         @default(0)
  createTime                DateTime                    @default(now()) @map("create_time")
  updateTime                DateTime                    @updatedAt @map("update_time")
  contestProblemRecord      ContestProblemRecord[]
  ContestProblemFirstSolver ContestProblemFirstSolver[]

  @@unique([contestId, problemId])
  @@map("contest_problem")
}

model ContestProblemRecord {
  contestProblemId        Int       @map("contest_problem_id")
  contestRecordId         Int       @map("contest_record_id")
  score                   Int       @default(0) /// finishTime: Pariticipant가 가장 최근에 좋은 제출을 받은 시각
  finishTime              DateTime? @map("finish_time") /// (좋은 제출 전까지 유저 u가 문제 p에 제출한 횟수) × (대회의 페널티)
  submitCountPenalty      Int       @default(0) /// 대회 시작부터 좋은 제출이 제출되기까지 쇼요된 시간, 단위는 분
  timePenalty             Int       @default(0)
  finalScore              Int       @default(0) @map("final_score")
  finalTimePenalty        Int       @default(0) @map("final_time_penalty")
  finalSubmitCountPenalty Int       @default(0) @map("final_submit_count_penalty")
  isFirstSolver           Boolean   @default(false) @map("is_first_solver")
  createTime              DateTime  @default(now()) @map("create_time")
  updateTime              DateTime  @updatedAt @map("update_time")

  contestProblem ContestProblem @relation(fields: [contestProblemId], references: [id], onDelete: Cascade)
  contestRecord  ContestRecord  @relation(fields: [contestRecordId], references: [id], onDelete: Cascade)

  @@id([contestProblemId, contestRecordId])
  @@map("contest_problem_record")
}

// first solver 동시성 문제 해결을 위한 테이블
// TODO: 재채점 시 contest Problem Id에 해당하는 모든 row를 삭제하고 다시 생성하는 로직 필요
model ContestProblemFirstSolver {
  contestProblemId Int      @id
  contestRecordId  Int
  createTime       DateTime @default(now()) @map("create_time")

  contestProblem ContestProblem @relation(fields: [contestProblemId], references: [id], onDelete: Cascade)
  contestRecord  ContestRecord  @relation(fields: [contestRecordId], references: [id], onDelete: Cascade)

  @@map("contest_problem_first_solver")
}

model ContestRecord {
  id                 Int       @id @default(autoincrement())
  contest            Contest   @relation(fields: [contestId], references: [id], onDelete: Cascade)
  contestId          Int       @map("contest_id")
  user               User?     @relation(fields: [userId], references: [id], onDelete: SetNull)
  userId             Int?      @map("user_id")
  acceptedProblemNum Int       @default(0) @map("accepted_problem_num")
  score              Int       @default(0)
  finalScore         Int       @default(0) @map("final_score")
  lastAcceptedTime   DateTime? @map("finish_time")
  totalPenalty       Int       @default(0) @map("total_penalty")
  finalTotalPenalty  Int       @default(0) @map("final_total_penalty")
  createTime         DateTime  @default(now()) @map("create_time")
  updateTime         DateTime  @updatedAt @map("update_time")

  contestProblemRecord      ContestProblemRecord[]
  ContestProblemFirstSolver ContestProblemFirstSolver[]

  @@unique([contestId, userId])
  @@map("contest_record")
}

model ContestQnA {
  id           Int      @id @default(autoincrement())
  // contest 내부에서의 numbering
  order        Int
  createdBy    User?    @relation("CreatedByUser", fields: [createdById], references: [id], onDelete: SetNull)
  createdById  Int?     @map("created_by_id")
  answeredBy   User?    @relation("AnsweredByUser", fields: [answeredById], references: [id], onDelete: SetNull)
  answeredById Int?     @map("answered_by_id")
  contest      Contest  @relation(fields: [contestId], references: [id], onDelete: Cascade)
  contestId    Int      @map("contest_id")
  title        String
  content      String
  answer       String?
  isVisible    Boolean  @default(false) @map("is_visible")
  createTime   DateTime @default(now()) @map("create_time")
  updateTime   DateTime @updatedAt @map("update_time")

  @@unique([contestId, order])
  @@map("contest_qna")
}

model Announcement {
  id         Int      @id @default(autoincrement())
  content    String
  contest    Contest  @relation(fields: [contestId], references: [id], onDelete: Cascade)
  contestId  Int      @map("contest_id")
  problem    Problem? @relation(fields: [problemId], references: [id], onDelete: Cascade)
  problemId  Int?     @map("problem_id")
  createTime DateTime @default(now()) @map("create_time")
  updateTime DateTime @updatedAt @map("update_time")

  @@unique([id])
  @@map("announcement")
}

model Workbook {
  id          Int      @id @default(autoincrement())
  createdBy   User?    @relation(fields: [createdById], references: [id], onDelete: SetNull)
  createdById Int?     @map("created_by_id")
  group       Group    @relation(fields: [groupId], references: [id], onDelete: Cascade)
  groupId     Int      @map("group_id")
  title       String
  description String
  isVisible   Boolean  @default(true) @map("is_visible")
  createTime  DateTime @default(now()) @map("create_time")
  updateTime  DateTime @updatedAt @map("update_time")

  workbookProblem WorkbookProblem[]
  submission      Submission[]
  testSubmission  TestSubmission[]

  @@map("workbook")
  PlagiarismCheck PlagiarismCheck[]
}

model WorkbookProblem {
  order      Int
  workbook   Workbook @relation(fields: [workbookId], references: [id], onDelete: Cascade)
  workbookId Int      @map("workbook_id")
  problem    Problem  @relation(fields: [problemId], references: [id], onDelete: Cascade)
  problemId  Int      @map("problem_id")
  createTime DateTime @default(now()) @map("create_time")
  updateTime DateTime @updatedAt @map("update_time")

  @@id([workbookId, problemId])
  // @@unique([workbookId, problemId])
  @@map("workbook_problem")
}

model Submission {
  id           Int          @id @default(autoincrement())
  user         User?        @relation(fields: [userId], references: [id], onDelete: SetNull)
  userId       Int?         @map("user_id")
  userIp       String?      @map("user_ip")
  problem      Problem      @relation(fields: [problemId], references: [id], onDelete: Cascade)
  // Todo :
  // Regardless problem deletion, Keeping submission is positive for ranking or something ....
  problemId    Int          @map("problem_id")
  assignment   Assignment?  @relation(fields: [assignmentId], references: [id], onDelete: Cascade)
  assignmentId Int?         @map("assignment_id")
  contest      Contest?     @relation(fields: [contestId], references: [id], onDelete: Cascade)
  contestId    Int?         @map("contest_id")
  workbook     Workbook?    @relation(fields: [workbookId], references: [id])
  workbookId   Int?         @map("workbook_id")
  /// code item structure
  /// {
  ///   "id": number,
  ///   "text": string,
  ///   "locked": boolean
  /// }
  code         Json[]
  codeSize     Int?         @map("code_size")
  language     Language
  result       ResultStatus
  score        Int          @default(0) /// 100점 만점 기준 점수
  createTime   DateTime     @default(now()) @map("create_time")
  updateTime   DateTime     @updatedAt @map("update_time")

  submissionResult SubmissionResult[]

  @@map("submission")
}

model SubmissionResult {
  id                Int             @id @default(autoincrement())
  submission        Submission      @relation(fields: [submissionId], references: [id], onDelete: Cascade)
  submissionId      Int             @map("submission_id")
  problemTestcase   ProblemTestcase @relation(fields: [problemTestcaseId], references: [id], onDelete: Cascade)
  problemTestcaseId Int             @map("problem_test_case_id")
  result            ResultStatus
  cpuTime           BigInt?         @map("cpu_time")
  memoryUsage       Int?            @map("memory_usage")
  output            String?
  createTime        DateTime        @default(now()) @map("create_time")
  updateTime        DateTime        @updatedAt @map("update_time")

  @@unique([submissionId, problemTestcaseId])
  @@map("submission_result")
}

enum ResultStatus {
  Judging
  Accepted
  WrongAnswer
  CompileError
  RuntimeError
  TimeLimitExceeded
  MemoryLimitExceeded
  OutputLimitExceeded
  ServerError
  SegmentationFaultError
  Blind // isJudgeResultVisible == False로 설정된 Assignment/Contest의 채점 결과를 반환할 때 사용
  Canceled // isStopOnNotAccepted == True일 때 앞선 테스트케이스가 Not Accepted인 경우 이후 테스트케이스 실행 취소
}

model TestSubmission {
  id             Int         @id @default(autoincrement())
  user           User?       @relation(fields: [userId], references: [id], onDelete: SetNull)
  userId         Int?        @map("user_id")
  userIp         String?     @map("user_ip")
  problem        Problem     @relation(fields: [problemId], references: [id], onDelete: Cascade)
  problemId      Int         @map("problem_id")
  assignment     Assignment? @relation(fields: [assignmentId], references: [id], onDelete: Cascade)
  assignmentId   Int?        @map("assignment_id")
  contest        Contest?    @relation(fields: [contestId], references: [id], onDelete: Cascade)
  contestId      Int?        @map("contest_id")
  workbook       Workbook?   @relation(fields: [workbookId], references: [id])
  workbookId     Int?        @map("workbook_id")
  /// code item structure
  /// {
  ///   "id": number,
  ///   "text": string,
  ///   "locked": boolean
  /// }
  language       Language
  code           Json[]
  codeSize       Int?        @map("code_size")
  isUserTest     Boolean     @default(false) @map("is_user_test")
  maxCpuTime     BigInt?     @map("max_cpu_time")
  maxMemoryUsage Int?        @map("max_memory_usage")

  createTime DateTime @default(now()) @map("create_time")
  updateTime DateTime @updatedAt @map("update_time")

  @@map("test_submission")
}

<<<<<<< HEAD
model PlagiarismCheck {
  id             Int         @id @default(autoincrement())
  // 검사 결과는 S3에 저장되며 checkId가 폴더명이 됩니다
  // 따라서 S3 경로는 저장하지 않습니다
  checkId        String      @unique @map("check_id")
  problem       Problem        @relation(fields: [problemId], references: [id], onDelete: Cascade)
  problemId                 Int                         @map("problem_id")
  user           User?       @relation(fields: [userId], references: [id], onDelete: SetNull)
  userId         Int?        @map("user_id")
  language  Language
  checkPreviousSubmission Boolean @map("check_previous_submission")
  enableMerging Boolean @map("enable_merging")
  minTokens Int @map("min_tokens")
  useJplagClustering  Boolean @map("use_jplag_clustering")
  assignment     Assignment? @relation(fields: [assignmentId], references: [id], onDelete: Cascade)
  assignmentId   Int?        @map("assignment_id")
  contest        Contest?    @relation(fields: [contestId], references: [id], onDelete: Cascade)
  contestId      Int?        @map("contest_id")
  workbook       Workbook?   @relation(fields: [workbookId], references: [id])
  workbookId     Int?        @map("workbook_id")
  createTime DateTime @default(now()) @map("create_time")
  result       CheckResultStatus
  @@map("plagiarism_check")
}

enum CheckResultStatus {
  Pending
  Completed
  Failed
=======
enum NotificationType {
  Announcement
  Assignment
  Contest
  Course
  Other
}

model Notification {
  id      Int              @id @default(autoincrement())
  title   String
  message String
  url     String?
  type    NotificationType @default(Other)

  createTime         DateTime             @default(now()) @map("create_time")
  NotificationRecord NotificationRecord[]

  @@map("notification")
}

model NotificationRecord {
  id             Int          @id @default(autoincrement())
  notification   Notification @relation(fields: [notificationId], references: [id], onDelete: Cascade)
  notificationId Int          @map("notification_id")
  user           User         @relation(fields: [userId], references: [id], onDelete: Cascade)
  userId         Int          @map("user_id")
  isRead         Boolean      @default(false) @map("is_read")
  createTime     DateTime     @default(now()) @map("create_time")

  @@index([userId, createTime, id])
  @@map("notification_record")
>>>>>>> 66afba1f
}<|MERGE_RESOLUTION|>--- conflicted
+++ resolved
@@ -742,7 +742,6 @@
   @@map("test_submission")
 }
 
-<<<<<<< HEAD
 model PlagiarismCheck {
   id             Int         @id @default(autoincrement())
   // 검사 결과는 S3에 저장되며 checkId가 폴더명이 됩니다
@@ -772,7 +771,8 @@
   Pending
   Completed
   Failed
-=======
+}
+
 enum NotificationType {
   Announcement
   Assignment
@@ -805,5 +805,4 @@
 
   @@index([userId, createTime, id])
   @@map("notification_record")
->>>>>>> 66afba1f
 }