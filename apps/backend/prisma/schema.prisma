// This is your Prisma schema file,
// learn more about it in the docs: https://pris.ly/d/prisma-schema

generator client {
  provider        = "prisma-client-js"
  // PostgreSQL full-text search feature를 사요하기 위해 previewFeatures를 추가합니다.
  previewFeatures = ["fullTextSearch", "tracing"]
}

generator graphql {
  provider           = "prisma-nestjs-graphql"
  output             = "../apps/admin/src/@generated"
  purgeOutput        = true
  noAtomicOperations = true
  // emitCompiled       = true
  emitSingle         = true
  reExport           = Single
  previewFeatures    = ["tracing"]
}

datasource db {
  provider = "postgresql"
  url      = env("DATABASE_URL")
}

enum Role {
  User
  Manager
  Admin
  SuperAdmin
}

enum Provider {
  github
  kakao
  naver
  google
}

model User {
  id         Int       @id @default(autoincrement())
  username   String    @unique
  /// @HideField()
  password   String
  role       Role      @default(User)
  email      String    @unique
  studentId  String?   @default("0000000000") @map("student_id")
  major      String?   @default("none")
  lastLogin  DateTime? @map("last_login")
  createTime DateTime  @default(now()) @map("create_time")
  updateTime DateTime  @updatedAt @map("update_time")

  userProfile   UserProfile?
  userGroup     UserGroup[]
  notice        Notice[]
  problem       Problem[]
  contest       Contest[]
  contestRecord ContestRecord[]
  workbook      Workbook[]
  submission    Submission[]
  useroauth     UserOAuth?
  CodeDraft     CodeDraft[]
  Image         Image[]

  @@map("user")
}

model UserOAuth {
  id         String // social ID (OAuth 서비스로부터 제공받는 id)
  user       User     @relation(fields: [userId], references: [id], onDelete: Cascade)
  userId     Int      @unique @map("user_id")
  provider   Provider
  createTime DateTime @default(now()) @map("create_time")
  updateTime DateTime @updatedAt @map("update_time")

  @@id([id, provider])
  @@map("user_oauth")
}

model UserProfile {
  id         Int      @id @default(autoincrement())
  user       User     @relation(fields: [userId], references: [id], onDelete: Cascade)
  userId     Int      @unique @map("user_id")
  realName   String   @map("real_name")
  createTime DateTime @default(now()) @map("create_time")
  updateTime DateTime @updatedAt @map("update_time")

  @@map("user_profile")
}

model UserGroup {
  user          User     @relation(fields: [userId], references: [id], onDelete: Cascade)
  userId        Int      @map("user_id")
  group         Group    @relation(fields: [groupId], references: [id])
  groupId       Int      @map("group_id")
  isGroupLeader Boolean  @default(false) @map("is_group_leader")
  createTime    DateTime @default(now()) @map("create_time")
  updateTime    DateTime @updatedAt @map("update_time")

  @@id([userId, groupId])
  @@map("user_group")
}

model Group {
  id          Int      @id @default(autoincrement())
  groupName   String   @unique @map("group_name")
  description String
  /// config default value
  /// {
  ///   "showOnList": true,          // show on 'all groups' list
  ///   "allowJoinFromSearch": true, // can join from 'all groups' list. set to false if `showOnList` is false
  ///   "allowJoinWithURL": false,
  ///   "requireApprovalBeforeJoin": true
  /// }
  config      Json
  createTime  DateTime @default(now()) @map("create_time")
  updateTime  DateTime @updatedAt @map("update_time")

  userGroup UserGroup[]
  notice    Notice[]
  problem   Problem[]
  contest   Contest[]
  workbook  Workbook[]

  @@map("group")
}

model Notice {
  id          Int      @id @default(autoincrement())
  createdBy   User?    @relation(fields: [createdById], references: [id], onDelete: SetNull)
  createdById Int?     @map("created_by_id")
  group       Group    @relation(fields: [groupId], references: [id])
  groupId     Int      @map("group_id")
  title       String
  content     String
  isVisible   Boolean  @default(true) @map("is_visible")
  isFixed     Boolean  @default(false) @map("is_fixed")
  createTime  DateTime @default(now()) @map("create_time")
  updateTime  DateTime @updatedAt @map("update_time")

  @@map("notice")
}

model Problem {
  id          Int   @id @default(autoincrement())
  createdBy   User? @relation(fields: [createdById], references: [id], onDelete: SetNull)
  createdById Int?  @map("created_by_id")
  group       Group @relation(fields: [groupId], references: [id])
  groupId     Int   @map("group_id")

  title             String
  description       String
  inputDescription  String @map("input_description")
  outputDescription String @map("output_description")
  hint              String

  // 문제 정보의 영어 버전 제공은 선택사항임
  engTitle             String? @map("eng_title")
  engDescription       String? @map("eng_description")
  engInputDescription  String? @map("eng_input_description")
  engOutputDescription String? @map("eng_output_description")
  engHint              String? @map("eng_hint")

  /// template code item structure
  /// {
  ///   "lanaguage": Language,
  ///   "code": {
  ///             "id": number,
  ///             "text": string,
  ///             "locked": boolean
  ///           }[]
  /// }

  template        Json[]     @default([])
  languages       Language[]
  timeLimit       Int        @map("time_limit") // unit: MilliSeconds
  memoryLimit     Int        @map("memory_limit") // unit: MegaBytes
  difficulty      Level
  source          String
  submissionCount Int        @default(0) @map("submission_count")
  acceptedCount   Int        @default(0) @map("accepted_count")
  acceptedRate    Float      @default(0) @map("accepted_rate")
  visibleLockTime DateTime   @map("visible_lock_time")
  // 문제가 속한 대회들이 모두 끝나는 시각으로 이후 문제의 공개 여부를 변경가능, 속한 대회가 없을 경우 MIN_DATE
  // MIN_DATE의 경우 모든 사용자에게 공개, 이외에는 비공개
  createTime      DateTime   @default(now()) @map("create_time")
  updateTime      DateTime   @updatedAt @map("update_time")

  samples         ExampleIO[]
  problemTestcase ProblemTestcase[]
  problemTag      ProblemTag[]
  contestProblem  ContestProblem[]
  workbookProblem WorkbookProblem[]
  submission      Submission[]
  announcement    Announcement[]
  codeDraft       CodeDraft[]

  @@map("problem")
}

model Image {
  filename    String   @id @unique
  createdBy   User?    @relation(fields: [createdById], references: [id], onDelete: SetNull)
  createdById Int?
  createTime  DateTime @default(now()) @map("create_time")

  @@map("image")
}

enum Level {
  Level1
  Level2
  Level3
  Level4
  Level5
}

enum Language {
  C
  Cpp
  Java
  Python2
  Python3
  Golang
}

model ProblemTestcase {
  id          Int      @id @default(autoincrement())
  problem     Problem  @relation(fields: [problemId], references: [id], onDelete: Cascade, onUpdate: Cascade)
  problemId   Int      @map("problem_id")
  input       String // url to corresponding file
  output      String
  scoreWeight Int      @default(1) @map("score_weight")
  createTime  DateTime @default(now()) @map("create_time")
  updateTime  DateTime @updatedAt @map("update_time")

  submissionResult SubmissionResult[]

  @@map("problem_testcase")
}

model ExampleIO {
  id         Int      @id @default(autoincrement())
  problem    Problem  @relation(fields: [problemId], references: [id], onDelete: Cascade, onUpdate: Cascade)
  problemId  Int      @map("problem_id")
  input      String
  output     String
  createTime DateTime @default(now()) @map("create_time")
  updateTime DateTime @updatedAt @map("update_time")

  @@map("example_io")
}

model ProblemTag {
  id        Int     @id @default(autoincrement())
  problem   Problem @relation(fields: [problemId], references: [id], onDelete: Cascade, onUpdate: Cascade)
  problemId Int     @map("problem_id")
  tag       Tag     @relation(fields: [tagId], references: [id], onDelete: Cascade, onUpdate: Cascade)
  tagId     Int     @map("tag_id")

  @@map("problem_tag")
}

model Tag {
  id         Int      @id @default(autoincrement())
  name       String   @unique
  createTime DateTime @default(now()) @map("create_time")
  updateTime DateTime @updatedAt @map("update_time")

  problemTag ProblemTag[]

  @@map("tag")
}

model Contest {
  id                   Int      @id @default(autoincrement())
  createdBy            User?    @relation(fields: [createdById], references: [id], onDelete: SetNull)
  createdById          Int?     @map("created_by_id")
  group                Group    @relation(fields: [groupId], references: [id])
  groupId              Int      @map("group_id")
  title                String
  description          String
  invitationCode       String?  @map("invitation_code")
  startTime            DateTime @map("start_time")
  endTime              DateTime @map("end_time")
  isVisible            Boolean  @default(true) @map("is_visible")
  isRankVisible        Boolean  @default(true) @map("is_rank_visible")
  isJudgeResultVisible Boolean  @default(true) @map("is_judge_result_visible") // 이 Contest에 포함된 문제의 Judge Result를 사용자에게 보여줄지 말지 결정합니다.
  enableCopyPaste      Boolean  @default(true) @map("enable_copy_paste") // 이 Contest에 포함된 문제의 코드 에디터에서 복사-붙여넣기를 허용합니다.
  createTime           DateTime @default(now()) @map("create_time")
  updateTime           DateTime @updatedAt @map("update_time")

  contestProblem ContestProblem[]
  contestRecord  ContestRecord[]
  submission     Submission[]
  announcement   Announcement[]

  @@map("contest")
}

model ContestProblem {
  order      Int
  contest    Contest  @relation(fields: [contestId], references: [id], onDelete: Cascade)
  contestId  Int      @map("contest_id")
  problem    Problem  @relation(fields: [problemId], references: [id], onDelete: Cascade)
  problemId  Int      @map("problem_id")
  // 각 문제의 점수 (비율 아님)
  score      Int      @default(0)
  createTime DateTime @default(now()) @map("create_time")
  updateTime DateTime @updatedAt @map("update_time")

  @@id([contestId, problemId])
  // @@unique([contestId, problemId])
  @@map("contest_problem")
}

model Announcement {
  id         Int      @id @default(autoincrement())
  content    String
  contest    Contest  @relation(fields: [contestId], references: [id], onDelete: Cascade)
  contestId  Int      @map("contest_id")
  problem    Problem? @relation(fields: [problemId], references: [id], onDelete: Cascade)
  problemId  Int?     @map("problem_id")
  createTime DateTime @default(now()) @map("create_time")
  updateTime DateTime @updatedAt @map("update_time")

  @@unique([id])
  @@map("announcement")
}

model ContestRecord {
  id                 Int       @id @default(autoincrement())
  contest            Contest   @relation(fields: [contestId], references: [id], onDelete: Cascade)
  contestId          Int       @map("contest_id")
  user               User?     @relation(fields: [userId], references: [id], onDelete: SetNull)
  userId             Int?      @map("user_id")
  acceptedProblemNum Int       @default(0) @map("accepted_problem_num")
  score              Int       @default(0)
  // finishTime: Pariticipant가 가장 최근에 AC를 받은 시각
  finishTime         DateTime? @map("finish_time")
  // totalPenalty: Submission 시, AC를 받지 못했을 때, 올라가는 Counter
  totalPenalty       Int       @default(0) @map("total_penalty")
  createTime         DateTime  @default(now()) @map("create_time")
  updateTime         DateTime  @updatedAt @map("update_time")

  @@unique([contestId, userId])
  @@map("contest_record")
}

model Workbook {
  id          Int      @id @default(autoincrement())
  createdBy   User?    @relation(fields: [createdById], references: [id], onDelete: SetNull)
  createdById Int?     @map("created_by_id")
  group       Group    @relation(fields: [groupId], references: [id])
  groupId     Int      @map("group_id")
  title       String
  description String
  isVisible   Boolean  @default(true) @map("is_visible")
  createTime  DateTime @default(now()) @map("create_time")
  updateTime  DateTime @updatedAt @map("update_time")

  workbookProblem WorkbookProblem[]
  submission      Submission[]

  @@map("workbook")
}

model WorkbookProblem {
  order      Int
  workbook   Workbook @relation(fields: [workbookId], references: [id], onDelete: Cascade)
  workbookId Int      @map("workbook_id")
  problem    Problem  @relation(fields: [problemId], references: [id], onDelete: Cascade)
  problemId  Int      @map("problem_id")
  createTime DateTime @default(now()) @map("create_time")
  updateTime DateTime @updatedAt @map("update_time")

  @@id([workbookId, problemId])
  // @@unique([workbookId, problemId])
  @@map("workbook_problem")
}

model Submission {
  id         Int          @id @default(autoincrement())
  user       User?        @relation(fields: [userId], references: [id], onDelete: SetNull)
  userId     Int?         @map("user_id")
  userIp     String?      @map("user_ip")
  problem    Problem      @relation(fields: [problemId], references: [id], onDelete: Cascade)
  // Todo :
  // Regardless problem deletion, Keeping submission is positive for ranking or something ....
  problemId  Int          @map("problem_id")
  contest    Contest?     @relation(fields: [contestId], references: [id], onDelete: Cascade)
  contestId  Int?         @map("contest_id")
  workbook   Workbook?    @relation(fields: [workbookId], references: [id])
  workbookId Int?         @map("workbook_id")
  /// code item structure
  /// {
  ///   "id": number,
  ///   "text": string,
  ///   "locked": boolean
  /// }
  code       Json[]
  codeSize   Int?         @map("code_size")
  language   Language
  result     ResultStatus
  createTime DateTime     @default(now()) @map("create_time")
  updateTime DateTime     @updatedAt @map("update_time")

  submissionResult SubmissionResult[]

  @@map("submission")
}

model SubmissionResult {
  id                Int             @id @default(autoincrement())
  submission        Submission      @relation(fields: [submissionId], references: [id], onDelete: Cascade)
  submissionId      Int             @map("submission_id")
  problemTestcase   ProblemTestcase @relation(fields: [problemTestcaseId], references: [id], onDelete: Cascade)
  problemTestcaseId Int             @map("problem_test_case_id")
  result            ResultStatus
  cpuTime           BigInt?         @map("cpu_time")
  memoryUsage       Int?            @map("memory_usage")
  createTime        DateTime        @default(now()) @map("create_time")
  updateTime        DateTime        @updatedAt @map("update_time")

  @@map("submission_result")
}

enum ResultStatus {
  Judging
  Accepted
  WrongAnswer
  CompileError
  RuntimeError
  TimeLimitExceeded
  MemoryLimitExceeded
  OutputLimitExceeded
  ServerError
<<<<<<< HEAD
  Blind // isJudgeResultVisible == False로 설정된 contest의 채점 결과를 반환할 때 사용
=======
  SegmentationFaultError
>>>>>>> f4029e89
}

model CodeDraft {
  user      User    @relation(fields: [userId], references: [id], onDelete: Cascade)
  userId    Int     @map("user_id")
  problem   Problem @relation(fields: [problemId], references: [id], onDelete: Cascade)
  problemId Int     @map("problem_id")

  /// template code item structure
  /// {
  ///   "lanaguage": Language,
  ///   "code": {
  ///             "id": number,
  ///             "text": string,
  ///             "locked": boolean
  ///           }[]
  /// }
  template   Json[]
  createTime DateTime @default(now()) @map("create_time")
  updateTime DateTime @updatedAt @map("update_time")

  @@id(name: "codeDraftId", [userId, problemId])
  @@map("code_draft")
}<|MERGE_RESOLUTION|>--- conflicted
+++ resolved
@@ -435,11 +435,8 @@
   MemoryLimitExceeded
   OutputLimitExceeded
   ServerError
-<<<<<<< HEAD
+  SegmentationFaultError
   Blind // isJudgeResultVisible == False로 설정된 contest의 채점 결과를 반환할 때 사용
-=======
-  SegmentationFaultError
->>>>>>> f4029e89
 }
 
 model CodeDraft {
