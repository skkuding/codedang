// This is your Prisma schema file,
// learn more about it in the docs: https://pris.ly/d/prisma-schema

generator client {
  provider        = "prisma-client-js"
  previewFeatures = ["fullTextSearchPostgres"]
}

generator graphql {
  provider           = "prisma-nestjs-graphql"
  output             = "../apps/admin/src/@generated"
  purgeOutput        = true
  noAtomicOperations = true
  // emitCompiled       = true
  emitSingle         = true
  reExport           = Single
}

datasource db {
  provider = "postgresql"
  url      = env("DATABASE_URL")
}

enum Role {
  User
  Manager
  Admin
  SuperAdmin
}

enum Provider {
  github
  kakao
  naver
  google
}

model User {
  id               Int       @id @default(autoincrement())
  username         String    @unique
  /// @HideField()
  password         String
  role             Role      @default(User)
  email            String    @unique
  studentId        String?   @default("0000000000") @map("student_id")
  major            String?   @default("none")
  lastLogin        DateTime? @map("last_login")
  createTime       DateTime  @default(now()) @map("create_time")
  updateTime       DateTime  @updatedAt @map("update_time")
  canCreateCourse  Boolean   @default(false) @map("can_create_course")
  canCreateContest Boolean   @default(false) @map("can_create_contest")

  userProfile      UserProfile?
  userGroup        UserGroup[]
  notice           Notice[]
  problem          Problem[]
  assignment       Assignment[]
  assignmentRecord AssignmentRecord[]
  contest          Contest[]
  contestRecord    ContestRecord[]
  workbook         Workbook[]
  submission       Submission[]
  useroauth        UserOAuth?
  CodeDraft        CodeDraft[]
  Image            Image[]
  testSubmission   TestSubmission[]

  @@map("user")
}

model UserOAuth {
  id         String // social ID (OAuth 서비스로부터 제공받는 id)
  user       User     @relation(fields: [userId], references: [id], onDelete: Cascade)
  userId     Int      @unique @map("user_id")
  provider   Provider
  createTime DateTime @default(now()) @map("create_time")
  updateTime DateTime @updatedAt @map("update_time")

  @@id([id, provider])
  @@map("user_oauth")
}

model UserProfile {
  id         Int      @id @default(autoincrement())
  user       User     @relation(fields: [userId], references: [id], onDelete: Cascade)
  userId     Int      @unique @map("user_id")
  realName   String   @map("real_name")
  createTime DateTime @default(now()) @map("create_time")
  updateTime DateTime @updatedAt @map("update_time")

  @@map("user_profile")
}

model UserGroup {
  user          User     @relation(fields: [userId], references: [id], onDelete: Cascade)
  userId        Int      @map("user_id")
  group         Group    @relation(fields: [groupId], references: [id], onDelete: Cascade)
  groupId       Int      @map("group_id")
  isGroupLeader Boolean  @default(false) @map("is_group_leader")
  createTime    DateTime @default(now()) @map("create_time")
  updateTime    DateTime @updatedAt @map("update_time")

  @@id([userId, groupId])
  @@map("user_group")
}

enum GroupType {
  Course
  Study
}

model Group {
  id          Int         @id @default(autoincrement())
  groupName   String      @map("group_name")
  groupType   GroupType   @default(Course) @map("group_type")
  courseInfo  CourseInfo?
  description String?
  /// config default value
  /// {
  ///   "showOnList": true,          // show on 'all groups' list
  ///   "allowJoinFromSearch": true, // can join from 'all groups' list. set to false if `showOnList` is false
  ///   "allowJoinWithURL": false,
  ///   "requireApprovalBeforeJoin": true
  /// }
  config      Json
  createTime  DateTime    @default(now()) @map("create_time")
  updateTime  DateTime    @updatedAt @map("update_time")

<<<<<<< HEAD
  userGroup      UserGroup[]
  notice         Notice[]
  problem        Problem[]
  assignment     Assignment[]
  workbook       Workbook[]
  contest        Contest[]
  GroupWhitelist GroupWhitelist[]
=======
  userGroup  UserGroup[]
  notice     Notice[]
  problem    Problem[]
  assignment Assignment[]
  workbook   Workbook[]
>>>>>>> 17dcd35b

  @@map("group")
}

model GroupWhitelist {
  group     Group  @relation(fields: [groupId], references: [id], onDelete: Cascade)
  groupId   Int    @map("group_id")
  studentId String @map("student_id")

  @@id([groupId, studentId])
  @@map("group_whitelist")
}

model CourseInfo {
  groupId   Int     @id @map("group_id")
  group     Group   @relation(fields: [groupId], references: [id], onDelete: Cascade)
  courseNum String  @map("course_num")
  classNum  Int?    @map("class_num")
  professor String
  semester  String
  email     String?
  website   String?
  office    String?
  phoneNum  String? @map("phone_num")
  week      Int     @default(16) //양수만 허용됨

  @@map("course_info")
}

model Notice {
  id          Int      @id @default(autoincrement())
  createdBy   User?    @relation(fields: [createdById], references: [id], onDelete: SetNull)
  createdById Int?     @map("created_by_id")
  group       Group    @relation(fields: [groupId], references: [id])
  groupId     Int      @map("group_id")
  title       String
  content     String
  isVisible   Boolean  @default(true) @map("is_visible")
  isFixed     Boolean  @default(false) @map("is_fixed")
  createTime  DateTime @default(now()) @map("create_time")
  updateTime  DateTime @updatedAt @map("update_time")

  @@map("notice")
}

model Problem {
  id          Int   @id @default(autoincrement())
  createdBy   User? @relation(fields: [createdById], references: [id], onDelete: SetNull)
  createdById Int?  @map("created_by_id")
  group       Group @relation(fields: [groupId], references: [id])
  groupId     Int   @map("group_id")

  title             String
  description       String
  inputDescription  String @map("input_description")
  outputDescription String @map("output_description")
  hint              String

  // 문제 정보의 영어 버전 제공은 선택사항임
  engTitle             String? @map("eng_title")
  engDescription       String? @map("eng_description")
  engInputDescription  String? @map("eng_input_description")
  engOutputDescription String? @map("eng_output_description")
  engHint              String? @map("eng_hint")

  /// template code item structure
  /// {
  ///   "lanaguage": Language,
  ///   "code": {
  ///             "id": number,
  ///             "text": string,
  ///             "locked": boolean
  ///           }[]
  /// }

  template        Json[]     @default([])
  languages       Language[]
  timeLimit       Int        @map("time_limit") // unit: MilliSeconds
  memoryLimit     Int        @map("memory_limit") // unit: MegaBytes
  difficulty      Level
  source          String
  submissionCount Int        @default(0) @map("submission_count")
  acceptedCount   Int        @default(0) @map("accepted_count")
  acceptedRate    Float      @default(0) @map("accepted_rate")
  visibleLockTime DateTime   @map("visible_lock_time")
  // 문제가 속한 대회들이 모두 끝나는 시각으로 이후 문제의 공개 여부를 변경가능, 속한 대회가 없을 경우 MIN_DATE
  // MIN_DATE의 경우 모든 사용자에게 공개, 이외에는 비공개
  createTime      DateTime   @default(now()) @map("create_time")
  updateTime      DateTime   @updatedAt @map("update_time")

  problemTestcase   ProblemTestcase[]
  problemTag        ProblemTag[]
  assignmentProblem AssignmentProblem[]
  workbookProblem   WorkbookProblem[]
  contestProblem    ContestProblem[]
  submission        Submission[]
  announcement      Announcement[]
  codeDraft         CodeDraft[]
  testSubmission    TestSubmission[]

  @@map("problem")
}

model Image {
  filename    String   @id @unique
  createdBy   User?    @relation(fields: [createdById], references: [id], onDelete: SetNull)
  createdById Int?
  createTime  DateTime @default(now()) @map("create_time")

  @@map("image")
}

enum Level {
  Level1
  Level2
  Level3
  Level4
  Level5
}

enum Language {
  C
  Cpp
  Java
  Python2
  Python3
  Golang
}

model ProblemTestcase {
  id          Int      @id @default(autoincrement())
  problem     Problem  @relation(fields: [problemId], references: [id], onDelete: Cascade, onUpdate: Cascade)
  problemId   Int      @map("problem_id")
  input       String // url to corresponding file
  output      String
  scoreWeight Int      @default(1) @map("score_weight")
  isHidden    Boolean  @default(false) @map("is_hidden_testcase")
  createTime  DateTime @default(now()) @map("create_time")
  updateTime  DateTime @updatedAt @map("update_time")

  submissionResult SubmissionResult[]

  @@map("problem_testcase")
}

model ProblemTag {
  id        Int     @id @default(autoincrement())
  problem   Problem @relation(fields: [problemId], references: [id], onDelete: Cascade, onUpdate: Cascade)
  problemId Int     @map("problem_id")
  tag       Tag     @relation(fields: [tagId], references: [id], onDelete: Cascade, onUpdate: Cascade)
  tagId     Int     @map("tag_id")

  @@map("problem_tag")
}

model Tag {
  id         Int      @id @default(autoincrement())
  name       String   @unique
  createTime DateTime @default(now()) @map("create_time")
  updateTime DateTime @updatedAt @map("update_time")

  problemTag ProblemTag[]

  @@map("tag")
}

model Assignment {
  id                   Int      @id @default(autoincrement())
  createdBy            User?    @relation(fields: [createdById], references: [id], onDelete: SetNull)
  createdById          Int?     @map("created_by_id")
  group                Group    @relation(fields: [groupId], references: [id])
  groupId              Int      @map("group_id")
  week                 Int      @default(1)
  title                String
  description          String
  invitationCode       String?  @map("invitation_code")
  startTime            DateTime @map("start_time")
  endTime              DateTime @map("end_time")
  isVisible            Boolean  @default(true) @map("is_visible")
  isRankVisible        Boolean  @default(true) @map("is_rank_visible")
  isJudgeResultVisible Boolean  @default(true) @map("is_judge_result_visible") // 이 Assignment에 포함된 문제의 Judge Result를 사용자에게 보여줄지 말지 결정합니다.
  enableCopyPaste      Boolean  @default(true) @map("enable_copy_paste") // 이 Assignment에 포함된 문제의 코드 에디터에서 복사-붙여넣기를 허용합니다.
  createTime           DateTime @default(now()) @map("create_time")
  updateTime           DateTime @updatedAt @map("update_time")

  assignmentProblem AssignmentProblem[]
  assignmentRecord  AssignmentRecord[]
  submission        Submission[]
  announcement      Announcement[]
  testSubmission    TestSubmission[]

  @@index([groupId, week])
  @@map("assignment")
}

model AssignmentProblem {
  order        Int
  assignment   Assignment @relation(fields: [assignmentId], references: [id], onDelete: Cascade)
  assignmentId Int        @map("assignment_id")
  problem      Problem    @relation(fields: [problemId], references: [id], onDelete: Cascade)
  problemId    Int        @map("problem_id")
  // 각 문제의 점수 (비율 아님)
  score        Int        @default(0)
  createTime   DateTime   @default(now()) @map("create_time")
  updateTime   DateTime   @updatedAt @map("update_time")

  @@id([assignmentId, problemId])
  // @@unique([assignmentId, problemId])
  @@map("assignment_problem")
}

model AssignmentRecord {
  id                 Int        @id @default(autoincrement())
  assignment         Assignment @relation(fields: [assignmentId], references: [id], onDelete: Cascade)
  assignmentId       Int        @map("assignment_id")
  user               User?      @relation(fields: [userId], references: [id], onDelete: SetNull)
  userId             Int?       @map("user_id")
  acceptedProblemNum Int        @default(0) @map("accepted_problem_num")
  score              Int        @default(0)
  // finishTime: Pariticipant가 가장 최근에 AC를 받은 시각
  finishTime         DateTime?  @map("finish_time")
  // totalPenalty: Submission 시, AC를 받지 못했을 때, 올라가는 Counter
  totalPenalty       Int        @default(0) @map("total_penalty")
  createTime         DateTime   @default(now()) @map("create_time")
  updateTime         DateTime   @updatedAt @map("update_time")

  @@unique([assignmentId, userId])
  @@map("assignment_record")
}

model Contest {
  id                   Int      @id @default(autoincrement())
  createdBy            User?    @relation(fields: [createdById], references: [id], onDelete: SetNull)
  createdById          Int?     @map("created_by_id")
  title                String
  description          String
  // 대회의 페널티 (0 ≤ penalty ≤ 100),
  penalty              Int       @default(0)
  lastPenalty          Boolean   @default(false) @map("last_penalty")
  posterUrl            String?
  participationTarget  String?
  competitionMethod    String?
  rankingMethod        String?
  problemFormat        String?
  benefits             String?
  invitationCode       String?   @map("invitation_code")
  startTime            DateTime  @map("start_time")
  endTime              DateTime  @map("end_time")
  freezeTime           DateTime? @map("freeze_time")
  isVisible            Boolean   @default(true) @map("is_visible")
  isRankVisible        Boolean   @default(true) @map("is_rank_visible")
  isJudgeResultVisible Boolean   @default(true) @map("is_judge_result_visible") // 이 Contest에 포함된 문제의 Judge Result를 사용자에게 보여줄지 말지 결정합니다.
  enableCopyPaste      Boolean   @default(true) @map("enable_copy_paste") // 이 Contest에 포함된 문제의 코드 에디터에서 복사-붙여넣기를 허용합니다.
  createTime           DateTime  @default(now()) @map("create_time")
  updateTime           DateTime  @updatedAt @map("update_time")

  contestProblem ContestProblem[]
  contestRecord  ContestRecord[]
  submission     Submission[]
  announcement   Announcement[]
  testSubmission TestSubmission[]

  @@map("contest")
}

model ContestProblem {
  id                   Int                    @id @default(autoincrement())
  order                Int
  contest              Contest                @relation(fields: [contestId], references: [id], onDelete: Cascade)
  contestId            Int                    @map("contest_id")
  problem              Problem                @relation(fields: [problemId], references: [id], onDelete: Cascade)
  problemId            Int                    @map("problem_id")
  // 각 문제의 점수 (비율 아님)
  score                Int                    @default(0)
  createTime           DateTime               @default(now()) @map("create_time")
  updateTime           DateTime               @updatedAt @map("update_time")
  contestProblemRecord ContestProblemRecord[]

  // @@id([contestId, problemId])
  @@unique([contestId, problemId])
  @@map("contest_problem")
}

model ContestProblemRecord {
  contestProblemId        Int       @map("contest_problem_id")
  contestRecordId         Int       @map("contest_record_id")
  score                   Int       @default(0)
  // finishTime: Pariticipant가 가장 최근에 좋은 제출을 받은 시각
  finishTime              DateTime? @map("finish_time")
  // (좋은 제출 전까지 유저 u가 문제 p에 제출한 횟수) × (대회의 페널티)
  submitCountPenalty      Int       @default(0)
  // 대회 시작부터 좋은 제출이 제출되기까지 쇼요된 시간, 단위는 분
  timePenalty             Int       @default(0)
  finalScore              Int       @default(0) @map("final_score")
  finalTimePenalty        Int       @default(0) @map("final_time_penalty")
  finalSubmitCountPenalty Int       @default(0) @map("final_submit_count_penalty")
  isFirstSolver           Boolean   @default(false) @map("is_first_solver")
  createTime              DateTime  @default(now()) @map("create_time")
  updateTime              DateTime  @updatedAt @map("update_time")

  contestProblem ContestProblem @relation(fields: [contestProblemId], references: [id], onDelete: Cascade)
  contestRecord  ContestRecord  @relation(fields: [contestRecordId], references: [id], onDelete: Cascade)

  @@id([contestProblemId, contestRecordId])
  @@map("contest_problem_record")
}

model ContestRecord {
  id                   Int                    @id @default(autoincrement())
  contest              Contest                @relation(fields: [contestId], references: [id], onDelete: Cascade)
  contestId            Int                    @map("contest_id")
  user                 User?                  @relation(fields: [userId], references: [id], onDelete: SetNull)
  userId               Int?                   @map("user_id")
  acceptedProblemNum   Int                    @default(0) @map("accepted_problem_num")
  score                Int                    @default(0)
  finalScore           Int                    @default(0) @map("final_score")
  // finishTime: Pariticipant가 가장 최근에 AC를 받은 시각
  lastAcceptedTime     DateTime?              @map("finish_time")
  // totalPenalty: Submission 시, AC를 받지 못했을 때, 올라가는 Counter
  totalPenalty         Int                    @default(0) @map("total_penalty")
  finalTotalPenalty    Int                    @default(0) @map("final_total_penalty")
  createTime           DateTime               @default(now()) @map("create_time")
  updateTime           DateTime               @updatedAt @map("update_time")
  contestProblemRecord ContestProblemRecord[]

  @@unique([contestId, userId])
  @@map("contest_record")
}

model Announcement {
  id           Int         @id @default(autoincrement())
  content      String
  // Assignment와 Contest 둘 중 하나만 설정되어 있어야 합니다 (XOR)
  // 아닐시 DB단에서 에러 반환, 20250108111635_add_contest_tables migration 참고
  assignment   Assignment? @relation(fields: [assignmentId], references: [id], onDelete: Cascade)
  assignmentId Int?        @map("assignment_id")
  contest      Contest?    @relation(fields: [contestId], references: [id], onDelete: Cascade)
  contestId    Int?        @map("contest_id")
  problem      Problem?    @relation(fields: [problemId], references: [id], onDelete: Cascade)
  problemId    Int?        @map("problem_id")
  createTime   DateTime    @default(now()) @map("create_time")
  updateTime   DateTime    @updatedAt @map("update_time")

  @@unique([id])
  @@map("announcement")
}

model Workbook {
  id          Int      @id @default(autoincrement())
  createdBy   User?    @relation(fields: [createdById], references: [id], onDelete: SetNull)
  createdById Int?     @map("created_by_id")
  group       Group    @relation(fields: [groupId], references: [id])
  groupId     Int      @map("group_id")
  title       String
  description String
  isVisible   Boolean  @default(true) @map("is_visible")
  createTime  DateTime @default(now()) @map("create_time")
  updateTime  DateTime @updatedAt @map("update_time")

  workbookProblem WorkbookProblem[]
  submission      Submission[]
  testSubmission  TestSubmission[]

  @@map("workbook")
}

model WorkbookProblem {
  order      Int
  workbook   Workbook @relation(fields: [workbookId], references: [id], onDelete: Cascade)
  workbookId Int      @map("workbook_id")
  problem    Problem  @relation(fields: [problemId], references: [id], onDelete: Cascade)
  problemId  Int      @map("problem_id")
  createTime DateTime @default(now()) @map("create_time")
  updateTime DateTime @updatedAt @map("update_time")

  @@id([workbookId, problemId])
  // @@unique([workbookId, problemId])
  @@map("workbook_problem")
}

model Submission {
  id           Int          @id @default(autoincrement())
  user         User?        @relation(fields: [userId], references: [id], onDelete: SetNull)
  userId       Int?         @map("user_id")
  userIp       String?      @map("user_ip")
  problem      Problem      @relation(fields: [problemId], references: [id], onDelete: Cascade)
  // Todo :
  // Regardless problem deletion, Keeping submission is positive for ranking or something ....
  problemId    Int          @map("problem_id")
  assignment   Assignment?  @relation(fields: [assignmentId], references: [id], onDelete: Cascade)
  assignmentId Int?         @map("assignment_id")
  contest      Contest?     @relation(fields: [contestId], references: [id], onDelete: Cascade)
  contestId    Int?         @map("contest_id")
  workbook     Workbook?    @relation(fields: [workbookId], references: [id])
  workbookId   Int?         @map("workbook_id")
  /// code item structure
  /// {
  ///   "id": number,
  ///   "text": string,
  ///   "locked": boolean
  /// }
  code         Json[]
  codeSize     Int?         @map("code_size")
  language     Language
  result       ResultStatus
  score        Int          @default(0) /// 100점 만점 기준 점수
  createTime   DateTime     @default(now()) @map("create_time")
  updateTime   DateTime     @updatedAt @map("update_time")

  submissionResult SubmissionResult[]

  @@map("submission")
}

model SubmissionResult {
  id                Int             @id @default(autoincrement())
  submission        Submission      @relation(fields: [submissionId], references: [id], onDelete: Cascade)
  submissionId      Int             @map("submission_id")
  problemTestcase   ProblemTestcase @relation(fields: [problemTestcaseId], references: [id], onDelete: Cascade)
  problemTestcaseId Int             @map("problem_test_case_id")
  result            ResultStatus
  cpuTime           BigInt?         @map("cpu_time")
  memoryUsage       Int?            @map("memory_usage")
  createTime        DateTime        @default(now()) @map("create_time")
  updateTime        DateTime        @updatedAt @map("update_time")

  @@map("submission_result")
}

enum ResultStatus {
  Judging
  Accepted
  WrongAnswer
  CompileError
  RuntimeError
  TimeLimitExceeded
  MemoryLimitExceeded
  OutputLimitExceeded
  ServerError
  SegmentationFaultError
  Blind // isJudgeResultVisible == False로 설정된 Assignment/Contest의 채점 결과를 반환할 때 사용
}

model CodeDraft {
  user      User    @relation(fields: [userId], references: [id], onDelete: Cascade)
  userId    Int     @map("user_id")
  problem   Problem @relation(fields: [problemId], references: [id], onDelete: Cascade)
  problemId Int     @map("problem_id")

  /// template code item structure
  /// {
  ///   "lanaguage": Language,
  ///   "code": {
  ///             "id": number,
  ///             "text": string,
  ///             "locked": boolean
  ///           }[]
  /// }
  template   Json[]
  createTime DateTime @default(now()) @map("create_time")
  updateTime DateTime @updatedAt @map("update_time")

  @@id(name: "codeDraftId", [userId, problemId])
  @@map("code_draft")
}

model TestSubmission {
  id             Int         @id @default(autoincrement())
  user           User?       @relation(fields: [userId], references: [id], onDelete: SetNull)
  userId         Int?        @map("user_id")
  userIp         String?     @map("user_ip")
  problem        Problem     @relation(fields: [problemId], references: [id], onDelete: Cascade)
  problemId      Int         @map("problem_id")
  assignment     Assignment? @relation(fields: [assignmentId], references: [id], onDelete: Cascade)
  assignmentId   Int?        @map("assignment_id")
  contest        Contest?    @relation(fields: [contestId], references: [id], onDelete: Cascade)
  contestId      Int?        @map("contest_id")
  workbook       Workbook?   @relation(fields: [workbookId], references: [id])
  workbookId     Int?        @map("workbook_id")
  /// code item structure
  /// {
  ///   "id": number,
  ///   "text": string,
  ///   "locked": boolean
  /// }
  language       Language
  code           Json[]
  codeSize       Int?        @map("code_size")
  isUserTest     Boolean     @default(false) @map("is_user_test")
  maxCpuTime     BigInt?     @map("max_cpu_time")
  maxMemoryUsage Int?        @map("max_memory_usage")

  createTime DateTime @default(now()) @map("create_time")
  updateTime DateTime @updatedAt @map("update_time")

  @@map("test_submission")
}<|MERGE_RESOLUTION|>--- conflicted
+++ resolved
@@ -126,7 +126,6 @@
   createTime  DateTime    @default(now()) @map("create_time")
   updateTime  DateTime    @updatedAt @map("update_time")
 
-<<<<<<< HEAD
   userGroup      UserGroup[]
   notice         Notice[]
   problem        Problem[]
@@ -134,13 +133,6 @@
   workbook       Workbook[]
   contest        Contest[]
   GroupWhitelist GroupWhitelist[]
-=======
-  userGroup  UserGroup[]
-  notice     Notice[]
-  problem    Problem[]
-  assignment Assignment[]
-  workbook   Workbook[]
->>>>>>> 17dcd35b
 
   @@map("group")
 }
