// This is your Prisma schema file,
// learn more about it in the docs: https://pris.ly/d/prisma-schema

generator client {
  provider        = "prisma-client-js"
  previewFeatures = ["fullTextSearchPostgres"]
}

generator graphql {
  provider           = "prisma-nestjs-graphql"
  output             = "../apps/admin/src/@generated"
  purgeOutput        = true
  noAtomicOperations = true
  // emitCompiled       = true
  emitSingle         = true
  reExport           = Single
}

datasource db {
  provider = "postgresql"
  url      = env("DATABASE_URL")
}

enum Role {
  User
  Manager
  Admin
  SuperAdmin
}

enum Provider {
  github
  kakao
  naver
  google
}

model User {
  id               Int       @id @default(autoincrement())
  username         String    @unique
  /// @HideField()
  password         String
  role             Role      @default(User)
  email            String    @unique
  studentId        String    @default("0000000000") @map("student_id")
  major            String?   @default("none")
  lastLogin        DateTime? @map("last_login")
  createTime       DateTime  @default(now()) @map("create_time")
  updateTime       DateTime  @updatedAt @map("update_time")
  canCreateCourse  Boolean   @default(false) @map("can_create_course")
  canCreateContest Boolean   @default(false) @map("can_create_contest")

  userProfile      UserProfile?
  userGroup        UserGroup[]
  notice           Notice[]
  problem          Problem[]
  assignment       Assignment[]
  assignmentRecord AssignmentRecord[]
  contest          Contest[]
  userContest      UserContest[]
  contestRecord    ContestRecord[]
  workbook         Workbook[]
  submission       Submission[]
  useroauth        UserOAuth?
  Image            Image[]
  testSubmission   TestSubmission[]
  UpdateHistory    UpdateHistory[]

  @@map("user")
}

model UserOAuth {
  id         String // social ID (OAuth 서비스로부터 제공받는 id)
  user       User     @relation(fields: [userId], references: [id], onDelete: Cascade)
  userId     Int      @unique @map("user_id")
  provider   Provider
  createTime DateTime @default(now()) @map("create_time")
  updateTime DateTime @updatedAt @map("update_time")

  @@id([id, provider])
  @@map("user_oauth")
}

model UserProfile {
  id         Int      @id @default(autoincrement())
  user       User     @relation(fields: [userId], references: [id], onDelete: Cascade)
  userId     Int      @unique @map("user_id")
  realName   String   @map("real_name")
  createTime DateTime @default(now()) @map("create_time")
  updateTime DateTime @updatedAt @map("update_time")

  @@map("user_profile")
}

model UserGroup {
  user          User     @relation(fields: [userId], references: [id], onDelete: Cascade)
  userId        Int      @map("user_id")
  group         Group    @relation(fields: [groupId], references: [id], onDelete: Cascade)
  groupId       Int      @map("group_id")
  isGroupLeader Boolean  @default(false) @map("is_group_leader")
  createTime    DateTime @default(now()) @map("create_time")
  updateTime    DateTime @updatedAt @map("update_time")

  @@id([userId, groupId])
  @@map("user_group")
}

enum GroupType {
  Course
  Study
}

model Group {
  id          Int         @id @default(autoincrement())
  groupName   String      @map("group_name")
  groupType   GroupType   @default(Course) @map("group_type")
  courseInfo  CourseInfo?
  description String?
  /// config default value
  /// {
  ///   "showOnList": true,          // show on 'all groups' list
  ///   "allowJoinFromSearch": true, // can join from 'all groups' list. set to false if `showOnList` is false
  ///   "allowJoinWithURL": false,
  ///   "requireApprovalBeforeJoin": true
  /// }
  config      Json
  createTime  DateTime    @default(now()) @map("create_time")
  updateTime  DateTime    @updatedAt @map("update_time")

  userGroup      UserGroup[]
  notice         Notice[]
  assignment     Assignment[]
  workbook       Workbook[]
  GroupWhitelist GroupWhitelist[]
  sharedProblems Problem[]

  @@map("group")
}

model GroupWhitelist {
  group     Group  @relation(fields: [groupId], references: [id], onDelete: Cascade)
  groupId   Int    @map("group_id")
  studentId String @map("student_id")

  @@id([groupId, studentId])
  @@map("group_whitelist")
}

model CourseInfo {
  groupId   Int     @id @map("group_id")
  group     Group   @relation(fields: [groupId], references: [id], onDelete: Cascade)
  courseNum String  @map("course_num")
  classNum  Int?    @map("class_num")
  professor String
  semester  String
  email     String?
  website   String?
  office    String?
  phoneNum  String? @map("phone_num")
  week      Int     @default(16) //양수만 허용됨

  @@map("course_info")
}

model Notice {
  id          Int      @id @default(autoincrement())
  createdBy   User?    @relation(fields: [createdById], references: [id], onDelete: SetNull)
  createdById Int?     @map("created_by_id")
  group       Group?   @relation(fields: [groupId], references: [id])
  groupId     Int?     @map("group_id")
  title       String
  content     String
  isVisible   Boolean  @default(true) @map("is_visible")
  isFixed     Boolean  @default(false) @map("is_fixed")
  createTime  DateTime @default(now()) @map("create_time")
  updateTime  DateTime @updatedAt @map("update_time")

  @@map("notice")
}

model Problem {
  id          Int   @id @default(autoincrement())
  createdBy   User? @relation(fields: [createdById], references: [id], onDelete: SetNull)
  createdById Int?  @map("created_by_id")

  title             String
  description       String
  inputDescription  String @map("input_description")
  outputDescription String @map("output_description")
  hint              String

  // 문제 정보의 영어 버전 제공은 선택사항임
  engTitle             String? @map("eng_title")
  engDescription       String? @map("eng_description")
  engInputDescription  String? @map("eng_input_description")
  engOutputDescription String? @map("eng_output_description")
  engHint              String? @map("eng_hint")

  /// template code item structure
  /// {
  ///   "lanaguage": Language,
  ///   "code": {
  ///             "id": number,
  ///             "text": string,
  ///             "locked": boolean
  ///           }[]
  /// }

  template        Json[]     @default([])
  languages       Language[]
  timeLimit       Int        @map("time_limit") // unit: MilliSeconds
  memoryLimit     Int        @map("memory_limit") // unit: MegaBytes
  difficulty      Level
  source          String
  submissionCount Int        @default(0) @map("submission_count")
  acceptedCount   Int        @default(0) @map("accepted_count")
  acceptedRate    Float      @default(0) @map("accepted_rate")
  visibleLockTime DateTime   @map("visible_lock_time")
  // 문제가 속한 대회들이 모두 끝나는 시각으로 이후 문제의 공개 여부를 변경가능, 속한 대회가 없을 경우 MIN_DATE
  // MIN_DATE의 경우 모든 사용자에게 공개, 이외에는 비공개
  createTime      DateTime   @default(now()) @map("create_time")
  updateTime      DateTime   @updatedAt @map("update_time")

  sharedGroups      Group[]
  problemTestcase   ProblemTestcase[]
  problemTag        ProblemTag[]
  assignmentProblem AssignmentProblem[]
  workbookProblem   WorkbookProblem[]
  contestProblem    ContestProblem[]
  submission        Submission[]
  announcement      Announcement[]
<<<<<<< HEAD
  codeDraft         CodeDraft[]
  updateHistory     UpdateHistory[]
=======
>>>>>>> d7a0041e
  testSubmission    TestSubmission[]

  @@map("problem")
}

model UpdateHistory {
  id            Int      @id @default(autoincrement())
  problemId     Int      @map("problem_id")
  problem       Problem  @relation(fields: [problemId], references: [id], onDelete: Cascade)
  updatedAt     DateTime @default(now()) @map("updated_at")
  updatedBy     User     @relation(fields: [updatedByid], references: [id])
  updatedByid   Int
  updatedFields String[] @map("updated_fields") // 변경된 필드 목록
  updatedInfo   Json[]
  /**
   * {
   * current:
   * previsou:
   * updatedField:
   * }
   */

  @@map("updateHistory")
}

model Image {
  filename    String   @id @unique
  createdBy   User?    @relation(fields: [createdById], references: [id], onDelete: SetNull)
  createdById Int?
  createTime  DateTime @default(now()) @map("create_time")

  @@map("image")
}

enum Level {
  Level1
  Level2
  Level3
  Level4
  Level5
}

enum Language {
  C
  Cpp
  Java
  Python2
  Python3
  Golang
}

model ProblemTestcase {
  id          Int      @id @default(autoincrement())
  problem     Problem  @relation(fields: [problemId], references: [id], onDelete: Cascade, onUpdate: Cascade)
  problemId   Int      @map("problem_id")
  input       String // url to corresponding file
  output      String
  scoreWeight Int      @default(1) @map("score_weight")
  isHidden    Boolean  @default(false) @map("is_hidden_testcase")
  createTime  DateTime @default(now()) @map("create_time")
  updateTime  DateTime @updatedAt @map("update_time")

  submissionResult SubmissionResult[]

  @@map("problem_testcase")
}

model ProblemTag {
  id        Int     @id @default(autoincrement())
  problem   Problem @relation(fields: [problemId], references: [id], onDelete: Cascade, onUpdate: Cascade)
  problemId Int     @map("problem_id")
  tag       Tag     @relation(fields: [tagId], references: [id], onDelete: Cascade, onUpdate: Cascade)
  tagId     Int     @map("tag_id")

  @@map("problem_tag")
}

model Tag {
  id         Int      @id @default(autoincrement())
  name       String   @unique
  createTime DateTime @default(now()) @map("create_time")
  updateTime DateTime @updatedAt @map("update_time")

  problemTag ProblemTag[]

  @@map("tag")
}

model Assignment {
  id                   Int      @id @default(autoincrement())
  createdBy            User?    @relation(fields: [createdById], references: [id], onDelete: SetNull)
  createdById          Int?     @map("created_by_id")
  group                Group    @relation(fields: [groupId], references: [id], onDelete: Cascade)
  groupId              Int      @map("group_id")
  week                 Int      @default(1)
  title                String
  description          String
  startTime            DateTime @map("start_time")
  endTime              DateTime @map("end_time")
  isVisible            Boolean  @default(true) @map("is_visible")
  isRankVisible        Boolean  @default(true) @map("is_rank_visible")
  isJudgeResultVisible Boolean  @default(true) @map("is_judge_result_visible") // 이 Assignment에 포함된 문제의 Judge Result를 사용자에게 보여줄지 말지 결정합니다.
  enableCopyPaste      Boolean  @default(true) @map("enable_copy_paste") // 이 Assignment에 포함된 문제의 코드 에디터에서 복사-붙여넣기를 허용합니다.
  createTime           DateTime @default(now()) @map("create_time")
  updateTime           DateTime @updatedAt @map("update_time")
  autoFinalizeScore    Boolean  @default(false) @map("auto_finalize_score") // Assignment이 종료되면 자동으로 finalScore를 계산합니다.
  isFinalScoreVisible  Boolean  @default(false) @map("is_final_score_visible") // 이 Assignment에 포함된 문제의 최종 점수를 사용자에게 보여줄지 말지 결정합니다.

  assignmentProblem AssignmentProblem[]
  assignmentRecord  AssignmentRecord[]
  submission        Submission[]
  announcement      Announcement[]
  testSubmission    TestSubmission[]

  @@index([groupId, week])
  @@map("assignment")
}

model AssignmentProblem {
  order                   Int
  assignment              Assignment                @relation(fields: [assignmentId], references: [id], onDelete: Cascade)
  assignmentId            Int                       @map("assignment_id")
  problem                 Problem                   @relation(fields: [problemId], references: [id], onDelete: Cascade)
  problemId               Int                       @map("problem_id")
  // 각 문제의 점수 (비율 아님)
  score                   Int                       @default(0)
  createTime              DateTime                  @default(now()) @map("create_time")
  updateTime              DateTime                  @updatedAt @map("update_time")
  assignmentProblemRecord AssignmentProblemRecord[]

  @@id([assignmentId, problemId])
  //@@unique([assignmentId, problemId])
  @@map("assignment_problem")
}

model AssignmentRecord {
  id                 Int        @id @default(autoincrement())
  assignment         Assignment @relation(fields: [assignmentId], references: [id], onDelete: Cascade)
  assignmentId       Int        @map("assignment_id")
  user               User?      @relation(fields: [userId], references: [id], onDelete: SetNull)
  userId             Int?       @map("user_id")
  acceptedProblemNum Int        @default(0) @map("accepted_problem_num")
  score              Int        @default(0) // Only used after assignment finished
  finalScore         Int?       @map("final_score")
  comment            String     @default("")

  // finishTime: Pariticipant가 가장 최근에 AC를 받은 시각
  finishTime              DateTime?                 @map("finish_time")
  // totalPenalty: Submission 시, AC를 받지 못했을 때, 올라가는 Counter
  totalPenalty            Int                       @default(0) @map("total_penalty")
  createTime              DateTime                  @default(now()) @map("create_time")
  updateTime              DateTime                  @updatedAt @map("update_time")
  assignmentProblemRecord AssignmentProblemRecord[]

  @@unique([assignmentId, userId])
  @@map("assignment_record")
}

model AssignmentProblemRecord {
  assignmentId Int
  userId       Int
  problemId    Int

  score       Int     @default(0) // Only used after assignment finished
  isSubmitted Boolean @default(false) @map("is_submitted")
  isAccepted  Boolean @default(false) @map("is_accepted")

  finalScore Int?   @map("final_score")
  comment    String @default("")

  assignmentProblem AssignmentProblem @relation(fields: [assignmentId, problemId], references: [assignmentId, problemId], onDelete: Cascade)
  assignmentRecord  AssignmentRecord  @relation(fields: [assignmentId, userId], references: [assignmentId, userId], onDelete: Cascade)

  @@id([assignmentId, userId, problemId])
  @@map("assignment_problem_record")
}

model Contest {
  id                   Int       @id @default(autoincrement())
  createdBy            User?     @relation(fields: [createdById], references: [id], onDelete: SetNull)
  createdById          Int?      @map("created_by_id")
  title                String
  description          String
  // 대회의 페널티 (0 ≤ penalty ≤ 100),
  penalty              Int       @default(0)
  lastPenalty          Boolean   @default(false) @map("last_penalty")
  posterUrl            String?
  participationTarget  String?
  competitionMethod    String?
  rankingMethod        String?
  problemFormat        String?
  benefits             String?
  invitationCode       String?   @map("invitation_code")
  startTime            DateTime  @map("start_time")
  endTime              DateTime  @map("end_time")
  freezeTime           DateTime? @map("freeze_time")
  isVisible            Boolean   @default(true) @map("is_visible")
  isRankVisible        Boolean   @default(true) @map("is_rank_visible")
  isJudgeResultVisible Boolean   @default(true) @map("is_judge_result_visible") // 이 Contest에 포함된 문제의 Judge Result를 사용자에게 보여줄지 말지 결정합니다.
  enableCopyPaste      Boolean   @default(true) @map("enable_copy_paste") // 이 Contest에 포함된 문제의 코드 에디터에서 복사-붙여넣기를 허용합니다.
  createTime           DateTime  @default(now()) @map("create_time")
  updateTime           DateTime  @updatedAt @map("update_time")

  contestProblem ContestProblem[]
  contestRecord  ContestRecord[]
  submission     Submission[]
  announcement   Announcement[]
  testSubmission TestSubmission[]
  userContest    UserContest[]

  @@map("contest")
}

enum ContestRole {
  Participant
  Reviewer
  Manager
  Admin
}

model UserContest {
  userId    Int
  contestId Int
  role      ContestRole

  user    User    @relation(fields: [userId], references: [id])
  contest Contest @relation(fields: [contestId], references: [id])

  @@id([userId, contestId])
  @@map("user_contest")
}

model ContestProblem {
  id                   Int                    @id @default(autoincrement())
  order                Int
  contest              Contest                @relation(fields: [contestId], references: [id], onDelete: Cascade)
  contestId            Int                    @map("contest_id")
  problem              Problem                @relation(fields: [problemId], references: [id], onDelete: Cascade)
  problemId            Int                    @map("problem_id")
  // 각 문제의 점수 (비율 아님)
  score                Int                    @default(0)
  createTime           DateTime               @default(now()) @map("create_time")
  updateTime           DateTime               @updatedAt @map("update_time")
  contestProblemRecord ContestProblemRecord[]

  // @@id([contestId, problemId])
  @@unique([contestId, problemId])
  @@map("contest_problem")
}

model ContestProblemRecord {
  contestProblemId        Int       @map("contest_problem_id")
  contestRecordId         Int       @map("contest_record_id")
  score                   Int       @default(0)
  // finishTime: Pariticipant가 가장 최근에 좋은 제출을 받은 시각
  finishTime              DateTime? @map("finish_time")
  // (좋은 제출 전까지 유저 u가 문제 p에 제출한 횟수) × (대회의 페널티)
  submitCountPenalty      Int       @default(0)
  // 대회 시작부터 좋은 제출이 제출되기까지 쇼요된 시간, 단위는 분
  timePenalty             Int       @default(0)
  finalScore              Int       @default(0) @map("final_score")
  finalTimePenalty        Int       @default(0) @map("final_time_penalty")
  finalSubmitCountPenalty Int       @default(0) @map("final_submit_count_penalty")
  isFirstSolver           Boolean   @default(false) @map("is_first_solver")
  createTime              DateTime  @default(now()) @map("create_time")
  updateTime              DateTime  @updatedAt @map("update_time")

  contestProblem ContestProblem @relation(fields: [contestProblemId], references: [id], onDelete: Cascade)
  contestRecord  ContestRecord  @relation(fields: [contestRecordId], references: [id], onDelete: Cascade)

  @@id([contestProblemId, contestRecordId])
  @@map("contest_problem_record")
}

model ContestRecord {
  id                   Int                    @id @default(autoincrement())
  contest              Contest                @relation(fields: [contestId], references: [id], onDelete: Cascade)
  contestId            Int                    @map("contest_id")
  user                 User?                  @relation(fields: [userId], references: [id], onDelete: SetNull)
  userId               Int?                   @map("user_id")
  acceptedProblemNum   Int                    @default(0) @map("accepted_problem_num")
  score                Int                    @default(0)
  finalScore           Int                    @default(0) @map("final_score")
  // finishTime: Pariticipant가 가장 최근에 AC를 받은 시각
  lastAcceptedTime     DateTime?              @map("finish_time")
  // totalPenalty: Submission 시, AC를 받지 못했을 때, 올라가는 Counter
  totalPenalty         Int                    @default(0) @map("total_penalty")
  finalTotalPenalty    Int                    @default(0) @map("final_total_penalty")
  createTime           DateTime               @default(now()) @map("create_time")
  updateTime           DateTime               @updatedAt @map("update_time")
  contestProblemRecord ContestProblemRecord[]

  @@unique([contestId, userId])
  @@map("contest_record")
}

model Announcement {
  id           Int         @id @default(autoincrement())
  content      String
  // Assignment와 Contest 둘 중 하나만 설정되어 있어야 합니다 (XOR)
  // 아닐시 DB단에서 에러 반환, 20250108111635_add_contest_tables migration 참고
  assignment   Assignment? @relation(fields: [assignmentId], references: [id], onDelete: Cascade)
  assignmentId Int?        @map("assignment_id")
  contest      Contest?    @relation(fields: [contestId], references: [id], onDelete: Cascade)
  contestId    Int?        @map("contest_id")
  problem      Problem?    @relation(fields: [problemId], references: [id], onDelete: Cascade)
  problemId    Int?        @map("problem_id")
  createTime   DateTime    @default(now()) @map("create_time")
  updateTime   DateTime    @updatedAt @map("update_time")

  @@unique([id])
  @@map("announcement")
}

model Workbook {
  id          Int      @id @default(autoincrement())
  createdBy   User?    @relation(fields: [createdById], references: [id], onDelete: SetNull)
  createdById Int?     @map("created_by_id")
  group       Group    @relation(fields: [groupId], references: [id], onDelete: Cascade)
  groupId     Int      @map("group_id")
  title       String
  description String
  isVisible   Boolean  @default(true) @map("is_visible")
  createTime  DateTime @default(now()) @map("create_time")
  updateTime  DateTime @updatedAt @map("update_time")

  workbookProblem WorkbookProblem[]
  submission      Submission[]
  testSubmission  TestSubmission[]

  @@map("workbook")
}

model WorkbookProblem {
  order      Int
  workbook   Workbook @relation(fields: [workbookId], references: [id], onDelete: Cascade)
  workbookId Int      @map("workbook_id")
  problem    Problem  @relation(fields: [problemId], references: [id], onDelete: Cascade)
  problemId  Int      @map("problem_id")
  createTime DateTime @default(now()) @map("create_time")
  updateTime DateTime @updatedAt @map("update_time")

  @@id([workbookId, problemId])
  // @@unique([workbookId, problemId])
  @@map("workbook_problem")
}

model Submission {
  id           Int          @id @default(autoincrement())
  user         User?        @relation(fields: [userId], references: [id], onDelete: SetNull)
  userId       Int?         @map("user_id")
  userIp       String?      @map("user_ip")
  problem      Problem      @relation(fields: [problemId], references: [id], onDelete: Cascade)
  // Todo :
  // Regardless problem deletion, Keeping submission is positive for ranking or something ....
  problemId    Int          @map("problem_id")
  assignment   Assignment?  @relation(fields: [assignmentId], references: [id], onDelete: Cascade)
  assignmentId Int?         @map("assignment_id")
  contest      Contest?     @relation(fields: [contestId], references: [id], onDelete: Cascade)
  contestId    Int?         @map("contest_id")
  workbook     Workbook?    @relation(fields: [workbookId], references: [id])
  workbookId   Int?         @map("workbook_id")
  /// code item structure
  /// {
  ///   "id": number,
  ///   "text": string,
  ///   "locked": boolean
  /// }
  code         Json[]
  codeSize     Int?         @map("code_size")
  language     Language
  result       ResultStatus
  score        Int          @default(0) /// 100점 만점 기준 점수
  createTime   DateTime     @default(now()) @map("create_time")
  updateTime   DateTime     @updatedAt @map("update_time")

  submissionResult SubmissionResult[]

  @@map("submission")
}

model SubmissionResult {
  id                Int             @id @default(autoincrement())
  submission        Submission      @relation(fields: [submissionId], references: [id], onDelete: Cascade)
  submissionId      Int             @map("submission_id")
  problemTestcase   ProblemTestcase @relation(fields: [problemTestcaseId], references: [id], onDelete: Cascade)
  problemTestcaseId Int             @map("problem_test_case_id")
  result            ResultStatus
  cpuTime           BigInt?         @map("cpu_time")
  memoryUsage       Int?            @map("memory_usage")
  createTime        DateTime        @default(now()) @map("create_time")
  updateTime        DateTime        @updatedAt @map("update_time")

  @@unique([submissionId, problemTestcaseId])
  @@map("submission_result")
}

enum ResultStatus {
  Judging
  Accepted
  WrongAnswer
  CompileError
  RuntimeError
  TimeLimitExceeded
  MemoryLimitExceeded
  OutputLimitExceeded
  ServerError
  SegmentationFaultError
  Blind // isJudgeResultVisible == False로 설정된 Assignment/Contest의 채점 결과를 반환할 때 사용
}

model TestSubmission {
  id             Int         @id @default(autoincrement())
  user           User?       @relation(fields: [userId], references: [id], onDelete: SetNull)
  userId         Int?        @map("user_id")
  userIp         String?     @map("user_ip")
  problem        Problem     @relation(fields: [problemId], references: [id], onDelete: Cascade)
  problemId      Int         @map("problem_id")
  assignment     Assignment? @relation(fields: [assignmentId], references: [id], onDelete: Cascade)
  assignmentId   Int?        @map("assignment_id")
  contest        Contest?    @relation(fields: [contestId], references: [id], onDelete: Cascade)
  contestId      Int?        @map("contest_id")
  workbook       Workbook?   @relation(fields: [workbookId], references: [id])
  workbookId     Int?        @map("workbook_id")
  /// code item structure
  /// {
  ///   "id": number,
  ///   "text": string,
  ///   "locked": boolean
  /// }
  language       Language
  code           Json[]
  codeSize       Int?        @map("code_size")
  isUserTest     Boolean     @default(false) @map("is_user_test")
  maxCpuTime     BigInt?     @map("max_cpu_time")
  maxMemoryUsage Int?        @map("max_memory_usage")

  createTime DateTime @default(now()) @map("create_time")
  updateTime DateTime @updatedAt @map("update_time")

  @@map("test_submission")
}<|MERGE_RESOLUTION|>--- conflicted
+++ resolved
@@ -229,11 +229,10 @@
   contestProblem    ContestProblem[]
   submission        Submission[]
   announcement      Announcement[]
-<<<<<<< HEAD
+
   codeDraft         CodeDraft[]
   updateHistory     UpdateHistory[]
-=======
->>>>>>> d7a0041e
+
   testSubmission    TestSubmission[]
 
   @@map("problem")
