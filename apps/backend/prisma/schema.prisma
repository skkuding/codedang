--- conflicted
+++ resolved
@@ -326,17 +326,9 @@
 }
 
 model Contest {
-<<<<<<< HEAD
   id                   Int      @id @default(autoincrement())
   createdBy            User?    @relation(fields: [createdById], references: [id], onDelete: SetNull)
   createdById          Int?     @map("created_by_id")
-=======
-  id                   Int       @id @default(autoincrement())
-  createdBy            User?     @relation(fields: [createdById], references: [id], onDelete: SetNull)
-  createdById          Int?      @map("created_by_id")
-  group                Group     @relation(fields: [groupId], references: [id])
-  groupId              Int       @map("group_id")
->>>>>>> fd1c99b9
   title                String
   description          String
   // 대회의 페널티 (0 ≤ penalty ≤ 100),
