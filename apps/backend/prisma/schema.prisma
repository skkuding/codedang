--- conflicted
+++ resolved
@@ -75,14 +75,9 @@
   file               File[]
   testSubmission     TestSubmission[]
   UpdateHistory      UpdateHistory[]
-<<<<<<< HEAD
   createdQnAs        ContestQnA[]        @relation("CreatedByUser")
   createdQnAComments ContestQnAComment[] @relation("CreatedByUser")
-=======
-  createdQnAs        ContestQnA[]         @relation("CreatedByUser")
-  answeredQnAs       ContestQnA[]         @relation("AnsweredByUser")
   NotificationRecord NotificationRecord[]
->>>>>>> 66afba1f
 
   @@map("user")
 }
