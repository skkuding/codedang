// This is your Prisma schema file,
// learn more about it in the docs: https://pris.ly/d/prisma-schema

generator client {
  provider        = "prisma-client-js"
  previewFeatures = ["fullTextSearchPostgres"]
}

generator graphql {
  provider           = "prisma-nestjs-graphql"
  output             = "../apps/admin/src/@generated"
  purgeOutput        = true
  noAtomicOperations = true
  // emitCompiled       = true
  emitSingle         = true
  reExport           = Single
}

datasource db {
  provider = "postgresql"
  url      = env("DATABASE_URL")
}

enum Role {
  User
  Manager
  Admin
  SuperAdmin
}

enum Provider {
  github
  kakao
  naver
  google
}

model User {
  id         Int       @id @default(autoincrement())
  username   String    @unique
  /// @HideField()
  password   String
  role       Role      @default(User)
  email      String    @unique
  studentId  String?   @default("0000000000") @map("student_id")
  major      String?   @default("none")
  lastLogin  DateTime? @map("last_login")
  createTime DateTime  @default(now()) @map("create_time")
  updateTime DateTime  @updatedAt @map("update_time")

  userProfile      UserProfile?
  userGroup        UserGroup[]
  notice           Notice[]
  problem          Problem[]
  assignment       Assignment[]
  assignmentRecord AssignmentRecord[]
  contest          Contest[]
  contestRecord    ContestRecord[]
  workbook         Workbook[]
  submission       Submission[]
  useroauth        UserOAuth?
  CodeDraft        CodeDraft[]
  Image            Image[]
<<<<<<< HEAD
  contest          Contest[]
  contestRecord    ContestRecord[]
  testSubmission   TestSubmission[]
=======
>>>>>>> 15bda5c5

  @@map("user")
}

model UserOAuth {
  id         String // social ID (OAuth 서비스로부터 제공받는 id)
  user       User     @relation(fields: [userId], references: [id], onDelete: Cascade)
  userId     Int      @unique @map("user_id")
  provider   Provider
  createTime DateTime @default(now()) @map("create_time")
  updateTime DateTime @updatedAt @map("update_time")

  @@id([id, provider])
  @@map("user_oauth")
}

model UserProfile {
  id         Int      @id @default(autoincrement())
  user       User     @relation(fields: [userId], references: [id], onDelete: Cascade)
  userId     Int      @unique @map("user_id")
  realName   String   @map("real_name")
  createTime DateTime @default(now()) @map("create_time")
  updateTime DateTime @updatedAt @map("update_time")

  @@map("user_profile")
}

model UserGroup {
  user          User     @relation(fields: [userId], references: [id], onDelete: Cascade)
  userId        Int      @map("user_id")
  group         Group    @relation(fields: [groupId], references: [id])
  groupId       Int      @map("group_id")
  isGroupLeader Boolean  @default(false) @map("is_group_leader")
  createTime    DateTime @default(now()) @map("create_time")
  updateTime    DateTime @updatedAt @map("update_time")

  @@id([userId, groupId])
  @@map("user_group")
}

model Group {
  id          Int      @id @default(autoincrement())
  groupName   String   @unique @map("group_name")
  description String
  /// config default value
  /// {
  ///   "showOnList": true,          // show on 'all groups' list
  ///   "allowJoinFromSearch": true, // can join from 'all groups' list. set to false if `showOnList` is false
  ///   "allowJoinWithURL": false,
  ///   "requireApprovalBeforeJoin": true
  /// }
  config      Json
  createTime  DateTime @default(now()) @map("create_time")
  updateTime  DateTime @updatedAt @map("update_time")

  userGroup  UserGroup[]
  notice     Notice[]
  problem    Problem[]
  assignment Assignment[]
  workbook   Workbook[]
  contest    Contest[]

  @@map("group")
}

model Notice {
  id          Int      @id @default(autoincrement())
  createdBy   User?    @relation(fields: [createdById], references: [id], onDelete: SetNull)
  createdById Int?     @map("created_by_id")
  group       Group    @relation(fields: [groupId], references: [id])
  groupId     Int      @map("group_id")
  title       String
  content     String
  isVisible   Boolean  @default(true) @map("is_visible")
  isFixed     Boolean  @default(false) @map("is_fixed")
  createTime  DateTime @default(now()) @map("create_time")
  updateTime  DateTime @updatedAt @map("update_time")

  @@map("notice")
}

model Problem {
  id          Int   @id @default(autoincrement())
  createdBy   User? @relation(fields: [createdById], references: [id], onDelete: SetNull)
  createdById Int?  @map("created_by_id")
  group       Group @relation(fields: [groupId], references: [id])
  groupId     Int   @map("group_id")

  title             String
  description       String
  inputDescription  String @map("input_description")
  outputDescription String @map("output_description")
  hint              String

  // 문제 정보의 영어 버전 제공은 선택사항임
  engTitle             String? @map("eng_title")
  engDescription       String? @map("eng_description")
  engInputDescription  String? @map("eng_input_description")
  engOutputDescription String? @map("eng_output_description")
  engHint              String? @map("eng_hint")

  /// template code item structure
  /// {
  ///   "lanaguage": Language,
  ///   "code": {
  ///             "id": number,
  ///             "text": string,
  ///             "locked": boolean
  ///           }[]
  /// }

  template        Json[]     @default([])
  languages       Language[]
  timeLimit       Int        @map("time_limit") // unit: MilliSeconds
  memoryLimit     Int        @map("memory_limit") // unit: MegaBytes
  difficulty      Level
  source          String
  submissionCount Int        @default(0) @map("submission_count")
  acceptedCount   Int        @default(0) @map("accepted_count")
  acceptedRate    Float      @default(0) @map("accepted_rate")
  visibleLockTime DateTime   @map("visible_lock_time")
  // 문제가 속한 대회들이 모두 끝나는 시각으로 이후 문제의 공개 여부를 변경가능, 속한 대회가 없을 경우 MIN_DATE
  // MIN_DATE의 경우 모든 사용자에게 공개, 이외에는 비공개
  createTime      DateTime   @default(now()) @map("create_time")
  updateTime      DateTime   @updatedAt @map("update_time")

  problemTestcase   ProblemTestcase[]
  problemTag        ProblemTag[]
  assignmentProblem AssignmentProblem[]
  workbookProblem   WorkbookProblem[]
  contestProblem    ContestProblem[]
  submission        Submission[]
  announcement      Announcement[]
  codeDraft         CodeDraft[]
  testSubmission    TestSubmission[]

  @@map("problem")
}

model Image {
  filename    String   @id @unique
  createdBy   User?    @relation(fields: [createdById], references: [id], onDelete: SetNull)
  createdById Int?
  createTime  DateTime @default(now()) @map("create_time")

  @@map("image")
}

enum Level {
  Level1
  Level2
  Level3
  Level4
  Level5
}

enum Language {
  C
  Cpp
  Java
  Python2
  Python3
  Golang
}

model ProblemTestcase {
  id          Int      @id @default(autoincrement())
  problem     Problem  @relation(fields: [problemId], references: [id], onDelete: Cascade, onUpdate: Cascade)
  problemId   Int      @map("problem_id")
  input       String // url to corresponding file
  output      String
  scoreWeight Int      @default(1) @map("score_weight")
  isHidden    Boolean  @default(false) @map("is_hidden_testcase")
  createTime  DateTime @default(now()) @map("create_time")
  updateTime  DateTime @updatedAt @map("update_time")

  submissionResult SubmissionResult[]

  @@map("problem_testcase")
}

model ProblemTag {
  id        Int     @id @default(autoincrement())
  problem   Problem @relation(fields: [problemId], references: [id], onDelete: Cascade, onUpdate: Cascade)
  problemId Int     @map("problem_id")
  tag       Tag     @relation(fields: [tagId], references: [id], onDelete: Cascade, onUpdate: Cascade)
  tagId     Int     @map("tag_id")

  @@map("problem_tag")
}

model Tag {
  id         Int      @id @default(autoincrement())
  name       String   @unique
  createTime DateTime @default(now()) @map("create_time")
  updateTime DateTime @updatedAt @map("update_time")

  problemTag ProblemTag[]

  @@map("tag")
}

model Assignment {
  id                   Int      @id @default(autoincrement())
  createdBy            User?    @relation(fields: [createdById], references: [id], onDelete: SetNull)
  createdById          Int?     @map("created_by_id")
  group                Group    @relation(fields: [groupId], references: [id])
  groupId              Int      @map("group_id")
  title                String
  description          String
  invitationCode       String?  @map("invitation_code")
  startTime            DateTime @map("start_time")
  endTime              DateTime @map("end_time")
  isVisible            Boolean  @default(true) @map("is_visible")
  isRankVisible        Boolean  @default(true) @map("is_rank_visible")
  isJudgeResultVisible Boolean  @default(true) @map("is_judge_result_visible") // 이 Assignment에 포함된 문제의 Judge Result를 사용자에게 보여줄지 말지 결정합니다.
  enableCopyPaste      Boolean  @default(true) @map("enable_copy_paste") // 이 Assignment에 포함된 문제의 코드 에디터에서 복사-붙여넣기를 허용합니다.
  createTime           DateTime @default(now()) @map("create_time")
  updateTime           DateTime @updatedAt @map("update_time")

  assignmentProblem AssignmentProblem[]
  assignmentRecord  AssignmentRecord[]
  submission        Submission[]
  announcement      Announcement[]
  testSubmission    TestSubmission[]

  @@map("assignment")
}

model AssignmentProblem {
  order        Int
  assignment   Assignment @relation(fields: [assignmentId], references: [id], onDelete: Cascade)
  assignmentId Int        @map("assignment_id")
  problem      Problem    @relation(fields: [problemId], references: [id], onDelete: Cascade)
  problemId    Int        @map("problem_id")
  // 각 문제의 점수 (비율 아님)
  score        Int        @default(0)
  createTime   DateTime   @default(now()) @map("create_time")
  updateTime   DateTime   @updatedAt @map("update_time")

  @@id([assignmentId, problemId])
  // @@unique([assignmentId, problemId])
  @@map("assignment_problem")
}

model AssignmentRecord {
  id                 Int        @id @default(autoincrement())
  assignment         Assignment @relation(fields: [assignmentId], references: [id], onDelete: Cascade)
  assignmentId       Int        @map("assignment_id")
  user               User?      @relation(fields: [userId], references: [id], onDelete: SetNull)
  userId             Int?       @map("user_id")
  acceptedProblemNum Int        @default(0) @map("accepted_problem_num")
  score              Int        @default(0)
  // finishTime: Pariticipant가 가장 최근에 AC를 받은 시각
  finishTime         DateTime?  @map("finish_time")
  // totalPenalty: Submission 시, AC를 받지 못했을 때, 올라가는 Counter
  totalPenalty       Int        @default(0) @map("total_penalty")
  createTime         DateTime   @default(now()) @map("create_time")
  updateTime         DateTime   @updatedAt @map("update_time")

  @@unique([assignmentId, userId])
  @@map("assignment_record")
}

model Contest {
  id                   Int       @id @default(autoincrement())
  createdBy            User?     @relation(fields: [createdById], references: [id], onDelete: SetNull)
  createdById          Int?      @map("created_by_id")
  group                Group     @relation(fields: [groupId], references: [id])
  groupId              Int       @map("group_id")
  title                String
  description          String
  // 대회의 페널티 (0 ≤ penalty ≤ 100),
  penalty              Int       @default(0)
  lastPenalty          Boolean   @default(false) @map("last_penalty")
  posterUrl            String?
  participationTarget  String?
  competitionMethod    String?
  rankingMethod        String?
  problemFormat        String?
  benefits             String?
  invitationCode       String?   @map("invitation_code")
  startTime            DateTime  @map("start_time")
  endTime              DateTime  @map("end_time")
  freezeTime           DateTime? @map("freeze_time")
  isVisible            Boolean   @default(true) @map("is_visible")
  isRankVisible        Boolean   @default(true) @map("is_rank_visible")
  isJudgeResultVisible Boolean   @default(true) @map("is_judge_result_visible") // 이 Contest에 포함된 문제의 Judge Result를 사용자에게 보여줄지 말지 결정합니다.
  enableCopyPaste      Boolean   @default(true) @map("enable_copy_paste") // 이 Contest에 포함된 문제의 코드 에디터에서 복사-붙여넣기를 허용합니다.
  createTime           DateTime  @default(now()) @map("create_time")
  updateTime           DateTime  @updatedAt @map("update_time")

  contestProblem ContestProblem[]
  contestRecord  ContestRecord[]
  submission     Submission[]
  announcement   Announcement[]
  testSubmission TestSubmission[]

  @@map("contest")
}

model ContestProblem {
  id                   Int                    @id @default(autoincrement())
  order                Int
  contest              Contest                @relation(fields: [contestId], references: [id], onDelete: Cascade)
  contestId            Int                    @map("contest_id")
  problem              Problem                @relation(fields: [problemId], references: [id], onDelete: Cascade)
  problemId            Int                    @map("problem_id")
  // 각 문제의 점수 (비율 아님)
  score                Int                    @default(0)
  createTime           DateTime               @default(now()) @map("create_time")
  updateTime           DateTime               @updatedAt @map("update_time")
  contestProblemRecord ContestProblemRecord[]

  // @@id([contestId, problemId])
  @@unique([contestId, problemId])
  @@map("contest_problem")
}

model ContestProblemRecord {
  contestProblemId        Int       @map("contest_problem_id")
  contestRecordId         Int       @map("contest_record_id")
  score                   Int       @default(0)
  // finishTime: Pariticipant가 가장 최근에 좋은 제출을 받은 시각
  finishTime              DateTime? @map("finish_time")
  // (좋은 제출 전까지 유저 u가 문제 p에 제출한 횟수) × (대회의 페널티)
  submitCountPenalty      Int       @default(0)
  // 대회 시작부터 좋은 제출이 제출되기까지 쇼요된 시간, 단위는 분
  timePenalty             Int       @default(0)
  finalScore              Int       @default(0) @map("final_score")
  finalTimePenalty        Int       @default(0) @map("final_time_penalty")
  finalSubmitCountPenalty Int       @default(0) @map("final_submit_count_penalty")
  isFirstSolver           Boolean   @default(false) @map("is_first_solver")
  createTime              DateTime  @default(now()) @map("create_time")
  updateTime              DateTime  @updatedAt @map("update_time")

  contestProblem ContestProblem @relation(fields: [contestProblemId], references: [id], onDelete: Cascade)
  contestRecord  ContestRecord  @relation(fields: [contestRecordId], references: [id], onDelete: Cascade)

  @@id([contestProblemId, contestRecordId])
  @@map("contest_problem_record")
}

model ContestRecord {
  id                   Int                    @id @default(autoincrement())
  contest              Contest                @relation(fields: [contestId], references: [id], onDelete: Cascade)
  contestId            Int                    @map("contest_id")
  user                 User?                  @relation(fields: [userId], references: [id], onDelete: SetNull)
  userId               Int?                   @map("user_id")
  acceptedProblemNum   Int                    @default(0) @map("accepted_problem_num")
  score                Int                    @default(0)
  finalScore           Int                    @default(0) @map("final_score")
  // finishTime: Pariticipant가 가장 최근에 AC를 받은 시각
  lastAcceptedTime     DateTime?              @map("finish_time")
  // totalPenalty: Submission 시, AC를 받지 못했을 때, 올라가는 Counter
  totalPenalty         Int                    @default(0) @map("total_penalty")
  finalTotalPenalty    Int                    @default(0) @map("final_total_penalty")
  createTime           DateTime               @default(now()) @map("create_time")
  updateTime           DateTime               @updatedAt @map("update_time")
  contestProblemRecord ContestProblemRecord[]

  @@unique([contestId, userId])
  @@map("contest_record")
}

model Announcement {
  id           Int         @id @default(autoincrement())
  content      String
  // Assignment와 Contest 둘 중 하나만 설정되어 있어야 합니다 (XOR)
  // 아닐시 DB단에서 에러 반환, 20250108111635_add_contest_tables migration 참고
  assignment   Assignment? @relation(fields: [assignmentId], references: [id], onDelete: Cascade)
  assignmentId Int?        @map("assignment_id")
  contest      Contest?    @relation(fields: [contestId], references: [id], onDelete: Cascade)
  contestId    Int?        @map("contest_id")
  problem      Problem?    @relation(fields: [problemId], references: [id], onDelete: Cascade)
  problemId    Int?        @map("problem_id")
  createTime   DateTime    @default(now()) @map("create_time")
  updateTime   DateTime    @updatedAt @map("update_time")

  @@unique([id])
  @@map("announcement")
}

model Workbook {
  id          Int      @id @default(autoincrement())
  createdBy   User?    @relation(fields: [createdById], references: [id], onDelete: SetNull)
  createdById Int?     @map("created_by_id")
  group       Group    @relation(fields: [groupId], references: [id])
  groupId     Int      @map("group_id")
  title       String
  description String
  isVisible   Boolean  @default(true) @map("is_visible")
  createTime  DateTime @default(now()) @map("create_time")
  updateTime  DateTime @updatedAt @map("update_time")

  workbookProblem WorkbookProblem[]
  submission      Submission[]
  testSubmission  TestSubmission[]

  @@map("workbook")
}

model WorkbookProblem {
  order      Int
  workbook   Workbook @relation(fields: [workbookId], references: [id], onDelete: Cascade)
  workbookId Int      @map("workbook_id")
  problem    Problem  @relation(fields: [problemId], references: [id], onDelete: Cascade)
  problemId  Int      @map("problem_id")
  createTime DateTime @default(now()) @map("create_time")
  updateTime DateTime @updatedAt @map("update_time")

  @@id([workbookId, problemId])
  // @@unique([workbookId, problemId])
  @@map("workbook_problem")
}

model Submission {
  id           Int          @id @default(autoincrement())
  user         User?        @relation(fields: [userId], references: [id], onDelete: SetNull)
  userId       Int?         @map("user_id")
  userIp       String?      @map("user_ip")
  problem      Problem      @relation(fields: [problemId], references: [id], onDelete: Cascade)
  // Todo :
  // Regardless problem deletion, Keeping submission is positive for ranking or something ....
  problemId    Int          @map("problem_id")
  assignment   Assignment?  @relation(fields: [assignmentId], references: [id], onDelete: Cascade)
  assignmentId Int?         @map("assignment_id")
  contest      Contest?     @relation(fields: [contestId], references: [id], onDelete: Cascade)
  contestId    Int?         @map("contest_id")
  workbook     Workbook?    @relation(fields: [workbookId], references: [id])
  workbookId   Int?         @map("workbook_id")
  /// code item structure
  /// {
  ///   "id": number,
  ///   "text": string,
  ///   "locked": boolean
  /// }
  code         Json[]
  codeSize     Int?         @map("code_size")
  language     Language
  result       ResultStatus
  score        Int          @default(0) /// 100점 만점 기준 점수
  createTime   DateTime     @default(now()) @map("create_time")
  updateTime   DateTime     @updatedAt @map("update_time")

  submissionResult SubmissionResult[]

  @@map("submission")
}

model SubmissionResult {
  id                Int             @id @default(autoincrement())
  submission        Submission      @relation(fields: [submissionId], references: [id], onDelete: Cascade)
  submissionId      Int             @map("submission_id")
  problemTestcase   ProblemTestcase @relation(fields: [problemTestcaseId], references: [id], onDelete: Cascade)
  problemTestcaseId Int             @map("problem_test_case_id")
  result            ResultStatus
  cpuTime           BigInt?         @map("cpu_time")
  memoryUsage       Int?            @map("memory_usage")
  createTime        DateTime        @default(now()) @map("create_time")
  updateTime        DateTime        @updatedAt @map("update_time")

  @@map("submission_result")
}

enum ResultStatus {
  Judging
  Accepted
  WrongAnswer
  CompileError
  RuntimeError
  TimeLimitExceeded
  MemoryLimitExceeded
  OutputLimitExceeded
  ServerError
  SegmentationFaultError
  Blind // isJudgeResultVisible == False로 설정된 Assignment/Contest의 채점 결과를 반환할 때 사용
}

model CodeDraft {
  user      User    @relation(fields: [userId], references: [id], onDelete: Cascade)
  userId    Int     @map("user_id")
  problem   Problem @relation(fields: [problemId], references: [id], onDelete: Cascade)
  problemId Int     @map("problem_id")

  /// template code item structure
  /// {
  ///   "lanaguage": Language,
  ///   "code": {
  ///             "id": number,
  ///             "text": string,
  ///             "locked": boolean
  ///           }[]
  /// }
  template   Json[]
  createTime DateTime @default(now()) @map("create_time")
  updateTime DateTime @updatedAt @map("update_time")

  @@id(name: "codeDraftId", [userId, problemId])
  @@map("code_draft")
}

model TestSubmission {
  id             Int         @id @default(autoincrement())
  user           User?       @relation(fields: [userId], references: [id], onDelete: SetNull)
  userId         Int?        @map("user_id")
  userIp         String?     @map("user_ip")
  problem        Problem     @relation(fields: [problemId], references: [id], onDelete: Cascade)
  problemId      Int         @map("problem_id")
  assignment     Assignment? @relation(fields: [assignmentId], references: [id], onDelete: Cascade)
  assignmentId   Int?        @map("assignment_id")
  contest        Contest?    @relation(fields: [contestId], references: [id], onDelete: Cascade)
  contestId      Int?        @map("contest_id")
  workbook       Workbook?   @relation(fields: [workbookId], references: [id])
  workbookId     Int?        @map("workbook_id")
  /// code item structure
  /// {
  ///   "id": number,
  ///   "text": string,
  ///   "locked": boolean
  /// }
  language       Language
  code           Json[]
  codeSize       Int?        @map("code_size")
  isUserTest     Boolean     @default(false) @map("is_user_test")
  maxCpuTime     BigInt?     @map("max_cpu_time")
  maxMemoryUsage Int?        @map("max_memory_usage")

  createTime DateTime @default(now()) @map("create_time")
  updateTime DateTime @updatedAt @map("update_time")

  @@map("test_submission")
}<|MERGE_RESOLUTION|>--- conflicted
+++ resolved
@@ -61,14 +61,9 @@
   useroauth        UserOAuth?
   CodeDraft        CodeDraft[]
   Image            Image[]
-<<<<<<< HEAD
-  contest          Contest[]
-  contestRecord    ContestRecord[]
   testSubmission   TestSubmission[]
-=======
->>>>>>> 15bda5c5
-
-  @@map("user")
+
+  @@map ("user")
 }
 
 model UserOAuth {
