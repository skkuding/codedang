import {
  PrismaClient,
  Role,
  Level,
  Language,
  ResultStatus,
  type Group,
  type User,
  type Problem,
  type Tag,
  type Contest,
  type Workbook,
  type Submission,
  type ProblemTestcase,
  type Announcement,
  type CodeDraft,
  type ContestRecord
} from '@prisma/client'
import { hash } from 'argon2'
import { readFile } from 'fs/promises'
import { join } from 'path'

const prisma = new PrismaClient()
const fixturePath = join(__dirname, '__fixtures__')

let superAdminUser: User
let managerUser: User
const users: User[] = []
let publicGroup: Group
let privateGroup: Group
const problems: Problem[] = []
const problemTestcases: ProblemTestcase[] = []
const contests: Contest[] = []
const endedContests: Contest[] = []
const ongoingContests: Contest[] = []
const upcomingContests: Contest[] = []
const workbooks: Workbook[] = []
const privateWorkbooks: Workbook[] = []
const submissions: Submission[] = []
const announcements: Announcement[] = []

const createUsers = async () => {
  // create super admin user
  superAdminUser = await prisma.user.create({
    data: {
      username: 'super',
      password: await hash('Supersuper'),
      email: 'skkucodingplatform@gmail.com',
      lastLogin: new Date(),
      role: Role.SuperAdmin
    }
  })

  // create admin user
  await prisma.user.create({
    data: {
      username: 'admin',
      password: await hash('Adminadmin'),
      email: 'admin@example.com',
      lastLogin: new Date(),
      role: Role.Admin
    }
  })

  // create manager user
  managerUser = await prisma.user.create({
    data: {
      username: 'manager',
      password: await hash('Managermanager'),
      email: 'manager@example.com',
      lastLogin: new Date(),
      role: Role.Manager
    }
  })

  // create general users
  for (let i = 1; i <= 10; i++) {
    const specifier = i.toString().padStart(2, '0')
    const user = await prisma.user.create({
      data: {
        username: `user${specifier}`,
        password: await hash('Useruser'),
        email: `user${specifier}@example.com`,
        lastLogin: new Date(),
        role: Role.User
      }
    })
    users.push(user)
  }

  // create super admin user's profile
  await prisma.userProfile.create({
    data: {
      userId: superAdminUser.id,
      realName: 'Yuljeon Kim'
    }
  })

  // create user01 profile
  await prisma.userProfile.create({
    data: {
      userId: users[0].id,
      realName: 'Myeongryun Lee'
    }
  })
}

const createGroups = async () => {
  // create public group
  // NOTE: ID가 1인 group은 모두에게 공개된 group
  publicGroup = await prisma.group.create({
    data: {
      groupName: 'Example Group',
      description:
        'This is an example group just for testing. This group should not be shown on production environment.',
      config: {
        showOnList: false,
        allowJoinFromSearch: false,
        allowJoinWithURL: false,
        requireApprovalBeforeJoin: false
      }
    }
  })

  // create empty private group
  privateGroup = await prisma.group.create({
    data: {
      groupName: 'Example Private Group',
      description:
        'This is an example private group just for testing. Check if this group is not shown to users not registered to this group.',
      config: {
        showOnList: false,
        allowJoinFromSearch: false,
        allowJoinWithURL: true,
        requireApprovalBeforeJoin: true
      }
    }
  })
  await prisma.userGroup.create({
    data: {
      userId: managerUser.id,
      groupId: privateGroup.id,
      isGroupLeader: true
    }
  })

  // create empty private group
  // 'showOnList'가 true 이면서 가입시 사전 승인이 필요한 그룹을 테스트할 때 사용합니다
  let tempGroup = await prisma.group.create({
    data: {
      groupName: 'Example Private Group 2',
      description:
        'This is an example private group just for testing. Check if this group is not shown to users not registered to this group.',
      config: {
        showOnList: true,
        allowJoinFromSearch: true,
        allowJoinWithURL: true,
        requireApprovalBeforeJoin: true
      }
    }
  })
  await prisma.userGroup.create({
    data: {
      userId: managerUser.id,
      groupId: tempGroup.id,
      isGroupLeader: true
    }
  })

  // create empty private group
  // 'showOnList'가 true 이면서 가입시 사전 승인이 필요없는 그룹을 테스트할 때 사용합니다
  tempGroup = await prisma.group.create({
    data: {
      groupName: 'Example Private Group 3',
      description:
        'This is an example private group just for testing. Check if this group is not shown to users not registered to this group.',
      config: {
        showOnList: true,
        allowJoinFromSearch: true,
        allowJoinWithURL: true,
        requireApprovalBeforeJoin: false
      }
    }
  })
  await prisma.userGroup.create({
    data: {
      userId: managerUser.id,
      groupId: tempGroup.id,
      isGroupLeader: true
    }
  })

  const allUsers = await prisma.user.findMany()

  // add users to public group
  // group leader: user01
  for (const user of allUsers) {
    await prisma.userGroup.create({
      data: {
        userId: user.id,
        groupId: publicGroup.id,
        isGroupLeader: user.username === 'user01'
      }
    })
  }

  // add users to private group
  // group leader: user01
  // registered: user01, user03, user05, user07, user09
  for (const user of users) {
    await prisma.userGroup.create({
      data: {
        userId: user.id,
        groupId: privateGroup.id,
        isGroupLeader: user.username === 'user01'
      }
    })
  }

  await prisma.userGroup.create({
    data: {
      userId: superAdminUser.id,
      groupId: 4,
      isGroupLeader: true
    }
  })
}

const createNotices = async () => {
  await prisma.notice.createMany({
    data: [
      {
        title: '아주 중요한 공지사항 (1)',
        content: '<p>사실 별 내용 없어요 😇</p>',
        createdById: superAdminUser.id,
        groupId: 1
      },
      {
        title: '더 중요한 공지사항 (2)',
        content: `<p>아래 내용은 한글 Lorem Ipsum으로 생성된 내용입니다! 별 의미 없어요.</p>
<p>모든 국민은 신속한 재판을 받을 권리를 가진다. 형사피고인은 상당한 이유가 없는 한 지체없이 공개재판을 받을 권리를 가진다.</p>
<p>법관은 탄핵 또는 금고 이상의 형의 선고에 의하지 아니하고는 파면되지 아니하며, 징계처분에 의하지 아니하고는 정직·감봉 기타 불리한 처분을 받지 아니한다.</p>
<p>일반사면을 명하려면 국회의 동의를 얻어야 한다. 연소자의 근로는 특별한 보호를 받는다.</p>
<p>국회에서 의결된 법률안은 정부에 이송되어 15일 이내에 대통령이 공포한다.</p>
<p>법률이 정하는 주요방위산업체에 종사하는 근로자의 단체행동권은 법률이 정하는 바에 의하여 이를 제한하거나 인정하지 아니할 수 있다.</p>
<p>법률은 특별한 규정이 없는 한 공포한 날로부터 20일을 경과함으로써 효력을 발생한다.</p>
<p>비상계엄이 선포된 때에는 법률이 정하는 바에 의하여 영장제도, 언론·출판·집회·결사의 자유, 정부나 법원의 권한에 관하여 특별한 조치를 할 수 있다.</p>`,
        createdById: superAdminUser.id,
        groupId: 1
      },
      {
        title: '제일 중요한 공지사항 (3)',
        content: `<p>아래 내용은 한글 Lorem Ipsum으로 생성된 내용입니다! 별 의미 없어요.</p>
<p>민주평화통일자문회의의 조직·직무범위 기타 필요한 사항은 법률로 정한다.</p>
<p>형사피의자 또는 형사피고인으로서 구금되었던 자가 법률이 정하는 불기소처분을 받거나 무죄판결을 받은 때에는 법률이 정하는 바에 의하여 국가에 정당한 보상을 청구할 수 있다.</p>
<p>대통령은 법률이 정하는 바에 의하여 사면·감형 또는 복권을 명할 수 있다.</p>
<p>국무위원은 국정에 관하여 대통령을 보좌하며, 국무회의의 구성원으로서 국정을 심의한다.</p>
<p>국민의 모든 자유와 권리는 국가안전보장·질서유지 또는 공공복리를 위하여 필요한 경우에 한하여 법률로써 제한할 수 있으며, 제한하는 경우에도 자유와 권리의 본질적인 내용을 침해할 수 없다.</p>
<p>한 회계연도를 넘어 계속하여 지출할 필요가 있을 때에는 정부는 연한을 정하여 계속비로서 국회의 의결을 얻어야 한다.</p>
<p>국가는 재해를 예방하고 그 위험으로부터 국민을 보호하기 위하여 노력하여야 한다.</p>`,
        createdById: superAdminUser.id,
        groupId: 1
      },
      {
        title: 'HTML element들 테스트해봐요 (4)',
        isFixed: true,
        content: `<h1>Heading 1</h1>
<h2>Heading 2</h2>
<p>Simple Text</p>
<p><strong>Bold Text</strong></p>
<p><em>Italic Text</em></p>
<p><s>Text with Strike</s></p>
<p><code>Inline Code</code></p>
<pre><code>#include &lt;stdio.h&gt;

int main() {
  printf("Hello, world!");
  return 0;
}
</code></pre>
<ul>
  <li><p>Bullet List Item 1</p></li>
  <li><p>Bullet List Item 2</p></li>
  <li><p>Bullet List Item 3</p></li>
</ul>
<ol>
  <li><p>Ordered List Item 1</p></li>
  <li><p>Ordered List Item 2</p></li>
  <li><p>Ordered List Item 3</p></li>
</ol>`,
        createdById: managerUser.id,
        groupId: 1
      },
      {
        title: '아주 중요한 공지사항 (5)',
        content: '<p>사실 별 내용 없어요 😇</p>',
        createdById: superAdminUser.id,
        groupId: 1
      },
      {
        title: '더 중요한 공지사항 (6)',
        content: `<p>아래 내용은 한글 Lorem Ipsum으로 생성된 내용입니다! 별 의미 없어요.</p>
<p>모든 국민은 신속한 재판을 받을 권리를 가진다. 형사피고인은 상당한 이유가 없는 한 지체없이 공개재판을 받을 권리를 가진다.</p>
<p>법관은 탄핵 또는 금고 이상의 형의 선고에 의하지 아니하고는 파면되지 아니하며, 징계처분에 의하지 아니하고는 정직·감봉 기타 불리한 처분을 받지 아니한다.</p>
<p>일반사면을 명하려면 국회의 동의를 얻어야 한다. 연소자의 근로는 특별한 보호를 받는다.</p>
<p>국회에서 의결된 법률안은 정부에 이송되어 15일 이내에 대통령이 공포한다.</p>
<p>법률이 정하는 주요방위산업체에 종사하는 근로자의 단체행동권은 법률이 정하는 바에 의하여 이를 제한하거나 인정하지 아니할 수 있다.</p>
<p>법률은 특별한 규정이 없는 한 공포한 날로부터 20일을 경과함으로써 효력을 발생한다.</p>
<p>비상계엄이 선포된 때에는 법률이 정하는 바에 의하여 영장제도, 언론·출판·집회·결사의 자유, 정부나 법원의 권한에 관하여 특별한 조치를 할 수 있다.</p>`,
        createdById: superAdminUser.id,
        groupId: 1
      },
      {
        title: '제일 중요한 공지사항 (7)',
        isFixed: true,
        content: `<p>아래 내용은 한글 Lorem Ipsum으로 생성된 내용입니다! 별 의미 없어요.</p>
<p>민주평화통일자문회의의 조직·직무범위 기타 필요한 사항은 법률로 정한다.</p>
<p>형사피의자 또는 형사피고인으로서 구금되었던 자가 법률이 정하는 불기소처분을 받거나 무죄판결을 받은 때에는 법률이 정하는 바에 의하여 국가에 정당한 보상을 청구할 수 있다.</p>
<p>대통령은 법률이 정하는 바에 의하여 사면·감형 또는 복권을 명할 수 있다.</p>
<p>국무위원은 국정에 관하여 대통령을 보좌하며, 국무회의의 구성원으로서 국정을 심의한다.</p>
<p>국민의 모든 자유와 권리는 국가안전보장·질서유지 또는 공공복리를 위하여 필요한 경우에 한하여 법률로써 제한할 수 있으며, 제한하는 경우에도 자유와 권리의 본질적인 내용을 침해할 수 없다.</p>
<p>한 회계연도를 넘어 계속하여 지출할 필요가 있을 때에는 정부는 연한을 정하여 계속비로서 국회의 의결을 얻어야 한다.</p>
<p>국가는 재해를 예방하고 그 위험으로부터 국민을 보호하기 위하여 노력하여야 한다.</p>`,
        createdById: superAdminUser.id,
        groupId: 1
      },
      {
        title: 'HTML element들 테스트해봐요 (8)',
        content: `<h1>Heading 1</h1>
<h2>Heading 2</h2>
<p>Simple Text</p>
<p><strong>Bold Text</strong></p>
<p><em>Italic Text</em></p>
<p><s>Text with Strike</s></p>
<p><code>Inline Code</code></p>
<pre><code>#include &lt;stdio.h&gt;

int main() {
  printf("Hello, world!");
  return 0;
}
</code></pre>
<ul>
  <li><p>Bullet List Item 1</p></li>
  <li><p>Bullet List Item 2</p></li>
  <li><p>Bullet List Item 3</p></li>
</ul>
<ol>
  <li><p>Ordered List Item 1</p></li>
  <li><p>Ordered List Item 2</p></li>
  <li><p>Ordered List Item 3</p></li>
</ol>`,
        createdById: managerUser.id,
        groupId: 1
      },
      {
        title: '아주 중요한 공지사항 (9)',
        content: '<p>사실 별 내용 없어요 😇</p>',
        createdById: superAdminUser.id,
        groupId: 1
      },
      {
        title: '더 중요한 공지사항 (10)',
        content: `<p>아래 내용은 한글 Lorem Ipsum으로 생성된 내용입니다! 별 의미 없어요.</p>
<p>모든 국민은 신속한 재판을 받을 권리를 가진다. 형사피고인은 상당한 이유가 없는 한 지체없이 공개재판을 받을 권리를 가진다.</p>
<p>법관은 탄핵 또는 금고 이상의 형의 선고에 의하지 아니하고는 파면되지 아니하며, 징계처분에 의하지 아니하고는 정직·감봉 기타 불리한 처분을 받지 아니한다.</p>
<p>일반사면을 명하려면 국회의 동의를 얻어야 한다. 연소자의 근로는 특별한 보호를 받는다.</p>
<p>국회에서 의결된 법률안은 정부에 이송되어 15일 이내에 대통령이 공포한다.</p>
<p>법률이 정하는 주요방위산업체에 종사하는 근로자의 단체행동권은 법률이 정하는 바에 의하여 이를 제한하거나 인정하지 아니할 수 있다.</p>
<p>법률은 특별한 규정이 없는 한 공포한 날로부터 20일을 경과함으로써 효력을 발생한다.</p>
<p>비상계엄이 선포된 때에는 법률이 정하는 바에 의하여 영장제도, 언론·출판·집회·결사의 자유, 정부나 법원의 권한에 관하여 특별한 조치를 할 수 있다.</p>`,
        createdById: superAdminUser.id,
        groupId: 1
      },
      {
        title: '제일 중요한 공지사항 (11)',
        content: `<p>아래 내용은 한글 Lorem Ipsum으로 생성된 내용입니다! 별 의미 없어요.</p>
<p>민주평화통일자문회의의 조직·직무범위 기타 필요한 사항은 법률로 정한다.</p>
<p>형사피의자 또는 형사피고인으로서 구금되었던 자가 법률이 정하는 불기소처분을 받거나 무죄판결을 받은 때에는 법률이 정하는 바에 의하여 국가에 정당한 보상을 청구할 수 있다.</p>
<p>대통령은 법률이 정하는 바에 의하여 사면·감형 또는 복권을 명할 수 있다.</p>
<p>국무위원은 국정에 관하여 대통령을 보좌하며, 국무회의의 구성원으로서 국정을 심의한다.</p>
<p>국민의 모든 자유와 권리는 국가안전보장·질서유지 또는 공공복리를 위하여 필요한 경우에 한하여 법률로써 제한할 수 있으며, 제한하는 경우에도 자유와 권리의 본질적인 내용을 침해할 수 없다.</p>
<p>한 회계연도를 넘어 계속하여 지출할 필요가 있을 때에는 정부는 연한을 정하여 계속비로서 국회의 의결을 얻어야 한다.</p>
<p>국가는 재해를 예방하고 그 위험으로부터 국민을 보호하기 위하여 노력하여야 한다.</p>`,
        createdById: superAdminUser.id,
        groupId: 1
      },
      {
        title: 'HTML element들 테스트해봐요 (12)',
        content: `<h1>Heading 1</h1>
<h2>Heading 2</h2>
<p>Simple Text</p>
<p><strong>Bold Text</strong></p>
<p><em>Italic Text</em></p>
<p><s>Text with Strike</s></p>
<p><code>Inline Code</code></p>
<pre><code>#include &lt;stdio.h&gt;

int main() {
  printf("Hello, world!");
  return 0;
}
</code></pre>
<ul>
  <li><p>Bullet List Item 1</p></li>
  <li><p>Bullet List Item 2</p></li>
  <li><p>Bullet List Item 3</p></li>
</ul>
<ol>
  <li><p>Ordered List Item 1</p></li>
  <li><p>Ordered List Item 2</p></li>
  <li><p>Ordered List Item 3</p></li>
</ol>`,
        createdById: managerUser.id,
        groupId: 1
      },
      {
        title: '아주 중요한 공지사항 (13)',
        content: '<p>사실 별 내용 없어요 😇</p>',
        createdById: superAdminUser.id,
        groupId: 1
      },
      {
        title: '더 중요한 공지사항 (14)',
        content: `<p>아래 내용은 한글 Lorem Ipsum으로 생성된 내용입니다! 별 의미 없어요.</p>
<p>모든 국민은 신속한 재판을 받을 권리를 가진다. 형사피고인은 상당한 이유가 없는 한 지체없이 공개재판을 받을 권리를 가진다.</p>
<p>법관은 탄핵 또는 금고 이상의 형의 선고에 의하지 아니하고는 파면되지 아니하며, 징계처분에 의하지 아니하고는 정직·감봉 기타 불리한 처분을 받지 아니한다.</p>
<p>일반사면을 명하려면 국회의 동의를 얻어야 한다. 연소자의 근로는 특별한 보호를 받는다.</p>
<p>국회에서 의결된 법률안은 정부에 이송되어 15일 이내에 대통령이 공포한다.</p>
<p>법률이 정하는 주요방위산업체에 종사하는 근로자의 단체행동권은 법률이 정하는 바에 의하여 이를 제한하거나 인정하지 아니할 수 있다.</p>
<p>법률은 특별한 규정이 없는 한 공포한 날로부터 20일을 경과함으로써 효력을 발생한다.</p>
<p>비상계엄이 선포된 때에는 법률이 정하는 바에 의하여 영장제도, 언론·출판·집회·결사의 자유, 정부나 법원의 권한에 관하여 특별한 조치를 할 수 있다.</p>`,
        createdById: superAdminUser.id,
        groupId: 1
      },
      {
        title: '제일 중요한 공지사항 (15)',
        content: `<p>아래 내용은 한글 Lorem Ipsum으로 생성된 내용입니다! 별 의미 없어요.</p>
<p>민주평화통일자문회의의 조직·직무범위 기타 필요한 사항은 법률로 정한다.</p>
<p>형사피의자 또는 형사피고인으로서 구금되었던 자가 법률이 정하는 불기소처분을 받거나 무죄판결을 받은 때에는 법률이 정하는 바에 의하여 국가에 정당한 보상을 청구할 수 있다.</p>
<p>대통령은 법률이 정하는 바에 의하여 사면·감형 또는 복권을 명할 수 있다.</p>
<p>국무위원은 국정에 관하여 대통령을 보좌하며, 국무회의의 구성원으로서 국정을 심의한다.</p>
<p>국민의 모든 자유와 권리는 국가안전보장·질서유지 또는 공공복리를 위하여 필요한 경우에 한하여 법률로써 제한할 수 있으며, 제한하는 경우에도 자유와 권리의 본질적인 내용을 침해할 수 없다.</p>
<p>한 회계연도를 넘어 계속하여 지출할 필요가 있을 때에는 정부는 연한을 정하여 계속비로서 국회의 의결을 얻어야 한다.</p>
<p>국가는 재해를 예방하고 그 위험으로부터 국민을 보호하기 위하여 노력하여야 한다.</p>`,
        createdById: superAdminUser.id,
        groupId: 1
      },
      {
        title: 'HTML element들 테스트해봐요 (16)',
        content: `<h1>Heading 1</h1>
<h2>Heading 2</h2>
<p>Simple Text</p>
<p><strong>Bold Text</strong></p>
<p><em>Italic Text</em></p>
<p><s>Text with Strike</s></p>
<p><code>Inline Code</code></p>
<pre><code>#include &lt;stdio.h&gt;

int main() {
  printf("Hello, world!");
  return 0;
}
</code></pre>
<ul>
  <li><p>Bullet List Item 1</p></li>
  <li><p>Bullet List Item 2</p></li>
  <li><p>Bullet List Item 3</p></li>
</ul>
<ol>
  <li><p>Ordered List Item 1</p></li>
  <li><p>Ordered List Item 2</p></li>
  <li><p>Ordered List Item 3</p></li>
</ol>`,
        createdById: managerUser.id,
        groupId: 1
      },
      {
        title: '아주 중요한 공지사항 (17)',
        content: '<p>사실 별 내용 없어요 😇</p>',
        createdById: superAdminUser.id,
        groupId: 1
      },
      {
        title: '더 중요한 공지사항 (18)',
        content: `<p>아래 내용은 한글 Lorem Ipsum으로 생성된 내용입니다! 별 의미 없어요.</p>
<p>모든 국민은 신속한 재판을 받을 권리를 가진다. 형사피고인은 상당한 이유가 없는 한 지체없이 공개재판을 받을 권리를 가진다.</p>
<p>법관은 탄핵 또는 금고 이상의 형의 선고에 의하지 아니하고는 파면되지 아니하며, 징계처분에 의하지 아니하고는 정직·감봉 기타 불리한 처분을 받지 아니한다.</p>
<p>일반사면을 명하려면 국회의 동의를 얻어야 한다. 연소자의 근로는 특별한 보호를 받는다.</p>
<p>국회에서 의결된 법률안은 정부에 이송되어 15일 이내에 대통령이 공포한다.</p>
<p>법률이 정하는 주요방위산업체에 종사하는 근로자의 단체행동권은 법률이 정하는 바에 의하여 이를 제한하거나 인정하지 아니할 수 있다.</p>
<p>법률은 특별한 규정이 없는 한 공포한 날로부터 20일을 경과함으로써 효력을 발생한다.</p>
<p>비상계엄이 선포된 때에는 법률이 정하는 바에 의하여 영장제도, 언론·출판·집회·결사의 자유, 정부나 법원의 권한에 관하여 특별한 조치를 할 수 있다.</p>`,
        createdById: superAdminUser.id,
        groupId: 1
      },
      {
        title: '제일 중요한 공지사항 (19)',
        content: `<p>아래 내용은 한글 Lorem Ipsum으로 생성된 내용입니다! 별 의미 없어요.</p>
<p>민주평화통일자문회의의 조직·직무범위 기타 필요한 사항은 법률로 정한다.</p>
<p>형사피의자 또는 형사피고인으로서 구금되었던 자가 법률이 정하는 불기소처분을 받거나 무죄판결을 받은 때에는 법률이 정하는 바에 의하여 국가에 정당한 보상을 청구할 수 있다.</p>
<p>대통령은 법률이 정하는 바에 의하여 사면·감형 또는 복권을 명할 수 있다.</p>
<p>국무위원은 국정에 관하여 대통령을 보좌하며, 국무회의의 구성원으로서 국정을 심의한다.</p>
<p>국민의 모든 자유와 권리는 국가안전보장·질서유지 또는 공공복리를 위하여 필요한 경우에 한하여 법률로써 제한할 수 있으며, 제한하는 경우에도 자유와 권리의 본질적인 내용을 침해할 수 없다.</p>
<p>한 회계연도를 넘어 계속하여 지출할 필요가 있을 때에는 정부는 연한을 정하여 계속비로서 국회의 의결을 얻어야 한다.</p>
<p>국가는 재해를 예방하고 그 위험으로부터 국민을 보호하기 위하여 노력하여야 한다.</p>`,
        createdById: superAdminUser.id,
        groupId: 1
      },
      {
        title: 'HTML element들 테스트해봐요 (20)',
        content: `<h1>Heading 1</h1>
<h2>Heading 2</h2>
<p>Simple Text</p>
<p><strong>Bold Text</strong></p>
<p><em>Italic Text</em></p>
<p><s>Text with Strike</s></p>
<p><code>Inline Code</code></p>
<pre><code>#include &lt;stdio.h&gt;

int main() {
  printf("Hello, world!");
  return 0;
}
</code></pre>
<ul>
  <li><p>Bullet List Item 1</p></li>
  <li><p>Bullet List Item 2</p></li>
  <li><p>Bullet List Item 3</p></li>
</ul>
<ol>
  <li><p>Ordered List Item 1</p></li>
  <li><p>Ordered List Item 2</p></li>
  <li><p>Ordered List Item 3</p></li>
</ol>`,
        createdById: managerUser.id,
        groupId: 1
      },
      {
        title: '아주 중요한 공지사항 (21)',
        content: '<p>사실 별 내용 없어요 😇</p>',
        createdById: superAdminUser.id,
        groupId: 1
      },
      {
        title: '더 중요한 공지사항 (22)',
        content: `<p>아래 내용은 한글 Lorem Ipsum으로 생성된 내용입니다! 별 의미 없어요.</p>
<p>모든 국민은 신속한 재판을 받을 권리를 가진다. 형사피고인은 상당한 이유가 없는 한 지체없이 공개재판을 받을 권리를 가진다.</p>
<p>법관은 탄핵 또는 금고 이상의 형의 선고에 의하지 아니하고는 파면되지 아니하며, 징계처분에 의하지 아니하고는 정직·감봉 기타 불리한 처분을 받지 아니한다.</p>
<p>일반사면을 명하려면 국회의 동의를 얻어야 한다. 연소자의 근로는 특별한 보호를 받는다.</p>
<p>국회에서 의결된 법률안은 정부에 이송되어 15일 이내에 대통령이 공포한다.</p>
<p>법률이 정하는 주요방위산업체에 종사하는 근로자의 단체행동권은 법률이 정하는 바에 의하여 이를 제한하거나 인정하지 아니할 수 있다.</p>
<p>법률은 특별한 규정이 없는 한 공포한 날로부터 20일을 경과함으로써 효력을 발생한다.</p>
<p>비상계엄이 선포된 때에는 법률이 정하는 바에 의하여 영장제도, 언론·출판·집회·결사의 자유, 정부나 법원의 권한에 관하여 특별한 조치를 할 수 있다.</p>`,
        createdById: superAdminUser.id,
        groupId: 1
      },
      {
        title: '제일 중요한 공지사항 (23)',
        content: `<p>아래 내용은 한글 Lorem Ipsum으로 생성된 내용입니다! 별 의미 없어요.</p>
<p>민주평화통일자문회의의 조직·직무범위 기타 필요한 사항은 법률로 정한다.</p>
<p>형사피의자 또는 형사피고인으로서 구금되었던 자가 법률이 정하는 불기소처분을 받거나 무죄판결을 받은 때에는 법률이 정하는 바에 의하여 국가에 정당한 보상을 청구할 수 있다.</p>
<p>대통령은 법률이 정하는 바에 의하여 사면·감형 또는 복권을 명할 수 있다.</p>
<p>국무위원은 국정에 관하여 대통령을 보좌하며, 국무회의의 구성원으로서 국정을 심의한다.</p>
<p>국민의 모든 자유와 권리는 국가안전보장·질서유지 또는 공공복리를 위하여 필요한 경우에 한하여 법률로써 제한할 수 있으며, 제한하는 경우에도 자유와 권리의 본질적인 내용을 침해할 수 없다.</p>
<p>한 회계연도를 넘어 계속하여 지출할 필요가 있을 때에는 정부는 연한을 정하여 계속비로서 국회의 의결을 얻어야 한다.</p>
<p>국가는 재해를 예방하고 그 위험으로부터 국민을 보호하기 위하여 노력하여야 한다.</p>`,
        createdById: superAdminUser.id,
        groupId: 1
      },
      {
        title: 'HTML element들 테스트해봐요 (24)',
        content: `<h1>Heading 1</h1>
<h2>Heading 2</h2>
<p>Simple Text</p>
<p><strong>Bold Text</strong></p>
<p><em>Italic Text</em></p>
<p><s>Text with Strike</s></p>
<p><code>Inline Code</code></p>
<pre><code>#include &lt;stdio.h&gt;

int main() {
  printf("Hello, world!");
  return 0;
}
</code></pre>
<ul>
  <li><p>Bullet List Item 1</p></li>
  <li><p>Bullet List Item 2</p></li>
  <li><p>Bullet List Item 3</p></li>
</ul>
<ol>
  <li><p>Ordered List Item 1</p></li>
  <li><p>Ordered List Item 2</p></li>
  <li><p>Ordered List Item 3</p></li>
</ol>`,
        createdById: managerUser.id,
        groupId: 1
      }
    ]
  })
}

const createProblems = async () => {
  problems.push(
    await prisma.problem.create({
      data: {
        title: '정수 더하기',
        engTitle: 'Integer Addition',
        createdById: superAdminUser.id,
        groupId: publicGroup.id,
        description: await readFile(
          join(fixturePath, 'problem/1-description.html'),
          'utf-8'
        ),
        engDescription: await readFile(
          join(fixturePath, 'problem/1-description-eng.html'),
          'utf-8'
        ),
        difficulty: Level.Level1,
        inputDescription: await readFile(
          join(fixturePath, 'problem/1-input.html'),
          'utf-8'
        ),
        engInputDescription: await readFile(
          join(fixturePath, 'problem/1-input-eng.html'),
          'utf-8'
        ),
        outputDescription: await readFile(
          join(fixturePath, 'problem/1-output.html'),
          'utf-8'
        ),
        engOutputDescription: await readFile(
          join(fixturePath, 'problem/1-output-eng.html'),
          'utf-8'
        ),
        languages: [Language.C, Language.Cpp, Language.Java, Language.Python3],
        hint: '',
        timeLimit: 2000,
        memoryLimit: 512,
        source: '',
        samples: {
          create: [
            {
              input: '1 2',
              output: '3'
            },
            {
              input: '11 12',
              output: '23'
            }
          ]
        }
      }
    })
  )

  problems.push(
    await prisma.problem.create({
      data: {
        title: '가파른 경사',
        createdById: superAdminUser.id,
        groupId: publicGroup.id,
        description: await readFile(
          join(fixturePath, 'problem/2-description.html'),
          'utf-8'
        ),
        difficulty: Level.Level1,
        inputDescription: await readFile(
          join(fixturePath, 'problem/2-input.html'),
          'utf-8'
        ),
        outputDescription: await readFile(
          join(fixturePath, 'problem/2-output.html'),
          'utf-8'
        ),
        languages: [Language.C],
        hint: '',
        timeLimit: 2000,
        memoryLimit: 512,
        source: 'Canadian Computing Competition(CCC) 2012 Junior 2번',
        samples: {
          create: [{ input: '1\n10\n12\n13', output: 'Uphill' }]
        }
      }
    })
  )

  problems.push(
    await prisma.problem.create({
      data: {
        title: '회전 표지판',
        createdById: superAdminUser.id,
        groupId: publicGroup.id,
        description: await readFile(
          join(fixturePath, 'problem/3-description.html'),
          'utf-8'
        ),
        difficulty: Level.Level1,
        inputDescription: await readFile(
          join(fixturePath, 'problem/3-input.html'),
          'utf-8'
        ),
        outputDescription: await readFile(
          join(fixturePath, 'problem/3-output.html'),
          'utf-8'
        ),
        languages: [Language.Cpp],
        hint: '',
        timeLimit: 1000,
        memoryLimit: 128,
        source: 'Canadian Computing Competition(CCC) 2013 Junior 2번',
        samples: {
          create: [
            { input: 'SHINS', output: 'YES' },
            { input: 'NO', output: 'YES' },
            { input: 'SHOW', output: 'NO' }
          ]
        }
      }
    })
  )

  problems.push(
    await prisma.problem.create({
      data: {
        title: '붕어빵',
        createdById: superAdminUser.id,
        groupId: publicGroup.id,
        description: await readFile(
          join(fixturePath, 'problem/4-description.html'),
          'utf-8'
        ),
        difficulty: Level.Level2,
        inputDescription: await readFile(
          join(fixturePath, 'problem/4-input.html'),
          'utf-8'
        ),
        outputDescription: await readFile(
          join(fixturePath, 'problem/4-output.html'),
          'utf-8'
        ),
        languages: [Language.Java],
        hint: await readFile(join(fixturePath, 'problem/4-hint.html'), 'utf-8'),
        timeLimit: 1000,
        memoryLimit: 128,
        source: 'USACO 2012 US Open Bronze 1번',
        samples: {
          create: [{ input: '9\n2\n7\n3\n7\n7\n3\n7\n5\n7\n', output: '4' }]
        }
      }
    })
  )

  problems.push(
    await prisma.problem.create({
      data: {
        title: '채권관계',
        createdById: superAdminUser.id,
        groupId: publicGroup.id,
        description: await readFile(
          join(fixturePath, 'problem/5-description.html'),
          'utf-8'
        ),
        difficulty: Level.Level2,
        inputDescription: await readFile(
          join(fixturePath, 'problem/5-input.html'),
          'utf-8'
        ),
        outputDescription: await readFile(
          join(fixturePath, 'problem/5-output.html'),
          'utf-8'
        ),
        languages: [Language.Python3],
        hint: '',
        timeLimit: 1000,
        memoryLimit: 128,
        source: 'ICPC Regionals NCPC 2009 B번',
        samples: {
          create: [
            {
              input: '5 3\n100\n-75\n-25\n-42\n42\n0 1\n1 2\n3 4',
              output: 'POSSIBLE'
            }
          ]
        }
      }
    })
  )

  problems.push(
    await prisma.problem.create({
      data: {
        title: '타일 교환',
        createdById: superAdminUser.id,
        groupId: publicGroup.id,
        description: await readFile(
          join(fixturePath, 'problem/6-description.html'),
          'utf-8'
        ),
        difficulty: Level.Level3,
        inputDescription: await readFile(
          join(fixturePath, 'problem/6-input.html'),
          'utf-8'
        ),
        outputDescription: await readFile(
          join(fixturePath, 'problem/6-output.html'),
          'utf-8'
        ),
        languages: [Language.C, Language.Java],
        hint: await readFile(join(fixturePath, 'problem/6-hint.html'), 'utf-8'),
        timeLimit: 1000,
        memoryLimit: 128,
        source: 'USACO November 2011 Silver 3번',
        samples: { create: [{ input: '3 6', output: '5' }] }
      }
    })
  )

  problems.push(
    await prisma.problem.create({
      data: {
        title: '천재 디자이너',
        createdById: superAdminUser.id,
        groupId: publicGroup.id,
        description: await readFile(
          join(fixturePath, 'problem/7-description.html'),
          'utf8'
        ),
        difficulty: Level.Level3,
        inputDescription: await readFile(
          join(fixturePath, 'problem/7-input.html'),
          'utf8'
        ),
        outputDescription: await readFile(
          join(fixturePath, 'problem/7-output.html'),
          'utf8'
        ),
        languages: [Language.Cpp, Language.Python3],
        hint: '',
        timeLimit: 2000,
        memoryLimit: 512,
        source: 'COCI 2019/2020 Contest #3 2번',
        samples: {
          create: [
            { input: 'aaaaa\n2\n1 2\n4 5\n2 4 1 5 3', output: '2' },
            {
              input: 'abbabaab\n3\n1 3\n4 7\n3 5\n6 3 5 1 4 2 7 8',
              output: '5'
            },
            {
              input: 'abcd\n1\n1 4\n1 2 3 4',
              output: '0'
            }
          ]
        }
      }
    })
  )

  problems.push(
    await prisma.problem.create({
      data: {
        title: '사이클 분할',
        createdById: superAdminUser.id,
        groupId: publicGroup.id,
        description: await readFile(
          join(fixturePath, 'problem/8-description.html'),
          'utf-8'
        ),
        difficulty: Level.Level3,
        inputDescription: await readFile(
          join(fixturePath, 'problem/8-input.html'),
          'utf-8'
        ),
        outputDescription: await readFile(
          join(fixturePath, 'problem/8-output.html'),
          'utf-8'
        ),
        languages: [Language.C, Language.Cpp, Language.Java, Language.Python3],
        hint: await readFile(join(fixturePath, 'problem/8-hint.html'), 'utf-8'),
        timeLimit: 2000,
        memoryLimit: 256,
        source: 'ICPC Regionals SEERC 2019 J번',
        samples: {
          create: [
            {
              input: '3\n1 2 1\n2 3 1\n3 1 1',
              output: '3'
            },
            {
              input:
                '5\n4 5 4\n1 3 4\n1 2 4\n3 2 3\n3 5 2\n1 4 3\n4 2 2\n1 5 4\n5 2 4\n3 4 2',
              output: '35'
            }
          ]
        },
        isVisible: false
      }
    })
  )

  problems.push(
    await prisma.problem.create({
      data: {
        title: '수정중인 문제',
        createdById: superAdminUser.id,
        groupId: publicGroup.id,
        description: `<p>수정 작업 중</p>`,
        difficulty: Level.Level3,
        inputDescription: `<p>비공개</p>`,
        outputDescription: `<p>비공개</p>`,
        languages: [Language.C, Language.Cpp, Language.Java, Language.Python3],
        hint: `<p>작성중</p>`,
        timeLimit: 2000,
        memoryLimit: 256,
        source: '2024 육군훈련소 입소 코딩 테스트',
        samples: {
          create: [
            {
              input: '3\n1 2 1\n2 3 1\n3 1 1',
              output: '3'
            },
            {
              input:
                '5\n4 5 4\n1 3 4\n1 2 4\n3 2 3\n3 5 2\n1 4 3\n4 2 2\n1 5 4\n5 2 4\n3 4 2',
              output: '35'
            }
          ]
        },
        isVisible: false
      }
    })
  )

  // add simple testcases
  for (const problem of problems) {
    problemTestcases.push(
      await prisma.problemTestcase.create({
        data: {
          problemId: problem.id,
          input: `${problem.id}.json`,
          output: `${problem.id}.json`
        }
      })
    )
  }

  const tagNames = [
    'If Statement',
    'Iteration',
    'Brute Force',
    'DFS',
    'Dynamic Programming',
    'Binary Search',
    'Graph'
  ]

  const tags: Tag[] = []

  // add tags
  for (const name of tagNames) {
    tags.push(
      await prisma.tag.create({
        data: {
          name
        }
      })
    )
  }

  // allocate tags to each problem
  for (const [index, tag] of tags.entries()) {
    await prisma.problemTag.create({
      data: {
        problemId: problems[index].id,
        tagId: tag.id
      }
    })
  }
}

const createContests = async () => {
  const contestData: {
    data:
      | {
          title: string
          description: string
          createdById: number
          groupId: number
          startTime: Date
          endTime: Date
          isVisible: boolean
          isRankVisible: boolean
          invitationCode: string
        }
      | {
          title: string
          description: string
          createdById: number
          groupId: number
          startTime: Date
          endTime: Date
          isVisible: boolean
          isRankVisible: boolean
        }
  }[] = [
    // Ongoing Contests
    {
      data: {
        title: 'SKKU Coding Platform 모의대회',
        description: `<p>
  대통령은 내란 또는 외환의 죄를 범한 경우를 제외하고는 재직중 형사상의 소추를
  받지 아니한다. 모든 국민은 자기의 행위가 아닌 친족의 행위로 인하여 불이익한
  처우를 받지 아니한다.
</p>

<p>
  위원은 탄핵 또는 금고 이상의 형의 선고에 의하지 아니하고는 파면되지 아니한다.
  대통령은 국무회의의 의장이 되고, 국무총리는 부의장이 된다. 모든 국민은 헌법과
  법률이 정한 법관에 의하여 법률에 의한 재판을 받을 권리를 가진다.
</p>

<p>
  국회의원은 현행범인인 경우를 제외하고는 회기중 국회의 동의없이 체포 또는
  구금되지 아니한다. 헌법재판소의 장은 국회의 동의를 얻어 재판관중에서 대통령이
  임명한다.
</p>

<p>
  국가는 지역간의 균형있는 발전을 위하여 지역경제를 육성할 의무를 진다. 제3항의
  승인을 얻지 못한 때에는 그 처분 또는 명령은 그때부터 효력을 상실한다. 이 경우
  그 명령에 의하여 개정 또는 폐지되었던 법률은 그 명령이 승인을 얻지 못한 때부터
  당연히 효력을 회복한다.
</p>

<p>
  모든 국민은 신체의 자유를 가진다. 누구든지 법률에 의하지 아니하고는
  체포·구속·압수·수색 또는 심문을 받지 아니하며, 법률과 적법한 절차에 의하지
  아니하고는 처벌·보안처분 또는 강제노역을 받지 아니한다.
</p>`,
        createdById: superAdminUser.id,
        groupId: publicGroup.id,
        startTime: new Date('2024-01-01T00:00:00.000Z'),
        endTime: new Date('2028-01-01T23:59:59.000Z'),
        isVisible: true,
        isRankVisible: true,
<<<<<<< HEAD
        invitationCode: '123456'
=======
        enableCopyPaste: true
>>>>>>> fb588b47
      }
    },
    {
      data: {
        title: '24년도 소프트웨어학과 신입생 입학 테스트1',
        description: '<p>이 대회는 현재 진행 중입니다 !</p>',
        createdById: superAdminUser.id,
        groupId: publicGroup.id,
        startTime: new Date('2024-01-01T00:00:00.000Z'),
        endTime: new Date('2028-01-01T23:59:59.000Z'),
        isVisible: true,
        isRankVisible: true,
        enableCopyPaste: true
      }
    },
    {
      data: {
        title: '24년도 소프트웨어학과 신입생 입학 테스트2',
        description: '<p>이 대회는 현재 진행 중입니다 !</p>',
        createdById: superAdminUser.id,
        groupId: publicGroup.id,
        startTime: new Date('2024-01-01T00:00:00.000Z'),
        endTime: new Date('2028-01-01T23:59:59.000Z'),
        isVisible: true,
        isRankVisible: true,
<<<<<<< HEAD
        invitationCode: '123456'
=======
        enableCopyPaste: true
>>>>>>> fb588b47
      }
    },
    {
      data: {
        title: '24년도 소프트웨어학과 신입생 입학 테스트3',
        description: '<p>이 대회는 현재 진행 중입니다 !</p>',
        createdById: superAdminUser.id,
        groupId: publicGroup.id,
        startTime: new Date('2024-01-01T00:00:00.000Z'),
        endTime: new Date('2028-01-01T23:59:59.000Z'),
        isVisible: true,
        isRankVisible: true,
        enableCopyPaste: true
      }
    },
    {
      data: {
        title: '24년도 아늑배 스파게티 코드 만들기 대회',
        description: '<p>이 대회는 현재 진행 중입니다 ! (private group)</p>',
        createdById: superAdminUser.id,
        groupId: privateGroup.id,
        startTime: new Date('2024-01-01T00:00:00.000Z'),
        endTime: new Date('2028-01-01T23:59:59.000Z'),
        isVisible: true,
        isRankVisible: true,
        enableCopyPaste: true
      }
    },
    // Finished Contests
    {
      data: {
        title: 'Long Time Ago Contest',
        description: '<p>이 대회는 오래 전에 끝났어요</p>',
        createdById: superAdminUser.id,
        groupId: publicGroup.id,
        startTime: new Date('2023-01-01T00:00:00.000Z'),
        endTime: new Date('2024-01-01T23:59:59.000Z'),
        isVisible: true,
        isRankVisible: false,
<<<<<<< HEAD
        invitationCode: '123456'
=======
        enableCopyPaste: true
>>>>>>> fb588b47
      }
    },
    {
      data: {
        title: '23년도 소프트웨어학과 신입생 입학 테스트',
        description: '<p>이 대회는 오래 전에 끝났어요</p>',
        createdById: superAdminUser.id,
        groupId: publicGroup.id,
        startTime: new Date('2023-01-01T00:00:00.000Z'),
        endTime: new Date('2024-01-01T23:59:59.000Z'),
        isVisible: true,
        isRankVisible: true,
<<<<<<< HEAD
        invitationCode: '123456'
=======
        enableCopyPaste: true
>>>>>>> fb588b47
      }
    },
    {
      data: {
        title: '소프트의 아침',
        description: '<p>이 대회는 오래 전에 끝났어요</p>',
        createdById: superAdminUser.id,
        groupId: publicGroup.id,
        startTime: new Date('2023-01-01T00:00:00.000Z'),
        endTime: new Date('2024-01-01T23:59:59.000Z'),
        isVisible: true,
        isRankVisible: false,
<<<<<<< HEAD
        invitationCode: '123456'
=======
        enableCopyPaste: true
>>>>>>> fb588b47
      }
    },
    {
      data: {
        title: '소프트의 낮',
        description: '<p>이 대회는 오래 전에 끝났어요</p>',
        createdById: superAdminUser.id,
        groupId: publicGroup.id,
        startTime: new Date('2023-01-01T00:00:00.000Z'),
        endTime: new Date('2024-01-01T23:59:59.000Z'),
        isVisible: true,
        isRankVisible: false,
<<<<<<< HEAD
        invitationCode: '123456'
=======
        enableCopyPaste: true
>>>>>>> fb588b47
      }
    },
    {
      data: {
        title: '소프트의 밤',
        description: '<p>이 대회는 오래 전에 끝났어요</p>',
        createdById: superAdminUser.id,
        groupId: publicGroup.id,
        startTime: new Date('2023-01-01T00:00:00.000Z'),
        endTime: new Date('2024-01-01T23:59:59.000Z'),
        isVisible: true,
        isRankVisible: false,
<<<<<<< HEAD
        invitationCode: '123456'
=======
        enableCopyPaste: true
>>>>>>> fb588b47
      }
    },
    {
      data: {
        title: '2023 SKKU 프로그래밍 대회',
        description: '<p>이 대회는 오래 전에 끝났어요</p>',
        createdById: superAdminUser.id,
        groupId: publicGroup.id,
        startTime: new Date('2023-01-01T00:00:00.000Z'),
        endTime: new Date('2024-01-01T23:59:59.000Z'),
        isVisible: true,
        isRankVisible: false,
<<<<<<< HEAD
        invitationCode: '123456'
=======
        enableCopyPaste: true
>>>>>>> fb588b47
      }
    },
    {
      data: {
        title: '소프트의 오전',
        description: '<p>이 대회는 오래 전에 끝났어요</p>',
        createdById: superAdminUser.id,
        groupId: publicGroup.id,
        startTime: new Date('2023-01-01T00:00:00.000Z'),
        endTime: new Date('2024-01-01T23:59:59.000Z'),
        isVisible: true,
        isRankVisible: false,
<<<<<<< HEAD
        invitationCode: '123456'
=======
        enableCopyPaste: true
>>>>>>> fb588b47
      }
    },
    {
      data: {
        title: '소프트의 오후',
        description: '<p>이 대회는 오래 전에 끝났어요</p>',
        createdById: superAdminUser.id,
        groupId: publicGroup.id,
        startTime: new Date('2023-01-01T00:00:00.000Z'),
        endTime: new Date('2024-01-01T23:59:59.000Z'),
        isVisible: true,
        isRankVisible: false,
        enableCopyPaste: true
      }
    },
    {
      data: {
        title: '23년도 아늑배 스파게티 코드 만들기 대회',
        description: '<p>이 대회는 오래 전에 끝났어요 (private group)</p>',
        createdById: superAdminUser.id,
        groupId: privateGroup.id,
        startTime: new Date('2023-01-01T00:00:00.000Z'),
        endTime: new Date('2024-01-01T23:59:59.000Z'),
        isVisible: true,
        isRankVisible: true,
        enableCopyPaste: true
      }
    },
    // Upcoming Contests
    {
      data: {
        title: 'Future Contest',
        description: '<p>이 대회는 언젠가 열리겠죠...?</p>',
        createdById: superAdminUser.id,
        groupId: publicGroup.id,
        startTime: new Date('3024-01-01T00:00:00.000Z'),
        endTime: new Date('3025-01-01T23:59:59.000Z'),
        isVisible: true,
        isRankVisible: true,
<<<<<<< HEAD
        invitationCode: '123456'
=======
        enableCopyPaste: true
>>>>>>> fb588b47
      }
    },
    {
      data: {
        title: '2024 SKKU 프로그래밍 대회',
        description: '<p>이 대회는 언젠가 열리겠죠...?</p>',
        createdById: superAdminUser.id,
        groupId: publicGroup.id,
        startTime: new Date('3024-01-01T00:00:00.000Z'),
        endTime: new Date('3025-01-01T23:59:59.000Z'),
        isVisible: true,
        isRankVisible: true,
<<<<<<< HEAD
        invitationCode: '123456'
=======
        enableCopyPaste: true
>>>>>>> fb588b47
      }
    },
    {
      data: {
        title: '2024 스꾸딩 프로그래밍 대회',
        description:
          '<p>이 대회는 언젠가 열리겠죠...? isVisible이 false인 contest입니다</p>',
        createdById: superAdminUser.id,
        groupId: publicGroup.id,
        startTime: new Date('3024-01-01T00:00:00.000Z'),
        endTime: new Date('3025-01-01T23:59:59.000Z'),
        isVisible: false,
        isRankVisible: true,
<<<<<<< HEAD
        invitationCode: '123456'
=======
        enableCopyPaste: true
>>>>>>> fb588b47
      }
    },
    {
      data: {
        title: '25년도 아늑배 스파게티 코드 만들기 대회',
        description: '<p>이 대회는 언젠가 열리겠죠...? (private group)</p>',
        createdById: superAdminUser.id,
        groupId: privateGroup.id,
        startTime: new Date('3024-01-01T00:00:00.000Z'),
        endTime: new Date('3025-01-01T23:59:59.000Z'),
        isVisible: true,
        isRankVisible: true,
        enableCopyPaste: true
      }
    }
  ]

  const now = new Date()
  for (const obj of contestData) {
    const contest = await prisma.contest.create(obj)
    contests.push(contest)
    if (now < obj.data.startTime) {
      upcomingContests.push(contest)
    } else if (obj.data.endTime < now) {
      endedContests.push(contest)
    } else {
      ongoingContests.push(contest)
    }
  }

  // add problems to contest
  for (const problem of problems) {
    await prisma.contestProblem.create({
      data: {
        order: problem.id - 1,
        contestId: ongoingContests[0].id,
        problemId: problem.id
      }
    })
  }

  // TODO: add records and ranks
}

const createWorkbooks = async () => {
  for (let i = 1; i <= 3; i++) {
    workbooks.push(
      await prisma.workbook.create({
        data: {
          title: '모의대회 문제집',
          description: '모의대회 문제들을 모아뒀습니다!',
          createdById: superAdminUser.id,
          groupId: publicGroup.id
        }
      })
    )
  }
  for (let i = 1; i <= 3; i++) {
    privateWorkbooks.push(
      await prisma.workbook.create({
        data: {
          title: '모의대회 문제집',
          description: '모의대회 문제들을 모아뒀습니다!',
          createdById: superAdminUser.id,
          groupId: privateGroup.id
        }
      })
    )
  }

  for (const problem of problems) {
    await prisma.workbookProblem.create({
      data: {
        order: problem.id - 1,
        workbookId: workbooks[0].id,
        problemId: problem.id
      }
    })
    await prisma.workbookProblem.create({
      data: {
        order: problem.id - 1,
        workbookId: privateWorkbooks[0].id,
        problemId: problem.id
      }
    })
  }
}

const createSubmissions = async () => {
  submissions.push(
    await prisma.submission.create({
      data: {
        userId: users[0].id,
        problemId: problems[0].id,
        contestId: ongoingContests[0].id,
        code: [
          {
            id: 1,
            locked: false,
            text: `#include <stdio.h>
int main(void) {
    printf("Hello, World!\n");
    return 0;
}`
          }
        ],
        language: Language.C,
        result: ResultStatus.Judging
      }
    })
  )
  await prisma.submissionResult.create({
    data: {
      submissionId: submissions[0].id,
      problemTestcaseId: problemTestcases[0].id,
      result: ResultStatus.Accepted,
      cpuTime: 12345,
      memoryUsage: 12345
    }
  })
  await prisma.submission.update({
    where: {
      id: submissions[0].id
    },
    data: { result: ResultStatus.Accepted }
  })

  submissions.push(
    await prisma.submission.create({
      data: {
        userId: users[1].id,
        problemId: problems[1].id,
        contestId: ongoingContests[0].id,
        code: [
          {
            id: 1,
            locked: false,
            text: `#include <iostream>
int main(void) {
    std::cout << "Hello, World!" << endl;
    return 0;
}`
          }
        ],
        language: Language.Cpp,
        result: ResultStatus.Judging
      }
    })
  )
  await prisma.submissionResult.create({
    data: {
      submissionId: submissions[1].id,
      problemTestcaseId: problemTestcases[1].id,
      result: ResultStatus.WrongAnswer,
      cpuTime: 12345,
      memoryUsage: 12345
    }
  })
  await prisma.submission.update({
    where: {
      id: submissions[0].id
    },
    data: { result: ResultStatus.WrongAnswer }
  })

  submissions.push(
    await prisma.submission.create({
      data: {
        userId: users[2].id,
        problemId: problems[2].id,
        contestId: ongoingContests[0].id,
        code: [
          {
            id: 1,
            locked: false,
            text: `class Main {
    public static void main(String[] args) {
        System.out.println("Hello, World!");
    }
}`
          }
        ],
        language: Language.Java,
        result: ResultStatus.Judging
      }
    })
  )
  await prisma.submissionResult.create({
    data: {
      submissionId: submissions[2].id,
      problemTestcaseId: problemTestcases[2].id,
      result: ResultStatus.CompileError,
      cpuTime: 12345,
      memoryUsage: 12345
    }
  })
  await prisma.submission.update({
    where: {
      id: submissions[0].id
    },
    data: { result: ResultStatus.CompileError }
  })

  submissions.push(
    await prisma.submission.create({
      data: {
        userId: users[3].id,
        problemId: problems[3].id,
        contestId: ongoingContests[0].id,
        code: [
          {
            id: 1,
            locked: false,
            text: `print("Hello, World!")`
          }
        ],
        language: Language.Python3,
        result: ResultStatus.Judging
      }
    })
  )
  await prisma.submissionResult.create({
    data: {
      submissionId: submissions[3].id,
      problemTestcaseId: problemTestcases[3].id,
      result: ResultStatus.RuntimeError,
      cpuTime: 12345,
      memoryUsage: 12345
    }
  })
  await prisma.submission.update({
    where: {
      id: submissions[0].id
    },
    data: { result: ResultStatus.RuntimeError }
  })

  submissions.push(
    await prisma.submission.create({
      data: {
        userId: users[4].id,
        problemId: problems[4].id,
        contestId: ongoingContests[0].id,
        code: [
          {
            id: 1,
            locked: false,
            text: `#include <stdio.h>
int main(void) {
    printf("Hello, World!\n");
    return 0;
}`
          }
        ],
        language: Language.C,
        result: ResultStatus.Judging
      }
    })
  )
  await prisma.submissionResult.create({
    data: {
      submissionId: submissions[4].id,
      problemTestcaseId: problemTestcases[4].id,
      result: ResultStatus.TimeLimitExceeded,
      cpuTime: 12345,
      memoryUsage: 12345
    }
  })
  await prisma.submission.update({
    where: {
      id: submissions[0].id
    },
    data: { result: ResultStatus.TimeLimitExceeded }
  })

  submissions.push(
    await prisma.submission.create({
      data: {
        userId: users[5].id,
        problemId: problems[5].id,
        workbookId: workbooks[0].id,
        code: [
          {
            id: 1,
            locked: false,
            text: `#include <iostream>
int main(void) {
    std::cout << "Hello, World!" << endl;
    return 0;
}`
          }
        ],
        language: Language.Cpp,
        result: ResultStatus.Judging
      }
    })
  )
  await prisma.submissionResult.create({
    data: {
      submissionId: submissions[5].id,
      problemTestcaseId: problemTestcases[5].id,
      result: ResultStatus.MemoryLimitExceeded,
      cpuTime: 12345,
      memoryUsage: 12345
    }
  })
  await prisma.submission.update({
    where: {
      id: submissions[0].id
    },
    data: { result: ResultStatus.MemoryLimitExceeded }
  })

  submissions.push(
    await prisma.submission.create({
      data: {
        userId: users[6].id,
        problemId: problems[6].id,
        workbookId: workbooks[0].id,
        code: [
          {
            id: 1,
            locked: false,
            text: `print("Hello, World!")`
          }
        ],
        language: Language.Python3,
        result: ResultStatus.Judging
      }
    })
  )
  await prisma.submissionResult.create({
    data: {
      submissionId: submissions[6].id,
      problemTestcaseId: problemTestcases[6].id,
      result: ResultStatus.OutputLimitExceeded,
      cpuTime: 12345,
      memoryUsage: 12345
    }
  })
  await prisma.submission.update({
    where: {
      id: submissions[0].id
    },
    data: { result: ResultStatus.OutputLimitExceeded }
  })
}

const createAnnouncements = async () => {
  for (let i = 0; i < 5; ++i) {
    announcements.push(
      await prisma.announcement.create({
        data: {
          content: `Announcement_0_${i}`,
          contestId: ongoingContests[i].id
        }
      })
    )
  }

  for (let i = 0; i < 5; ++i) {
    announcements.push(
      await prisma.announcement.create({
        data: {
          content: `Announcement_1_${i}...
아래 내용은 한글 Lorem Ipsum으로 생성된 내용입니다! 별 의미 없어요.
모든 국민은 신속한 재판을 받을 권리를 가진다. 형사피고인은 상당한 이유가 없는 한 지체없이 공개재판을 받을 권리를 가진다.
법관은 탄핵 또는 금고 이상의 형의 선고에 의하지 아니하고는 파면되지 아니하며, 징계처분에 의하지 아니하고는 정직·감봉 기타 불리한 처분을 받지 아니한다.
일반사면을 명하려면 국회의 동의를 얻어야 한다. 연소자의 근로는 특별한 보호를 받는다.`,
          contestId: ongoingContests[i].id,
          problemId: problems[i].id
        }
      })
    )
  }
}

const createCodeDrafts = async () => {
  const codeDrafts: CodeDraft[] = []

  // Assuming you want to create a CodeDraft for 'user01' and problem combination
  const user = users[0]
  for (const problem of problems) {
    // Skip problemId: 8
    if (problem.id === 8) {
      continue
    }
    const codeDraft = await prisma.codeDraft.create({
      data: {
        userId: user.id,
        problemId: problem.id,
        // Example template (modify as needed)
        template: [
          {
            language: Language.Cpp, // Example language
            code: [
              {
                id: 1,
                text: '#include <bits/stdc++.h>\nusing namespace std;\nint main() {\n',
                locked: true
              },
              {
                id: 2,
                text: '    cout << "hello, world" << endl;\n',
                locked: false
              },
              {
                id: 3,
                text: '    return 0;\n}\n',
                locked: true
              }
              // ... add more code blocks if needed
            ]
          },
          {
            language: Language.Python3,
            code: [
              {
                id: 1,
                text: 'print("hello, world")\n',
                locked: false
              }
            ]
          }
        ]
      }
    })
    codeDrafts.push(codeDraft)
  }

  return codeDrafts
}

const createContestRecords = async () => {
  const contestRecords: ContestRecord[] = []
  let i = 0
  // group 1 users
  const group1Users = await prisma.userGroup.findMany({
    where: {
      groupId: 1
    }
  })
  for (const user of group1Users) {
    const contestRecord = await prisma.contestRecord.create({
      data: {
        userId: user.userId,
        contestId: 1,
        acceptedProblemNum: user.userId,
        totalPenalty: i * 60
      }
    })
    contestRecords.push(contestRecord)
    i++
  }

  // upcoming contest에 참가한 User 1의 contest register를 un-register하는 기능과,
  // registered upcoming, ongoing, finished contest를 조회하는 기능을 확인하기 위함
  const user01Id = 4
  for (let contestId = 3; contestId <= contests.length; contestId += 2) {
    contestRecords.push(
      await prisma.contestRecord.create({
        data: {
          userId: user01Id,
          contestId,
          acceptedProblemNum: 0,
          score: 0,
          totalPenalty: 0
        }
      })
    )
  }

  return contestRecords
}

const main = async () => {
  await createUsers()
  await createGroups()
  await createNotices()
  await createProblems()
  await createContests()
  await createWorkbooks()
  await createSubmissions()
  await createAnnouncements()
  await createCodeDrafts()
  await createContestRecords()
}

main()
  .then(async () => {
    await prisma.$disconnect()
  })
  .catch(async (e) => {
    console.error(e)
    process.exit(1)
  })<|MERGE_RESOLUTION|>--- conflicted
+++ resolved
@@ -1045,11 +1045,8 @@
         endTime: new Date('2028-01-01T23:59:59.000Z'),
         isVisible: true,
         isRankVisible: true,
-<<<<<<< HEAD
-        invitationCode: '123456'
-=======
+        invitationCode: '123456',
         enableCopyPaste: true
->>>>>>> fb588b47
       }
     },
     {
@@ -1075,11 +1072,8 @@
         endTime: new Date('2028-01-01T23:59:59.000Z'),
         isVisible: true,
         isRankVisible: true,
-<<<<<<< HEAD
-        invitationCode: '123456'
-=======
+        invitationCode: '123456',
         enableCopyPaste: true
->>>>>>> fb588b47
       }
     },
     {
@@ -1119,11 +1113,8 @@
         endTime: new Date('2024-01-01T23:59:59.000Z'),
         isVisible: true,
         isRankVisible: false,
-<<<<<<< HEAD
-        invitationCode: '123456'
-=======
+        invitationCode: '123456',
         enableCopyPaste: true
->>>>>>> fb588b47
       }
     },
     {
@@ -1136,11 +1127,8 @@
         endTime: new Date('2024-01-01T23:59:59.000Z'),
         isVisible: true,
         isRankVisible: true,
-<<<<<<< HEAD
-        invitationCode: '123456'
-=======
+        invitationCode: '123456',
         enableCopyPaste: true
->>>>>>> fb588b47
       }
     },
     {
@@ -1153,11 +1141,8 @@
         endTime: new Date('2024-01-01T23:59:59.000Z'),
         isVisible: true,
         isRankVisible: false,
-<<<<<<< HEAD
-        invitationCode: '123456'
-=======
+        invitationCode: '123456',
         enableCopyPaste: true
->>>>>>> fb588b47
       }
     },
     {
@@ -1170,11 +1155,8 @@
         endTime: new Date('2024-01-01T23:59:59.000Z'),
         isVisible: true,
         isRankVisible: false,
-<<<<<<< HEAD
-        invitationCode: '123456'
-=======
+        invitationCode: '123456',
         enableCopyPaste: true
->>>>>>> fb588b47
       }
     },
     {
@@ -1187,11 +1169,8 @@
         endTime: new Date('2024-01-01T23:59:59.000Z'),
         isVisible: true,
         isRankVisible: false,
-<<<<<<< HEAD
-        invitationCode: '123456'
-=======
+        invitationCode: '123456',
         enableCopyPaste: true
->>>>>>> fb588b47
       }
     },
     {
@@ -1204,11 +1183,8 @@
         endTime: new Date('2024-01-01T23:59:59.000Z'),
         isVisible: true,
         isRankVisible: false,
-<<<<<<< HEAD
-        invitationCode: '123456'
-=======
+        invitationCode: '123456',
         enableCopyPaste: true
->>>>>>> fb588b47
       }
     },
     {
@@ -1221,11 +1197,8 @@
         endTime: new Date('2024-01-01T23:59:59.000Z'),
         isVisible: true,
         isRankVisible: false,
-<<<<<<< HEAD
-        invitationCode: '123456'
-=======
+        invitationCode: '123456',
         enableCopyPaste: true
->>>>>>> fb588b47
       }
     },
     {
@@ -1265,11 +1238,8 @@
         endTime: new Date('3025-01-01T23:59:59.000Z'),
         isVisible: true,
         isRankVisible: true,
-<<<<<<< HEAD
-        invitationCode: '123456'
-=======
+        invitationCode: '123456',
         enableCopyPaste: true
->>>>>>> fb588b47
       }
     },
     {
@@ -1282,11 +1252,8 @@
         endTime: new Date('3025-01-01T23:59:59.000Z'),
         isVisible: true,
         isRankVisible: true,
-<<<<<<< HEAD
-        invitationCode: '123456'
-=======
+        invitationCode: '123456',
         enableCopyPaste: true
->>>>>>> fb588b47
       }
     },
     {
@@ -1300,11 +1267,8 @@
         endTime: new Date('3025-01-01T23:59:59.000Z'),
         isVisible: false,
         isRankVisible: true,
-<<<<<<< HEAD
-        invitationCode: '123456'
-=======
+        invitationCode: '123456',
         enableCopyPaste: true
->>>>>>> fb588b47
       }
     },
     {
