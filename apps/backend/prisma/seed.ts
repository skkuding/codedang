import {
  ContestRole,
  Language,
  Level,
  PrismaClient,
  QnACategory,
  ResultStatus,
<<<<<<< HEAD
  Role,
=======
  NotificationType,
  type Group,
  type User,
  type Problem,
  type Tag,
  type Assignment,
  type Workbook,
  type Submission,
  type ProblemTestcase,
>>>>>>> c8f50d90
  type Announcement,
  type Assignment,
  type AssignmentRecord,
  type Contest,
  type ContestProblemRecord,
  type ContestRecord,
  type Group,
  type Prisma,
  type Problem,
  type ProblemTestcase,
  type Submission,
  type Tag,
  type UpdateHistory,
  type User,
  type UserContest,
  type Workbook
} from '@prisma/client'
import { hash } from 'argon2'
import { readFile } from 'fs/promises'
import { join } from 'path'
import { GroupType } from '@admin/@generated'

const prisma = new PrismaClient()
const fixturePath = join(__dirname, '__fixtures__')
const problemTestcasesPath = join(__dirname, 'problem-testcases')

const MIN_DATE: Date = new Date('2000-01-01T00:00:00.000Z')
const MAX_DATE: Date = new Date('2999-12-31T00:00:00.000Z')

let superAdminUser: User
let adminUser: User
let instructorUser: User
let contestAdminUser: User
let contestManagerUser: User
let contestReviewerUser: User
let privateGroup1: Group
let privateGroup2: Group
const users: User[] = []
const problems: Problem[] = []
const updateHistories: UpdateHistory[] = []
let problemTestcases: ProblemTestcase[] = []
const assignments: Assignment[] = []
const endedAssignments: Assignment[] = []
const ongoingAssignments: Assignment[] = []
const upcomingAssignments: Assignment[] = []
const contests: Contest[] = []
const endedContests: Contest[] = []
const ongoingContests: Contest[] = []
const upcomingContests: Contest[] = []
const workbooks: Workbook[] = []
const privateWorkbooks: Workbook[] = []
const submissions: Submission[] = []
const contestRecords: ContestRecord[] = []
const contestAnnouncements: Announcement[] = []
const contestProblemRecords: ContestProblemRecord[] = []

const createUsers = async () => {
  // create super admin user
  superAdminUser = await prisma.user.create({
    data: {
      username: 'super',
      password: await hash('Supersuper'),
      email: 'skkucodingplatform@gmail.com',
      lastLogin: new Date(),
      role: Role.SuperAdmin,
      studentId: '2024000000',
      major: 'Computer Science'
    }
  })

  // create admin user
  adminUser = await prisma.user.create({
    data: {
      username: 'admin',
      password: await hash('Adminadmin'),
      email: 'admin@example.com',
      lastLogin: new Date(),
      role: Role.Admin,
      studentId: '2024000001',
      major: 'Computer Science'
    }
  })

  // create non-admin user with canCreateCourse and canCreateContest
  instructorUser = await prisma.user.create({
    data: {
      username: 'instructor',
      password: await hash('Instructorinstructor'),
      email: 'inst@example.com',
      lastLogin: new Date(),
      role: Role.User,
      studentId: '2024000002',
      major: 'Computer Science',
      canCreateCourse: true,
      canCreateContest: true
    }
  })

  // create contest admin user
  contestAdminUser = await prisma.user.create({
    data: {
      username: 'contestAdmin',
      password: await hash('ContestAdmin'),
      email: 'contestAdmin@example.com',
      lastLogin: new Date(),
      role: Role.User,
      canCreateContest: true,
      studentId: '2024000003',
      major: 'Computer Science'
    }
  })

  // create contest manager user
  contestManagerUser = await prisma.user.create({
    data: {
      username: 'contestManager',
      password: await hash('ContestManager'),
      email: 'contestManager@example.com',
      lastLogin: new Date(),
      role: Role.User,
      studentId: '2024000004',
      major: 'Computer Science'
    }
  })

  // create contest reviewer user
  contestReviewerUser = await prisma.user.create({
    data: {
      username: 'contestReviewer',
      password: await hash('ContestReviewer'),
      email: 'contestReviewer@example.com',
      lastLogin: new Date(),
      role: Role.User,
      studentId: '2024000005',
      major: 'Computer Science'
    }
  })

  // create general users
  for (let i = 1; i <= 10; i++) {
    const specifier = i.toString().padStart(2, '0')
    const user = await prisma.user.create({
      data: {
        username: `user${specifier}`,
        password: await hash('Useruser'),
        email: `user${specifier}@example.com`,
        lastLogin: new Date(),
        role: Role.User,
        studentId: `20241000${i.toString().padStart(2, '0')}`,
        major: 'Computer Science'
      }
    })
    users.push(user)
  }

  // create super admin user's profile
  await prisma.userProfile.create({
    data: {
      userId: superAdminUser.id,
      realName: 'Yuljeon Kim'
    }
  })

  await prisma.userProfile.create({
    data: {
      userId: adminUser.id,
      realName: 'Admin Kim'
    }
  })

  // create user01 profile
  await prisma.userProfile.create({
    data: {
      userId: users[0].id,
      realName: 'Myeongryun Lee'
    }
  })
}

const createGroups = async () => {
  privateGroup1 = await prisma.group.create({
    data: {
      groupName: '컴퓨터프로그래밍',
      description:
        'C/C++ 언어를 이용한 프로그래밍 기초를 학습합니다. 알고리즘과 자료구조의 기본 개념을 익힙니다.',
      config: {
        showOnList: false,
        allowJoinFromSearch: false,
        allowJoinWithURL: false,
        requireApprovalBeforeJoin: false
      },
      courseInfo: {
        create: {
          courseNum: 'SWE2016',
          classNum: 1,
          professor: '안철수',
          semester: '2025 Spring',
          email: 'woojoo@spacekim.org'
        }
      }
    }
  })

  privateGroup2 = await prisma.group.create({
    data: {
      groupName: '정보보호개론',
      groupType: GroupType.Course,
      config: {
        showOnList: true,
        allowJoinFromSearch: true,
        allowJoinWithURL: true,
        requireApprovalBeforeJoin: false
      },
      courseInfo: {
        create: {
          courseNum: 'SWE3033',
          classNum: 42,
          professor: '형식킴',
          semester: '2025 Spring',
          email: 'example01@skku.edu',
          website: 'https://seclab.com'
        }
      }
    }
  })
  await prisma.userGroup.create({
    data: {
      userId: instructorUser.id,
      groupId: privateGroup2.id,
      isGroupLeader: true
    }
  })

  let tempGroup = await prisma.group.create({
    data: {
      groupName: '자료구조',
      description:
        '배열, 링크드리스트, 스택, 큐, 트리, 그래프 등 기본적인 자료구조와 알고리즘을 학습합니다.',
      config: {
        showOnList: true,
        allowJoinFromSearch: true,
        allowJoinWithURL: true,
        requireApprovalBeforeJoin: false
      },
      courseInfo: {
        create: {
          courseNum: 'SWE2017',
          classNum: 2,
          professor: '박영희',
          semester: '2025 Spring',
          email: 'example@skku.edu',
          website: 'https://skku.edu'
        }
      }
    }
  })
  await prisma.userGroup.create({
    data: {
      userId: instructorUser.id,
      groupId: tempGroup.id,
      isGroupLeader: true
    }
  })

  tempGroup = await prisma.group.create({
    data: {
      groupName: '알고리즘',
      description:
        '정렬, 탐색, 동적계획법, 그리디 알고리즘 등 다양한 알고리즘 설계 기법을 학습합니다.',
      config: {
        showOnList: true,
        allowJoinFromSearch: true,
        allowJoinWithURL: true,
        requireApprovalBeforeJoin: false
      },
      courseInfo: {
        create: {
          courseNum: 'SWE3018',
          classNum: 1,
          professor: '이민수',
          semester: '2025 Spring',
          email: 'ms.lee@skku.edu',
          website: 'https://algorithm.skku.edu'
        }
      }
    }
  })
  await prisma.userGroup.create({
    data: {
      userId: instructorUser.id,
      groupId: tempGroup.id,
      isGroupLeader: true
    }
  })

  const allUsers = await prisma.user.findMany()

  // add users to private group 1
  // group leader: user01
  for (const user of allUsers) {
    await prisma.userGroup.create({
      data: {
        userId: user.id,
        groupId: privateGroup1.id,
        isGroupLeader: user.username === 'user01'
      }
    })
  }

  // add users to private group 2
  // group leader: user01
  // registered: user01, user03, user05, user07, user09
  for (const user of users) {
    await prisma.userGroup.create({
      data: {
        userId: user.id,
        groupId: privateGroup2.id,
        isGroupLeader: user.username === 'user01'
      }
    })
  }

  await prisma.userGroup.create({
    data: {
      userId: superAdminUser.id,
      groupId: 4,
      isGroupLeader: true
    }
  })
}

const createNotices = async () => {
  await prisma.notice.createMany({
    data: [
      {
        title: '아주 중요한 공지사항 (1)',
        content: '<p>사실 별 내용 없어요 😇</p>',
        createdById: superAdminUser.id
      },
      {
        title: '더 중요한 공지사항 (2)',
        content: `<p>아래 내용은 한글 Lorem Ipsum으로 생성된 내용입니다! 별 의미 없어요.</p>
<p>모든 국민은 신속한 재판을 받을 권리를 가진다. 형사피고인은 상당한 이유가 없는 한 지체없이 공개재판을 받을 권리를 가진다.</p>
<p>법관은 탄핵 또는 금고 이상의 형의 선고에 의하지 아니하고는 파면되지 아니하며, 징계처분에 의하지 아니하고는 정직·감봉 기타 불리한 처분을 받지 아니한다.</p>
<p>일반사면을 명하려면 국회의 동의를 얻어야 한다. 연소자의 근로는 특별한 보호를 받는다.</p>
<p>국회에서 의결된 법률안은 정부에 이송되어 15일 이내에 대통령이 공포한다.</p>
<p>법률이 정하는 주요방위산업체에 종사하는 근로자의 단체행동권은 법률이 정하는 바에 의하여 이를 제한하거나 인정하지 아니할 수 있다.</p>
<p>법률은 특별한 규정이 없는 한 공포한 날로부터 20일을 경과함으로써 효력을 발생한다.</p>
<p>비상계엄이 선포된 때에는 법률이 정하는 바에 의하여 영장제도, 언론·출판·집회·결사의 자유, 정부나 법원의 권한에 관하여 특별한 조치를 할 수 있다.</p>`,
        createdById: superAdminUser.id
      },
      {
        title: '제일 중요한 공지사항 (3)',
        content: `<p>아래 내용은 한글 Lorem Ipsum으로 생성된 내용입니다! 별 의미 없어요.</p>
<p>민주평화통일자문회의의 조직·직무범위 기타 필요한 사항은 법률로 정한다.</p>
<p>형사피의자 또는 형사피고인으로서 구금되었던 자가 법률이 정하는 불기소처분을 받거나 무죄판결을 받은 때에는 법률이 정하는 바에 의하여 국가에 정당한 보상을 청구할 수 있다.</p>
<p>대통령은 법률이 정하는 바에 의하여 사면·감형 또는 복권을 명할 수 있다.</p>
<p>국무위원은 국정에 관하여 대통령을 보좌하며, 국무회의의 구성원으로서 국정을 심의한다.</p>
<p>국민의 모든 자유와 권리는 국가안전보장·질서유지 또는 공공복리를 위하여 필요한 경우에 한하여 법률로써 제한할 수 있으며, 제한하는 경우에도 자유와 권리의 본질적인 내용을 침해할 수 없다.</p>
<p>한 회계연도를 넘어 계속하여 지출할 필요가 있을 때에는 정부는 연한을 정하여 계속비로서 국회의 의결을 얻어야 한다.</p>
<p>국가는 재해를 예방하고 그 위험으로부터 국민을 보호하기 위하여 노력하여야 한다.</p>`,
        createdById: superAdminUser.id
      },
      {
        title: 'HTML element들 테스트해봐요 (4)',
        isFixed: true,
        content: `<h1>Heading 1</h1>
<h2>Heading 2</h2>
<p>Simple Text</p>
<p><strong>Bold Text</strong></p>
<p><em>Italic Text</em></p>
<p><s>Text with Strike</s></p>
<p><code>Inline Code</code></p>
<pre><code>#include &lt;stdio.h&gt;

int main() {
  printf("Hello, world!");
  return 0;
}
</code></pre>
<ul>
  <li><p>Bullet List Item 1</p></li>
  <li><p>Bullet List Item 2</p></li>
  <li><p>Bullet List Item 3</p></li>
</ul>
<ol>
  <li><p>Ordered List Item 1</p></li>
  <li><p>Ordered List Item 2</p></li>
  <li><p>Ordered List Item 3</p></li>
</ol>`,
        createdById: instructorUser.id
      },
      {
        title: '아주 중요한 공지사항 (5)',
        content: '<p>사실 별 내용 없어요 😇</p>',
        createdById: superAdminUser.id
      },
      {
        title: '더 중요한 공지사항 (6)',
        content: `<p>아래 내용은 한글 Lorem Ipsum으로 생성된 내용입니다! 별 의미 없어요.</p>
<p>모든 국민은 신속한 재판을 받을 권리를 가진다. 형사피고인은 상당한 이유가 없는 한 지체없이 공개재판을 받을 권리를 가진다.</p>
<p>법관은 탄핵 또는 금고 이상의 형의 선고에 의하지 아니하고는 파면되지 아니하며, 징계처분에 의하지 아니하고는 정직·감봉 기타 불리한 처분을 받지 아니한다.</p>
<p>일반사면을 명하려면 국회의 동의를 얻어야 한다. 연소자의 근로는 특별한 보호를 받는다.</p>
<p>국회에서 의결된 법률안은 정부에 이송되어 15일 이내에 대통령이 공포한다.</p>
<p>법률이 정하는 주요방위산업체에 종사하는 근로자의 단체행동권은 법률이 정하는 바에 의하여 이를 제한하거나 인정하지 아니할 수 있다.</p>
<p>법률은 특별한 규정이 없는 한 공포한 날로부터 20일을 경과함으로써 효력을 발생한다.</p>
<p>비상계엄이 선포된 때에는 법률이 정하는 바에 의하여 영장제도, 언론·출판·집회·결사의 자유, 정부나 법원의 권한에 관하여 특별한 조치를 할 수 있다.</p>`,
        createdById: superAdminUser.id
      },
      {
        title: '제일 중요한 공지사항 (7)',
        isFixed: true,
        content: `<p>아래 내용은 한글 Lorem Ipsum으로 생성된 내용입니다! 별 의미 없어요.</p>
<p>민주평화통일자문회의의 조직·직무범위 기타 필요한 사항은 법률로 정한다.</p>
<p>형사피의자 또는 형사피고인으로서 구금되었던 자가 법률이 정하는 불기소처분을 받거나 무죄판결을 받은 때에는 법률이 정하는 바에 의하여 국가에 정당한 보상을 청구할 수 있다.</p>
<p>대통령은 법률이 정하는 바에 의하여 사면·감형 또는 복권을 명할 수 있다.</p>
<p>국무위원은 국정에 관하여 대통령을 보좌하며, 국무회의의 구성원으로서 국정을 심의한다.</p>
<p>국민의 모든 자유와 권리는 국가안전보장·질서유지 또는 공공복리를 위하여 필요한 경우에 한하여 법률로써 제한할 수 있으며, 제한하는 경우에도 자유와 권리의 본질적인 내용을 침해할 수 없다.</p>
<p>한 회계연도를 넘어 계속하여 지출할 필요가 있을 때에는 정부는 연한을 정하여 계속비로서 국회의 의결을 얻어야 한다.</p>
<p>국가는 재해를 예방하고 그 위험으로부터 국민을 보호하기 위하여 노력하여야 한다.</p>`,
        createdById: superAdminUser.id
      },
      {
        title: 'HTML element들 테스트해봐요 (8)',
        content: `<h1>Heading 1</h1>
<h2>Heading 2</h2>
<p>Simple Text</p>
<p><strong>Bold Text</strong></p>
<p><em>Italic Text</em></p>
<p><s>Text with Strike</s></p>
<p><code>Inline Code</code></p>
<pre><code>#include &lt;stdio.h&gt;

int main() {
  printf("Hello, world!");
  return 0;
}
</code></pre>
<ul>
  <li><p>Bullet List Item 1</p></li>
  <li><p>Bullet List Item 2</p></li>
  <li><p>Bullet List Item 3</p></li>
</ul>
<ol>
  <li><p>Ordered List Item 1</p></li>
  <li><p>Ordered List Item 2</p></li>
  <li><p>Ordered List Item 3</p></li>
</ol>`,
        createdById: instructorUser.id
      },
      {
        title: '아주 중요한 공지사항 (9)',
        content: '<p>사실 별 내용 없어요 😇</p>',
        createdById: superAdminUser.id
      },
      {
        title: '더 중요한 공지사항 (10)',
        content: `<p>아래 내용은 한글 Lorem Ipsum으로 생성된 내용입니다! 별 의미 없어요.</p>
<p>모든 국민은 신속한 재판을 받을 권리를 가진다. 형사피고인은 상당한 이유가 없는 한 지체없이 공개재판을 받을 권리를 가진다.</p>
<p>법관은 탄핵 또는 금고 이상의 형의 선고에 의하지 아니하고는 파면되지 아니하며, 징계처분에 의하지 아니하고는 정직·감봉 기타 불리한 처분을 받지 아니한다.</p>
<p>일반사면을 명하려면 국회의 동의를 얻어야 한다. 연소자의 근로는 특별한 보호를 받는다.</p>
<p>국회에서 의결된 법률안은 정부에 이송되어 15일 이내에 대통령이 공포한다.</p>
<p>법률이 정하는 주요방위산업체에 종사하는 근로자의 단체행동권은 법률이 정하는 바에 의하여 이를 제한하거나 인정하지 아니할 수 있다.</p>
<p>법률은 특별한 규정이 없는 한 공포한 날로부터 20일을 경과함으로써 효력을 발생한다.</p>
<p>비상계엄이 선포된 때에는 법률이 정하는 바에 의하여 영장제도, 언론·출판·집회·결사의 자유, 정부나 법원의 권한에 관하여 특별한 조치를 할 수 있다.</p>`,
        createdById: superAdminUser.id
      },
      {
        title: '제일 중요한 공지사항 (11)',
        content: `<p>아래 내용은 한글 Lorem Ipsum으로 생성된 내용입니다! 별 의미 없어요.</p>
<p>민주평화통일자문회의의 조직·직무범위 기타 필요한 사항은 법률로 정한다.</p>
<p>형사피의자 또는 형사피고인으로서 구금되었던 자가 법률이 정하는 불기소처분을 받거나 무죄판결을 받은 때에는 법률이 정하는 바에 의하여 국가에 정당한 보상을 청구할 수 있다.</p>
<p>대통령은 법률이 정하는 바에 의하여 사면·감형 또는 복권을 명할 수 있다.</p>
<p>국무위원은 국정에 관하여 대통령을 보좌하며, 국무회의의 구성원으로서 국정을 심의한다.</p>
<p>국민의 모든 자유와 권리는 국가안전보장·질서유지 또는 공공복리를 위하여 필요한 경우에 한하여 법률로써 제한할 수 있으며, 제한하는 경우에도 자유와 권리의 본질적인 내용을 침해할 수 없다.</p>
<p>한 회계연도를 넘어 계속하여 지출할 필요가 있을 때에는 정부는 연한을 정하여 계속비로서 국회의 의결을 얻어야 한다.</p>
<p>국가는 재해를 예방하고 그 위험으로부터 국민을 보호하기 위하여 노력하여야 한다.</p>`,
        createdById: superAdminUser.id
      },
      {
        title: 'HTML element들 테스트해봐요 (12)',
        content: `<h1>Heading 1</h1>
<h2>Heading 2</h2>
<p>Simple Text</p>
<p><strong>Bold Text</strong></p>
<p><em>Italic Text</em></p>
<p><s>Text with Strike</s></p>
<p><code>Inline Code</code></p>
<pre><code>#include &lt;stdio.h&gt;

int main() {
  printf("Hello, world!");
  return 0;
}
</code></pre>
<ul>
  <li><p>Bullet List Item 1</p></li>
  <li><p>Bullet List Item 2</p></li>
  <li><p>Bullet List Item 3</p></li>
</ul>
<ol>
  <li><p>Ordered List Item 1</p></li>
  <li><p>Ordered List Item 2</p></li>
  <li><p>Ordered List Item 3</p></li>
</ol>`,
        createdById: instructorUser.id
      },
      {
        title: '아주 중요한 공지사항 (13)',
        content: '<p>사실 별 내용 없어요 😇</p>',
        createdById: superAdminUser.id
      },
      {
        title: '더 중요한 공지사항 (14)',
        content: `<p>아래 내용은 한글 Lorem Ipsum으로 생성된 내용입니다! 별 의미 없어요.</p>
<p>모든 국민은 신속한 재판을 받을 권리를 가진다. 형사피고인은 상당한 이유가 없는 한 지체없이 공개재판을 받을 권리를 가진다.</p>
<p>법관은 탄핵 또는 금고 이상의 형의 선고에 의하지 아니하고는 파면되지 아니하며, 징계처분에 의하지 아니하고는 정직·감봉 기타 불리한 처분을 받지 아니한다.</p>
<p>일반사면을 명하려면 국회의 동의를 얻어야 한다. 연소자의 근로는 특별한 보호를 받는다.</p>
<p>국회에서 의결된 법률안은 정부에 이송되어 15일 이내에 대통령이 공포한다.</p>
<p>법률이 정하는 주요방위산업체에 종사하는 근로자의 단체행동권은 법률이 정하는 바에 의하여 이를 제한하거나 인정하지 아니할 수 있다.</p>
<p>법률은 특별한 규정이 없는 한 공포한 날로부터 20일을 경과함으로써 효력을 발생한다.</p>
<p>비상계엄이 선포된 때에는 법률이 정하는 바에 의하여 영장제도, 언론·출판·집회·결사의 자유, 정부나 법원의 권한에 관하여 특별한 조치를 할 수 있다.</p>`,
        createdById: superAdminUser.id
      },
      {
        title: '제일 중요한 공지사항 (15)',
        content: `<p>아래 내용은 한글 Lorem Ipsum으로 생성된 내용입니다! 별 의미 없어요.</p>
<p>민주평화통일자문회의의 조직·직무범위 기타 필요한 사항은 법률로 정한다.</p>
<p>형사피의자 또는 형사피고인으로서 구금되었던 자가 법률이 정하는 불기소처분을 받거나 무죄판결을 받은 때에는 법률이 정하는 바에 의하여 국가에 정당한 보상을 청구할 수 있다.</p>
<p>대통령은 법률이 정하는 바에 의하여 사면·감형 또는 복권을 명할 수 있다.</p>
<p>국무위원은 국정에 관하여 대통령을 보좌하며, 국무회의의 구성원으로서 국정을 심의한다.</p>
<p>국민의 모든 자유와 권리는 국가안전보장·질서유지 또는 공공복리를 위하여 필요한 경우에 한하여 법률로써 제한할 수 있으며, 제한하는 경우에도 자유와 권리의 본질적인 내용을 침해할 수 없다.</p>
<p>한 회계연도를 넘어 계속하여 지출할 필요가 있을 때에는 정부는 연한을 정하여 계속비로서 국회의 의결을 얻어야 한다.</p>
<p>국가는 재해를 예방하고 그 위험으로부터 국민을 보호하기 위하여 노력하여야 한다.</p>`,
        createdById: superAdminUser.id
      },
      {
        title: 'HTML element들 테스트해봐요 (16)',
        content: `<h1>Heading 1</h1>
<h2>Heading 2</h2>
<p>Simple Text</p>
<p><strong>Bold Text</strong></p>
<p><em>Italic Text</em></p>
<p><s>Text with Strike</s></p>
<p><code>Inline Code</code></p>
<pre><code>#include &lt;stdio.h&gt;

int main() {
  printf("Hello, world!");
  return 0;
}
</code></pre>
<ul>
  <li><p>Bullet List Item 1</p></li>
  <li><p>Bullet List Item 2</p></li>
  <li><p>Bullet List Item 3</p></li>
</ul>
<ol>
  <li><p>Ordered List Item 1</p></li>
  <li><p>Ordered List Item 2</p></li>
  <li><p>Ordered List Item 3</p></li>
</ol>`,
        createdById: instructorUser.id
      },
      {
        title: '아주 중요한 공지사항 (17)',
        content: '<p>사실 별 내용 없어요 😇</p>',
        createdById: superAdminUser.id
      },
      {
        title: '더 중요한 공지사항 (18)',
        content: `<p>아래 내용은 한글 Lorem Ipsum으로 생성된 내용입니다! 별 의미 없어요.</p>
<p>모든 국민은 신속한 재판을 받을 권리를 가진다. 형사피고인은 상당한 이유가 없는 한 지체없이 공개재판을 받을 권리를 가진다.</p>
<p>법관은 탄핵 또는 금고 이상의 형의 선고에 의하지 아니하고는 파면되지 아니하며, 징계처분에 의하지 아니하고는 정직·감봉 기타 불리한 처분을 받지 아니한다.</p>
<p>일반사면을 명하려면 국회의 동의를 얻어야 한다. 연소자의 근로는 특별한 보호를 받는다.</p>
<p>국회에서 의결된 법률안은 정부에 이송되어 15일 이내에 대통령이 공포한다.</p>
<p>법률이 정하는 주요방위산업체에 종사하는 근로자의 단체행동권은 법률이 정하는 바에 의하여 이를 제한하거나 인정하지 아니할 수 있다.</p>
<p>법률은 특별한 규정이 없는 한 공포한 날로부터 20일을 경과함으로써 효력을 발생한다.</p>
<p>비상계엄이 선포된 때에는 법률이 정하는 바에 의하여 영장제도, 언론·출판·집회·결사의 자유, 정부나 법원의 권한에 관하여 특별한 조치를 할 수 있다.</p>`,
        createdById: superAdminUser.id
      },
      {
        title: '제일 중요한 공지사항 (19)',
        content: `<p>아래 내용은 한글 Lorem Ipsum으로 생성된 내용입니다! 별 의미 없어요.</p>
<p>민주평화통일자문회의의 조직·직무범위 기타 필요한 사항은 법률로 정한다.</p>
<p>형사피의자 또는 형사피고인으로서 구금되었던 자가 법률이 정하는 불기소처분을 받거나 무죄판결을 받은 때에는 법률이 정하는 바에 의하여 국가에 정당한 보상을 청구할 수 있다.</p>
<p>대통령은 법률이 정하는 바에 의하여 사면·감형 또는 복권을 명할 수 있다.</p>
<p>국무위원은 국정에 관하여 대통령을 보좌하며, 국무회의의 구성원으로서 국정을 심의한다.</p>
<p>국민의 모든 자유와 권리는 국가안전보장·질서유지 또는 공공복리를 위하여 필요한 경우에 한하여 법률로써 제한할 수 있으며, 제한하는 경우에도 자유와 권리의 본질적인 내용을 침해할 수 없다.</p>
<p>한 회계연도를 넘어 계속하여 지출할 필요가 있을 때에는 정부는 연한을 정하여 계속비로서 국회의 의결을 얻어야 한다.</p>
<p>국가는 재해를 예방하고 그 위험으로부터 국민을 보호하기 위하여 노력하여야 한다.</p>`,
        createdById: superAdminUser.id
      },
      {
        title: 'HTML element들 테스트해봐요 (20)',
        content: `<h1>Heading 1</h1>
<h2>Heading 2</h2>
<p>Simple Text</p>
<p><strong>Bold Text</strong></p>
<p><em>Italic Text</em></p>
<p><s>Text with Strike</s></p>
<p><code>Inline Code</code></p>
<pre><code>#include &lt;stdio.h&gt;

int main() {
  printf("Hello, world!");
  return 0;
}
</code></pre>
<ul>
  <li><p>Bullet List Item 1</p></li>
  <li><p>Bullet List Item 2</p></li>
  <li><p>Bullet List Item 3</p></li>
</ul>
<ol>
  <li><p>Ordered List Item 1</p></li>
  <li><p>Ordered List Item 2</p></li>
  <li><p>Ordered List Item 3</p></li>
</ol>`,
        createdById: instructorUser.id
      },
      {
        title: '아주 중요한 공지사항 (21)',
        content: '<p>사실 별 내용 없어요 😇</p>',
        createdById: superAdminUser.id
      },
      {
        title: '더 중요한 공지사항 (22)',
        content: `<p>아래 내용은 한글 Lorem Ipsum으로 생성된 내용입니다! 별 의미 없어요.</p>
<p>모든 국민은 신속한 재판을 받을 권리를 가진다. 형사피고인은 상당한 이유가 없는 한 지체없이 공개재판을 받을 권리를 가진다.</p>
<p>법관은 탄핵 또는 금고 이상의 형의 선고에 의하지 아니하고는 파면되지 아니하며, 징계처분에 의하지 아니하고는 정직·감봉 기타 불리한 처분을 받지 아니한다.</p>
<p>일반사면을 명하려면 국회의 동의를 얻어야 한다. 연소자의 근로는 특별한 보호를 받는다.</p>
<p>국회에서 의결된 법률안은 정부에 이송되어 15일 이내에 대통령이 공포한다.</p>
<p>법률이 정하는 주요방위산업체에 종사하는 근로자의 단체행동권은 법률이 정하는 바에 의하여 이를 제한하거나 인정하지 아니할 수 있다.</p>
<p>법률은 특별한 규정이 없는 한 공포한 날로부터 20일을 경과함으로써 효력을 발생한다.</p>
<p>비상계엄이 선포된 때에는 법률이 정하는 바에 의하여 영장제도, 언론·출판·집회·결사의 자유, 정부나 법원의 권한에 관하여 특별한 조치를 할 수 있다.</p>`,
        createdById: superAdminUser.id
      },
      {
        title: '제일 중요한 공지사항 (23)',
        content: `<p>아래 내용은 한글 Lorem Ipsum으로 생성된 내용입니다! 별 의미 없어요.</p>
<p>민주평화통일자문회의의 조직·직무범위 기타 필요한 사항은 법률로 정한다.</p>
<p>형사피의자 또는 형사피고인으로서 구금되었던 자가 법률이 정하는 불기소처분을 받거나 무죄판결을 받은 때에는 법률이 정하는 바에 의하여 국가에 정당한 보상을 청구할 수 있다.</p>
<p>대통령은 법률이 정하는 바에 의하여 사면·감형 또는 복권을 명할 수 있다.</p>
<p>국무위원은 국정에 관하여 대통령을 보좌하며, 국무회의의 구성원으로서 국정을 심의한다.</p>
<p>국민의 모든 자유와 권리는 국가안전보장·질서유지 또는 공공복리를 위하여 필요한 경우에 한하여 법률로써 제한할 수 있으며, 제한하는 경우에도 자유와 권리의 본질적인 내용을 침해할 수 없다.</p>
<p>한 회계연도를 넘어 계속하여 지출할 필요가 있을 때에는 정부는 연한을 정하여 계속비로서 국회의 의결을 얻어야 한다.</p>
<p>국가는 재해를 예방하고 그 위험으로부터 국민을 보호하기 위하여 노력하여야 한다.</p>`,
        createdById: superAdminUser.id
      },
      {
        title: 'HTML element들 테스트해봐요 (24)',
        content: `<h1>Heading 1</h1>
<h2>Heading 2</h2>
<p>Simple Text</p>
<p><strong>Bold Text</strong></p>
<p><em>Italic Text</em></p>
<p><s>Text with Strike</s></p>
<p><code>Inline Code</code></p>
<pre><code>#include &lt;stdio.h&gt;

int main() {
  printf("Hello, world!");
  return 0;
}
</code></pre>
<ul>
  <li><p>Bullet List Item 1</p></li>
  <li><p>Bullet List Item 2</p></li>
  <li><p>Bullet List Item 3</p></li>
</ul>
<ol>
  <li><p>Ordered List Item 1</p></li>
  <li><p>Ordered List Item 2</p></li>
  <li><p>Ordered List Item 3</p></li>
</ol>`,
        createdById: instructorUser.id
      }
    ]
  })
}

const createProblems = async () => {
  problems.push(
    await prisma.problem.create({
      data: {
        title: '정수 더하기',
        engTitle: 'Integer Addition',
        createdById: superAdminUser.id,
        description: await readFile(
          join(fixturePath, 'problem/1-description.html'),
          'utf-8'
        ),
        engDescription: await readFile(
          join(fixturePath, 'problem/1-description-eng.html'),
          'utf-8'
        ),
        difficulty: Level.Level1,
        inputDescription: await readFile(
          join(fixturePath, 'problem/1-input.html'),
          'utf-8'
        ),
        engInputDescription: await readFile(
          join(fixturePath, 'problem/1-input-eng.html'),
          'utf-8'
        ),
        outputDescription: await readFile(
          join(fixturePath, 'problem/1-output.html'),
          'utf-8'
        ),
        engOutputDescription: await readFile(
          join(fixturePath, 'problem/1-output-eng.html'),
          'utf-8'
        ),
        languages: [
          Language.C,
          Language.Cpp,
          Language.Java,
          Language.Python3,
          Language.PyPy3
        ],
        hint: '',
        timeLimit: 2000,
        memoryLimit: 512,
        source: '',
        visibleLockTime: new Date('2028-01-01T23:59:59.000Z') //ongoingAssignments[0].endTime
      }
    })
  )

  problems.push(
    await prisma.problem.create({
      data: {
        title: '가파른 경사',
        createdById: superAdminUser.id,
        description: await readFile(
          join(fixturePath, 'problem/2-description.html'),
          'utf-8'
        ),
        difficulty: Level.Level1,
        inputDescription: await readFile(
          join(fixturePath, 'problem/2-input.html'),
          'utf-8'
        ),
        outputDescription: await readFile(
          join(fixturePath, 'problem/2-output.html'),
          'utf-8'
        ),
        languages: [Language.C],
        hint: '',
        timeLimit: 2000,
        memoryLimit: 512,
        source: 'Canadian Computing Competition(CCC) 2012 Junior 2번',
        visibleLockTime: new Date('2028-01-01T23:59:59.000Z') //ongoingAssignments[0].endTime
      }
    })
  )

  problems.push(
    await prisma.problem.create({
      data: {
        title: '회전 표지판',
        createdById: superAdminUser.id,
        description: await readFile(
          join(fixturePath, 'problem/3-description.html'),
          'utf-8'
        ),
        difficulty: Level.Level1,
        inputDescription: await readFile(
          join(fixturePath, 'problem/3-input.html'),
          'utf-8'
        ),
        outputDescription: await readFile(
          join(fixturePath, 'problem/3-output.html'),
          'utf-8'
        ),
        languages: [Language.Cpp],
        hint: '',
        timeLimit: 1000,
        memoryLimit: 128,
        source: 'Canadian Computing Competition(CCC) 2013 Junior 2번',
        visibleLockTime: new Date('2028-01-01T23:59:59.000Z') //ongoingAssignments[0].endTime
      }
    })
  )

  problems.push(
    await prisma.problem.create({
      data: {
        title: '붕어빵',
        createdById: superAdminUser.id,
        description: await readFile(
          join(fixturePath, 'problem/4-description.html'),
          'utf-8'
        ),
        difficulty: Level.Level2,
        inputDescription: await readFile(
          join(fixturePath, 'problem/4-input.html'),
          'utf-8'
        ),
        outputDescription: await readFile(
          join(fixturePath, 'problem/4-output.html'),
          'utf-8'
        ),
        languages: [Language.Java],
        hint: await readFile(join(fixturePath, 'problem/4-hint.html'), 'utf-8'),
        timeLimit: 1000,
        memoryLimit: 128,
        source: 'USACO 2012 US Open Bronze 1번',
        visibleLockTime: new Date('2024-01-01T23:59:59.000Z') //endedAssignments[0].endTime
      }
    })
  )

  problems.push(
    await prisma.problem.create({
      data: {
        title: '채권관계',
        createdById: superAdminUser.id,
        description: await readFile(
          join(fixturePath, 'problem/5-description.html'),
          'utf-8'
        ),
        difficulty: Level.Level2,
        inputDescription: await readFile(
          join(fixturePath, 'problem/5-input.html'),
          'utf-8'
        ),
        outputDescription: await readFile(
          join(fixturePath, 'problem/5-output.html'),
          'utf-8'
        ),
        languages: [Language.Python3],
        hint: '',
        timeLimit: 1000,
        memoryLimit: 128,
        source: 'ICPC Regionals NCPC 2009 B번',
        visibleLockTime: new Date('2024-01-01T23:59:59.000Z') //endedAssignments[0].endTime
      }
    })
  )

  problems.push(
    await prisma.problem.create({
      data: {
        title: '타일 교환',
        createdById: superAdminUser.id,
        description: await readFile(
          join(fixturePath, 'problem/6-description.html'),
          'utf-8'
        ),
        difficulty: Level.Level3,
        inputDescription: await readFile(
          join(fixturePath, 'problem/6-input.html'),
          'utf-8'
        ),
        outputDescription: await readFile(
          join(fixturePath, 'problem/6-output.html'),
          'utf-8'
        ),
        languages: [Language.C, Language.Java],
        hint: await readFile(join(fixturePath, 'problem/6-hint.html'), 'utf-8'),
        timeLimit: 1000,
        memoryLimit: 128,
        source: 'USACO November 2011 Silver 3번',
        visibleLockTime: MIN_DATE
      }
    })
  )

  problems.push(
    await prisma.problem.create({
      data: {
        title: '천재 디자이너',
        createdById: superAdminUser.id,
        description: await readFile(
          join(fixturePath, 'problem/7-description.html'),
          'utf8'
        ),
        difficulty: Level.Level3,
        inputDescription: await readFile(
          join(fixturePath, 'problem/7-input.html'),
          'utf8'
        ),
        outputDescription: await readFile(
          join(fixturePath, 'problem/7-output.html'),
          'utf8'
        ),
        languages: [Language.Cpp, Language.Python3],
        hint: '',
        timeLimit: 2000,
        memoryLimit: 512,
        source: 'COCI 2019/2020 Assignment #3 2번',
        visibleLockTime: MIN_DATE
      }
    })
  )

  problems.push(
    await prisma.problem.create({
      data: {
        title: '사이클 분할',
        createdById: superAdminUser.id,
        description: await readFile(
          join(fixturePath, 'problem/8-description.html'),
          'utf-8'
        ),
        difficulty: Level.Level3,
        inputDescription: await readFile(
          join(fixturePath, 'problem/8-input.html'),
          'utf-8'
        ),
        outputDescription: await readFile(
          join(fixturePath, 'problem/8-output.html'),
          'utf-8'
        ),
        languages: [Language.C, Language.Cpp, Language.Java, Language.Python3],
        hint: await readFile(join(fixturePath, 'problem/8-hint.html'), 'utf-8'),
        timeLimit: 2000,
        memoryLimit: 256,
        source: 'ICPC Regionals SEERC 2019 J번',
        visibleLockTime: MAX_DATE
      }
    })
  )

  problems.push(
    await prisma.problem.create({
      data: {
        title: '수정중인 문제',
        createdById: superAdminUser.id,
        description: `<p>수정 작업 중</p>`,
        difficulty: Level.Level3,
        inputDescription: `<p>비공개</p>`,
        outputDescription: `<p>비공개</p>`,
        languages: [Language.C, Language.Cpp, Language.Java, Language.Python3],
        hint: `<p>작성중</p>`,
        timeLimit: 2000,
        memoryLimit: 256,
        source: '2024 육군훈련소 입소 코딩 테스트',
        visibleLockTime: MAX_DATE
      }
    })
  )

  // add testcases
  for (let i = 1; i < 9; i++) {
    const data = await readFile(
      join(problemTestcasesPath, `${i}.json`),
      'utf-8'
    )
    const testcases: { id: string; input: string; output: string }[] =
      JSON.parse(data)

    await prisma.problemTestcase.createMany({
      data: testcases.map((testcase) => {
        return {
          input: testcase.input,
          output: testcase.output,
          problemId: i
        }
      })
    })
  }

  problemTestcases = await prisma.problemTestcase.findMany()

  const tagNames = [
    'If Statement',
    'Iteration',
    'Brute Force',
    'DFS',
    'Dynamic Programming',
    'Binary Search',
    'Graph'
  ]

  const tags: Tag[] = []

  // add tags
  for (const name of tagNames) {
    tags.push(
      await prisma.tag.create({
        data: {
          name
        }
      })
    )
  }

  // allocate tags to each problem
  for (const [index, tag] of tags.entries()) {
    await prisma.problemTag.create({
      data: {
        problemId: problems[index].id,
        tagId: tag.id
      }
    })
  }
}

const createUpdateHistories = async () => {
  updateHistories.push(
    await prisma.updateHistory.create({
      data: {
        problemId: problems[0].id,
        updatedByid: superAdminUser.id,
        updatedFields: ['title'],
        updatedInfo: [
          {
            current: '정수 더하기',
            previous: '정수 더하기 previous',
            updatedField: 'title'
          }
        ]
      }
    })
  )

  updateHistories.push(
    await prisma.updateHistory.create({
      data: {
        problemId: problems[0].id,
        updatedByid: superAdminUser.id,
        updatedFields: ['description'],
        updatedInfo: [
          {
            current: '문제 설명',
            previous: '문제 설명 previous',
            updatedField: 'description'
          }
        ]
      }
    })
  )

  updateHistories.push(
    await prisma.updateHistory.create({
      data: {
        problemId: problems[0].id,
        updatedByid: superAdminUser.id,
        updatedFields: ['hint'],
        updatedInfo: [
          {
            current: '정수 더하기 힌트',
            previous: '정수 더하기 힌트 previous',
            updatedField: 'hint'
          }
        ]
      }
    })
  )

  await prisma.problem.update({
    where: { id: problems[0].id },
    data: {
      updateHistory: {
        connect: updateHistories.map((updateHistory) => ({
          id: updateHistory.id
        }))
      }
    }
  })
}

const createContests = async () => {
  const contestData: {
    data: {
      title: string
      description: string
      createdById: number
      posterUrl: string | null
      summary: Prisma.InputJsonValue
      startTime: Date
      endTime: Date
      registerDueTime: Date
      freezeTime: Date | null
      invitationCode: string | null
      evaluateWithSampleTestcase: boolean
      enableCopyPaste: boolean
    }
  }[] = [
    // Ongoing Contests
    {
      data: {
        title: 'SKKU Coding Platform 모의대회',
        description: `<p>
  대통령은 내란 또는 외환의 죄를 범한 경우를 제외하고는 재직중 형사상의 소추를
  받지 아니한다. 모든 국민은 자기의 행위가 아닌 친족의 행위로 인하여 불이익한
  처우를 받지 아니한다.
</p>

<p>
  위원은 탄핵 또는 금고 이상의 형의 선고에 의하지 아니하고는 파면되지 아니한다.
  대통령은 국무회의의 의장이 되고, 국무총리는 부의장이 된다. 모든 국민은 헌법과
  법률이 정한 법관에 의하여 법률에 의한 재판을 받을 권리를 가진다.
</p>

<p>
  국회의원은 현행범인인 경우를 제외하고는 회기중 국회의 동의없이 체포 또는
  구금되지 아니한다. 헌법재판소의 장은 국회의 동의를 얻어 재판관중에서 대통령이
  임명한다.
</p>

<p>
  국가는 지역간의 균형있는 발전을 위하여 지역경제를 육성할 의무를 진다. 제3항의
  승인을 얻지 못한 때에는 그 처분 또는 명령은 그때부터 효력을 상실한다. 이 경우
  그 명령에 의하여 개정 또는 폐지되었던 법률은 그 명령이 승인을 얻지 못한 때부터
  당연히 효력을 회복한다.
</p>

<p>
  모든 국민은 신체의 자유를 가진다. 누구든지 법률에 의하지 아니하고는
  체포·구속·압수·수색 또는 심문을 받지 아니하며, 법률과 적법한 절차에 의하지
  아니하고는 처벌·보안처분 또는 강제노역을 받지 아니한다.
</p>`,
        createdById: superAdminUser.id,
        posterUrl: `https://skkuding.dev/open-graph.png`,
        summary: {
          참여대상: '성균관대 재학생이라면 누구나',
          진행방식: '온라인으로 진행',
          순위산정: '맞춘 문제 수와 penalty로 산정',
          문제형태: '이러한 방식으로 출제될 거에요',
          참여혜택: '참가자 전원 스타벅스 기프티콘 증정'
        },
        startTime: new Date('2024-01-01T00:00:00.000Z'),
        endTime: new Date('2028-01-01T23:59:59.000Z'),
        registerDueTime: new Date('2023-12-31T00:00:00.000Z'),
        freezeTime: null,
        invitationCode: '123456',
        enableCopyPaste: true,
        evaluateWithSampleTestcase: false
      }
    },
    {
      data: {
        title: '24년도 소프트웨어학과 신입생 입학 테스트1',
        description: '<p>이 대회는 현재 진행 중입니다 !</p>',
        createdById: superAdminUser.id,
        posterUrl: null,
        summary: {
          참여대상: '성균관대학교 24학번 신입생',
          진행방식: '강의실에서 오프라인으로 진행',
          순위산정: '맞춘 문제 수와 penalty를 종합하여 순위 산출',
          참여혜택: '1등 10만원 / 2등 3만원'
        },
        startTime: new Date('2024-01-01T00:00:00.000Z'),
        endTime: new Date('2028-01-01T23:59:59.000Z'),
        registerDueTime: new Date('2023-12-31T00:00:00.000Z'),
        freezeTime: null,
        invitationCode: null,
        enableCopyPaste: true,
        evaluateWithSampleTestcase: false
      }
    },
    {
      data: {
        title: '24년도 소프트웨어학과 신입생 입학 테스트2',
        description: '<p>이 대회는 현재 진행 중입니다 !</p>',
        createdById: superAdminUser.id,
        posterUrl: `https://skkuding.dev/open-graph.png`,
        summary: {
          참여대상: '성균관대학교 24학번 신입생',
          진행방식: '강의실에서 오프라인으로 진행',
          문제형태: '문제 형태가 다음과 같습니다.',
          참여혜택: '1등 10만원 / 2등 3만원'
        },
        startTime: new Date('2024-01-01T00:00:00.000Z'),
        endTime: new Date('2028-01-01T23:59:59.000Z'),
        registerDueTime: new Date('2023-12-31T00:00:00.000Z'),
        freezeTime: null,
        invitationCode: '123456',
        enableCopyPaste: true,
        evaluateWithSampleTestcase: false
      }
    },
    {
      data: {
        title: '24년도 소프트웨어학과 신입생 입학 테스트3',
        description: '<p>이 대회는 현재 진행 중입니다 !</p>',
        createdById: superAdminUser.id,
        posterUrl: `https://skkuding.dev/open-graph.png`,
        summary: {
          참여대상: '성균관대학교 24학번 신입생',
          진행방식: '강의실에서 오프라인으로 진행',
          순위산정: '맞춘 문제 수와 penalty를 종합하여 순위 산출',
          문제형태: '문제 형식은 다음과 같습니다.'
        },
        startTime: new Date('2024-01-01T00:00:00.000Z'),
        endTime: new Date('2028-01-01T23:59:59.000Z'),
        registerDueTime: new Date('2023-12-31T00:00:00.000Z'),
        freezeTime: null,
        invitationCode: null,
        enableCopyPaste: true,
        evaluateWithSampleTestcase: false
      }
    },
    {
      data: {
        title: '24년도 아늑배 스파게티 코드 만들기 대회',
        description: '<p>이 대회는 현재 진행 중입니다 ! (private group)</p>',
        createdById: superAdminUser.id,
        posterUrl: null,
        summary: {
          참여대상: '소프트웨어학과 원전공/복수전공',
          진행방식: '삼성학술정보관 지하1층에서 오프라인 진행',
          순위산정: '맞춘 문제 수와 penalty를 기준으로 순위 산출',
          문제형태: '문제 형식은 다음과 같습니다.',
          참여혜택: '1등 총장상 + 50만원 / 2등 20만원 / 3등 15만원'
        },
        startTime: new Date('2024-01-01T00:00:00.000Z'),
        endTime: new Date('2028-01-01T23:59:59.000Z'),
        registerDueTime: new Date('2023-12-31T00:00:00.000Z'),
        freezeTime: null,
        invitationCode: null,
        enableCopyPaste: true,
        evaluateWithSampleTestcase: false
      }
    },
    // Finished Contests
    {
      data: {
        title: 'Long Time Ago Assignment',
        description: '<p>이 대회는 오래 전에 끝났어요</p>',
        createdById: superAdminUser.id,
        posterUrl: null,
        summary: {
          참여대상: '소프트웨어학과 원전공생',
          진행방식: '온라인 진행',
          참여혜택: '1~3등에게 상위 대회 출전 자격 부여'
        },
        startTime: new Date('2023-01-01T00:00:00.000Z'),
        endTime: new Date('2024-01-01T23:59:59.000Z'),
        registerDueTime: new Date('2022-12-31T00:00:00.000Z'),
        freezeTime: null,
        invitationCode: '123456',
        enableCopyPaste: true,
        evaluateWithSampleTestcase: false
      }
    },
    {
      data: {
        title: '23년도 소프트웨어학과 신입생 입학 테스트',
        description: '<p>이 대회는 오래 전에 끝났어요</p>',
        createdById: superAdminUser.id,
        posterUrl: null,
        summary: {
          참여대상: '소프트웨어학과 23학번',
          진행방식: '온라인 진행',
          순위산정: '맞춘 문제 수를 기준으로 순위를 선정한다.',
          문제형태: '1번 문제: / 2번 문제: / 3번 문제: ',
          참여혜택: '문제를 모두 맞춘 학생에게 격려금 지원'
        },
        startTime: new Date('2023-01-01T00:00:00.000Z'),
        endTime: new Date('2024-01-01T23:59:59.000Z'),
        registerDueTime: new Date('2022-12-31T00:00:00.000Z'),
        freezeTime: null,
        invitationCode: '123456',
        enableCopyPaste: true,
        evaluateWithSampleTestcase: false
      }
    },
    {
      data: {
        title: '소프트의 아침',
        description: '<p>이 대회는 오래 전에 끝났어요</p>',
        createdById: superAdminUser.id,
        posterUrl: null,
        summary: {
          참여대상: '소프트웨어학과 원전공/복수전공',
          진행방식: '온라인 진행',
          순위산정: '맞춘 문제 수와 penalty를 기준으로 순위 산출',
          문제형태: '문제 형식은 다음과 같습니다.',
          참여혜택: '1등 10만원 / 2등 5만원 / 3등 3만원 상당 기프티콘'
        },
        startTime: new Date('2023-01-01T00:00:00.000Z'),
        endTime: new Date('2024-01-01T23:59:59.000Z'),
        registerDueTime: new Date('2022-12-31T00:00:00.000Z'),
        freezeTime: null,
        invitationCode: '123456',
        enableCopyPaste: true,
        evaluateWithSampleTestcase: false
      }
    },
    {
      data: {
        title: '소프트의 낮',
        description: '<p>이 대회는 오래 전에 끝났어요</p>',
        createdById: superAdminUser.id,
        posterUrl: null,
        summary: {
          참여대상: '소프트웨어학과 원전공/복수전공',
          진행방식: '온라인 진행',
          순위산정: '맞춘 문제 수와 penalty를 기준으로 순위 산출',
          문제형태: '문제 형식은 다음과 같습니다.'
        },
        startTime: new Date('2023-01-01T00:00:00.000Z'),
        endTime: new Date('2024-01-01T23:59:59.000Z'),
        registerDueTime: new Date('2022-12-31T00:00:00.000Z'),
        freezeTime: null,
        invitationCode: '123456',
        enableCopyPaste: true,
        evaluateWithSampleTestcase: false
      }
    },
    {
      data: {
        title: '소프트의 밤',
        description: '<p>이 대회는 오래 전에 끝났어요</p>',
        createdById: superAdminUser.id,
        posterUrl: null,
        summary: {
          참여대상: '소프트웨어학과 원전공/복수전공',
          진행방식: '온라인 진행',
          순위산정: '맞춘 문제 수와 penalty를 기준으로 순위 산출',
          문제형태: '문제 형식은 다음과 같습니다.'
        },
        startTime: new Date('2023-01-01T00:00:00.000Z'),
        endTime: new Date('2024-01-01T23:59:59.000Z'),
        registerDueTime: new Date('2022-12-31T00:00:00.000Z'),
        freezeTime: null,
        invitationCode: '123456',
        enableCopyPaste: true,
        evaluateWithSampleTestcase: false
      }
    },
    {
      data: {
        title: '2023 SKKU 프로그래밍 대회',
        description: '<p>이 대회는 오래 전에 끝났어요</p>',
        createdById: superAdminUser.id,
        posterUrl: null,
        summary: {
          참여대상: '소프트웨어학과 원전공/복수전공',
          진행방식: '온라인 진행',
          순위산정: '맞춘 문제 수와 penalty를 기준으로 순위 산출',
          문제형태: '문제 형식은 다음과 같습니다.'
        },
        startTime: new Date('2023-01-01T00:00:00.000Z'),
        endTime: new Date('2024-01-01T23:59:59.000Z'),
        registerDueTime: new Date('2022-12-31T00:00:00.000Z'),
        freezeTime: null,
        invitationCode: '123456',
        enableCopyPaste: true,
        evaluateWithSampleTestcase: false
      }
    },
    {
      data: {
        title: '소프트의 오전',
        description: '<p>이 대회는 오래 전에 끝났어요</p>',
        createdById: superAdminUser.id,
        posterUrl: null,
        summary: {
          참여대상: '소프트웨어학과 원전공/복수전공',
          진행방식: '온라인 진행',
          순위산정: '맞춘 문제 수와 penalty를 기준으로 순위 산출',
          문제형태: '문제 형식은 다음과 같습니다.'
        },
        startTime: new Date('2023-01-01T00:00:00.000Z'),
        endTime: new Date('2024-01-01T23:59:59.000Z'),
        registerDueTime: new Date('2022-12-31T00:00:00.000Z'),
        freezeTime: null,
        invitationCode: '123456',
        enableCopyPaste: true,
        evaluateWithSampleTestcase: false
      }
    },
    {
      data: {
        title: '소프트의 오후',
        description: '<p>이 대회는 오래 전에 끝났어요</p>',
        createdById: superAdminUser.id,
        posterUrl: null,
        summary: {
          참여대상: '소프트웨어학과 원전공/복수전공',
          진행방식: '온라인 진행',
          순위산정: '맞춘 문제 수와 penalty를 기준으로 순위 산출',
          문제형태: '문제 형식은 다음과 같습니다.',
          참여혜택: '1등 10만원 / 2등 5만원 / 3등 3만원 상당 기프티콘'
        },
        startTime: new Date('2023-01-01T00:00:00.000Z'),
        endTime: new Date('2024-01-01T23:59:59.000Z'),
        registerDueTime: new Date('2022-12-31T00:00:00.000Z'),
        freezeTime: null,
        invitationCode: null,
        enableCopyPaste: true,
        evaluateWithSampleTestcase: false
      }
    },
    {
      data: {
        title: '23년도 아늑배 스파게티 코드 만들기 대회',
        description: '<p>이 대회는 오래 전에 끝났어요 (private group)</p>',
        createdById: superAdminUser.id,
        posterUrl: null,
        summary: {
          참여대상: '소프트웨어학과 원전공/복수전공',
          진행방식: '온라인 진행',
          순위산정: '맞춘 문제 수와 penalty를 기준으로 순위 산출',
          문제형태: '문제 형식은 다음과 같습니다.'
        },
        startTime: new Date('2023-01-01T00:00:00.000Z'),
        endTime: new Date('2024-01-01T23:59:59.000Z'),
        registerDueTime: new Date('2022-12-31T00:00:00.000Z'),
        freezeTime: null,
        invitationCode: null,
        enableCopyPaste: true,
        evaluateWithSampleTestcase: false
      }
    },
    // Upcoming Contests
    {
      data: {
        title: 'Future Assignment',
        description: '<p>이 대회는 언젠가 열리겠죠...?</p>',
        createdById: superAdminUser.id,
        posterUrl: null,
        summary: {
          참여대상: '소프트웨어학과 원전공/복수전공',
          진행방식: '온라인 진행 예정...?',
          순위산정: '맞춘 문제 수와 penalty를 기준으로 순위 산출',
          문제형태: '문제 형식은 다음과 같습니다.'
        },
        startTime: new Date('3024-01-01T00:00:00.000Z'),
        endTime: new Date('3025-01-01T23:59:59.000Z'),
        registerDueTime: new Date('3023-12-31T00:00:00.000Z'),
        freezeTime: null,
        invitationCode: '123456',
        enableCopyPaste: true,
        evaluateWithSampleTestcase: false
      }
    },
    {
      data: {
        title: '2024 SKKU 프로그래밍 대회',
        description: '<p>이 대회는 언젠가 열리겠죠...?</p>',
        createdById: superAdminUser.id,
        posterUrl: null,
        summary: {
          참여대상: '소프트웨어학과 원전공/복수전공',
          진행방식: '온라인 진행 예정...?',
          순위산정: '맞춘 문제 수와 penalty를 기준으로 순위 산출',
          문제형태: '문제 형식은 다음과 같습니다.'
        },
        startTime: new Date('3024-01-01T00:00:00.000Z'),
        endTime: new Date('3025-01-01T23:59:59.000Z'),
        registerDueTime: new Date('3023-12-31T00:00:00.000Z'),
        freezeTime: null,
        invitationCode: '123456',
        enableCopyPaste: true,
        evaluateWithSampleTestcase: false
      }
    },
    {
      data: {
        title: '2024 스꾸딩 프로그래밍 대회',
        description: '<p>이 대회는 언젠가 열리겠죠...?</p>',
        createdById: superAdminUser.id,
        posterUrl: `https://skkuding.dev/open-graph.png`,
        summary: {
          참여대상: '소프트웨어학과 원전공/복수전공',
          진행방식: '온라인 진행 예정...?',
          순위산정: '맞춘 문제 수와 penalty를 기준으로 순위 산출',
          참여혜택: '1등 10만원 / 2등 5만원 / 3등 3만원 상당 기프티콘'
        },
        startTime: new Date('3024-01-01T00:00:00.000Z'),
        endTime: new Date('3025-01-01T23:59:59.000Z'),
        registerDueTime: new Date('3023-12-31T00:00:00.000Z'),
        freezeTime: null,
        invitationCode: '123456',
        enableCopyPaste: true,
        evaluateWithSampleTestcase: false
      }
    },
    {
      data: {
        title: '25년도 아늑배 스파게티 코드 만들기 대회',
        description: '<p>이 대회는 언젠가 열리겠죠...? (private group)</p>',
        createdById: superAdminUser.id,
        posterUrl: null,
        summary: {
          참여대상: '소프트웨어학과 원전공/복수전공',
          진행방식: '온라인 진행 예정...?',
          순위산정: '맞춘 문제 수와 penalty를 기준으로 순위 산출',
          참여혜택: '1등 10만원 / 2등 5만원 / 3등 3만원 상당 기프티콘'
        },
        startTime: new Date('3024-01-01T00:00:00.000Z'),
        endTime: new Date('3025-01-01T23:59:59.000Z'),
        registerDueTime: new Date('3023-12-31T00:00:00.000Z'),
        freezeTime: null,
        invitationCode: null,
        enableCopyPaste: true,
        evaluateWithSampleTestcase: false
      }
    },
    {
      data: {
        title: '2025 SKKU 프로그래밍 대회',
        description: '<p>이 대회는 언젠가 열리겠죠...?</p>',
        createdById: contestAdminUser.id,
        posterUrl: null,
        summary: {
          참여대상: '소프트웨어학과 원전공/복수전공',
          진행방식: '온라인 진행 예정...?',
          순위산정: '맞춘 문제 수와 penalty를 기준으로 순위 산출',
          문제형태: '문제 형식은 다음과 같습니다.'
        },
        startTime: new Date('3024-01-01T00:00:00.000Z'),
        endTime: new Date('3025-01-01T23:59:59.000Z'),
        registerDueTime: new Date('3023-12-31T00:00:00.000Z'),
        freezeTime: null,
        invitationCode: '123456',
        enableCopyPaste: true,
        evaluateWithSampleTestcase: false
      }
    },
    {
      data: {
        title: '2025 SKKU 프로그래밍 대회',
        description: '<p>sample testcase 확인을 위한 대회</p>',
        createdById: contestAdminUser.id,
        posterUrl: null,
        summary: {
          참여대상: '소프트웨어학과 원전공/복수전공',
          진행방식: '온라인 진행 예정...?',
          순위산정: '맞춘 문제 수와 penalty를 기준으로 순위 산출',
          문제형태: '문제 형식은 다음과 같습니다.'
        },
        startTime: new Date('2023-01-01T00:00:00.000Z'),
        endTime: new Date('3025-01-01T23:59:59.000Z'),
        registerDueTime: new Date('2022-12-31T00:00:00.000Z'),
        freezeTime: new Date('3024-01-01T00:00:00.000Z'),
        invitationCode: null,
        enableCopyPaste: true,
        evaluateWithSampleTestcase: true
      }
    }
  ]

  const now = new Date()
  for (const obj of contestData) {
    const contest = await prisma.contest.create({
      data: obj.data
    })
    contests.push(contest)
    if (now < obj.data.startTime) {
      upcomingContests.push(contest)
    } else if (obj.data.endTime < now) {
      endedContests.push(contest)
    } else {
      ongoingContests.push(contest)
    }
  }

  // add problems to ongoing contest
  for (const [index, problem] of problems.slice(0, 3).entries()) {
    await prisma.contestProblem.create({
      data: {
        order: index,
        contestId: ongoingContests[0].id,
        problemId: problem.id,
        score: problem.id * 10
      }
    })
  }

  // add problems to finished contest
  for (const [index, problem] of problems.slice(3, 5).entries()) {
    await prisma.contestProblem.create({
      data: {
        order: index,
        contestId: endedContests[0].id,
        problemId: problem.id
      }
    })
  }

  // TODO: add records and ranks
}

const createAssignments = async () => {
  const assignmentData: {
    data: {
      title: string
      description: string
      createdById: number
      groupId: number
      startTime: Date
      endTime: Date
      dueTime: Date
      isVisible: boolean
      isRankVisible: boolean
      enableCopyPaste: boolean
    }
  }[] = [
    // Ongoing Assignments
    {
      data: {
        title: 'SKKU Coding Platform 모의과제',
        description: `<p>
  대통령은 내란 또는 외환의 죄를 범한 경우를 제외하고는 재직중 형사상의 소추를
  받지 아니한다. 모든 국민은 자기의 행위가 아닌 친족의 행위로 인하여 불이익한
  처우를 받지 아니한다.
</p>

<p>
  위원은 탄핵 또는 금고 이상의 형의 선고에 의하지 아니하고는 파면되지 아니한다.
  대통령은 국무회의의 의장이 되고, 국무총리는 부의장이 된다. 모든 국민은 헌법과
  법률이 정한 법관에 의하여 법률에 의한 재판을 받을 권리를 가진다.
</p>

<p>
  국회의원은 현행범인인 경우를 제외하고는 회기중 국회의 동의없이 체포 또는
  구금되지 아니한다. 헌법재판소의 장은 국회의 동의를 얻어 재판관중에서 대통령이
  임명한다.
</p>

<p>
  국가는 지역간의 균형있는 발전을 위하여 지역경제를 육성할 의무를 진다. 제3항의
  승인을 얻지 못한 때에는 그 처분 또는 명령은 그때부터 효력을 상실한다. 이 경우
  그 명령에 의하여 개정 또는 폐지되었던 법률은 그 명령이 승인을 얻지 못한 때부터
  당연히 효력을 회복한다.
</p>

<p>
  모든 국민은 신체의 자유를 가진다. 누구든지 법률에 의하지 아니하고는
  체포·구속·압수·수색 또는 심문을 받지 아니하며, 법률과 적법한 절차에 의하지
  아니하고는 처벌·보안처분 또는 강제노역을 받지 아니한다.
</p>`,
        createdById: superAdminUser.id,
        groupId: privateGroup1.id,
        startTime: new Date('2024-01-01T00:00:00.000Z'),
        endTime: new Date('2028-01-01T23:59:59.000Z'),
        dueTime: new Date('2026-01-01T23:59:59.000Z'),
        isVisible: true,
        isRankVisible: true,
        enableCopyPaste: true
      }
    },
    {
      data: {
        title: '24년도 소프트웨어학과 신입생 입학 과제1',
        description: '<p>이 과제는 현재 진행 중입니다 !</p>',
        createdById: superAdminUser.id,
        groupId: privateGroup1.id,
        startTime: new Date('2024-01-01T00:00:00.000Z'),
        endTime: new Date('2028-01-01T23:59:59.000Z'),
        dueTime: new Date('2026-01-01T23:59:59.000Z'),
        isVisible: true,
        isRankVisible: true,
        enableCopyPaste: true
      }
    },
    {
      data: {
        title: '24년도 소프트웨어학과 신입생 입학 과제2',
        description: '<p>이 과제는 현재 진행 중입니다 !</p>',
        createdById: superAdminUser.id,
        groupId: privateGroup1.id,
        startTime: new Date('2024-01-01T00:00:00.000Z'),
        endTime: new Date('2028-01-01T23:59:59.000Z'),
        dueTime: new Date('2026-01-01T23:59:59.000Z'),
        isVisible: true,
        isRankVisible: true,
        enableCopyPaste: true
      }
    },
    {
      data: {
        title: '24년도 소프트웨어학과 신입생 입학 과제3',
        description: '<p>이 과제는 현재 진행 중입니다 !</p>',
        createdById: superAdminUser.id,
        groupId: privateGroup1.id,
        startTime: new Date('2024-01-01T00:00:00.000Z'),
        endTime: new Date('2028-01-01T23:59:59.000Z'),
        dueTime: new Date('2026-01-01T23:59:59.000Z'),
        isVisible: true,
        isRankVisible: true,
        enableCopyPaste: true
      }
    },
    {
      data: {
        title: '24년도 아늑배 스파게티 코드 만들기 과제',
        description: '<p>이 과제는 현재 진행 중입니다 ! (private group)</p>',
        createdById: superAdminUser.id,
        groupId: privateGroup2.id,
        startTime: new Date('2024-01-01T00:00:00.000Z'),
        endTime: new Date('2028-01-01T23:59:59.000Z'),
        dueTime: new Date('2026-01-01T23:59:59.000Z'),
        isVisible: true,
        isRankVisible: true,
        enableCopyPaste: true
      }
    },
    // Finished Assignments
    {
      data: {
        title: 'Long Time Ago Assignment',
        description: '<p>이 과제는 오래 전에 끝났어요</p>',
        createdById: superAdminUser.id,
        groupId: privateGroup1.id,
        startTime: new Date('2023-01-01T00:00:00.000Z'),
        endTime: new Date('2024-01-01T23:59:59.000Z'),
        dueTime: new Date('2024-01-01T23:59:59.000Z'),
        isVisible: true,
        isRankVisible: false,
        enableCopyPaste: true
      }
    },
    {
      data: {
        title: '23년도 소프트웨어학과 신입생 입학 과제',
        description: '<p>이 과제는 오래 전에 끝났어요</p>',
        createdById: superAdminUser.id,
        groupId: privateGroup1.id,
        startTime: new Date('2023-01-01T00:00:00.000Z'),
        endTime: new Date('2024-01-01T23:59:59.000Z'),
        dueTime: new Date('2024-01-01T23:59:59.000Z'),
        isVisible: true,
        isRankVisible: true,
        enableCopyPaste: true
      }
    },
    {
      data: {
        title: '소프트의 아침과제',
        description: '<p>이 과제는 오래 전에 끝났어요</p>',
        createdById: superAdminUser.id,
        groupId: privateGroup1.id,
        startTime: new Date('2023-01-01T00:00:00.000Z'),
        endTime: new Date('2024-01-01T23:59:59.000Z'),
        dueTime: new Date('2024-01-01T23:59:59.000Z'),
        isVisible: true,
        isRankVisible: false,
        enableCopyPaste: true
      }
    },
    {
      data: {
        title: '소프트의 낮과제',
        description: '<p>이 과제는 오래 전에 끝났어요</p>',
        createdById: superAdminUser.id,
        groupId: privateGroup1.id,
        startTime: new Date('2023-01-01T00:00:00.000Z'),
        endTime: new Date('2024-01-01T23:59:59.000Z'),
        dueTime: new Date('2024-01-01T23:59:59.000Z'),
        isVisible: true,
        isRankVisible: false,
        enableCopyPaste: true
      }
    },
    {
      data: {
        title: '소프트의 밤과제',
        description: '<p>이 과제는 오래 전에 끝났어요</p>',
        createdById: superAdminUser.id,
        groupId: privateGroup1.id,
        startTime: new Date('2023-01-01T00:00:00.000Z'),
        endTime: new Date('2024-01-01T23:59:59.000Z'),
        dueTime: new Date('2024-01-01T23:59:59.000Z'),
        isVisible: true,
        isRankVisible: false,
        enableCopyPaste: true
      }
    },
    {
      data: {
        title: '2023 SKKU 프로그래밍 과제',
        description: '<p>이 과제는 오래 전에 끝났어요</p>',
        createdById: superAdminUser.id,
        groupId: privateGroup1.id,
        startTime: new Date('2023-01-01T00:00:00.000Z'),
        endTime: new Date('2024-01-01T23:59:59.000Z'),
        dueTime: new Date('2024-01-01T23:59:59.000Z'),
        isVisible: true,
        isRankVisible: false,
        enableCopyPaste: true
      }
    },
    {
      data: {
        title: '소프트의 오전과제',
        description: '<p>이 과제는 오래 전에 끝났어요</p>',
        createdById: superAdminUser.id,
        groupId: privateGroup1.id,
        startTime: new Date('2023-01-01T00:00:00.000Z'),
        endTime: new Date('2024-01-01T23:59:59.000Z'),
        dueTime: new Date('2024-01-01T23:59:59.000Z'),
        isVisible: true,
        isRankVisible: false,
        enableCopyPaste: true
      }
    },
    {
      data: {
        title: '소프트의 오후과제',
        description: '<p>이 과제는 오래 전에 끝났어요</p>',
        createdById: superAdminUser.id,
        groupId: privateGroup1.id,
        startTime: new Date('2023-01-01T00:00:00.000Z'),
        endTime: new Date('2024-01-01T23:59:59.000Z'),
        dueTime: new Date('2024-01-01T23:59:59.000Z'),
        isVisible: true,
        isRankVisible: false,
        enableCopyPaste: true
      }
    },
    {
      data: {
        title: '23년도 아늑배 스파게티 코드 만들기 과제',
        description: '<p>이 과제는 오래 전에 끝났어요 (private group)</p>',
        createdById: superAdminUser.id,
        groupId: privateGroup2.id,
        startTime: new Date('2023-01-01T00:00:00.000Z'),
        endTime: new Date('2024-01-01T23:59:59.000Z'),
        dueTime: new Date('2024-01-01T23:59:59.000Z'),
        isVisible: true,
        isRankVisible: true,
        enableCopyPaste: true
      }
    },
    // Upcoming Assignments
    {
      data: {
        title: 'Future Assignment',
        description: '<p>이 과제는 언젠가 열리겠죠...?</p>',
        createdById: superAdminUser.id,
        groupId: privateGroup1.id,
        startTime: new Date('3024-01-01T00:00:00.000Z'),
        endTime: new Date('3025-01-01T23:59:59.000Z'),
        dueTime: new Date('3025-01-01T23:59:59.000Z'),
        isVisible: true,
        isRankVisible: true,
        enableCopyPaste: true
      }
    },
    {
      data: {
        title: '2024 SKKU 프로그래밍 과제',
        description: '<p>이 과제는 언젠가 열리겠죠...?</p>',
        createdById: superAdminUser.id,
        groupId: privateGroup1.id,
        startTime: new Date('3024-01-01T00:00:00.000Z'),
        endTime: new Date('3025-01-01T23:59:59.000Z'),
        dueTime: new Date('3025-01-01T23:59:59.000Z'),
        isVisible: true,
        isRankVisible: true,
        enableCopyPaste: true
      }
    },
    {
      data: {
        title: '2024 스꾸딩 프로그래밍 과제',
        description:
          '<p>이 과제는 언젠가 열리겠죠...? isVisible이 false인 assignment입니다</p>',
        createdById: superAdminUser.id,
        groupId: privateGroup1.id,
        startTime: new Date('3024-01-01T00:00:00.000Z'),
        endTime: new Date('3025-01-01T23:59:59.000Z'),
        dueTime: new Date('3025-01-01T23:59:59.000Z'),
        isVisible: false,
        isRankVisible: true,
        enableCopyPaste: true
      }
    },
    {
      data: {
        title: '25년도 아늑배 스파게티 코드 만들기 과제',
        description: '<p>이 과제는 언젠가 열리겠죠...? (private group)</p>',
        createdById: superAdminUser.id,
        groupId: privateGroup2.id,
        startTime: new Date('3024-01-01T00:00:00.000Z'),
        endTime: new Date('3025-01-01T23:59:59.000Z'),
        dueTime: new Date('3025-01-01T23:59:59.000Z'),
        isVisible: true,
        isRankVisible: true,
        enableCopyPaste: true
      }
    }
  ]

  const now = new Date()
  for (const obj of assignmentData) {
    const assignment = await prisma.assignment.create(obj)
    assignments.push(assignment)
    if (now < obj.data.startTime) {
      upcomingAssignments.push(assignment)
    } else if (obj.data.endTime < now) {
      endedAssignments.push(assignment)
    } else {
      ongoingAssignments.push(assignment)
    }
  }

  // add problems to ongoing assignment
  for (const problem of problems.slice(0, 3)) {
    await prisma.assignmentProblem.create({
      data: {
        order: problem.id - 1,
        assignmentId: ongoingAssignments[0].id,
        problemId: problem.id,
        score: problem.id * 10
      }
    })
    await prisma.problem.update({
      where: {
        id: problem.id
      },
      data: {
        sharedGroups: {
          connect: [{ id: ongoingAssignments[0].groupId }]
        }
      }
    })
  }

  // add problems to finished assignment
  for (const problem of problems.slice(3, 5)) {
    await prisma.assignmentProblem.create({
      data: {
        order: problem.id - 1,
        assignmentId: endedAssignments[0].id,
        problemId: problem.id
      }
    })
    await prisma.problem.update({
      where: {
        id: problem.id
      },
      data: {
        sharedGroups: {
          connect: [{ id: endedAssignments[0].groupId }]
        }
      }
    })
  }

  // TODO: add records and ranks
}

const createWorkbooks = async () => {
  for (let i = 1; i <= 3; i++) {
    workbooks.push(
      await prisma.workbook.create({
        data: {
          title: '모의대회 문제집',
          description: '모의대회 문제들을 모아뒀습니다!',
          createdById: superAdminUser.id,
          groupId: privateGroup1.id
        }
      })
    )
  }
  for (let i = 1; i <= 3; i++) {
    privateWorkbooks.push(
      await prisma.workbook.create({
        data: {
          title: '모의대회 문제집',
          description: '모의대회 문제들을 모아뒀습니다!',
          createdById: superAdminUser.id,
          groupId: privateGroup2.id
        }
      })
    )
  }

  for (const problem of problems) {
    await prisma.workbookProblem.create({
      data: {
        order: problem.id - 1,
        workbookId: workbooks[0].id,
        problemId: problem.id
      }
    })
    await prisma.workbookProblem.create({
      data: {
        order: problem.id - 1,
        workbookId: privateWorkbooks[0].id,
        problemId: problem.id
      }
    })
  }
}

const createSubmissions = async () => {
  submissions.push(
    await prisma.submission.create({
      data: {
        userId: users[0].id,
        problemId: problems[0].id,
        contestId: ongoingContests[0].id,
        code: [
          {
            id: 1,
            locked: false,
            text: `#include <stdio.h>
int main(void) {
    printf("Hello, World!\n");
    return 0;
}`
          }
        ],
        language: Language.C,
        result: ResultStatus.Judging
      }
    })
  )

  await prisma.submissionResult.create({
    data: {
      submissionId: submissions[submissions.length - 1].id,
      problemTestcaseId: problemTestcases[0].id,
      result: ResultStatus.Accepted,
      output: '2\n',
      cpuTime: 12345,
      memoryUsage: 12345
    }
  })
  await prisma.submission.update({
    where: {
      id: submissions[submissions.length - 1].id
    },
    data: { result: ResultStatus.Accepted }
  })

  submissions.push(
    await prisma.submission.create({
      data: {
        userId: users[1].id,
        problemId: problems[1].id,
        contestId: ongoingContests[0].id,
        code: [
          {
            id: 1,
            locked: false,
            text: `#include <iostream>
int main(void) {
    std::cout << "Hello, World!" << endl;
    return 0;
}`
          }
        ],
        language: Language.Cpp,
        result: ResultStatus.Judging
      }
    })
  )
  await prisma.submissionResult.create({
    data: {
      submissionId: submissions[submissions.length - 1].id,
      problemTestcaseId: problemTestcases[1].id,
      result: ResultStatus.WrongAnswer,
      output: '99999\n',
      cpuTime: 12345,
      memoryUsage: 12345
    }
  })
  await prisma.submission.update({
    where: {
      id: submissions[submissions.length - 1].id
    },
    data: { result: ResultStatus.WrongAnswer }
  })

  submissions.push(
    await prisma.submission.create({
      data: {
        userId: users[2].id,
        problemId: problems[2].id,
        contestId: ongoingContests[0].id,
        code: [
          {
            id: 1,
            locked: false,
            text: `class Main {
    public static void main(String[] args) {
        System.out.println("Hello, World!");
    }
}`
          }
        ],
        language: Language.Java,
        result: ResultStatus.Judging
      }
    })
  )
  await prisma.submissionResult.create({
    data: {
      submissionId: submissions[submissions.length - 1].id,
      problemTestcaseId: problemTestcases[2].id,
      result: ResultStatus.CompileError
    }
  })
  await prisma.submission.update({
    where: {
      id: submissions[submissions.length - 1].id
    },
    data: { result: ResultStatus.CompileError }
  })

  submissions.push(
    await prisma.submission.create({
      data: {
        userId: users[3].id,
        problemId: problems[3].id,
        contestId: ongoingContests[0].id,
        code: [
          {
            id: 1,
            locked: false,
            text: `print("Hello, World!")`
          }
        ],
        language: Language.Python3,
        result: ResultStatus.Judging
      }
    })
  )
  await prisma.submissionResult.create({
    data: {
      submissionId: submissions[submissions.length - 1].id,
      problemTestcaseId: problemTestcases[3].id,
      result: ResultStatus.RuntimeError,
      output: null,
      cpuTime: 12345,
      memoryUsage: 12345
    }
  })
  await prisma.submission.update({
    where: {
      id: submissions[submissions.length - 1].id
    },
    data: { result: ResultStatus.RuntimeError }
  })

  submissions.push(
    await prisma.submission.create({
      data: {
        userId: users[4].id,
        problemId: problems[4].id,
        contestId: ongoingContests[0].id,
        code: [
          {
            id: 1,
            locked: false,
            text: `#include <stdio.h>
int main(void) {
    printf("Hello, World!\n");
    return 0;
}`
          }
        ],
        language: Language.C,
        result: ResultStatus.Judging
      }
    })
  )
  await prisma.submissionResult.create({
    data: {
      submissionId: submissions[submissions.length - 1].id,
      problemTestcaseId: problemTestcases[4].id,
      result: ResultStatus.TimeLimitExceeded,
      output: null,
      cpuTime: 12345,
      memoryUsage: 12345
    }
  })
  await prisma.submission.update({
    where: {
      id: submissions[submissions.length - 1].id
    },
    data: { result: ResultStatus.TimeLimitExceeded }
  })

  submissions.push(
    await prisma.submission.create({
      data: {
        userId: users[0].id,
        problemId: problems[0].id,
        assignmentId: ongoingAssignments[0].id,
        code: [
          {
            id: 1,
            locked: false,
            text: `#include <stdio.h>
int main(void) {
    printf("Hello, World!\n");
    return 0;
}`
          }
        ],
        language: Language.C,
        result: ResultStatus.Judging
      }
    })
  )

  await prisma.submissionResult.create({
    data: {
      submissionId: submissions[submissions.length - 1].id,
      problemTestcaseId: problemTestcases[0].id,
      result: ResultStatus.Accepted,
      output: '2\n',
      cpuTime: 12345,
      memoryUsage: 12345
    }
  })
  await prisma.submission.update({
    where: {
      id: submissions[submissions.length - 1].id
    },
    data: { result: ResultStatus.Accepted }
  })

  submissions.push(
    await prisma.submission.create({
      data: {
        userId: users[1].id,
        problemId: problems[1].id,
        assignmentId: ongoingAssignments[0].id,
        code: [
          {
            id: 1,
            locked: false,
            text: `#include <iostream>
int main(void) {
    std::cout << "Hello, World!" << endl;
    return 0;
}`
          }
        ],
        language: Language.Cpp,
        result: ResultStatus.Judging
      }
    })
  )
  await prisma.submissionResult.create({
    data: {
      submissionId: submissions[submissions.length - 1].id,
      problemTestcaseId: problemTestcases[1].id,
      result: ResultStatus.WrongAnswer,
      output: '99999\n',
      cpuTime: 12345,
      memoryUsage: 12345
    }
  })
  await prisma.submission.update({
    where: {
      id: submissions[submissions.length - 1].id
    },
    data: { result: ResultStatus.WrongAnswer }
  })

  submissions.push(
    await prisma.submission.create({
      data: {
        userId: users[2].id,
        problemId: problems[2].id,
        assignmentId: ongoingAssignments[0].id,
        code: [
          {
            id: 1,
            locked: false,
            text: `class Main {
    public static void main(String[] args) {
        System.out.println("Hello, World!");
    }
}`
          }
        ],
        language: Language.Java,
        result: ResultStatus.Judging
      }
    })
  )
  await prisma.submissionResult.create({
    data: {
      submissionId: submissions[submissions.length - 1].id,
      problemTestcaseId: problemTestcases[2].id,
      result: ResultStatus.CompileError
    }
  })
  await prisma.submission.update({
    where: {
      id: submissions[submissions.length - 1].id
    },
    data: { result: ResultStatus.CompileError }
  })

  submissions.push(
    await prisma.submission.create({
      data: {
        userId: users[3].id,
        problemId: problems[3].id,
        assignmentId: ongoingAssignments[0].id,
        code: [
          {
            id: 1,
            locked: false,
            text: `print("Hello, World!")`
          }
        ],
        language: Language.Python3,
        result: ResultStatus.Judging
      }
    })
  )
  await prisma.submissionResult.create({
    data: {
      submissionId: submissions[submissions.length - 1].id,
      problemTestcaseId: problemTestcases[3].id,
      result: ResultStatus.RuntimeError,
      output: null,
      cpuTime: 12345,
      memoryUsage: 12345
    }
  })
  await prisma.submission.update({
    where: {
      id: submissions[submissions.length - 1].id
    },
    data: { result: ResultStatus.RuntimeError }
  })

  submissions.push(
    await prisma.submission.create({
      data: {
        userId: users[4].id,
        problemId: problems[4].id,
        assignmentId: ongoingAssignments[0].id,
        code: [
          {
            id: 1,
            locked: false,
            text: `#include <stdio.h>
int main(void) {
    printf("Hello, World!\n");
    return 0;
}`
          }
        ],
        language: Language.C,
        result: ResultStatus.Judging
      }
    })
  )
  await prisma.submissionResult.create({
    data: {
      submissionId: submissions[submissions.length - 1].id,
      problemTestcaseId: problemTestcases[4].id,
      result: ResultStatus.TimeLimitExceeded,
      output: null,
      cpuTime: 12345,
      memoryUsage: 12345
    }
  })
  await prisma.submission.update({
    where: {
      id: submissions[submissions.length - 1].id
    },
    data: { result: ResultStatus.TimeLimitExceeded }
  })

  submissions.push(
    await prisma.submission.create({
      data: {
        userId: users[5].id,
        problemId: problems[5].id,
        workbookId: workbooks[0].id,
        code: [
          {
            id: 1,
            locked: false,
            text: `#include <iostream>
int main(void) {
    std::cout << "Hello, World!" << endl;
    return 0;
}`
          }
        ],
        language: Language.Cpp,
        result: ResultStatus.Judging
      }
    })
  )
  await prisma.submissionResult.create({
    data: {
      submissionId: submissions[submissions.length - 1].id,
      problemTestcaseId: problemTestcases[5].id,
      result: ResultStatus.MemoryLimitExceeded,
      output: null,
      cpuTime: 12345,
      memoryUsage: 12345
    }
  })
  await prisma.submission.update({
    where: {
      id: submissions[submissions.length - 1].id
    },
    data: { result: ResultStatus.MemoryLimitExceeded }
  })

  submissions.push(
    await prisma.submission.create({
      data: {
        userId: users[6].id,
        problemId: problems[6].id,
        workbookId: workbooks[0].id,
        code: [
          {
            id: 1,
            locked: false,
            text: `print("Hello, World!")`
          }
        ],
        language: Language.Python3,
        result: ResultStatus.Judging
      }
    })
  )
  await prisma.submissionResult.create({
    data: {
      submissionId: submissions[submissions.length - 1].id,
      problemTestcaseId: problemTestcases[6].id,
      result: ResultStatus.OutputLimitExceeded,
      output: null,
      cpuTime: 12345,
      memoryUsage: 12345
    }
  })
  await prisma.submission.update({
    where: {
      id: submissions[submissions.length - 1].id
    },
    data: { result: ResultStatus.OutputLimitExceeded }
  })
}

const createAnnouncements = async () => {
  // For Contests
  for (let i = 0; i < 5; ++i) {
    contestAnnouncements.push(
      await prisma.announcement.create({
        data: {
          content: `Announcement(contest)_0_${i}`,
          contestId: ongoingContests[i].id
        }
      })
    )
  }

  for (let i = 0; i < 5; ++i) {
    contestAnnouncements.push(
      await prisma.announcement.create({
        data: {
          content: `Announcement(contest)_1_${i}...
아래 내용은 한글 Lorem Ipsum으로 생성된 내용입니다! 별 의미 없어요.
모든 국민은 신속한 재판을 받을 권리를 가진다. 형사피고인은 상당한 이유가 없는 한 지체없이 공개재판을 받을 권리를 가진다.
법관은 탄핵 또는 금고 이상의 형의 선고에 의하지 아니하고는 파면되지 아니하며, 징계처분에 의하지 아니하고는 정직·감봉 기타 불리한 처분을 받지 아니한다.
일반사면을 명하려면 국회의 동의를 얻어야 한다. 연소자의 근로는 특별한 보호를 받는다.`,
          contestId: ongoingContests[i].id,
          problemId: problems[i].id
        }
      })
    )
  }
}

const createAssignmentRecords = async () => {
  const assignmentRecords: AssignmentRecord[] = []
  // group 1 users
  const group1Users = await prisma.userGroup.findMany({
    where: {
      groupId: 1
    }
  })
  for (const user of group1Users) {
    const assignmentRecord = await prisma.assignmentRecord.create({
      data: {
        userId: user.userId,
        assignmentId: 1,
        acceptedProblemNum: 0,
        totalPenalty: 0
      }
    })
    assignmentRecords.push(assignmentRecord)
  }

  // upcoming assignment에 참가한 User 1의 assignment register를 un-register하는 기능과,
  // registered upcoming, ongoing, finished assignment를 조회하는 기능을 확인하기 위함
  const user01Id = 7
  for (
    let assignmentId = 3;
    assignmentId <= assignments.length;
    assignmentId += 2
  ) {
    assignmentRecords.push(
      await prisma.assignmentRecord.create({
        data: {
          userId: user01Id,
          assignmentId,
          acceptedProblemNum: 0,
          score: 0,
          totalPenalty: 0
        }
      })
    )
  }

  return assignmentRecords
}

const createContestRecords = async () => {
  // group 1 users
  const group1Users = await prisma.userGroup.findMany({
    where: {
      groupId: 1
    }
  })
  for (const user of group1Users) {
    const contestRecord = await prisma.contestRecord.create({
      data: {
        userId: user.userId,
        contestId: 1,
        acceptedProblemNum: 0,
        totalPenalty: 0
      }
    })
    contestRecords.push(contestRecord)
  }

  // upcoming contest에 참가한 User 1의 contest register를 un-register하는 기능과,
  // registered upcoming, ongoing, finished contest를 조회하는 기능을 확인하기 위함
  const contests = await prisma.contest.findMany({
    select: {
      id: true
    }
  })
  const user01Id = 7
  for (let i = 0; i < contests.length; i += 2) {
    const contestId = contests[i].id
    const existingRecord = await prisma.contestRecord.findFirst({
      where: {
        contestId,
        userId: user01Id
      }
    })
    if (!existingRecord) {
      contestRecords.push(
        await prisma.contestRecord.create({
          data: {
            userId: user01Id,
            contestId,
            acceptedProblemNum: 0,
            score: 0,
            totalPenalty: 0
          }
        })
      )
    }
  }

  return contestRecords
}

const createUserContests = async () => {
  const userContests: Promise<UserContest | Prisma.BatchPayload>[] = []
  for (const contest of contests) {
    // Contest Manager & Reviewer
    if (contest.createdById === contestAdminUser.id) {
      userContests.push(
        prisma.userContest.createMany({
          data: [
            {
              contestId: contest.id,
              userId: contestManagerUser.id,
              role: ContestRole.Manager
            },
            {
              contestId: contest.id,
              userId: contestReviewerUser.id,
              role: ContestRole.Reviewer
            }
          ],
          skipDuplicates: true
        })
      )
    }
    // Contest Admin
    if (contest.createdById) {
      userContests.push(
        prisma.userContest.create({
          data: {
            contestId: contest.id,
            userId: contest.createdById,
            role: ContestRole.Admin
          }
        })
      )
    }
  }

  await Promise.all(userContests)

  // Participant
  const participantPromises: Promise<UserContest>[] = []
  for (const contestRecord of contestRecords) {
    const userAlreadyExists = await prisma.userContest.findFirst({
      where: {
        userId: contestRecord.userId!,
        contestId: contestRecord.contestId
      }
    })
    if (!userAlreadyExists) {
      participantPromises.push(
        prisma.userContest.create({
          data: {
            contestId: contestRecord.contestId,
            userId: contestRecord.userId!,
            role: ContestRole.Participant
          }
        })
      )
    }
  }

  await Promise.all(participantPromises)
}

const createContestProblemRecords = async () => {
  for (let i = 0; i < 5; ++i) {
    contestProblemRecords.push(
      await prisma.contestProblemRecord.create({
        data: {
          contestProblemId: i + 1,
          contestRecordId: 1
        }
      })
    )
  }

  return contestProblemRecords
}

const createContestQnA = async () => {
  await prisma.contestQnA.createMany({
    data: [
      {
        contestId: 1,
        createdById: 8,
        title: 'QnA 1',
        order: 1,
        content: '질문의 내용',
        category: QnACategory.General
      },
      {
        contestId: 1,
        createdById: 7,
        order: 2,
        title: '1번 대회에 대한 질문',
        content: '7번 유저가 작성함',
        category: QnACategory.General
      },
      {
        contestId: 1,
        createdById: 7,
        order: 3,
        title: '1번 대회에 대한 질문',
        content: '7번 유저가 작성함',
        category: QnACategory.Problem,
        problemId: 1
      },
      {
        contestId: 1,
        createdById: 7,
        order: 4,
        title: '1번 대회에 대한 질문',
        content: '7번 유저가 작성함',
        category: QnACategory.Problem,
        problemId: 1
      },
      {
        contestId: 1,
        createdById: 7,
        order: 5,
        title: '1번 대회에 대한 질문',
        content: '7번 유저가 작성함',
        category: QnACategory.General
      },
      {
        contestId: 1,
        createdById: 7,
        order: 6,
        title: '1번 대회에 대한 질문',
        content: '2번 문제에 대한 질문',
        category: QnACategory.Problem,
        problemId: 2
      }
    ]
  })
}

const createNotifications = async () => {
  const notification1 = await prisma.notification.create({
    data: {
      title: '정보보호개론',
      message: 'A new assignment "Homework 1" has been created.',
      type: NotificationType.Assignment,
      url: '/assignment/1'
    }
  })

  const notification2 = await prisma.notification.create({
    data: {
      title: '정보보호개론',
      message: 'Your assignment "Homework 1" has been graded.',
      type: NotificationType.Assignment
    }
  })

  const notification3 = await prisma.notification.create({
    data: {
      title: 'System Notice',
      message: 'Platform maintenance scheduled for tomorrow.',
      type: NotificationType.Other
    }
  })

  await prisma.notificationRecord.createMany({
    data: [
      {
        notificationId: notification1.id,
        userId: users[0].id,
        isRead: false
      },
      {
        notificationId: notification2.id,
        userId: users[0].id,
        isRead: false
      },
      {
        notificationId: notification3.id,
        userId: users[0].id,
        isRead: false
      },
      {
        notificationId: notification1.id,
        userId: users[1].id,
        isRead: true
      },
      {
        notificationId: notification2.id,
        userId: users[1].id,
        isRead: false
      },
      {
        notificationId: notification3.id,
        userId: users[1].id,
        isRead: true
      }
    ]
  })
}

const main = async () => {
  await createUsers()
  await createGroups()
  await createNotices()
  await createProblems()
  await createUpdateHistories()
  await createAssignments()
  await createContests()
  await createContestRecords()
  await createUserContests()
  await createWorkbooks()
  await createSubmissions()
  await createAnnouncements()
  await createAssignmentRecords()
  await createContestProblemRecords()
  await createContestQnA()
  await createNotifications()
}

main()
  .then(async () => {
    await prisma.$disconnect()
  })
  .catch(async (e) => {
    console.error(e)
    process.exit(1)
  })<|MERGE_RESOLUTION|>--- conflicted
+++ resolved
@@ -5,19 +5,7 @@
   PrismaClient,
   QnACategory,
   ResultStatus,
-<<<<<<< HEAD
-  Role,
-=======
   NotificationType,
-  type Group,
-  type User,
-  type Problem,
-  type Tag,
-  type Assignment,
-  type Workbook,
-  type Submission,
-  type ProblemTestcase,
->>>>>>> c8f50d90
   type Announcement,
   type Assignment,
   type AssignmentRecord,
