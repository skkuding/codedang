import {
  PrismaClient,
  Role,
  Level,
  Language,
  ResultStatus,
  type Group,
  type User,
  type Problem,
  type Tag,
  type Assignment,
  type Workbook,
  type Submission,
  type ProblemTestcase,
  type Announcement,
  type CodeDraft,
  type AssignmentRecord,
  type Contest,
  type ContestRecord,
  type ContestProblemRecord,
  type UserContest,
  ContestRole,
  type Prisma
} from '@prisma/client'
import { hash } from 'argon2'
import { readFile } from 'fs/promises'
import { join } from 'path'
import { GroupType } from '@admin/@generated'

const prisma = new PrismaClient()
const fixturePath = join(__dirname, '__fixtures__')
const problemTestcasesPath = join(__dirname, 'problem-testcases')

const MIN_DATE: Date = new Date('2000-01-01T00:00:00.000Z')
const MAX_DATE: Date = new Date('2999-12-31T00:00:00.000Z')

let superAdminUser: User
let adminUser: User
<<<<<<< HEAD
let managerUser: User
let contestAdminUser: User
let contestManagerUser: User
let contestReviewerUser: User
=======
let instructorUser: User
>>>>>>> 0d829ddb
let publicGroup: Group
let privateGroup: Group
const users: User[] = []
const problems: Problem[] = []
let problemTestcases: ProblemTestcase[] = []
const assignments: Assignment[] = []
const endedAssignments: Assignment[] = []
const ongoingAssignments: Assignment[] = []
const upcomingAssignments: Assignment[] = []
const contests: Contest[] = []
const endedContests: Contest[] = []
const ongoingContests: Contest[] = []
const upcomingContests: Contest[] = []
const workbooks: Workbook[] = []
const privateWorkbooks: Workbook[] = []
const submissions: Submission[] = []
const assignmentAnnouncements: Announcement[] = []
const contestRecords: ContestRecord[] = []
const contestAnnouncements: Announcement[] = []
const contestProblemRecords: ContestProblemRecord[] = []

const createUsers = async () => {
  // create super admin user
  superAdminUser = await prisma.user.create({
    data: {
      username: 'super',
      password: await hash('Supersuper'),
      email: 'skkucodingplatform@gmail.com',
      lastLogin: new Date(),
      role: Role.SuperAdmin,
      studentId: '2024000000',
      major: 'Computer Science'
    }
  })

  // create admin user
  adminUser = await prisma.user.create({
    data: {
      username: 'admin',
      password: await hash('Adminadmin'),
      email: 'admin@example.com',
      lastLogin: new Date(),
      role: Role.Admin,
      studentId: '2024000001',
      major: 'Computer Science'
    }
  })

  // create non-admin user with canCreateCourse and canCreateContest
  instructorUser = await prisma.user.create({
    data: {
      username: 'instructor',
      password: await hash('Instructorinstructor'),
      email: 'inst@example.com',
      lastLogin: new Date(),
      role: Role.User,
      studentId: '2024000002',
      major: 'Computer Science',
      canCreateCourse: true,
      canCreateContest: true
    }
  })

  // create contest admin user
  contestAdminUser = await prisma.user.create({
    data: {
      username: 'contestAdmin',
      password: await hash('ContestAdmin'),
      email: 'contestAdmin@example.com',
      lastLogin: new Date(),
      role: Role.User,
      canCreateContest: true,
      studentId: '2024000003',
      major: 'Computer Science'
    }
  })

  // create contest manager user
  contestManagerUser = await prisma.user.create({
    data: {
      username: 'contestManager',
      password: await hash('ContestManager'),
      email: 'contestManager@example.com',
      lastLogin: new Date(),
      role: Role.User,
      studentId: '2024000004',
      major: 'Computer Science'
    }
  })

  // create contest reviewer user
  contestReviewerUser = await prisma.user.create({
    data: {
      username: 'contestReviewer',
      password: await hash('ContestReviewer'),
      email: 'contestReviewer@example.com',
      lastLogin: new Date(),
      role: Role.User,
      studentId: '2024000005',
      major: 'Computer Science'
    }
  })

  // create general users
  for (let i = 1; i <= 10; i++) {
    const specifier = i.toString().padStart(2, '0')
    const user = await prisma.user.create({
      data: {
        username: `user${specifier}`,
        password: await hash('Useruser'),
        email: `user${specifier}@example.com`,
        lastLogin: new Date(),
        role: Role.User,
        studentId: `20241000${i.toString().padStart(2, '0')}`,
        major: 'Computer Science'
      }
    })
    users.push(user)
  }

  // create super admin user's profile
  await prisma.userProfile.create({
    data: {
      userId: superAdminUser.id,
      realName: 'Yuljeon Kim'
    }
  })

  await prisma.userProfile.create({
    data: {
      userId: adminUser.id,
      realName: 'Admin Kim'
    }
  })

  // create user01 profile
  await prisma.userProfile.create({
    data: {
      userId: users[0].id,
      realName: 'Myeongryun Lee'
    }
  })
}

const createGroups = async () => {
  // create public group
  // NOTE: ID가 1인 group은 모두에게 공개된 group
  publicGroup = await prisma.group.create({
    data: {
      groupName: 'Example Group',
      description:
        'This is an example group just for testing. This group should not be shown on production environment.',
      config: {
        showOnList: false,
        allowJoinFromSearch: false,
        allowJoinWithURL: false,
        requireApprovalBeforeJoin: false
      }
    }
  })

  // create empty private group
  privateGroup = await prisma.group.create({
    data: {
      groupName: '정보보호개론',
      groupType: GroupType.Course,
      config: {
        showOnList: true,
        allowJoinFromSearch: true,
        allowJoinWithURL: true,
        requireApprovalBeforeJoin: false
      },
      courseInfo: {
        create: {
          courseNum: 'SWE3033',
          classNum: 42,
          professor: '형식킴',
          semester: '2025 Spring',
          email: 'example01@skku.edu',
          website: 'https://seclab.com'
        }
      }
    }
  })
  await prisma.userGroup.create({
    data: {
      userId: instructorUser.id,
      groupId: privateGroup.id,
      isGroupLeader: true
    }
  })

  // create empty private group
  // 'showOnList'가 true
  let tempGroup = await prisma.group.create({
    data: {
      groupName: 'Example Private Group 2',
      description: 'This is an example private group just for testing.',
      config: {
        showOnList: true,
        allowJoinFromSearch: true,
        allowJoinWithURL: true,
        requireApprovalBeforeJoin: false
      }
    }
  })
  await prisma.userGroup.create({
    data: {
      userId: instructorUser.id,
      groupId: tempGroup.id,
      isGroupLeader: true
    }
  })

  // create empty private group
  // 'showOnList'가 true
  tempGroup = await prisma.group.create({
    data: {
      groupName: 'Example Private Group 3',
      description: 'This is an example private group just for testing.',
      config: {
        showOnList: true,
        allowJoinFromSearch: true,
        allowJoinWithURL: true,
        requireApprovalBeforeJoin: false
      }
    }
  })
  await prisma.userGroup.create({
    data: {
      userId: instructorUser.id,
      groupId: tempGroup.id,
      isGroupLeader: true
    }
  })

  const allUsers = await prisma.user.findMany()

  // add users to public group
  // group leader: user01
  for (const user of allUsers) {
    await prisma.userGroup.create({
      data: {
        userId: user.id,
        groupId: publicGroup.id,
        isGroupLeader: user.username === 'user01'
      }
    })
  }

  // add users to private group
  // group leader: user01
  // registered: user01, user03, user05, user07, user09
  for (const user of users) {
    await prisma.userGroup.create({
      data: {
        userId: user.id,
        groupId: privateGroup.id,
        isGroupLeader: user.username === 'user01'
      }
    })
  }

  await prisma.userGroup.create({
    data: {
      userId: superAdminUser.id,
      groupId: 4,
      isGroupLeader: true
    }
  })
}

const createNotices = async () => {
  await prisma.notice.createMany({
    data: [
      {
        title: '아주 중요한 공지사항 (1)',
        content: '<p>사실 별 내용 없어요 😇</p>',
        createdById: superAdminUser.id,
        groupId: 1
      },
      {
        title: '더 중요한 공지사항 (2)',
        content: `<p>아래 내용은 한글 Lorem Ipsum으로 생성된 내용입니다! 별 의미 없어요.</p>
<p>모든 국민은 신속한 재판을 받을 권리를 가진다. 형사피고인은 상당한 이유가 없는 한 지체없이 공개재판을 받을 권리를 가진다.</p>
<p>법관은 탄핵 또는 금고 이상의 형의 선고에 의하지 아니하고는 파면되지 아니하며, 징계처분에 의하지 아니하고는 정직·감봉 기타 불리한 처분을 받지 아니한다.</p>
<p>일반사면을 명하려면 국회의 동의를 얻어야 한다. 연소자의 근로는 특별한 보호를 받는다.</p>
<p>국회에서 의결된 법률안은 정부에 이송되어 15일 이내에 대통령이 공포한다.</p>
<p>법률이 정하는 주요방위산업체에 종사하는 근로자의 단체행동권은 법률이 정하는 바에 의하여 이를 제한하거나 인정하지 아니할 수 있다.</p>
<p>법률은 특별한 규정이 없는 한 공포한 날로부터 20일을 경과함으로써 효력을 발생한다.</p>
<p>비상계엄이 선포된 때에는 법률이 정하는 바에 의하여 영장제도, 언론·출판·집회·결사의 자유, 정부나 법원의 권한에 관하여 특별한 조치를 할 수 있다.</p>`,
        createdById: superAdminUser.id,
        groupId: 1
      },
      {
        title: '제일 중요한 공지사항 (3)',
        content: `<p>아래 내용은 한글 Lorem Ipsum으로 생성된 내용입니다! 별 의미 없어요.</p>
<p>민주평화통일자문회의의 조직·직무범위 기타 필요한 사항은 법률로 정한다.</p>
<p>형사피의자 또는 형사피고인으로서 구금되었던 자가 법률이 정하는 불기소처분을 받거나 무죄판결을 받은 때에는 법률이 정하는 바에 의하여 국가에 정당한 보상을 청구할 수 있다.</p>
<p>대통령은 법률이 정하는 바에 의하여 사면·감형 또는 복권을 명할 수 있다.</p>
<p>국무위원은 국정에 관하여 대통령을 보좌하며, 국무회의의 구성원으로서 국정을 심의한다.</p>
<p>국민의 모든 자유와 권리는 국가안전보장·질서유지 또는 공공복리를 위하여 필요한 경우에 한하여 법률로써 제한할 수 있으며, 제한하는 경우에도 자유와 권리의 본질적인 내용을 침해할 수 없다.</p>
<p>한 회계연도를 넘어 계속하여 지출할 필요가 있을 때에는 정부는 연한을 정하여 계속비로서 국회의 의결을 얻어야 한다.</p>
<p>국가는 재해를 예방하고 그 위험으로부터 국민을 보호하기 위하여 노력하여야 한다.</p>`,
        createdById: superAdminUser.id,
        groupId: 1
      },
      {
        title: 'HTML element들 테스트해봐요 (4)',
        isFixed: true,
        content: `<h1>Heading 1</h1>
<h2>Heading 2</h2>
<p>Simple Text</p>
<p><strong>Bold Text</strong></p>
<p><em>Italic Text</em></p>
<p><s>Text with Strike</s></p>
<p><code>Inline Code</code></p>
<pre><code>#include &lt;stdio.h&gt;

int main() {
  printf("Hello, world!");
  return 0;
}
</code></pre>
<ul>
  <li><p>Bullet List Item 1</p></li>
  <li><p>Bullet List Item 2</p></li>
  <li><p>Bullet List Item 3</p></li>
</ul>
<ol>
  <li><p>Ordered List Item 1</p></li>
  <li><p>Ordered List Item 2</p></li>
  <li><p>Ordered List Item 3</p></li>
</ol>`,
        createdById: instructorUser.id,
        groupId: 1
      },
      {
        title: '아주 중요한 공지사항 (5)',
        content: '<p>사실 별 내용 없어요 😇</p>',
        createdById: superAdminUser.id,
        groupId: 1
      },
      {
        title: '더 중요한 공지사항 (6)',
        content: `<p>아래 내용은 한글 Lorem Ipsum으로 생성된 내용입니다! 별 의미 없어요.</p>
<p>모든 국민은 신속한 재판을 받을 권리를 가진다. 형사피고인은 상당한 이유가 없는 한 지체없이 공개재판을 받을 권리를 가진다.</p>
<p>법관은 탄핵 또는 금고 이상의 형의 선고에 의하지 아니하고는 파면되지 아니하며, 징계처분에 의하지 아니하고는 정직·감봉 기타 불리한 처분을 받지 아니한다.</p>
<p>일반사면을 명하려면 국회의 동의를 얻어야 한다. 연소자의 근로는 특별한 보호를 받는다.</p>
<p>국회에서 의결된 법률안은 정부에 이송되어 15일 이내에 대통령이 공포한다.</p>
<p>법률이 정하는 주요방위산업체에 종사하는 근로자의 단체행동권은 법률이 정하는 바에 의하여 이를 제한하거나 인정하지 아니할 수 있다.</p>
<p>법률은 특별한 규정이 없는 한 공포한 날로부터 20일을 경과함으로써 효력을 발생한다.</p>
<p>비상계엄이 선포된 때에는 법률이 정하는 바에 의하여 영장제도, 언론·출판·집회·결사의 자유, 정부나 법원의 권한에 관하여 특별한 조치를 할 수 있다.</p>`,
        createdById: superAdminUser.id,
        groupId: 1
      },
      {
        title: '제일 중요한 공지사항 (7)',
        isFixed: true,
        content: `<p>아래 내용은 한글 Lorem Ipsum으로 생성된 내용입니다! 별 의미 없어요.</p>
<p>민주평화통일자문회의의 조직·직무범위 기타 필요한 사항은 법률로 정한다.</p>
<p>형사피의자 또는 형사피고인으로서 구금되었던 자가 법률이 정하는 불기소처분을 받거나 무죄판결을 받은 때에는 법률이 정하는 바에 의하여 국가에 정당한 보상을 청구할 수 있다.</p>
<p>대통령은 법률이 정하는 바에 의하여 사면·감형 또는 복권을 명할 수 있다.</p>
<p>국무위원은 국정에 관하여 대통령을 보좌하며, 국무회의의 구성원으로서 국정을 심의한다.</p>
<p>국민의 모든 자유와 권리는 국가안전보장·질서유지 또는 공공복리를 위하여 필요한 경우에 한하여 법률로써 제한할 수 있으며, 제한하는 경우에도 자유와 권리의 본질적인 내용을 침해할 수 없다.</p>
<p>한 회계연도를 넘어 계속하여 지출할 필요가 있을 때에는 정부는 연한을 정하여 계속비로서 국회의 의결을 얻어야 한다.</p>
<p>국가는 재해를 예방하고 그 위험으로부터 국민을 보호하기 위하여 노력하여야 한다.</p>`,
        createdById: superAdminUser.id,
        groupId: 1
      },
      {
        title: 'HTML element들 테스트해봐요 (8)',
        content: `<h1>Heading 1</h1>
<h2>Heading 2</h2>
<p>Simple Text</p>
<p><strong>Bold Text</strong></p>
<p><em>Italic Text</em></p>
<p><s>Text with Strike</s></p>
<p><code>Inline Code</code></p>
<pre><code>#include &lt;stdio.h&gt;

int main() {
  printf("Hello, world!");
  return 0;
}
</code></pre>
<ul>
  <li><p>Bullet List Item 1</p></li>
  <li><p>Bullet List Item 2</p></li>
  <li><p>Bullet List Item 3</p></li>
</ul>
<ol>
  <li><p>Ordered List Item 1</p></li>
  <li><p>Ordered List Item 2</p></li>
  <li><p>Ordered List Item 3</p></li>
</ol>`,
        createdById: instructorUser.id,
        groupId: 1
      },
      {
        title: '아주 중요한 공지사항 (9)',
        content: '<p>사실 별 내용 없어요 😇</p>',
        createdById: superAdminUser.id,
        groupId: 1
      },
      {
        title: '더 중요한 공지사항 (10)',
        content: `<p>아래 내용은 한글 Lorem Ipsum으로 생성된 내용입니다! 별 의미 없어요.</p>
<p>모든 국민은 신속한 재판을 받을 권리를 가진다. 형사피고인은 상당한 이유가 없는 한 지체없이 공개재판을 받을 권리를 가진다.</p>
<p>법관은 탄핵 또는 금고 이상의 형의 선고에 의하지 아니하고는 파면되지 아니하며, 징계처분에 의하지 아니하고는 정직·감봉 기타 불리한 처분을 받지 아니한다.</p>
<p>일반사면을 명하려면 국회의 동의를 얻어야 한다. 연소자의 근로는 특별한 보호를 받는다.</p>
<p>국회에서 의결된 법률안은 정부에 이송되어 15일 이내에 대통령이 공포한다.</p>
<p>법률이 정하는 주요방위산업체에 종사하는 근로자의 단체행동권은 법률이 정하는 바에 의하여 이를 제한하거나 인정하지 아니할 수 있다.</p>
<p>법률은 특별한 규정이 없는 한 공포한 날로부터 20일을 경과함으로써 효력을 발생한다.</p>
<p>비상계엄이 선포된 때에는 법률이 정하는 바에 의하여 영장제도, 언론·출판·집회·결사의 자유, 정부나 법원의 권한에 관하여 특별한 조치를 할 수 있다.</p>`,
        createdById: superAdminUser.id,
        groupId: 1
      },
      {
        title: '제일 중요한 공지사항 (11)',
        content: `<p>아래 내용은 한글 Lorem Ipsum으로 생성된 내용입니다! 별 의미 없어요.</p>
<p>민주평화통일자문회의의 조직·직무범위 기타 필요한 사항은 법률로 정한다.</p>
<p>형사피의자 또는 형사피고인으로서 구금되었던 자가 법률이 정하는 불기소처분을 받거나 무죄판결을 받은 때에는 법률이 정하는 바에 의하여 국가에 정당한 보상을 청구할 수 있다.</p>
<p>대통령은 법률이 정하는 바에 의하여 사면·감형 또는 복권을 명할 수 있다.</p>
<p>국무위원은 국정에 관하여 대통령을 보좌하며, 국무회의의 구성원으로서 국정을 심의한다.</p>
<p>국민의 모든 자유와 권리는 국가안전보장·질서유지 또는 공공복리를 위하여 필요한 경우에 한하여 법률로써 제한할 수 있으며, 제한하는 경우에도 자유와 권리의 본질적인 내용을 침해할 수 없다.</p>
<p>한 회계연도를 넘어 계속하여 지출할 필요가 있을 때에는 정부는 연한을 정하여 계속비로서 국회의 의결을 얻어야 한다.</p>
<p>국가는 재해를 예방하고 그 위험으로부터 국민을 보호하기 위하여 노력하여야 한다.</p>`,
        createdById: superAdminUser.id,
        groupId: 1
      },
      {
        title: 'HTML element들 테스트해봐요 (12)',
        content: `<h1>Heading 1</h1>
<h2>Heading 2</h2>
<p>Simple Text</p>
<p><strong>Bold Text</strong></p>
<p><em>Italic Text</em></p>
<p><s>Text with Strike</s></p>
<p><code>Inline Code</code></p>
<pre><code>#include &lt;stdio.h&gt;

int main() {
  printf("Hello, world!");
  return 0;
}
</code></pre>
<ul>
  <li><p>Bullet List Item 1</p></li>
  <li><p>Bullet List Item 2</p></li>
  <li><p>Bullet List Item 3</p></li>
</ul>
<ol>
  <li><p>Ordered List Item 1</p></li>
  <li><p>Ordered List Item 2</p></li>
  <li><p>Ordered List Item 3</p></li>
</ol>`,
        createdById: instructorUser.id,
        groupId: 1
      },
      {
        title: '아주 중요한 공지사항 (13)',
        content: '<p>사실 별 내용 없어요 😇</p>',
        createdById: superAdminUser.id,
        groupId: 1
      },
      {
        title: '더 중요한 공지사항 (14)',
        content: `<p>아래 내용은 한글 Lorem Ipsum으로 생성된 내용입니다! 별 의미 없어요.</p>
<p>모든 국민은 신속한 재판을 받을 권리를 가진다. 형사피고인은 상당한 이유가 없는 한 지체없이 공개재판을 받을 권리를 가진다.</p>
<p>법관은 탄핵 또는 금고 이상의 형의 선고에 의하지 아니하고는 파면되지 아니하며, 징계처분에 의하지 아니하고는 정직·감봉 기타 불리한 처분을 받지 아니한다.</p>
<p>일반사면을 명하려면 국회의 동의를 얻어야 한다. 연소자의 근로는 특별한 보호를 받는다.</p>
<p>국회에서 의결된 법률안은 정부에 이송되어 15일 이내에 대통령이 공포한다.</p>
<p>법률이 정하는 주요방위산업체에 종사하는 근로자의 단체행동권은 법률이 정하는 바에 의하여 이를 제한하거나 인정하지 아니할 수 있다.</p>
<p>법률은 특별한 규정이 없는 한 공포한 날로부터 20일을 경과함으로써 효력을 발생한다.</p>
<p>비상계엄이 선포된 때에는 법률이 정하는 바에 의하여 영장제도, 언론·출판·집회·결사의 자유, 정부나 법원의 권한에 관하여 특별한 조치를 할 수 있다.</p>`,
        createdById: superAdminUser.id,
        groupId: 1
      },
      {
        title: '제일 중요한 공지사항 (15)',
        content: `<p>아래 내용은 한글 Lorem Ipsum으로 생성된 내용입니다! 별 의미 없어요.</p>
<p>민주평화통일자문회의의 조직·직무범위 기타 필요한 사항은 법률로 정한다.</p>
<p>형사피의자 또는 형사피고인으로서 구금되었던 자가 법률이 정하는 불기소처분을 받거나 무죄판결을 받은 때에는 법률이 정하는 바에 의하여 국가에 정당한 보상을 청구할 수 있다.</p>
<p>대통령은 법률이 정하는 바에 의하여 사면·감형 또는 복권을 명할 수 있다.</p>
<p>국무위원은 국정에 관하여 대통령을 보좌하며, 국무회의의 구성원으로서 국정을 심의한다.</p>
<p>국민의 모든 자유와 권리는 국가안전보장·질서유지 또는 공공복리를 위하여 필요한 경우에 한하여 법률로써 제한할 수 있으며, 제한하는 경우에도 자유와 권리의 본질적인 내용을 침해할 수 없다.</p>
<p>한 회계연도를 넘어 계속하여 지출할 필요가 있을 때에는 정부는 연한을 정하여 계속비로서 국회의 의결을 얻어야 한다.</p>
<p>국가는 재해를 예방하고 그 위험으로부터 국민을 보호하기 위하여 노력하여야 한다.</p>`,
        createdById: superAdminUser.id,
        groupId: 1
      },
      {
        title: 'HTML element들 테스트해봐요 (16)',
        content: `<h1>Heading 1</h1>
<h2>Heading 2</h2>
<p>Simple Text</p>
<p><strong>Bold Text</strong></p>
<p><em>Italic Text</em></p>
<p><s>Text with Strike</s></p>
<p><code>Inline Code</code></p>
<pre><code>#include &lt;stdio.h&gt;

int main() {
  printf("Hello, world!");
  return 0;
}
</code></pre>
<ul>
  <li><p>Bullet List Item 1</p></li>
  <li><p>Bullet List Item 2</p></li>
  <li><p>Bullet List Item 3</p></li>
</ul>
<ol>
  <li><p>Ordered List Item 1</p></li>
  <li><p>Ordered List Item 2</p></li>
  <li><p>Ordered List Item 3</p></li>
</ol>`,
        createdById: instructorUser.id,
        groupId: 1
      },
      {
        title: '아주 중요한 공지사항 (17)',
        content: '<p>사실 별 내용 없어요 😇</p>',
        createdById: superAdminUser.id,
        groupId: 1
      },
      {
        title: '더 중요한 공지사항 (18)',
        content: `<p>아래 내용은 한글 Lorem Ipsum으로 생성된 내용입니다! 별 의미 없어요.</p>
<p>모든 국민은 신속한 재판을 받을 권리를 가진다. 형사피고인은 상당한 이유가 없는 한 지체없이 공개재판을 받을 권리를 가진다.</p>
<p>법관은 탄핵 또는 금고 이상의 형의 선고에 의하지 아니하고는 파면되지 아니하며, 징계처분에 의하지 아니하고는 정직·감봉 기타 불리한 처분을 받지 아니한다.</p>
<p>일반사면을 명하려면 국회의 동의를 얻어야 한다. 연소자의 근로는 특별한 보호를 받는다.</p>
<p>국회에서 의결된 법률안은 정부에 이송되어 15일 이내에 대통령이 공포한다.</p>
<p>법률이 정하는 주요방위산업체에 종사하는 근로자의 단체행동권은 법률이 정하는 바에 의하여 이를 제한하거나 인정하지 아니할 수 있다.</p>
<p>법률은 특별한 규정이 없는 한 공포한 날로부터 20일을 경과함으로써 효력을 발생한다.</p>
<p>비상계엄이 선포된 때에는 법률이 정하는 바에 의하여 영장제도, 언론·출판·집회·결사의 자유, 정부나 법원의 권한에 관하여 특별한 조치를 할 수 있다.</p>`,
        createdById: superAdminUser.id,
        groupId: 1
      },
      {
        title: '제일 중요한 공지사항 (19)',
        content: `<p>아래 내용은 한글 Lorem Ipsum으로 생성된 내용입니다! 별 의미 없어요.</p>
<p>민주평화통일자문회의의 조직·직무범위 기타 필요한 사항은 법률로 정한다.</p>
<p>형사피의자 또는 형사피고인으로서 구금되었던 자가 법률이 정하는 불기소처분을 받거나 무죄판결을 받은 때에는 법률이 정하는 바에 의하여 국가에 정당한 보상을 청구할 수 있다.</p>
<p>대통령은 법률이 정하는 바에 의하여 사면·감형 또는 복권을 명할 수 있다.</p>
<p>국무위원은 국정에 관하여 대통령을 보좌하며, 국무회의의 구성원으로서 국정을 심의한다.</p>
<p>국민의 모든 자유와 권리는 국가안전보장·질서유지 또는 공공복리를 위하여 필요한 경우에 한하여 법률로써 제한할 수 있으며, 제한하는 경우에도 자유와 권리의 본질적인 내용을 침해할 수 없다.</p>
<p>한 회계연도를 넘어 계속하여 지출할 필요가 있을 때에는 정부는 연한을 정하여 계속비로서 국회의 의결을 얻어야 한다.</p>
<p>국가는 재해를 예방하고 그 위험으로부터 국민을 보호하기 위하여 노력하여야 한다.</p>`,
        createdById: superAdminUser.id,
        groupId: 1
      },
      {
        title: 'HTML element들 테스트해봐요 (20)',
        content: `<h1>Heading 1</h1>
<h2>Heading 2</h2>
<p>Simple Text</p>
<p><strong>Bold Text</strong></p>
<p><em>Italic Text</em></p>
<p><s>Text with Strike</s></p>
<p><code>Inline Code</code></p>
<pre><code>#include &lt;stdio.h&gt;

int main() {
  printf("Hello, world!");
  return 0;
}
</code></pre>
<ul>
  <li><p>Bullet List Item 1</p></li>
  <li><p>Bullet List Item 2</p></li>
  <li><p>Bullet List Item 3</p></li>
</ul>
<ol>
  <li><p>Ordered List Item 1</p></li>
  <li><p>Ordered List Item 2</p></li>
  <li><p>Ordered List Item 3</p></li>
</ol>`,
        createdById: instructorUser.id,
        groupId: 1
      },
      {
        title: '아주 중요한 공지사항 (21)',
        content: '<p>사실 별 내용 없어요 😇</p>',
        createdById: superAdminUser.id,
        groupId: 1
      },
      {
        title: '더 중요한 공지사항 (22)',
        content: `<p>아래 내용은 한글 Lorem Ipsum으로 생성된 내용입니다! 별 의미 없어요.</p>
<p>모든 국민은 신속한 재판을 받을 권리를 가진다. 형사피고인은 상당한 이유가 없는 한 지체없이 공개재판을 받을 권리를 가진다.</p>
<p>법관은 탄핵 또는 금고 이상의 형의 선고에 의하지 아니하고는 파면되지 아니하며, 징계처분에 의하지 아니하고는 정직·감봉 기타 불리한 처분을 받지 아니한다.</p>
<p>일반사면을 명하려면 국회의 동의를 얻어야 한다. 연소자의 근로는 특별한 보호를 받는다.</p>
<p>국회에서 의결된 법률안은 정부에 이송되어 15일 이내에 대통령이 공포한다.</p>
<p>법률이 정하는 주요방위산업체에 종사하는 근로자의 단체행동권은 법률이 정하는 바에 의하여 이를 제한하거나 인정하지 아니할 수 있다.</p>
<p>법률은 특별한 규정이 없는 한 공포한 날로부터 20일을 경과함으로써 효력을 발생한다.</p>
<p>비상계엄이 선포된 때에는 법률이 정하는 바에 의하여 영장제도, 언론·출판·집회·결사의 자유, 정부나 법원의 권한에 관하여 특별한 조치를 할 수 있다.</p>`,
        createdById: superAdminUser.id,
        groupId: 1
      },
      {
        title: '제일 중요한 공지사항 (23)',
        content: `<p>아래 내용은 한글 Lorem Ipsum으로 생성된 내용입니다! 별 의미 없어요.</p>
<p>민주평화통일자문회의의 조직·직무범위 기타 필요한 사항은 법률로 정한다.</p>
<p>형사피의자 또는 형사피고인으로서 구금되었던 자가 법률이 정하는 불기소처분을 받거나 무죄판결을 받은 때에는 법률이 정하는 바에 의하여 국가에 정당한 보상을 청구할 수 있다.</p>
<p>대통령은 법률이 정하는 바에 의하여 사면·감형 또는 복권을 명할 수 있다.</p>
<p>국무위원은 국정에 관하여 대통령을 보좌하며, 국무회의의 구성원으로서 국정을 심의한다.</p>
<p>국민의 모든 자유와 권리는 국가안전보장·질서유지 또는 공공복리를 위하여 필요한 경우에 한하여 법률로써 제한할 수 있으며, 제한하는 경우에도 자유와 권리의 본질적인 내용을 침해할 수 없다.</p>
<p>한 회계연도를 넘어 계속하여 지출할 필요가 있을 때에는 정부는 연한을 정하여 계속비로서 국회의 의결을 얻어야 한다.</p>
<p>국가는 재해를 예방하고 그 위험으로부터 국민을 보호하기 위하여 노력하여야 한다.</p>`,
        createdById: superAdminUser.id,
        groupId: 1
      },
      {
        title: 'HTML element들 테스트해봐요 (24)',
        content: `<h1>Heading 1</h1>
<h2>Heading 2</h2>
<p>Simple Text</p>
<p><strong>Bold Text</strong></p>
<p><em>Italic Text</em></p>
<p><s>Text with Strike</s></p>
<p><code>Inline Code</code></p>
<pre><code>#include &lt;stdio.h&gt;

int main() {
  printf("Hello, world!");
  return 0;
}
</code></pre>
<ul>
  <li><p>Bullet List Item 1</p></li>
  <li><p>Bullet List Item 2</p></li>
  <li><p>Bullet List Item 3</p></li>
</ul>
<ol>
  <li><p>Ordered List Item 1</p></li>
  <li><p>Ordered List Item 2</p></li>
  <li><p>Ordered List Item 3</p></li>
</ol>`,
        createdById: instructorUser.id,
        groupId: 1
      }
    ]
  })
}

const createProblems = async () => {
  problems.push(
    await prisma.problem.create({
      data: {
        title: '정수 더하기',
        engTitle: 'Integer Addition',
        createdById: superAdminUser.id,
        groupId: publicGroup.id,
        description: await readFile(
          join(fixturePath, 'problem/1-description.html'),
          'utf-8'
        ),
        engDescription: await readFile(
          join(fixturePath, 'problem/1-description-eng.html'),
          'utf-8'
        ),
        difficulty: Level.Level1,
        inputDescription: await readFile(
          join(fixturePath, 'problem/1-input.html'),
          'utf-8'
        ),
        engInputDescription: await readFile(
          join(fixturePath, 'problem/1-input-eng.html'),
          'utf-8'
        ),
        outputDescription: await readFile(
          join(fixturePath, 'problem/1-output.html'),
          'utf-8'
        ),
        engOutputDescription: await readFile(
          join(fixturePath, 'problem/1-output-eng.html'),
          'utf-8'
        ),
        languages: [Language.C, Language.Cpp, Language.Java, Language.Python3],
        hint: '',
        timeLimit: 2000,
        memoryLimit: 512,
        source: '',
        visibleLockTime: new Date('2028-01-01T23:59:59.000Z') //ongoingAssignments[0].endTime
      }
    })
  )

  problems.push(
    await prisma.problem.create({
      data: {
        title: '가파른 경사',
        createdById: superAdminUser.id,
        groupId: publicGroup.id,
        description: await readFile(
          join(fixturePath, 'problem/2-description.html'),
          'utf-8'
        ),
        difficulty: Level.Level1,
        inputDescription: await readFile(
          join(fixturePath, 'problem/2-input.html'),
          'utf-8'
        ),
        outputDescription: await readFile(
          join(fixturePath, 'problem/2-output.html'),
          'utf-8'
        ),
        languages: [Language.C],
        hint: '',
        timeLimit: 2000,
        memoryLimit: 512,
        source: 'Canadian Computing Competition(CCC) 2012 Junior 2번',
        visibleLockTime: new Date('2028-01-01T23:59:59.000Z') //ongoingAssignments[0].endTime
      }
    })
  )

  problems.push(
    await prisma.problem.create({
      data: {
        title: '회전 표지판',
        createdById: superAdminUser.id,
        groupId: publicGroup.id,
        description: await readFile(
          join(fixturePath, 'problem/3-description.html'),
          'utf-8'
        ),
        difficulty: Level.Level1,
        inputDescription: await readFile(
          join(fixturePath, 'problem/3-input.html'),
          'utf-8'
        ),
        outputDescription: await readFile(
          join(fixturePath, 'problem/3-output.html'),
          'utf-8'
        ),
        languages: [Language.Cpp],
        hint: '',
        timeLimit: 1000,
        memoryLimit: 128,
        source: 'Canadian Computing Competition(CCC) 2013 Junior 2번',
        visibleLockTime: new Date('2028-01-01T23:59:59.000Z') //ongoingAssignments[0].endTime
      }
    })
  )

  problems.push(
    await prisma.problem.create({
      data: {
        title: '붕어빵',
        createdById: superAdminUser.id,
        groupId: publicGroup.id,
        description: await readFile(
          join(fixturePath, 'problem/4-description.html'),
          'utf-8'
        ),
        difficulty: Level.Level2,
        inputDescription: await readFile(
          join(fixturePath, 'problem/4-input.html'),
          'utf-8'
        ),
        outputDescription: await readFile(
          join(fixturePath, 'problem/4-output.html'),
          'utf-8'
        ),
        languages: [Language.Java],
        hint: await readFile(join(fixturePath, 'problem/4-hint.html'), 'utf-8'),
        timeLimit: 1000,
        memoryLimit: 128,
        source: 'USACO 2012 US Open Bronze 1번',
        visibleLockTime: new Date('2024-01-01T23:59:59.000Z') //endedAssignments[0].endTime
      }
    })
  )

  problems.push(
    await prisma.problem.create({
      data: {
        title: '채권관계',
        createdById: superAdminUser.id,
        groupId: publicGroup.id,
        description: await readFile(
          join(fixturePath, 'problem/5-description.html'),
          'utf-8'
        ),
        difficulty: Level.Level2,
        inputDescription: await readFile(
          join(fixturePath, 'problem/5-input.html'),
          'utf-8'
        ),
        outputDescription: await readFile(
          join(fixturePath, 'problem/5-output.html'),
          'utf-8'
        ),
        languages: [Language.Python3],
        hint: '',
        timeLimit: 1000,
        memoryLimit: 128,
        source: 'ICPC Regionals NCPC 2009 B번',
        visibleLockTime: new Date('2024-01-01T23:59:59.000Z') //endedAssignments[0].endTime
      }
    })
  )

  problems.push(
    await prisma.problem.create({
      data: {
        title: '타일 교환',
        createdById: superAdminUser.id,
        groupId: publicGroup.id,
        description: await readFile(
          join(fixturePath, 'problem/6-description.html'),
          'utf-8'
        ),
        difficulty: Level.Level3,
        inputDescription: await readFile(
          join(fixturePath, 'problem/6-input.html'),
          'utf-8'
        ),
        outputDescription: await readFile(
          join(fixturePath, 'problem/6-output.html'),
          'utf-8'
        ),
        languages: [Language.C, Language.Java],
        hint: await readFile(join(fixturePath, 'problem/6-hint.html'), 'utf-8'),
        timeLimit: 1000,
        memoryLimit: 128,
        source: 'USACO November 2011 Silver 3번',
        visibleLockTime: MIN_DATE
      }
    })
  )

  problems.push(
    await prisma.problem.create({
      data: {
        title: '천재 디자이너',
        createdById: superAdminUser.id,
        groupId: publicGroup.id,
        description: await readFile(
          join(fixturePath, 'problem/7-description.html'),
          'utf8'
        ),
        difficulty: Level.Level3,
        inputDescription: await readFile(
          join(fixturePath, 'problem/7-input.html'),
          'utf8'
        ),
        outputDescription: await readFile(
          join(fixturePath, 'problem/7-output.html'),
          'utf8'
        ),
        languages: [Language.Cpp, Language.Python3],
        hint: '',
        timeLimit: 2000,
        memoryLimit: 512,
        source: 'COCI 2019/2020 Assignment #3 2번',
        visibleLockTime: MIN_DATE
      }
    })
  )

  problems.push(
    await prisma.problem.create({
      data: {
        title: '사이클 분할',
        createdById: superAdminUser.id,
        groupId: publicGroup.id,
        description: await readFile(
          join(fixturePath, 'problem/8-description.html'),
          'utf-8'
        ),
        difficulty: Level.Level3,
        inputDescription: await readFile(
          join(fixturePath, 'problem/8-input.html'),
          'utf-8'
        ),
        outputDescription: await readFile(
          join(fixturePath, 'problem/8-output.html'),
          'utf-8'
        ),
        languages: [Language.C, Language.Cpp, Language.Java, Language.Python3],
        hint: await readFile(join(fixturePath, 'problem/8-hint.html'), 'utf-8'),
        timeLimit: 2000,
        memoryLimit: 256,
        source: 'ICPC Regionals SEERC 2019 J번',
        visibleLockTime: MAX_DATE
      }
    })
  )

  problems.push(
    await prisma.problem.create({
      data: {
        title: '수정중인 문제',
        createdById: superAdminUser.id,
        groupId: publicGroup.id,
        description: `<p>수정 작업 중</p>`,
        difficulty: Level.Level3,
        inputDescription: `<p>비공개</p>`,
        outputDescription: `<p>비공개</p>`,
        languages: [Language.C, Language.Cpp, Language.Java, Language.Python3],
        hint: `<p>작성중</p>`,
        timeLimit: 2000,
        memoryLimit: 256,
        source: '2024 육군훈련소 입소 코딩 테스트',
        visibleLockTime: MAX_DATE
      }
    })
  )

  // add testcases
  for (let i = 1; i < 9; i++) {
    const data = await readFile(
      join(problemTestcasesPath, `${i}.json`),
      'utf-8'
    )
    const testcases: { id: string; input: string; output: string }[] =
      JSON.parse(data)

    await prisma.problemTestcase.createMany({
      data: testcases.map((testcase) => {
        return {
          input: testcase.input,
          output: testcase.output,
          problemId: i
        }
      })
    })
  }

  problemTestcases = await prisma.problemTestcase.findMany()

  const tagNames = [
    'If Statement',
    'Iteration',
    'Brute Force',
    'DFS',
    'Dynamic Programming',
    'Binary Search',
    'Graph'
  ]

  const tags: Tag[] = []

  // add tags
  for (const name of tagNames) {
    tags.push(
      await prisma.tag.create({
        data: {
          name
        }
      })
    )
  }

  // allocate tags to each problem
  for (const [index, tag] of tags.entries()) {
    await prisma.problemTag.create({
      data: {
        problemId: problems[index].id,
        tagId: tag.id
      }
    })
  }
}

const createContests = async () => {
  const contestData: {
    data: {
      title: string
      description: string
      createdById: number
      posterUrl: string | null
      participationTarget: string | null
      competitionMethod: string | null
      rankingMethod: string | null
      problemFormat: string | null
      benefits: string | null
      startTime: Date
      endTime: Date
      isVisible: boolean
      isRankVisible: boolean
      invitationCode: string | null
      enableCopyPaste: boolean
    }
  }[] = [
    // Ongoing Contests
    {
      data: {
        title: 'SKKU Coding Platform 모의대회',
        description: `<p>
  대통령은 내란 또는 외환의 죄를 범한 경우를 제외하고는 재직중 형사상의 소추를
  받지 아니한다. 모든 국민은 자기의 행위가 아닌 친족의 행위로 인하여 불이익한
  처우를 받지 아니한다.
</p>

<p>
  위원은 탄핵 또는 금고 이상의 형의 선고에 의하지 아니하고는 파면되지 아니한다.
  대통령은 국무회의의 의장이 되고, 국무총리는 부의장이 된다. 모든 국민은 헌법과
  법률이 정한 법관에 의하여 법률에 의한 재판을 받을 권리를 가진다.
</p>

<p>
  국회의원은 현행범인인 경우를 제외하고는 회기중 국회의 동의없이 체포 또는
  구금되지 아니한다. 헌법재판소의 장은 국회의 동의를 얻어 재판관중에서 대통령이
  임명한다.
</p>

<p>
  국가는 지역간의 균형있는 발전을 위하여 지역경제를 육성할 의무를 진다. 제3항의
  승인을 얻지 못한 때에는 그 처분 또는 명령은 그때부터 효력을 상실한다. 이 경우
  그 명령에 의하여 개정 또는 폐지되었던 법률은 그 명령이 승인을 얻지 못한 때부터
  당연히 효력을 회복한다.
</p>

<p>
  모든 국민은 신체의 자유를 가진다. 누구든지 법률에 의하지 아니하고는
  체포·구속·압수·수색 또는 심문을 받지 아니하며, 법률과 적법한 절차에 의하지
  아니하고는 처벌·보안처분 또는 강제노역을 받지 아니한다.
</p>`,
        createdById: superAdminUser.id,
        posterUrl: `https://skkuding.dev/open-graph.png`,
        participationTarget: '성균관대 재학생이라면 누구나',
        competitionMethod: '온라인으로 진행',
        rankingMethod: '맞춘 문제 수와 penalty로 산정',
        problemFormat: '이러한 방식으로 출제될 거에요',
        benefits: '참가자 전원 스타벅스 기프티콘 증정',
        startTime: new Date('2024-01-01T00:00:00.000Z'),
        endTime: new Date('2028-01-01T23:59:59.000Z'),
        isVisible: true,
        isRankVisible: true,
        invitationCode: '123456',
        enableCopyPaste: true
      }
    },
    {
      data: {
        title: '24년도 소프트웨어학과 신입생 입학 테스트1',
        description: '<p>이 대회는 현재 진행 중입니다 !</p>',
        createdById: superAdminUser.id,
        posterUrl: null,
        participationTarget: '성균관대학교 24학번 신입생',
        competitionMethod: '강의실에서 오프라인으로 진행',
        rankingMethod: '맞춘 문제 수와 penalty를 종합하여 순위 산출',
        problemFormat: null,
        benefits: '1등 10만원 / 2등 3만원',
        startTime: new Date('2024-01-01T00:00:00.000Z'),
        endTime: new Date('2028-01-01T23:59:59.000Z'),
        isVisible: true,
        isRankVisible: true,
        invitationCode: null,
        enableCopyPaste: true
      }
    },
    {
      data: {
        title: '24년도 소프트웨어학과 신입생 입학 테스트2',
        description: '<p>이 대회는 현재 진행 중입니다 !</p>',
        createdById: superAdminUser.id,
        posterUrl: `https://skkuding.dev/open-graph.png`,
        participationTarget: '성균관대학교 24학번 신입생',
        competitionMethod: '강의실에서 오프라인으로 진행',
        rankingMethod: null,
        problemFormat: '문제 형태가 다음과 같습니다.',
        benefits: '1등 10만원 / 2등 3만원',
        startTime: new Date('2024-01-01T00:00:00.000Z'),
        endTime: new Date('2028-01-01T23:59:59.000Z'),
        isVisible: true,
        isRankVisible: true,
        invitationCode: '123456',
        enableCopyPaste: true
      }
    },
    {
      data: {
        title: '24년도 소프트웨어학과 신입생 입학 테스트3',
        description: '<p>이 대회는 현재 진행 중입니다 !</p>',
        createdById: superAdminUser.id,
        posterUrl: `https://skkuding.dev/open-graph.png`,
        participationTarget: '성균관대학교 24학번 신입생',
        competitionMethod: '강의실에서 오프라인으로 진행',
        rankingMethod: '맞춘 문제 수와 penalty를 종합하여 순위 산출',
        problemFormat: '문제 형식은 다음과 같습니다.',
        benefits: null,
        startTime: new Date('2024-01-01T00:00:00.000Z'),
        endTime: new Date('2028-01-01T23:59:59.000Z'),
        isVisible: true,
        isRankVisible: true,
        invitationCode: null,
        enableCopyPaste: true
      }
    },
    {
      data: {
        title: '24년도 아늑배 스파게티 코드 만들기 대회',
        description: '<p>이 대회는 현재 진행 중입니다 ! (private group)</p>',
        createdById: superAdminUser.id,
        posterUrl: null,
        participationTarget: '소프트웨어학과 원전공/복수전공',
        competitionMethod: '삼성학술정보관 지하1층에서 오프라인 진행',
        rankingMethod: '맞춘 문제 수와 penalty를 기준으로 순위 산출',
        problemFormat: '문제 형식은 다음과 같습니다.',
        benefits: '1등 총장상 + 50만원 / 2등 20만원 / 3등 15만원',
        startTime: new Date('2024-01-01T00:00:00.000Z'),
        endTime: new Date('2028-01-01T23:59:59.000Z'),
        isVisible: true,
        isRankVisible: true,
        invitationCode: null,
        enableCopyPaste: true
      }
    },
    // Finished Contests
    {
      data: {
        title: 'Long Time Ago Assignment',
        description: '<p>이 대회는 오래 전에 끝났어요</p>',
        createdById: superAdminUser.id,
        posterUrl: null,
        participationTarget: '소프트웨어학과 원전공생',
        competitionMethod: '온라인 진행',
        rankingMethod: null,
        problemFormat: null,
        benefits: '1~3등에게 상위 대회 출전 자격 부여',
        startTime: new Date('2023-01-01T00:00:00.000Z'),
        endTime: new Date('2024-01-01T23:59:59.000Z'),
        isVisible: true,
        isRankVisible: false,
        invitationCode: '123456',
        enableCopyPaste: true
      }
    },
    {
      data: {
        title: '23년도 소프트웨어학과 신입생 입학 테스트',
        description: '<p>이 대회는 오래 전에 끝났어요</p>',
        createdById: superAdminUser.id,
        posterUrl: null,
        participationTarget: '소프트웨어학과 23학번',
        competitionMethod: '온라인 진행',
        rankingMethod: '맞춘 문제 수를 기준으로 순위를 선정한다.',
        problemFormat: '1번 문제: / 2번 문제: / 3번 문제: ',
        benefits: '문제를 모두 맞춘 학생에게 격려금 지원',
        startTime: new Date('2023-01-01T00:00:00.000Z'),
        endTime: new Date('2024-01-01T23:59:59.000Z'),
        isVisible: true,
        isRankVisible: true,
        invitationCode: '123456',
        enableCopyPaste: true
      }
    },
    {
      data: {
        title: '소프트의 아침',
        description: '<p>이 대회는 오래 전에 끝났어요</p>',
        createdById: superAdminUser.id,
        posterUrl: null,
        participationTarget: '소프트웨어학과 원전공/복수전공',
        competitionMethod: '온라인 진행',
        rankingMethod: '맞춘 문제 수와 penalty를 기준으로 순위 산출',
        problemFormat: '문제 형식은 다음과 같습니다.',
        benefits: '1등 10만원 / 2등 5만원 / 3등 3만원 상당 기프티콘',
        startTime: new Date('2023-01-01T00:00:00.000Z'),
        endTime: new Date('2024-01-01T23:59:59.000Z'),
        isVisible: true,
        isRankVisible: false,
        invitationCode: '123456',
        enableCopyPaste: true
      }
    },
    {
      data: {
        title: '소프트의 낮',
        description: '<p>이 대회는 오래 전에 끝났어요</p>',
        createdById: superAdminUser.id,
        posterUrl: null,
        participationTarget: '소프트웨어학과 원전공/복수전공',
        competitionMethod: '온라인 진행',
        rankingMethod: '맞춘 문제 수와 penalty를 기준으로 순위 산출',
        problemFormat: '문제 형식은 다음과 같습니다.',
        benefits: null,
        startTime: new Date('2023-01-01T00:00:00.000Z'),
        endTime: new Date('2024-01-01T23:59:59.000Z'),
        isVisible: true,
        isRankVisible: false,
        invitationCode: '123456',
        enableCopyPaste: true
      }
    },
    {
      data: {
        title: '소프트의 밤',
        description: '<p>이 대회는 오래 전에 끝났어요</p>',
        createdById: superAdminUser.id,
        posterUrl: null,
        participationTarget: '소프트웨어학과 원전공/복수전공',
        competitionMethod: '온라인 진행',
        rankingMethod: '맞춘 문제 수와 penalty를 기준으로 순위 산출',
        problemFormat: '문제 형식은 다음과 같습니다.',
        benefits: null,
        startTime: new Date('2023-01-01T00:00:00.000Z'),
        endTime: new Date('2024-01-01T23:59:59.000Z'),
        isVisible: true,
        isRankVisible: false,
        invitationCode: '123456',
        enableCopyPaste: true
      }
    },
    {
      data: {
        title: '2023 SKKU 프로그래밍 대회',
        description: '<p>이 대회는 오래 전에 끝났어요</p>',
        createdById: superAdminUser.id,
        posterUrl: null,
        participationTarget: '소프트웨어학과 원전공/복수전공',
        competitionMethod: '온라인 진행',
        rankingMethod: '맞춘 문제 수와 penalty를 기준으로 순위 산출',
        problemFormat: '문제 형식은 다음과 같습니다.',
        benefits: null,
        startTime: new Date('2023-01-01T00:00:00.000Z'),
        endTime: new Date('2024-01-01T23:59:59.000Z'),
        isVisible: true,
        isRankVisible: false,
        invitationCode: '123456',
        enableCopyPaste: true
      }
    },
    {
      data: {
        title: '소프트의 오전',
        description: '<p>이 대회는 오래 전에 끝났어요</p>',
        createdById: superAdminUser.id,
        posterUrl: null,
        participationTarget: '소프트웨어학과 원전공/복수전공',
        competitionMethod: '온라인 진행',
        rankingMethod: '맞춘 문제 수와 penalty를 기준으로 순위 산출',
        problemFormat: '문제 형식은 다음과 같습니다.',
        benefits: null,
        startTime: new Date('2023-01-01T00:00:00.000Z'),
        endTime: new Date('2024-01-01T23:59:59.000Z'),
        isVisible: true,
        isRankVisible: false,
        invitationCode: '123456',
        enableCopyPaste: true
      }
    },
    {
      data: {
        title: '소프트의 오후',
        description: '<p>이 대회는 오래 전에 끝났어요</p>',
        createdById: superAdminUser.id,
        posterUrl: null,
        participationTarget: '소프트웨어학과 원전공/복수전공',
        competitionMethod: '온라인 진행',
        rankingMethod: '맞춘 문제 수와 penalty를 기준으로 순위 산출',
        problemFormat: '문제 형식은 다음과 같습니다.',
        benefits: '1등 10만원 / 2등 5만원 / 3등 3만원 상당 기프티콘',
        startTime: new Date('2023-01-01T00:00:00.000Z'),
        endTime: new Date('2024-01-01T23:59:59.000Z'),
        isVisible: true,
        isRankVisible: false,
        invitationCode: null,
        enableCopyPaste: true
      }
    },
    {
      data: {
        title: '23년도 아늑배 스파게티 코드 만들기 대회',
        description: '<p>이 대회는 오래 전에 끝났어요 (private group)</p>',
        createdById: superAdminUser.id,
        posterUrl: null,
        participationTarget: '소프트웨어학과 원전공/복수전공',
        competitionMethod: '온라인 진행',
        rankingMethod: '맞춘 문제 수와 penalty를 기준으로 순위 산출',
        problemFormat: '문제 형식은 다음과 같습니다.',
        benefits: null,
        startTime: new Date('2023-01-01T00:00:00.000Z'),
        endTime: new Date('2024-01-01T23:59:59.000Z'),
        isVisible: true,
        isRankVisible: true,
        invitationCode: null,
        enableCopyPaste: true
      }
    },
    // Upcoming Contests
    {
      data: {
        title: 'Future Assignment',
        description: '<p>이 대회는 언젠가 열리겠죠...?</p>',
        createdById: superAdminUser.id,
        posterUrl: null,
        participationTarget: '소프트웨어학과 원전공/복수전공',
        competitionMethod: '온라인 진행 예정...?',
        rankingMethod: '맞춘 문제 수와 penalty를 기준으로 순위 산출',
        problemFormat: '문제 형식은 다음과 같습니다.',
        benefits: null,
        startTime: new Date('3024-01-01T00:00:00.000Z'),
        endTime: new Date('3025-01-01T23:59:59.000Z'),
        isVisible: true,
        isRankVisible: true,
        invitationCode: '123456',
        enableCopyPaste: true
      }
    },
    {
      data: {
        title: '2024 SKKU 프로그래밍 대회',
        description: '<p>이 대회는 언젠가 열리겠죠...?</p>',
        createdById: superAdminUser.id,
        posterUrl: null,
        participationTarget: '소프트웨어학과 원전공/복수전공',
        competitionMethod: '온라인 진행 예정...?',
        rankingMethod: '맞춘 문제 수와 penalty를 기준으로 순위 산출',
        problemFormat: '문제 형식은 다음과 같습니다.',
        benefits: null,
        startTime: new Date('3024-01-01T00:00:00.000Z'),
        endTime: new Date('3025-01-01T23:59:59.000Z'),
        isVisible: true,
        isRankVisible: true,
        invitationCode: '123456',
        enableCopyPaste: true
      }
    },
    {
      data: {
        title: '2024 스꾸딩 프로그래밍 대회',
        description:
          '<p>이 대회는 언젠가 열리겠죠...? isVisible이 false인 assignment입니다</p>',
        createdById: superAdminUser.id,
        posterUrl: `https://skkuding.dev/open-graph.png`,
        participationTarget: '소프트웨어학과 원전공/복수전공',
        competitionMethod: '온라인 진행 예정...?',
        rankingMethod: '맞춘 문제 수와 penalty를 기준으로 순위 산출',
        problemFormat: null,
        benefits: '1등 10만원 / 2등 5만원 / 3등 3만원 상당 기프티콘',
        startTime: new Date('3024-01-01T00:00:00.000Z'),
        endTime: new Date('3025-01-01T23:59:59.000Z'),
        isVisible: false,
        isRankVisible: true,
        invitationCode: '123456',
        enableCopyPaste: true
      }
    },
    {
      data: {
        title: '25년도 아늑배 스파게티 코드 만들기 대회',
        description: '<p>이 대회는 언젠가 열리겠죠...? (private group)</p>',
        createdById: superAdminUser.id,
        posterUrl: null,
        participationTarget: '소프트웨어학과 원전공/복수전공',
        competitionMethod: '온라인 진행 예정...?',
        rankingMethod: '맞춘 문제 수와 penalty를 기준으로 순위 산출',
        problemFormat: null,
        benefits: '1등 10만원 / 2등 5만원 / 3등 3만원 상당 기프티콘',
        startTime: new Date('3024-01-01T00:00:00.000Z'),
        endTime: new Date('3025-01-01T23:59:59.000Z'),
        isVisible: true,
        isRankVisible: true,
        invitationCode: null,
        enableCopyPaste: true
      }
    },
    {
      data: {
        title: '2025 SKKU 프로그래밍 대회',
        description: '<p>이 대회는 언젠가 열리겠죠...?</p>',
        createdById: contestAdminUser.id,
        groupId: publicGroup.id,
        posterUrl: null,
        participationTarget: '소프트웨어학과 원전공/복수전공',
        competitionMethod: '온라인 진행 예정...?',
        rankingMethod: '맞춘 문제 수와 penalty를 기준으로 순위 산출',
        problemFormat: '문제 형식은 다음과 같습니다.',
        benefits: null,
        startTime: new Date('3024-01-01T00:00:00.000Z'),
        endTime: new Date('3025-01-01T23:59:59.000Z'),
        isVisible: true,
        isRankVisible: true,
        invitationCode: '123456',
        enableCopyPaste: true
      }
    }
  ]

  const now = new Date()
  for (const obj of contestData) {
    const contest = await prisma.contest.create(obj)
    contests.push(contest)
    if (now < obj.data.startTime) {
      upcomingContests.push(contest)
    } else if (obj.data.endTime < now) {
      endedContests.push(contest)
    } else {
      ongoingContests.push(contest)
    }
  }

  // add problems to ongoing contest
  for (const problem of problems.slice(0, 3)) {
    await prisma.contestProblem.create({
      data: {
        order: problem.id - 1,
        contestId: ongoingContests[0].id,
        problemId: problem.id,
        score: problem.id * 10
      }
    })
  }

  // add problems to finished contest
  for (const problem of problems.slice(3, 5)) {
    await prisma.contestProblem.create({
      data: {
        order: problem.id - 1,
        contestId: endedContests[0].id,
        problemId: problem.id
      }
    })
  }

  // TODO: add records and ranks
}

const createAssignments = async () => {
  const assignmentData: {
    data: {
      title: string
      description: string
      createdById: number
      groupId: number
      startTime: Date
      endTime: Date
      isVisible: boolean
      isRankVisible: boolean
      invitationCode: string | null
      enableCopyPaste: boolean
    }
  }[] = [
    // Ongoing Assignments
    {
      data: {
        title: 'SKKU Coding Platform 모의과제',
        description: `<p>
  대통령은 내란 또는 외환의 죄를 범한 경우를 제외하고는 재직중 형사상의 소추를
  받지 아니한다. 모든 국민은 자기의 행위가 아닌 친족의 행위로 인하여 불이익한
  처우를 받지 아니한다.
</p>

<p>
  위원은 탄핵 또는 금고 이상의 형의 선고에 의하지 아니하고는 파면되지 아니한다.
  대통령은 국무회의의 의장이 되고, 국무총리는 부의장이 된다. 모든 국민은 헌법과
  법률이 정한 법관에 의하여 법률에 의한 재판을 받을 권리를 가진다.
</p>

<p>
  국회의원은 현행범인인 경우를 제외하고는 회기중 국회의 동의없이 체포 또는
  구금되지 아니한다. 헌법재판소의 장은 국회의 동의를 얻어 재판관중에서 대통령이
  임명한다.
</p>

<p>
  국가는 지역간의 균형있는 발전을 위하여 지역경제를 육성할 의무를 진다. 제3항의
  승인을 얻지 못한 때에는 그 처분 또는 명령은 그때부터 효력을 상실한다. 이 경우
  그 명령에 의하여 개정 또는 폐지되었던 법률은 그 명령이 승인을 얻지 못한 때부터
  당연히 효력을 회복한다.
</p>

<p>
  모든 국민은 신체의 자유를 가진다. 누구든지 법률에 의하지 아니하고는
  체포·구속·압수·수색 또는 심문을 받지 아니하며, 법률과 적법한 절차에 의하지
  아니하고는 처벌·보안처분 또는 강제노역을 받지 아니한다.
</p>`,
        createdById: superAdminUser.id,
        groupId: publicGroup.id,
        startTime: new Date('2024-01-01T00:00:00.000Z'),
        endTime: new Date('2028-01-01T23:59:59.000Z'),
        isVisible: true,
        isRankVisible: true,
        invitationCode: '123456',
        enableCopyPaste: true
      }
    },
    {
      data: {
        title: '24년도 소프트웨어학과 신입생 입학 과제1',
        description: '<p>이 과제는 현재 진행 중입니다 !</p>',
        createdById: superAdminUser.id,
        groupId: publicGroup.id,
        startTime: new Date('2024-01-01T00:00:00.000Z'),
        endTime: new Date('2028-01-01T23:59:59.000Z'),
        isVisible: true,
        isRankVisible: true,
        invitationCode: null,
        enableCopyPaste: true
      }
    },
    {
      data: {
        title: '24년도 소프트웨어학과 신입생 입학 과제2',
        description: '<p>이 과제는 현재 진행 중입니다 !</p>',
        createdById: superAdminUser.id,
        groupId: publicGroup.id,
        startTime: new Date('2024-01-01T00:00:00.000Z'),
        endTime: new Date('2028-01-01T23:59:59.000Z'),
        isVisible: true,
        isRankVisible: true,
        invitationCode: '123456',
        enableCopyPaste: true
      }
    },
    {
      data: {
        title: '24년도 소프트웨어학과 신입생 입학 과제3',
        description: '<p>이 과제는 현재 진행 중입니다 !</p>',
        createdById: superAdminUser.id,
        groupId: publicGroup.id,
        startTime: new Date('2024-01-01T00:00:00.000Z'),
        endTime: new Date('2028-01-01T23:59:59.000Z'),
        isVisible: true,
        isRankVisible: true,
        invitationCode: null,
        enableCopyPaste: true
      }
    },
    {
      data: {
        title: '24년도 아늑배 스파게티 코드 만들기 과제',
        description: '<p>이 과제는 현재 진행 중입니다 ! (private group)</p>',
        createdById: superAdminUser.id,
        groupId: privateGroup.id,
        startTime: new Date('2024-01-01T00:00:00.000Z'),
        endTime: new Date('2028-01-01T23:59:59.000Z'),
        isVisible: true,
        isRankVisible: true,
        invitationCode: null,
        enableCopyPaste: true
      }
    },
    // Finished Assignments
    {
      data: {
        title: 'Long Time Ago Assignment',
        description: '<p>이 과제는 오래 전에 끝났어요</p>',
        createdById: superAdminUser.id,
        groupId: publicGroup.id,
        startTime: new Date('2023-01-01T00:00:00.000Z'),
        endTime: new Date('2024-01-01T23:59:59.000Z'),
        isVisible: true,
        isRankVisible: false,
        invitationCode: '123456',
        enableCopyPaste: true
      }
    },
    {
      data: {
        title: '23년도 소프트웨어학과 신입생 입학 과제',
        description: '<p>이 과제는 오래 전에 끝났어요</p>',
        createdById: superAdminUser.id,
        groupId: publicGroup.id,
        startTime: new Date('2023-01-01T00:00:00.000Z'),
        endTime: new Date('2024-01-01T23:59:59.000Z'),
        isVisible: true,
        isRankVisible: true,
        invitationCode: '123456',
        enableCopyPaste: true
      }
    },
    {
      data: {
        title: '소프트의 아침과제',
        description: '<p>이 과제는 오래 전에 끝났어요</p>',
        createdById: superAdminUser.id,
        groupId: publicGroup.id,
        startTime: new Date('2023-01-01T00:00:00.000Z'),
        endTime: new Date('2024-01-01T23:59:59.000Z'),
        isVisible: true,
        isRankVisible: false,
        invitationCode: '123456',
        enableCopyPaste: true
      }
    },
    {
      data: {
        title: '소프트의 낮과제',
        description: '<p>이 과제는 오래 전에 끝났어요</p>',
        createdById: superAdminUser.id,
        groupId: publicGroup.id,
        startTime: new Date('2023-01-01T00:00:00.000Z'),
        endTime: new Date('2024-01-01T23:59:59.000Z'),
        isVisible: true,
        isRankVisible: false,
        invitationCode: '123456',
        enableCopyPaste: true
      }
    },
    {
      data: {
        title: '소프트의 밤과제',
        description: '<p>이 과제는 오래 전에 끝났어요</p>',
        createdById: superAdminUser.id,
        groupId: publicGroup.id,
        startTime: new Date('2023-01-01T00:00:00.000Z'),
        endTime: new Date('2024-01-01T23:59:59.000Z'),
        isVisible: true,
        isRankVisible: false,
        invitationCode: '123456',
        enableCopyPaste: true
      }
    },
    {
      data: {
        title: '2023 SKKU 프로그래밍 과제',
        description: '<p>이 과제는 오래 전에 끝났어요</p>',
        createdById: superAdminUser.id,
        groupId: publicGroup.id,
        startTime: new Date('2023-01-01T00:00:00.000Z'),
        endTime: new Date('2024-01-01T23:59:59.000Z'),
        isVisible: true,
        isRankVisible: false,
        invitationCode: '123456',
        enableCopyPaste: true
      }
    },
    {
      data: {
        title: '소프트의 오전과제',
        description: '<p>이 과제는 오래 전에 끝났어요</p>',
        createdById: superAdminUser.id,
        groupId: publicGroup.id,
        startTime: new Date('2023-01-01T00:00:00.000Z'),
        endTime: new Date('2024-01-01T23:59:59.000Z'),
        isVisible: true,
        isRankVisible: false,
        invitationCode: '123456',
        enableCopyPaste: true
      }
    },
    {
      data: {
        title: '소프트의 오후과제',
        description: '<p>이 과제는 오래 전에 끝났어요</p>',
        createdById: superAdminUser.id,
        groupId: publicGroup.id,
        startTime: new Date('2023-01-01T00:00:00.000Z'),
        endTime: new Date('2024-01-01T23:59:59.000Z'),
        isVisible: true,
        isRankVisible: false,
        invitationCode: null,
        enableCopyPaste: true
      }
    },
    {
      data: {
        title: '23년도 아늑배 스파게티 코드 만들기 과제',
        description: '<p>이 과제는 오래 전에 끝났어요 (private group)</p>',
        createdById: superAdminUser.id,
        groupId: privateGroup.id,
        startTime: new Date('2023-01-01T00:00:00.000Z'),
        endTime: new Date('2024-01-01T23:59:59.000Z'),
        isVisible: true,
        isRankVisible: true,
        invitationCode: null,
        enableCopyPaste: true
      }
    },
    // Upcoming Assignments
    {
      data: {
        title: 'Future Assignment',
        description: '<p>이 과제는 언젠가 열리겠죠...?</p>',
        createdById: superAdminUser.id,
        groupId: publicGroup.id,
        startTime: new Date('3024-01-01T00:00:00.000Z'),
        endTime: new Date('3025-01-01T23:59:59.000Z'),
        isVisible: true,
        isRankVisible: true,
        invitationCode: '123456',
        enableCopyPaste: true
      }
    },
    {
      data: {
        title: '2024 SKKU 프로그래밍 과제',
        description: '<p>이 과제는 언젠가 열리겠죠...?</p>',
        createdById: superAdminUser.id,
        groupId: publicGroup.id,
        startTime: new Date('3024-01-01T00:00:00.000Z'),
        endTime: new Date('3025-01-01T23:59:59.000Z'),
        isVisible: true,
        isRankVisible: true,
        invitationCode: '123456',
        enableCopyPaste: true
      }
    },
    {
      data: {
        title: '2024 스꾸딩 프로그래밍 과제',
        description:
          '<p>이 과제는 언젠가 열리겠죠...? isVisible이 false인 assignment입니다</p>',
        createdById: superAdminUser.id,
        groupId: publicGroup.id,
        startTime: new Date('3024-01-01T00:00:00.000Z'),
        endTime: new Date('3025-01-01T23:59:59.000Z'),
        isVisible: false,
        isRankVisible: true,
        invitationCode: '123456',
        enableCopyPaste: true
      }
    },
    {
      data: {
        title: '25년도 아늑배 스파게티 코드 만들기 과제',
        description: '<p>이 과제는 언젠가 열리겠죠...? (private group)</p>',
        createdById: superAdminUser.id,
        groupId: privateGroup.id,
        startTime: new Date('3024-01-01T00:00:00.000Z'),
        endTime: new Date('3025-01-01T23:59:59.000Z'),
        isVisible: true,
        isRankVisible: true,
        invitationCode: null,
        enableCopyPaste: true
      }
    }
  ]

  const now = new Date()
  for (const obj of assignmentData) {
    const assignment = await prisma.assignment.create(obj)
    assignments.push(assignment)
    if (now < obj.data.startTime) {
      upcomingAssignments.push(assignment)
    } else if (obj.data.endTime < now) {
      endedAssignments.push(assignment)
    } else {
      ongoingAssignments.push(assignment)
    }
  }

  // add problems to ongoing assignment
  for (const problem of problems.slice(0, 3)) {
    await prisma.assignmentProblem.create({
      data: {
        order: problem.id - 1,
        assignmentId: ongoingAssignments[0].id,
        problemId: problem.id,
        score: problem.id * 10
      }
    })
  }

  // add problems to finished assignment
  for (const problem of problems.slice(3, 5)) {
    await prisma.assignmentProblem.create({
      data: {
        order: problem.id - 1,
        assignmentId: endedAssignments[0].id,
        problemId: problem.id
      }
    })
  }

  // TODO: add records and ranks
}

const createWorkbooks = async () => {
  for (let i = 1; i <= 3; i++) {
    workbooks.push(
      await prisma.workbook.create({
        data: {
          title: '모의대회 문제집',
          description: '모의대회 문제들을 모아뒀습니다!',
          createdById: superAdminUser.id,
          groupId: publicGroup.id
        }
      })
    )
  }
  for (let i = 1; i <= 3; i++) {
    privateWorkbooks.push(
      await prisma.workbook.create({
        data: {
          title: '모의대회 문제집',
          description: '모의대회 문제들을 모아뒀습니다!',
          createdById: superAdminUser.id,
          groupId: privateGroup.id
        }
      })
    )
  }

  for (const problem of problems) {
    await prisma.workbookProblem.create({
      data: {
        order: problem.id - 1,
        workbookId: workbooks[0].id,
        problemId: problem.id
      }
    })
    await prisma.workbookProblem.create({
      data: {
        order: problem.id - 1,
        workbookId: privateWorkbooks[0].id,
        problemId: problem.id
      }
    })
  }
}

const createSubmissions = async () => {
  submissions.push(
    await prisma.submission.create({
      data: {
        userId: users[0].id,
        problemId: problems[0].id,
        contestId: ongoingContests[0].id,
        code: [
          {
            id: 1,
            locked: false,
            text: `#include <stdio.h>
int main(void) {
    printf("Hello, World!\n");
    return 0;
}`
          }
        ],
        language: Language.C,
        result: ResultStatus.Judging
      }
    })
  )

  await prisma.submissionResult.create({
    data: {
      submissionId: submissions[submissions.length - 1].id,
      problemTestcaseId: problemTestcases[0].id,
      result: ResultStatus.Accepted,
      cpuTime: 12345,
      memoryUsage: 12345
    }
  })
  await prisma.submission.update({
    where: {
      id: submissions[submissions.length - 1].id
    },
    data: { result: ResultStatus.Accepted }
  })

  submissions.push(
    await prisma.submission.create({
      data: {
        userId: users[1].id,
        problemId: problems[1].id,
        contestId: ongoingContests[0].id,
        code: [
          {
            id: 1,
            locked: false,
            text: `#include <iostream>
int main(void) {
    std::cout << "Hello, World!" << endl;
    return 0;
}`
          }
        ],
        language: Language.Cpp,
        result: ResultStatus.Judging
      }
    })
  )
  await prisma.submissionResult.create({
    data: {
      submissionId: submissions[submissions.length - 1].id,
      problemTestcaseId: problemTestcases[1].id,
      result: ResultStatus.WrongAnswer,
      cpuTime: 12345,
      memoryUsage: 12345
    }
  })
  await prisma.submission.update({
    where: {
      id: submissions[submissions.length - 1].id
    },
    data: { result: ResultStatus.WrongAnswer }
  })

  submissions.push(
    await prisma.submission.create({
      data: {
        userId: users[2].id,
        problemId: problems[2].id,
        contestId: ongoingContests[0].id,
        code: [
          {
            id: 1,
            locked: false,
            text: `class Main {
    public static void main(String[] args) {
        System.out.println("Hello, World!");
    }
}`
          }
        ],
        language: Language.Java,
        result: ResultStatus.Judging
      }
    })
  )
  await prisma.submissionResult.create({
    data: {
      submissionId: submissions[submissions.length - 1].id,
      problemTestcaseId: problemTestcases[2].id,
      result: ResultStatus.CompileError
    }
  })
  await prisma.submission.update({
    where: {
      id: submissions[submissions.length - 1].id
    },
    data: { result: ResultStatus.CompileError }
  })

  submissions.push(
    await prisma.submission.create({
      data: {
        userId: users[3].id,
        problemId: problems[3].id,
        contestId: ongoingContests[0].id,
        code: [
          {
            id: 1,
            locked: false,
            text: `print("Hello, World!")`
          }
        ],
        language: Language.Python3,
        result: ResultStatus.Judging
      }
    })
  )
  await prisma.submissionResult.create({
    data: {
      submissionId: submissions[submissions.length - 1].id,
      problemTestcaseId: problemTestcases[3].id,
      result: ResultStatus.RuntimeError,
      cpuTime: 12345,
      memoryUsage: 12345
    }
  })
  await prisma.submission.update({
    where: {
      id: submissions[submissions.length - 1].id
    },
    data: { result: ResultStatus.RuntimeError }
  })

  submissions.push(
    await prisma.submission.create({
      data: {
        userId: users[4].id,
        problemId: problems[4].id,
        contestId: ongoingContests[0].id,
        code: [
          {
            id: 1,
            locked: false,
            text: `#include <stdio.h>
int main(void) {
    printf("Hello, World!\n");
    return 0;
}`
          }
        ],
        language: Language.C,
        result: ResultStatus.Judging
      }
    })
  )
  await prisma.submissionResult.create({
    data: {
      submissionId: submissions[submissions.length - 1].id,
      problemTestcaseId: problemTestcases[4].id,
      result: ResultStatus.TimeLimitExceeded,
      cpuTime: 12345,
      memoryUsage: 12345
    }
  })
  await prisma.submission.update({
    where: {
      id: submissions[submissions.length - 1].id
    },
    data: { result: ResultStatus.TimeLimitExceeded }
  })

  submissions.push(
    await prisma.submission.create({
      data: {
        userId: users[0].id,
        problemId: problems[0].id,
        assignmentId: ongoingAssignments[0].id,
        code: [
          {
            id: 1,
            locked: false,
            text: `#include <stdio.h>
int main(void) {
    printf("Hello, World!\n");
    return 0;
}`
          }
        ],
        language: Language.C,
        result: ResultStatus.Judging
      }
    })
  )

  await prisma.submissionResult.create({
    data: {
      submissionId: submissions[submissions.length - 1].id,
      problemTestcaseId: problemTestcases[0].id,
      result: ResultStatus.Accepted,
      cpuTime: 12345,
      memoryUsage: 12345
    }
  })
  await prisma.submission.update({
    where: {
      id: submissions[submissions.length - 1].id
    },
    data: { result: ResultStatus.Accepted }
  })

  submissions.push(
    await prisma.submission.create({
      data: {
        userId: users[1].id,
        problemId: problems[1].id,
        assignmentId: ongoingAssignments[0].id,
        code: [
          {
            id: 1,
            locked: false,
            text: `#include <iostream>
int main(void) {
    std::cout << "Hello, World!" << endl;
    return 0;
}`
          }
        ],
        language: Language.Cpp,
        result: ResultStatus.Judging
      }
    })
  )
  await prisma.submissionResult.create({
    data: {
      submissionId: submissions[submissions.length - 1].id,
      problemTestcaseId: problemTestcases[1].id,
      result: ResultStatus.WrongAnswer,
      cpuTime: 12345,
      memoryUsage: 12345
    }
  })
  await prisma.submission.update({
    where: {
      id: submissions[submissions.length - 1].id
    },
    data: { result: ResultStatus.WrongAnswer }
  })

  submissions.push(
    await prisma.submission.create({
      data: {
        userId: users[2].id,
        problemId: problems[2].id,
        assignmentId: ongoingAssignments[0].id,
        code: [
          {
            id: 1,
            locked: false,
            text: `class Main {
    public static void main(String[] args) {
        System.out.println("Hello, World!");
    }
}`
          }
        ],
        language: Language.Java,
        result: ResultStatus.Judging
      }
    })
  )
  await prisma.submissionResult.create({
    data: {
      submissionId: submissions[submissions.length - 1].id,
      problemTestcaseId: problemTestcases[2].id,
      result: ResultStatus.CompileError
    }
  })
  await prisma.submission.update({
    where: {
      id: submissions[submissions.length - 1].id
    },
    data: { result: ResultStatus.CompileError }
  })

  submissions.push(
    await prisma.submission.create({
      data: {
        userId: users[3].id,
        problemId: problems[3].id,
        assignmentId: ongoingAssignments[0].id,
        code: [
          {
            id: 1,
            locked: false,
            text: `print("Hello, World!")`
          }
        ],
        language: Language.Python3,
        result: ResultStatus.Judging
      }
    })
  )
  await prisma.submissionResult.create({
    data: {
      submissionId: submissions[submissions.length - 1].id,
      problemTestcaseId: problemTestcases[3].id,
      result: ResultStatus.RuntimeError,
      cpuTime: 12345,
      memoryUsage: 12345
    }
  })
  await prisma.submission.update({
    where: {
      id: submissions[submissions.length - 1].id
    },
    data: { result: ResultStatus.RuntimeError }
  })

  submissions.push(
    await prisma.submission.create({
      data: {
        userId: users[4].id,
        problemId: problems[4].id,
        assignmentId: ongoingAssignments[0].id,
        code: [
          {
            id: 1,
            locked: false,
            text: `#include <stdio.h>
int main(void) {
    printf("Hello, World!\n");
    return 0;
}`
          }
        ],
        language: Language.C,
        result: ResultStatus.Judging
      }
    })
  )
  await prisma.submissionResult.create({
    data: {
      submissionId: submissions[submissions.length - 1].id,
      problemTestcaseId: problemTestcases[4].id,
      result: ResultStatus.TimeLimitExceeded,
      cpuTime: 12345,
      memoryUsage: 12345
    }
  })
  await prisma.submission.update({
    where: {
      id: submissions[submissions.length - 1].id
    },
    data: { result: ResultStatus.TimeLimitExceeded }
  })

  submissions.push(
    await prisma.submission.create({
      data: {
        userId: users[5].id,
        problemId: problems[5].id,
        workbookId: workbooks[0].id,
        code: [
          {
            id: 1,
            locked: false,
            text: `#include <iostream>
int main(void) {
    std::cout << "Hello, World!" << endl;
    return 0;
}`
          }
        ],
        language: Language.Cpp,
        result: ResultStatus.Judging
      }
    })
  )
  await prisma.submissionResult.create({
    data: {
      submissionId: submissions[submissions.length - 1].id,
      problemTestcaseId: problemTestcases[5].id,
      result: ResultStatus.MemoryLimitExceeded,
      cpuTime: 12345,
      memoryUsage: 12345
    }
  })
  await prisma.submission.update({
    where: {
      id: submissions[submissions.length - 1].id
    },
    data: { result: ResultStatus.MemoryLimitExceeded }
  })

  submissions.push(
    await prisma.submission.create({
      data: {
        userId: users[6].id,
        problemId: problems[6].id,
        workbookId: workbooks[0].id,
        code: [
          {
            id: 1,
            locked: false,
            text: `print("Hello, World!")`
          }
        ],
        language: Language.Python3,
        result: ResultStatus.Judging
      }
    })
  )
  await prisma.submissionResult.create({
    data: {
      submissionId: submissions[submissions.length - 1].id,
      problemTestcaseId: problemTestcases[6].id,
      result: ResultStatus.OutputLimitExceeded,
      cpuTime: 12345,
      memoryUsage: 12345
    }
  })
  await prisma.submission.update({
    where: {
      id: submissions[submissions.length - 1].id
    },
    data: { result: ResultStatus.OutputLimitExceeded }
  })
}

const createAnnouncements = async () => {
  // For Assignments
  for (let i = 0; i < 5; ++i) {
    assignmentAnnouncements.push(
      await prisma.announcement.create({
        data: {
          content: `Announcement(assignment)_0_${i}`,
          assignmentId: ongoingAssignments[i].id
        }
      })
    )
  }

  for (let i = 0; i < 5; ++i) {
    assignmentAnnouncements.push(
      await prisma.announcement.create({
        data: {
          content: `Announcement(assignment)_1_${i}...
아래 내용은 한글 Lorem Ipsum으로 생성된 내용입니다! 별 의미 없어요.
모든 국민은 신속한 재판을 받을 권리를 가진다. 형사피고인은 상당한 이유가 없는 한 지체없이 공개재판을 받을 권리를 가진다.
법관은 탄핵 또는 금고 이상의 형의 선고에 의하지 아니하고는 파면되지 아니하며, 징계처분에 의하지 아니하고는 정직·감봉 기타 불리한 처분을 받지 아니한다.
일반사면을 명하려면 국회의 동의를 얻어야 한다. 연소자의 근로는 특별한 보호를 받는다.`,
          assignmentId: ongoingAssignments[i].id,
          problemId: problems[i].id
        }
      })
    )
  }

  // For Contests
  for (let i = 0; i < 5; ++i) {
    contestAnnouncements.push(
      await prisma.announcement.create({
        data: {
          content: `Announcement(contest)_0_${i}`,
          contestId: ongoingContests[i].id
        }
      })
    )
  }

  for (let i = 0; i < 5; ++i) {
    contestAnnouncements.push(
      await prisma.announcement.create({
        data: {
          content: `Announcement(contest)_1_${i}...
아래 내용은 한글 Lorem Ipsum으로 생성된 내용입니다! 별 의미 없어요.
모든 국민은 신속한 재판을 받을 권리를 가진다. 형사피고인은 상당한 이유가 없는 한 지체없이 공개재판을 받을 권리를 가진다.
법관은 탄핵 또는 금고 이상의 형의 선고에 의하지 아니하고는 파면되지 아니하며, 징계처분에 의하지 아니하고는 정직·감봉 기타 불리한 처분을 받지 아니한다.
일반사면을 명하려면 국회의 동의를 얻어야 한다. 연소자의 근로는 특별한 보호를 받는다.`,
          contestId: ongoingContests[i].id,
          problemId: problems[i].id
        }
      })
    )
  }
}

const createCodeDrafts = async () => {
  const codeDrafts: CodeDraft[] = []

  // Assuming you want to create a CodeDraft for 'user01' and problem combination
  const user = users[0]
  for (const problem of problems) {
    // Skip problemId: 8
    if (problem.id === 8) {
      continue
    }
    const codeDraft = await prisma.codeDraft.create({
      data: {
        userId: user.id,
        problemId: problem.id,
        // Example template (modify as needed)
        template: [
          {
            language: Language.Cpp, // Example language
            code: [
              {
                id: 1,
                text: '#include <bits/stdc++.h>\nusing namespace std;\nint main() {\n',
                locked: true
              },
              {
                id: 2,
                text: '    cout << "hello, world" << endl;\n',
                locked: false
              },
              {
                id: 3,
                text: '    return 0;\n}\n',
                locked: true
              }
              // ... add more code blocks if needed
            ]
          },
          {
            language: Language.Python3,
            code: [
              {
                id: 1,
                text: 'print("hello, world")\n',
                locked: false
              }
            ]
          }
        ]
      }
    })
    codeDrafts.push(codeDraft)
  }

  return codeDrafts
}

const createAssignmentRecords = async () => {
  const assignmentRecords: AssignmentRecord[] = []
  // group 1 users
  const group1Users = await prisma.userGroup.findMany({
    where: {
      groupId: 1
    }
  })
  for (const user of group1Users) {
    const assignmentRecord = await prisma.assignmentRecord.create({
      data: {
        userId: user.userId,
        assignmentId: 1,
        acceptedProblemNum: 0,
        totalPenalty: 0
      }
    })
    assignmentRecords.push(assignmentRecord)
  }

  // upcoming assignment에 참가한 User 1의 assignment register를 un-register하는 기능과,
  // registered upcoming, ongoing, finished assignment를 조회하는 기능을 확인하기 위함
  const user01Id = 4
  for (
    let assignmentId = 3;
    assignmentId <= assignments.length;
    assignmentId += 2
  ) {
    assignmentRecords.push(
      await prisma.assignmentRecord.create({
        data: {
          userId: user01Id,
          assignmentId,
          acceptedProblemNum: 0,
          score: 0,
          totalPenalty: 0
        }
      })
    )
  }

  return assignmentRecords
}

const createContestRecords = async () => {
<<<<<<< HEAD
  // group 1 users
  const group1Users = await prisma.userGroup.findMany({
    where: {
      groupId: 1
    }
  })
  for (const user of group1Users) {
    const contestRecord = await prisma.contestRecord.create({
      data: {
        userId: user.userId,
=======
  const contestRecords: ContestRecord[] = []
  // all users
  const users = await prisma.user.findMany()
  for (const user of users) {
    const existingRecord = await prisma.contestRecord.findFirst({
      where: {
>>>>>>> 0d829ddb
        contestId: 1,
        userId: user.id
      }
    })
    if (!existingRecord) {
      const contestRecord = await prisma.contestRecord.create({
        data: {
          userId: user.id,
          contestId: 1,
          acceptedProblemNum: 0,
          totalPenalty: 0
        }
      })
      contestRecords.push(contestRecord)
    }
  }

  // upcoming contest에 참가한 User 1의 contest register를 un-register하는 기능과,
  // registered upcoming, ongoing, finished contest를 조회하는 기능을 확인하기 위함
  const contests = await prisma.contest.findMany({
    select: {
      id: true
    }
  })
  const user01Id = 4
  for (let i = 0; i < contests.length; i += 2) {
    const contestId = contests[i].id
    const existingRecord = await prisma.contestRecord.findFirst({
      where: {
        contestId,
        userId: user01Id
      }
    })
    if (!existingRecord) {
      contestRecords.push(
        await prisma.contestRecord.create({
          data: {
            userId: user01Id,
            contestId,
            acceptedProblemNum: 0,
            score: 0,
            totalPenalty: 0
          }
        })
      )
    }
  }

  return contestRecords
}

const createUserContests = async () => {
  const userContests: Promise<UserContest | Prisma.BatchPayload>[] = []

  // 1️⃣ contests 기반으로 Admin, Manager, Reviewer 추가 (먼저 실행)
  for (const contest of contests) {
    if (contest.createdById === contestAdminUser.id) {
      userContests.push(
        prisma.userContest.createMany({
          data: [
            {
              contestId: contest.id,
              userId: contestManagerUser.id,
              role: ContestRole.Manager
            },
            {
              contestId: contest.id,
              userId: contestReviewerUser.id,
              role: ContestRole.Reviewer
            }
          ],
          skipDuplicates: true // ✅ 중복된 레코드가 있으면 무시
        })
      )
    }

    if (contest.createdById) {
      userContests.push(
        prisma.userContest.upsert({
          where: {
            // eslint-disable-next-line @typescript-eslint/naming-convention
            userId_contestId: {
              userId: contest.createdById,
              contestId: contest.id
            }
          },
          update: {}, // ✅ 기존 데이터 유지
          create: {
            contestId: contest.id,
            userId: contest.createdById,
            role: ContestRole.Admin
          }
        })
      )
    }
  }

  // 2️⃣ 모든 비동기 작업을 병렬 실행
  await Promise.all(userContests)

  // 3️⃣ 마지막에 contestRecords 추가 (이제 Admin, Manager, Reviewer와 충돌 없음)
  const participantPromises: Promise<UserContest>[] = []

  for (const contestRecord of contestRecords) {
    participantPromises.push(
      prisma.userContest.upsert({
        where: {
          // eslint-disable-next-line @typescript-eslint/naming-convention
          userId_contestId: {
            userId: contestRecord.userId!,
            contestId: contestRecord.contestId
          }
        },
        update: {}, // ✅ 기존 데이터 유지
        create: {
          contestId: contestRecord.contestId,
          userId: contestRecord.userId!,
          role: ContestRole.Participant
        }
      })
    )
  }

  // 4️⃣ 모든 `contestRecords` 삽입 작업 병렬 실행
  await Promise.all(participantPromises)
}

const createContestProblemRecords = async () => {
  // contest 1 problems for
  for (let i = 0; i < 5; ++i) {
    contestProblemRecords.push(
      await prisma.contestProblemRecord.create({
        data: {
          contestProblemId: i + 1,
          contestRecordId: 1
        }
      })
    )
  }

  return contestProblemRecords
}

const main = async () => {
  await createUsers()
  await createGroups()
  await createNotices()
  await createProblems()
  await createAssignments()
  await createContests()
  await createContestRecords()
  await createUserContests()
  await createWorkbooks()
  await createSubmissions()
  await createAnnouncements()
  await createCodeDrafts()
  await createAssignmentRecords()
  await createContestProblemRecords()
}

main()
  .then(async () => {
    await prisma.$disconnect()
  })
  .catch(async (e) => {
    console.error(e)
    process.exit(1)
  })<|MERGE_RESOLUTION|>--- conflicted
+++ resolved
@@ -36,14 +36,10 @@
 
 let superAdminUser: User
 let adminUser: User
-<<<<<<< HEAD
-let managerUser: User
+let instructorUser: User
 let contestAdminUser: User
 let contestManagerUser: User
 let contestReviewerUser: User
-=======
-let instructorUser: User
->>>>>>> 0d829ddb
 let publicGroup: Group
 let privateGroup: Group
 const users: User[] = []
@@ -1413,7 +1409,6 @@
         title: '2025 SKKU 프로그래밍 대회',
         description: '<p>이 대회는 언젠가 열리겠죠...?</p>',
         createdById: contestAdminUser.id,
-        groupId: publicGroup.id,
         posterUrl: null,
         participationTarget: '소프트웨어학과 원전공/복수전공',
         competitionMethod: '온라인 진행 예정...?',
@@ -2457,7 +2452,7 @@
 }
 
 const createContestRecords = async () => {
-<<<<<<< HEAD
+  const contestRecords: ContestRecord[] = []
   // group 1 users
   const group1Users = await prisma.userGroup.findMany({
     where: {
@@ -2468,29 +2463,12 @@
     const contestRecord = await prisma.contestRecord.create({
       data: {
         userId: user.userId,
-=======
-  const contestRecords: ContestRecord[] = []
-  // all users
-  const users = await prisma.user.findMany()
-  for (const user of users) {
-    const existingRecord = await prisma.contestRecord.findFirst({
-      where: {
->>>>>>> 0d829ddb
         contestId: 1,
-        userId: user.id
-      }
-    })
-    if (!existingRecord) {
-      const contestRecord = await prisma.contestRecord.create({
-        data: {
-          userId: user.id,
-          contestId: 1,
-          acceptedProblemNum: 0,
-          totalPenalty: 0
-        }
-      })
-      contestRecords.push(contestRecord)
-    }
+        acceptedProblemNum: 0,
+        totalPenalty: 0
+      }
+    })
+    contestRecords.push(contestRecord)
   }
 
   // upcoming contest에 참가한 User 1의 contest register를 un-register하는 기능과,
