--- conflicted
+++ resolved
@@ -55,10 +55,6 @@
 const workbooks: Workbook[] = []
 const privateWorkbooks: Workbook[] = []
 const submissions: Submission[] = []
-<<<<<<< HEAD
-=======
-const assignmentAnnouncements: Announcement[] = []
->>>>>>> 88202fcc
 const contestRecords: ContestRecord[] = []
 const contestAnnouncements: Announcement[] = []
 const contestProblemRecords: ContestProblemRecord[] = []
