# ------------------------------------------------------
# THIS FILE WAS AUTOMATICALLY GENERATED (DO NOT MODIFY)
# ------------------------------------------------------

type Announcement {
  content: String!
  contest: Contest!
  contestId: Int!
  createTime: DateTime!
  id: ID!
  problem: Problem
  problemId: Int
  updateTime: DateTime!
}

type AnnouncementAvgAggregate {
  contestId: Float
  id: Float
  problemId: Float
}

type AnnouncementCountAggregate {
  _all: Int!
  content: Int!
  contestId: Int!
  createTime: Int!
  id: Int!
  problemId: Int!
  updateTime: Int!
}

type AnnouncementMaxAggregate {
  content: String
  contestId: Int
  createTime: DateTime
  id: Int
  problemId: Int
  updateTime: DateTime
}

type AnnouncementMinAggregate {
  content: String
  contestId: Int
  createTime: DateTime
  id: Int
  problemId: Int
  updateTime: DateTime
}

type AnnouncementSumAggregate {
  contestId: Int
  id: Int
  problemId: Int
}

type AnnouncementWithProblemOrder {
  content: String!
  contest: Contest!
  contestId: Int!
  createTime: DateTime!
  id: ID!
  problem: Problem
  problemId: Int
  problemOrder: Int
  updateTime: DateTime!
}

type Assignment {
  CheckRequest: [CheckRequest!]
  _count: AssignmentCount!
  assignmentProblem: [AssignmentProblem!]
  assignmentRecord: [AssignmentRecord!]
  autoFinalizeScore: Boolean!
  createTime: DateTime!
  createdBy: User
  createdById: Int
  description: String!
  dueTime: DateTime!
  enableCopyPaste: Boolean!
  endTime: DateTime!
  group: Group!
  groupId: Int!
  id: ID!
  isExercise: Boolean!
  isFinalScoreVisible: Boolean!
  isJudgeResultVisible: Boolean!
  isRankVisible: Boolean!
  isVisible: Boolean!
  startTime: DateTime!
  submission: [Submission!]
  testSubmission: [TestSubmission!]
  title: String!
  updateTime: DateTime!
  week: Int!
}

type AssignmentAvgAggregate {
  createdById: Float
  groupId: Float
  id: Float
  week: Float
}

type AssignmentCount {
  CheckRequest: Int!
  assignmentProblem: Int!
  assignmentRecord: Int!
  submission: Int!
  testSubmission: Int!
}

type AssignmentCountAggregate {
  _all: Int!
  autoFinalizeScore: Int!
  createTime: Int!
  createdById: Int!
  description: Int!
  dueTime: Int!
  enableCopyPaste: Int!
  endTime: Int!
  groupId: Int!
  id: Int!
  isExercise: Int!
  isFinalScoreVisible: Int!
  isJudgeResultVisible: Int!
  isRankVisible: Int!
  isVisible: Int!
  startTime: Int!
  title: Int!
  updateTime: Int!
  week: Int!
}

type AssignmentMaxAggregate {
  autoFinalizeScore: Boolean
  createTime: DateTime
  createdById: Int
  description: String
  dueTime: DateTime
  enableCopyPaste: Boolean
  endTime: DateTime
  groupId: Int
  id: Int
  isExercise: Boolean
  isFinalScoreVisible: Boolean
  isJudgeResultVisible: Boolean
  isRankVisible: Boolean
  isVisible: Boolean
  startTime: DateTime
  title: String
  updateTime: DateTime
  week: Int
}

type AssignmentMinAggregate {
  autoFinalizeScore: Boolean
  createTime: DateTime
  createdById: Int
  description: String
  dueTime: DateTime
  enableCopyPaste: Boolean
  endTime: DateTime
  groupId: Int
  id: Int
  isExercise: Boolean
  isFinalScoreVisible: Boolean
  isJudgeResultVisible: Boolean
  isRankVisible: Boolean
  isVisible: Boolean
  startTime: DateTime
  title: String
  updateTime: DateTime
  week: Int
}

type AssignmentProblem {
  _count: AssignmentProblemCount!
  assignment: Assignment!
  assignmentId: Int!
  assignmentProblemRecord: [AssignmentProblemRecord!]
  createTime: DateTime!
  order: Int!
  problem: ProblemWithIsVisible!
  problemId: Int!
  score: Int!
  solutionReleaseTime: DateTime
  updateTime: DateTime!
}

type AssignmentProblemAvgAggregate {
  assignmentId: Float
  order: Float
  problemId: Float
  score: Float
}

type AssignmentProblemCount {
  assignmentProblemRecord: Int!
}

type AssignmentProblemCountAggregate {
  _all: Int!
  assignmentId: Int!
  createTime: Int!
  order: Int!
  problemId: Int!
  score: Int!
  solutionReleaseTime: Int!
  updateTime: Int!
}

input AssignmentProblemInput {
  problemId: Int!
  score: IntScore!
  solutionReleaseTime: DateTime
}

type AssignmentProblemMaxAggregate {
  assignmentId: Int
  createTime: DateTime
  order: Int
  problemId: Int
  score: Int
  solutionReleaseTime: DateTime
  updateTime: DateTime
}

type AssignmentProblemMinAggregate {
  assignmentId: Int
  createTime: DateTime
  order: Int
  problemId: Int
  score: Int
  solutionReleaseTime: DateTime
  updateTime: DateTime
}

type AssignmentProblemRecord {
  assignmentId: Int!
  assignmentProblem: AssignmentProblem!
  assignmentRecord: AssignmentRecord!
  comment: String!
  finalScore: Int
  isAccepted: Boolean!
  isSubmitted: Boolean!
  problemId: Int!
  score: Int!
  userId: Int!
}

type AssignmentProblemRecordAvgAggregate {
  assignmentId: Float
  finalScore: Float
  problemId: Float
  score: Float
  userId: Float
}

type AssignmentProblemRecordCountAggregate {
  _all: Int!
  assignmentId: Int!
  comment: Int!
  finalScore: Int!
  isAccepted: Int!
  isSubmitted: Int!
  problemId: Int!
  score: Int!
  userId: Int!
}

type AssignmentProblemRecordMaxAggregate {
  assignmentId: Int
  comment: String
  finalScore: Int
  isAccepted: Boolean
  isSubmitted: Boolean
  problemId: Int
  score: Int
  userId: Int
}

type AssignmentProblemRecordMinAggregate {
  assignmentId: Int
  comment: String
  finalScore: Int
  isAccepted: Boolean
  isSubmitted: Boolean
  problemId: Int
  score: Int
  userId: Int
}

type AssignmentProblemRecordSumAggregate {
  assignmentId: Int
  finalScore: Int
  problemId: Int
  score: Int
  userId: Int
}

type AssignmentProblemScore {
  finalScore: Int
  maxScore: Int!
  problemId: Int!
  score: Float!
}

type AssignmentProblemSumAggregate {
  assignmentId: Int
  order: Int
  problemId: Int
  score: Int
}

input AssignmentProblemUpdateInput {
  problemId: Int!
  score: IntScore
  solutionReleaseTime: DateTime
}

type AssignmentRecord {
  _count: AssignmentRecordCount!
  acceptedProblemNum: Int!
  assignment: Assignment!
  assignmentId: Int!
  assignmentProblemRecord: [AssignmentProblemRecord!]
  comment: String!
  createTime: DateTime!
  finalScore: Int
  finishTime: DateTime
  id: ID!
  score: Int!
  totalPenalty: Int!
  updateTime: DateTime!
  user: User
  userId: Int
}

type AssignmentRecordAvgAggregate {
  acceptedProblemNum: Float
  assignmentId: Float
  finalScore: Float
  id: Float
  score: Float
  totalPenalty: Float
  userId: Float
}

type AssignmentRecordCount {
  assignmentProblemRecord: Int!
}

type AssignmentRecordCountAggregate {
  _all: Int!
  acceptedProblemNum: Int!
  assignmentId: Int!
  comment: Int!
  createTime: Int!
  finalScore: Int!
  finishTime: Int!
  id: Int!
  score: Int!
  totalPenalty: Int!
  updateTime: Int!
  userId: Int!
}

type AssignmentRecordMaxAggregate {
  acceptedProblemNum: Int
  assignmentId: Int
  comment: String
  createTime: DateTime
  finalScore: Int
  finishTime: DateTime
  id: Int
  score: Int
  totalPenalty: Int
  updateTime: DateTime
  userId: Int
}

type AssignmentRecordMinAggregate {
  acceptedProblemNum: Int
  assignmentId: Int
  comment: String
  createTime: DateTime
  finalScore: Int
  finishTime: DateTime
  id: Int
  score: Int
  totalPenalty: Int
  updateTime: DateTime
  userId: Int
}

type AssignmentRecordSumAggregate {
  acceptedProblemNum: Int
  assignmentId: Int
  finalScore: Int
  id: Int
  score: Int
  totalPenalty: Int
  userId: Int
}

"""assignmentSubmissionOverall"""
type AssignmentSubmission {
  codeSize: Int
  id: Int!
  ip: String
  language: Language!
  order: Int
  problemId: Int!
  realname: String
  result: ResultStatus!
  studentId: String!
  submissionTime: String!
  title: String!
  username: String!
}

"""AssignmentSubmissionSummaryForOne"""
type AssignmentSubmissionSummaryForOne {
  assignmentId: Int!
  codeSize: Int
  id: Int!
  ip: String
  language: Language!
  order: Int
  problemId: Int!
  problemTitle: String!
  studentId: String!
  submissionResult: ResultStatus!
  submissionTime: String!
  username: String!
}

"""AssignmentSubmissionSummaryForUser"""
type AssignmentSubmissionSummaryForUser {
  scoreSummary: UserAssignmentScoreSummary!
  submissions: [AssignmentSubmissionSummaryForOne!]!
}

type AssignmentSumAggregate {
  createdById: Int
  groupId: Int
  id: Int
  week: Int
}

"""assignmentWithParticipants"""
type AssignmentWithParticipants {
  CheckRequest: [CheckRequest!]
  _count: AssignmentCount!
  assignmentProblem: [AssignmentProblem!]
  assignmentRecord: [AssignmentRecord!]
  autoFinalizeScore: Boolean!
  createTime: DateTime!
  createdBy: User
  createdById: Int
  description: String!
  dueTime: DateTime!
  enableCopyPaste: Boolean!
  endTime: DateTime!
  group: Group!
  groupId: Int!
  id: ID!
  isExercise: Boolean!
  isFinalScoreVisible: Boolean!
  isJudgeResultVisible: Boolean!
  isRankVisible: Boolean!
  isVisible: Boolean!
  participants: Int!
  startTime: DateTime!
  submission: [Submission!]
  testSubmission: [TestSubmission!]
  title: String!
  updateTime: DateTime!
  week: Int!
}

type AssignmentWithScores {
  CheckRequest: [CheckRequest!]
  _count: AssignmentCount!
  assignmentProblem: [AssignmentProblem!]
  assignmentRecord: [AssignmentRecord!]
  autoFinalizeScore: Boolean!
  createTime: DateTime!
  createdBy: User
  createdById: Int
  description: String!
  dueTime: DateTime!
  enableCopyPaste: Boolean!
  endTime: DateTime!
  group: Group!
  groupId: Int!
  id: ID!
  isExercise: Boolean!
  isFinalScoreVisible: Boolean!
  isJudgeResultVisible: Boolean!
  isRankVisible: Boolean!
  isVisible: Boolean!
  problemScore: Int!
  startTime: DateTime!
  submission: [Submission!]
  testSubmission: [TestSubmission!]
  title: String!
  totalScore: Int!
  updateTime: DateTime!
  week: Int!
}

type AssignmentsGroupedByStatus {
  finished: [AssignmentWithScores!]!
  ongoing: [AssignmentWithScores!]!
  upcoming: [AssignmentWithScores!]!
}

type CheckRequest {
  CheckResult: [CheckResult!]
  _count: CheckRequestCount!
  assignment: Assignment
  assignmentId: Int
  checkPreviousSubmission: Boolean!
  contest: Contest
  contestId: Int
  createTime: DateTime!
  enableMerging: Boolean!
  id: ID!
  language: Language!
  minTokens: Int!
  problem: Problem!
  problemId: Int!
  result: CheckResultStatus!
  useJplagClustering: Boolean!
  user: User
  userId: Int
  workbook: Workbook
  workbookId: Int
}

type CheckRequestAvgAggregate {
  assignmentId: Float
  contestId: Float
  id: Float
  minTokens: Float
  problemId: Float
  userId: Float
  workbookId: Float
}

type CheckRequestCount {
  CheckResult: Int!
}

type CheckRequestCountAggregate {
  _all: Int!
  assignmentId: Int!
  checkPreviousSubmission: Int!
  contestId: Int!
  createTime: Int!
  enableMerging: Int!
  id: Int!
  language: Int!
  minTokens: Int!
  problemId: Int!
  result: Int!
  useJplagClustering: Int!
  userId: Int!
  workbookId: Int!
}

type CheckRequestMaxAggregate {
  assignmentId: Int
  checkPreviousSubmission: Boolean
  contestId: Int
  createTime: DateTime
  enableMerging: Boolean
  id: Int
  language: Language
  minTokens: Int
  problemId: Int
  result: CheckResultStatus
  useJplagClustering: Boolean
  userId: Int
  workbookId: Int
}

type CheckRequestMinAggregate {
  assignmentId: Int
  checkPreviousSubmission: Boolean
  contestId: Int
  createTime: DateTime
  enableMerging: Boolean
  id: Int
  language: Language
  minTokens: Int
  problemId: Int
  result: CheckResultStatus
  useJplagClustering: Boolean
  userId: Int
  workbookId: Int
}

type CheckRequestSumAggregate {
  assignmentId: Int
  contestId: Int
  id: Int
  minTokens: Int
  problemId: Int
  userId: Int
  workbookId: Int
}

type CheckResult {
<<<<<<< HEAD
  averageSimilarity: Float
  cluster: PlagiarismCluster
  clusterId: Int
  firstCheckUser: User
  firstCheckUserId: Int
  firstSimilarity: Float
  id: ID!
  longestMatch: Int
=======
  averageSimilarity: Float!
  cluster: PlagiarismCluster
  clusterId: Int
  firstCheckSubmission: Submission
  firstCheckSubmissionId: Int
  firstSimilarity: Float!
  id: ID!
  longestMatch: Int!
>>>>>>> 7b0c5700

  """
  1개 match의 structure
    {
        "startInFirst": {
            "line": Int
            "column": Int
        },
        "endInFirst": {
            "line": Int
            "column": Int
        },
        "startInSecond": {
            "line": Int
            "column": Int
        },
        "endInSecond": {
            "line": Int
            "column": Int
        },
        "lengthOfFirst": Int
        "lengthOfSecond": Int
    }
  """
  matches: [JSON!]
<<<<<<< HEAD
  maxLength: Int
  maxSimilarity: Float
  request: CheckRequest!
  requestId: Int!
  secondCheckUser: User
  secondCheckUserId: Int
  secondSimilarity: Float
=======
  maxLength: Int!
  maxSimilarity: Float!
  request: CheckRequest!
  requestId: Int!
  secondCheckSubmission: Submission
  secondCheckSubmissionId: Int
  secondSimilarity: Float!
>>>>>>> 7b0c5700
}

type CheckResultAvgAggregate {
  averageSimilarity: Float
  clusterId: Float
<<<<<<< HEAD
  firstCheckUserId: Float
=======
  firstCheckSubmissionId: Float
>>>>>>> 7b0c5700
  firstSimilarity: Float
  id: Float
  longestMatch: Float
  maxLength: Float
  maxSimilarity: Float
  requestId: Float
<<<<<<< HEAD
  secondCheckUserId: Float
=======
  secondCheckSubmissionId: Float
>>>>>>> 7b0c5700
  secondSimilarity: Float
}

type CheckResultCountAggregate {
  _all: Int!
  averageSimilarity: Int!
  clusterId: Int!
<<<<<<< HEAD
  firstCheckUserId: Int!
=======
  firstCheckSubmissionId: Int!
>>>>>>> 7b0c5700
  firstSimilarity: Int!
  id: Int!
  longestMatch: Int!
  matches: Int!
  maxLength: Int!
  maxSimilarity: Int!
  requestId: Int!
<<<<<<< HEAD
  secondCheckUserId: Int!
=======
  secondCheckSubmissionId: Int!
>>>>>>> 7b0c5700
  secondSimilarity: Int!
}

type CheckResultMaxAggregate {
  averageSimilarity: Float
  clusterId: Int
<<<<<<< HEAD
  firstCheckUserId: Int
=======
  firstCheckSubmissionId: Int
>>>>>>> 7b0c5700
  firstSimilarity: Float
  id: Int
  longestMatch: Int
  maxLength: Int
  maxSimilarity: Float
  requestId: Int
<<<<<<< HEAD
  secondCheckUserId: Int
=======
  secondCheckSubmissionId: Int
>>>>>>> 7b0c5700
  secondSimilarity: Float
}

type CheckResultMinAggregate {
  averageSimilarity: Float
  clusterId: Int
<<<<<<< HEAD
  firstCheckUserId: Int
=======
  firstCheckSubmissionId: Int
>>>>>>> 7b0c5700
  firstSimilarity: Float
  id: Int
  longestMatch: Int
  maxLength: Int
  maxSimilarity: Float
  requestId: Int
<<<<<<< HEAD
  secondCheckUserId: Int
  secondSimilarity: Float
}

type CheckResultOutput {
  plagiarismRate: Float!
  userId1: Int!
  userId2: Int!
}

=======
  secondCheckSubmissionId: Int
  secondSimilarity: Float
}

>>>>>>> 7b0c5700
enum CheckResultStatus {
  Completed
  JplagError
  Pending
  ServerError
}

type CheckResultSumAggregate {
  averageSimilarity: Float
  clusterId: Int
<<<<<<< HEAD
  firstCheckUserId: Int
=======
  firstCheckSubmissionId: Int
>>>>>>> 7b0c5700
  firstSimilarity: Float
  id: Int
  longestMatch: Int
  maxLength: Int
  maxSimilarity: Float
  requestId: Int
<<<<<<< HEAD
  secondCheckUserId: Int
  secondSimilarity: Float
}

=======
  secondCheckSubmissionId: Int
  secondSimilarity: Float
}

type ClusterSummary {
  averageSimilarity: Float!
  strength: Float!
}

>>>>>>> 7b0c5700
input Config {
  allowJoinFromSearch: Boolean!
  allowJoinWithURL: Boolean!
  requireApprovalBeforeJoin: Boolean!
  showOnList: Boolean!
}

type Contest {
  CheckRequest: [CheckRequest!]
  ContestQnA: [ContestQnA!]
  _count: ContestCount!
  announcement: [Announcement!]
  contestProblem: [ContestProblem!]
  contestRecord: [ContestRecord!]
  createTime: DateTime!
  createdBy: User
  createdById: Int
  description: String

  """이 Contest에 포함된 문제의 코드 에디터에서 복사-붙여넣기를 허용합니다."""
  enableCopyPaste: Boolean!
  endTime: DateTime!

  """이 Contest에 포함된 문제의 채점을 샘플 테스트케이스를 포함하여 할지 말지 결정합니다."""
  evaluateWithSampleTestcase: Boolean!
  freezeTime: DateTime
  id: ID!
  invitationCode: String

  """이 Contest에 포함된 문제의 Judge Result를 사용자에게 보여줄지 말지 결정합니다."""
  isJudgeResultVisible: Boolean!
  lastPenalty: Boolean!
  penalty: Int!
  posterUrl: String
  registerDueTime: DateTime!
  startTime: DateTime!
  submission: [Submission!]

  """
  summary structure
  {
  참여대상: string,
  진행방식: string,
  순위산정: string,
  문제형태: string,
  참여혜택: string
  }
  """
  summary: JSON
  testSubmission: [TestSubmission!]
  title: String!
  unfreeze: Boolean!
  updateTime: DateTime!
  userContest: [UserContest!]
}

type ContestAvgAggregate {
  createdById: Float
  id: Float
  penalty: Float
}

type ContestCount {
  CheckRequest: Int!
  ContestQnA: Int!
  announcement: Int!
  contestProblem: Int!
  contestRecord: Int!
  submission: Int!
  testSubmission: Int!
  userContest: Int!
}

type ContestCountAggregate {
  _all: Int!
  createTime: Int!
  createdById: Int!
  description: Int!
  enableCopyPaste: Int!
  endTime: Int!
  evaluateWithSampleTestcase: Int!
  freezeTime: Int!
  id: Int!
  invitationCode: Int!
  isJudgeResultVisible: Int!
  lastPenalty: Int!
  penalty: Int!
  posterUrl: Int!
  registerDueTime: Int!
  startTime: Int!
  summary: Int!
  title: Int!
  unfreeze: Int!
  updateTime: Int!
}

type ContestLeaderboard {
  isFrozen: Boolean!
  leaderboard: [LeaderboardEntry!]!
  maxScore: Int!
  participatedNum: Int!
  registeredNum: Int!
}

type ContestMaxAggregate {
  createTime: DateTime
  createdById: Int
  description: String
  enableCopyPaste: Boolean
  endTime: DateTime
  evaluateWithSampleTestcase: Boolean
  freezeTime: DateTime
  id: Int
  invitationCode: String
  isJudgeResultVisible: Boolean
  lastPenalty: Boolean
  penalty: Int
  posterUrl: String
  registerDueTime: DateTime
  startTime: DateTime
  title: String
  unfreeze: Boolean
  updateTime: DateTime
}

type ContestMinAggregate {
  createTime: DateTime
  createdById: Int
  description: String
  enableCopyPaste: Boolean
  endTime: DateTime
  evaluateWithSampleTestcase: Boolean
  freezeTime: DateTime
  id: Int
  invitationCode: String
  isJudgeResultVisible: Boolean
  lastPenalty: Boolean
  penalty: Int
  posterUrl: String
  registerDueTime: DateTime
  startTime: DateTime
  title: String
  unfreeze: Boolean
  updateTime: DateTime
}

type ContestProblem {
  ContestProblemFirstSolver: [ContestProblemFirstSolver!]
  _count: ContestProblemCount!
  contest: Contest!
  contestId: Int!
  contestProblemRecord: [ContestProblemRecord!]
  createTime: DateTime!
  id: ID!
  order: Int!
  problem: ProblemWithIsVisible!
  problemId: Int!
  score: Int!
  updateTime: DateTime!
}

type ContestProblemAvgAggregate {
  contestId: Float
  id: Float
  order: Float
  problemId: Float
  score: Float
}

type ContestProblemCount {
  ContestProblemFirstSolver: Int!
  contestProblemRecord: Int!
}

type ContestProblemCountAggregate {
  _all: Int!
  contestId: Int!
  createTime: Int!
  id: Int!
  order: Int!
  problemId: Int!
  score: Int!
  updateTime: Int!
}

type ContestProblemFirstSolver {
  contestProblem: ContestProblem!
  contestProblemId: ID!
  contestRecord: ContestRecord!
  contestRecordId: Int!
  createTime: DateTime!
}

type ContestProblemFirstSolverAvgAggregate {
  contestProblemId: Float
  contestRecordId: Float
}

type ContestProblemFirstSolverCountAggregate {
  _all: Int!
  contestProblemId: Int!
  contestRecordId: Int!
  createTime: Int!
}

type ContestProblemFirstSolverMaxAggregate {
  contestProblemId: Int
  contestRecordId: Int
  createTime: DateTime
}

type ContestProblemFirstSolverMinAggregate {
  contestProblemId: Int
  contestRecordId: Int
  createTime: DateTime
}

type ContestProblemFirstSolverSumAggregate {
  contestProblemId: Int
  contestRecordId: Int
}

type ContestProblemMaxAggregate {
  contestId: Int
  createTime: DateTime
  id: Int
  order: Int
  problemId: Int
  score: Int
  updateTime: DateTime
}

type ContestProblemMinAggregate {
  contestId: Int
  createTime: DateTime
  id: Int
  order: Int
  problemId: Int
  score: Int
  updateTime: DateTime
}

type ContestProblemRecord {
  contestProblem: ContestProblem!
  contestProblemId: Int!
  contestRecord: ContestRecord!
  contestRecordId: Int!
  createTime: DateTime!
  finalScore: Int!
  finalSubmitCountPenalty: Int!
  finalTimePenalty: Int!

  """(좋은 제출 전까지 유저 u가 문제 p에 제출한 횟수) × (대회의 페널티)"""
  finishTime: DateTime
  isFirstSolver: Boolean!

  """finishTime: Pariticipant가 가장 최근에 좋은 제출을 받은 시각"""
  score: Int!

  """대회 시작부터 좋은 제출이 제출되기까지 쇼요된 시간, 단위는 분"""
  submitCountPenalty: Int!
  timePenalty: Int!
  updateTime: DateTime!
}

type ContestProblemRecordAvgAggregate {
  contestProblemId: Float
  contestRecordId: Float
  finalScore: Float
  finalSubmitCountPenalty: Float
  finalTimePenalty: Float
  score: Float
  submitCountPenalty: Float
  timePenalty: Float
}

type ContestProblemRecordCountAggregate {
  _all: Int!
  contestProblemId: Int!
  contestRecordId: Int!
  createTime: Int!
  finalScore: Int!
  finalSubmitCountPenalty: Int!
  finalTimePenalty: Int!
  finishTime: Int!
  isFirstSolver: Int!
  score: Int!
  submitCountPenalty: Int!
  timePenalty: Int!
  updateTime: Int!
}

type ContestProblemRecordMaxAggregate {
  contestProblemId: Int
  contestRecordId: Int
  createTime: DateTime
  finalScore: Int
  finalSubmitCountPenalty: Int
  finalTimePenalty: Int
  finishTime: DateTime
  isFirstSolver: Boolean
  score: Int
  submitCountPenalty: Int
  timePenalty: Int
  updateTime: DateTime
}

type ContestProblemRecordMinAggregate {
  contestProblemId: Int
  contestRecordId: Int
  createTime: DateTime
  finalScore: Int
  finalSubmitCountPenalty: Int
  finalTimePenalty: Int
  finishTime: DateTime
  isFirstSolver: Boolean
  score: Int
  submitCountPenalty: Int
  timePenalty: Int
  updateTime: DateTime
}

type ContestProblemRecordSumAggregate {
  contestProblemId: Int
  contestRecordId: Int
  finalScore: Int
  finalSubmitCountPenalty: Int
  finalTimePenalty: Int
  score: Int
  submitCountPenalty: Int
  timePenalty: Int
}

type ContestProblemSumAggregate {
  contestId: Int
  id: Int
  order: Int
  problemId: Int
  score: Int
}

type ContestQnA {
  _count: ContestQnACount!
  category: QnACategory!
  comments: [ContestQnAComment!]
  content: String!
  contest: Contest!
  contestId: Int!
  createTime: DateTime!
  createdBy: User
  createdById: Int
  id: ID!
  isResolved: Boolean!
  order: Int!
  problem: Problem
  problemId: Int
  title: String!
}

type ContestQnAAvgAggregate {
  contestId: Float
  createdById: Float
  id: Float
  order: Float
  problemId: Float
}

type ContestQnAComment {
  content: String!
  contestQnA: ContestQnA!
  contestQnAId: Int!
  createdBy: User
  createdById: Int
  createdTime: DateTime!
  id: ID!
  isContestStaff: Boolean!
  order: Int!
}

type ContestQnACommentAvgAggregate {
  contestQnAId: Float
  createdById: Float
  id: Float
  order: Float
}

type ContestQnACommentCountAggregate {
  _all: Int!
  content: Int!
  contestQnAId: Int!
  createdById: Int!
  createdTime: Int!
  id: Int!
  isContestStaff: Int!
  order: Int!
}

type ContestQnACommentMaxAggregate {
  content: String
  contestQnAId: Int
  createdById: Int
  createdTime: DateTime
  id: Int
  isContestStaff: Boolean
  order: Int
}

type ContestQnACommentMinAggregate {
  content: String
  contestQnAId: Int
  createdById: Int
  createdTime: DateTime
  id: Int
  isContestStaff: Boolean
  order: Int
}

type ContestQnACommentSumAggregate {
  contestQnAId: Int
  createdById: Int
  id: Int
  order: Int
}

type ContestQnACount {
  comments: Int!
}

type ContestQnACountAggregate {
  _all: Int!
  category: Int!
  content: Int!
  contestId: Int!
  createTime: Int!
  createdById: Int!
  id: Int!
  isResolved: Int!
  order: Int!
  problemId: Int!
  title: Int!
}

type ContestQnAMaxAggregate {
  category: QnACategory
  content: String
  contestId: Int
  createTime: DateTime
  createdById: Int
  id: Int
  isResolved: Boolean
  order: Int
  problemId: Int
  title: String
}

type ContestQnAMinAggregate {
  category: QnACategory
  content: String
  contestId: Int
  createTime: DateTime
  createdById: Int
  id: Int
  isResolved: Boolean
  order: Int
  problemId: Int
  title: String
}

type ContestQnASumAggregate {
  contestId: Int
  createdById: Int
  id: Int
  order: Int
  problemId: Int
}

type ContestRecord {
  ContestProblemFirstSolver: [ContestProblemFirstSolver!]
  _count: ContestRecordCount!
  acceptedProblemNum: Int!
  contest: Contest!
  contestId: Int!
  contestProblemRecord: [ContestProblemRecord!]
  createTime: DateTime!
  finalScore: Int!
  finalTotalPenalty: Int!
  id: ID!
  lastAcceptedTime: DateTime
  score: Int!
  totalPenalty: Int!
  updateTime: DateTime!
  user: User
  userId: Int
}

type ContestRecordAvgAggregate {
  acceptedProblemNum: Float
  contestId: Float
  finalScore: Float
  finalTotalPenalty: Float
  id: Float
  score: Float
  totalPenalty: Float
  userId: Float
}

type ContestRecordCount {
  ContestProblemFirstSolver: Int!
  contestProblemRecord: Int!
}

type ContestRecordCountAggregate {
  _all: Int!
  acceptedProblemNum: Int!
  contestId: Int!
  createTime: Int!
  finalScore: Int!
  finalTotalPenalty: Int!
  id: Int!
  lastAcceptedTime: Int!
  score: Int!
  totalPenalty: Int!
  updateTime: Int!
  userId: Int!
}

type ContestRecordMaxAggregate {
  acceptedProblemNum: Int
  contestId: Int
  createTime: DateTime
  finalScore: Int
  finalTotalPenalty: Int
  id: Int
  lastAcceptedTime: DateTime
  score: Int
  totalPenalty: Int
  updateTime: DateTime
  userId: Int
}

type ContestRecordMinAggregate {
  acceptedProblemNum: Int
  contestId: Int
  createTime: DateTime
  finalScore: Int
  finalTotalPenalty: Int
  id: Int
  lastAcceptedTime: DateTime
  score: Int
  totalPenalty: Int
  updateTime: DateTime
  userId: Int
}

type ContestRecordSumAggregate {
  acceptedProblemNum: Int
  contestId: Int
  finalScore: Int
  finalTotalPenalty: Int
  id: Int
  score: Int
  totalPenalty: Int
  userId: Int
}

enum ContestRole {
  Admin
  Manager
  Participant
  Reviewer
}

"""contestSubmissionOverall"""
type ContestSubmission {
  codeSize: Int
  id: Int!
  ip: String
  language: Language!
  order: Int
  problemId: Int!
  realname: String
  result: ResultStatus!
  studentId: String!
  submissionTime: String!
  title: String!
  username: String!
}

"""ContestSubmissionSummaryForOne"""
type ContestSubmissionSummaryForOne {
  codeSize: Int
  contestId: Int!
  id: Int!
  ip: String
  language: Language!
  order: Int
  problemId: Int!
  problemTitle: String!
  studentId: String!
  submissionResult: ResultStatus!
  submissionTime: String!
  username: String!
}

"""ContestSubmissionSummaryForUser"""
type ContestSubmissionSummaryForUser {
  scoreSummary: UserContestScoreSummary!
  submissions: [ContestSubmissionSummaryForOne!]!
}

type ContestSumAggregate {
  createdById: Int
  id: Int
  penalty: Int
}

type ContestUpdateHistories {
  contestId: Int!
  updateHistories: [UpdateHistoryRecord!]!
}

"""contestWithParticipants"""
type ContestWithParticipants {
  CheckRequest: [CheckRequest!]
  ContestQnA: [ContestQnA!]
  _count: ContestCount!
  announcement: [Announcement!]
  contestProblem: [ContestProblem!]
  contestRecord: [ContestRecord!]
  createTime: DateTime!
  createdBy: User
  createdById: Int
  description: String

  """이 Contest에 포함된 문제의 코드 에디터에서 복사-붙여넣기를 허용합니다."""
  enableCopyPaste: Boolean!
  endTime: DateTime!

  """이 Contest에 포함된 문제의 채점을 샘플 테스트케이스를 포함하여 할지 말지 결정합니다."""
  evaluateWithSampleTestcase: Boolean!
  freezeTime: DateTime
  id: ID!
  invitationCode: String

  """이 Contest에 포함된 문제의 Judge Result를 사용자에게 보여줄지 말지 결정합니다."""
  isJudgeResultVisible: Boolean!
  lastPenalty: Boolean!
  participants: Int!
  penalty: Int!
  posterUrl: String
  registerDueTime: DateTime!
  startTime: DateTime!
  submission: [Submission!]

  """
  summary structure
  {
  참여대상: string,
  진행방식: string,
  순위산정: string,
  문제형태: string,
  참여혜택: string
  }
  """
  summary: JSON
  testSubmission: [TestSubmission!]
  title: String!
  unfreeze: Boolean!
  updateTime: DateTime!
  userContest: [UserContest!]
}

type ContestWithScores {
  CheckRequest: [CheckRequest!]
  ContestQnA: [ContestQnA!]
  _count: ContestCount!
  announcement: [Announcement!]
  contestProblem: [ContestProblem!]
  contestRecord: [ContestRecord!]
  createTime: DateTime!
  createdBy: User
  createdById: Int
  description: String

  """이 Contest에 포함된 문제의 코드 에디터에서 복사-붙여넣기를 허용합니다."""
  enableCopyPaste: Boolean!
  endTime: DateTime!

  """이 Contest에 포함된 문제의 채점을 샘플 테스트케이스를 포함하여 할지 말지 결정합니다."""
  evaluateWithSampleTestcase: Boolean!
  freezeTime: DateTime
  id: ID!
  invitationCode: String

  """이 Contest에 포함된 문제의 Judge Result를 사용자에게 보여줄지 말지 결정합니다."""
  isJudgeResultVisible: Boolean!
  lastPenalty: Boolean!
  penalty: Int!
  posterUrl: String
  problemScore: Int!
  registerDueTime: DateTime!
  startTime: DateTime!
  submission: [Submission!]

  """
  summary structure
  {
  참여대상: string,
  진행방식: string,
  순위산정: string,
  문제형태: string,
  참여혜택: string
  }
  """
  summary: JSON
  testSubmission: [TestSubmission!]
  title: String!
  totalScore: Int!
  unfreeze: Boolean!
  updateTime: DateTime!
  userContest: [UserContest!]
}

type ContestsGroupedByStatus {
  finished: [ContestWithScores!]!
  ongoing: [ContestWithScores!]!
  upcoming: [ContestWithScores!]!
}

type CourseInfo {
  classNum: Int
  courseNum: String!
  email: String
  group: Group!
  groupId: ID!
  office: String
  phoneNum: String
  professor: String!
  semester: String!
  website: String
  week: Int!
}

type CourseInfoAvgAggregate {
  classNum: Float
  groupId: Float
  week: Float
}

type CourseInfoCountAggregate {
  _all: Int!
  classNum: Int!
  courseNum: Int!
  email: Int!
  groupId: Int!
  office: Int!
  phoneNum: Int!
  professor: Int!
  semester: Int!
  website: Int!
  week: Int!
}

type CourseInfoMaxAggregate {
  classNum: Int
  courseNum: String
  email: String
  groupId: Int
  office: String
  phoneNum: String
  professor: String
  semester: String
  website: String
  week: Int
}

type CourseInfoMinAggregate {
  classNum: Int
  courseNum: String
  email: String
  groupId: Int
  office: String
  phoneNum: String
  professor: String
  semester: String
  website: String
  week: Int
}

type CourseInfoSumAggregate {
  classNum: Int
  groupId: Int
  week: Int
}

input CourseInput {
  classNum: Int
  config: Config!
  courseNum: String!
  courseTitle: String!
  email: String
  office: String
  phoneNum: String
  professor: String!
  semester: String!
  website: String
  week: Int!
}

input CreateAnnouncementInput {
  """content of announcement"""
  content: String!

  """related problemOrder of announcement"""
  problemOrder: Int
}

input CreateAssignmentInput {
  autoFinalizeScore: Boolean
  description: String!
  dueTime: DateTime!
  enableCopyPaste: Boolean
  endTime: DateTime!
  invitationCode: String
  isExercise: Boolean
  isFinalScoreVisible: Boolean
  isJudgeResultVisible: Boolean!
  isRankVisible: Boolean!
  isVisible: Boolean!
  startTime: DateTime!
  title: String!
  week: Float!
}

input CreateContestInput {
  description: String
  enableCopyPaste: Boolean
  endTime: DateTime!
  evaluateWithSampleTestcase: Boolean
  freezeTime: DateTime
  invitationCode: String
  isJudgeResultVisible: Boolean!
  lastPenalty: Boolean
  penalty: Int
  posterUrl: String
  registerDueTime: DateTime!
  startTime: DateTime!
  summary: JSON
  title: String!
  userContest: [UserContestInput!]
}

input CreateNoticeInput {
  content: String!
  isFixed: Boolean
  isVisible: Boolean
  title: String!
}

input CreatePlagiarismCheckInput {
  checkPreviousSubmissions: Boolean! = true
  enableMerging: Boolean! = false
  language: Language!
  minTokens: Int! = 12
  useJplagClustering: Boolean! = true
}

input CreateProblemInput {
  description: String!
  difficulty: Level!
  hint: String!
  inputDescription: String!
  isVisible: Boolean! = true
  languages: [Language!]!
  memoryLimit: Int!
  outputDescription: String!
  solution: [Solution!]!
  source: String!
  tagIds: [Int!]!
  template: [Template!]!
  testcases: [Testcase!]!
  timeLimit: Int!
  title: String!
}

input CreateTestcasesInput {
  problemId: Int!
  testcases: [Testcase!]!
}

"""
A date-time string at UTC, such as 2019-12-03T09:54:33Z, compliant with the date-time format.
"""
scalar DateTime

type DuplicateCourse {
  copiedAssignments: [Int!]!
  duplicatedCourse: Group!
  originAssignments: [Int!]!
}

type DuplicatedAssignmentResponse {
  assignment: Assignment!
  problems: [AssignmentProblem!]!
  records: [AssignmentRecord!]!
}

type File {
  createTime: DateTime!
  createdBy: User
  createdById: Int
  filename: ID!
}

type FileAvgAggregate {
  createdById: Float
}

type FileCountAggregate {
  _all: Int!
  createTime: Int!
  createdById: Int!
  filename: Int!
}

type FileMaxAggregate {
  createTime: DateTime
  createdById: Int
  filename: String
}

type FileMinAggregate {
  createTime: DateTime
  createdById: Int
  filename: String
}

"""file"""
type FileSource {
  src: String!
}

type FileSumAggregate {
  createdById: Int
}

input FilterProblemsInput {
  difficulty: [Level!]
  languages: [Language!]
}

type FindGroup {
  GroupWhitelist: [GroupWhitelist!]
  _count: GroupCount!
  assignment: [Assignment!]

  """
  config default value
  {
  "showOnList": true,          // show on 'all groups' list
  "allowJoinFromSearch": true, // can join from 'all groups' list. set to false if `showOnList` is false
  "allowJoinWithURL": false,
  "requireApprovalBeforeJoin": true
  }
  """
  config: JSON!
  courseInfo: CourseInfo
  createTime: DateTime!
  description: String
  groupName: String!
  groupType: GroupType!
  id: ID!
  invitation: String
  memberNum: Int!
  sharedProblems: [Problem!]
  updateTime: DateTime!
  userGroup: [UserGroup!]
  workbook: [Workbook!]
}

input GetAssignmentSubmissionsInput {
  assignmentId: Int!
  problemId: Int
  searchingName: String
}

type GetCheckResultDetailOutput {
  averageSimilarity: Float!
  clusterId: Int
  firstCheckSubmissionId: Int
  firstSimilarity: Float!
  longestMatch: Int!
  matches: [Match!]!
  maxLength: Int!
  maxSimilarity: Float!
  requestId: Int!
  secondCheckSubmissionId: Int
  secondSimilarity: Float!
}

type GetCheckResultSummaryOutput {
  averageSimilarity: Float!
  cluster: ClusterSummary
  clusterId: Int
  firstCheckSubmissionId: Int
  firstSimilarity: Float!
  id: Int!
  longestMatch: Int!
  maxLength: Int!
  maxSimilarity: Float!
  secondCheckSubmissionId: Int
  secondSimilarity: Float!
}

type GetClusterOutput {
  averageSimilarity: Float!
  id: Int!
  strength: Float!
  submissionCluster: [SubmissionCluster!]!
}

input GetContestSubmissionsInput {
  problemId: Int
  searchingName: String
}

type Group {
  GroupWhitelist: [GroupWhitelist!]
  _count: GroupCount!
  assignment: [Assignment!]

  """
  config default value
  {
  "showOnList": true,          // show on 'all groups' list
  "allowJoinFromSearch": true, // can join from 'all groups' list. set to false if `showOnList` is false
  "allowJoinWithURL": false,
  "requireApprovalBeforeJoin": true
  }
  """
  config: JSON!
  courseInfo: CourseInfo
  createTime: DateTime!
  description: String
  groupName: String!
  groupType: GroupType!
  id: ID!
  sharedProblems: [Problem!]
  updateTime: DateTime!
  userGroup: [UserGroup!]
  workbook: [Workbook!]
}

type GroupAvgAggregate {
  id: Float
}

type GroupCount {
  GroupWhitelist: Int!
  assignment: Int!
  sharedProblems: Int!
  userGroup: Int!
  workbook: Int!
}

type GroupCountAggregate {
  _all: Int!
  config: Int!
  createTime: Int!
  description: Int!
  groupName: Int!
  groupType: Int!
  id: Int!
  updateTime: Int!
}

type GroupMaxAggregate {
  createTime: DateTime
  description: String
  groupName: String
  groupType: GroupType
  id: Int
  updateTime: DateTime
}

type GroupMember {
  email: String!
  isGroupLeader: Boolean!
  major: String!
  name: String!
  role: String!
  studentId: String!
  userId: Float!
  username: String!
}

type GroupMinAggregate {
  createTime: DateTime
  description: String
  groupName: String
  groupType: GroupType
  id: Int
  updateTime: DateTime
}

type GroupSumAggregate {
  id: Int
}

enum GroupType {
  Course
  Study
}

type GroupWhitelist {
  group: Group!
  groupId: Int!
  studentId: String!
}

type GroupWhitelistAvgAggregate {
  groupId: Float
}

type GroupWhitelistCountAggregate {
  _all: Int!
  groupId: Int!
  studentId: Int!
}

type GroupWhitelistMaxAggregate {
  groupId: Int
  studentId: String
}

type GroupWhitelistMinAggregate {
  groupId: Int
  studentId: String
}

type GroupWhitelistSumAggregate {
  groupId: Int
}

scalar IntScore

"""
The `JSON` scalar type represents JSON values as specified by [ECMA-404](http://www.ecma-international.org/publications/files/ECMA-ST/ECMA-404.pdf).
"""
scalar JSON

enum Language {
  C
  Cpp
  Golang
  Java
  PyPy3
  Python2
  Python3
}

type LeaderboardEntry {
  finalScore: Int!
  finalTotalPenalty: Int!
  problemRecords: [ProblemRecord!]!
  rank: Int!
  userId: Int!
  username: String!
}

enum Level {
  Level1
  Level2
  Level3
  Level4
  Level5
}

type Match {
  endInFirst: Position!
  endInSecond: Position!
  lengthOfFirst: Int!
  lengthOfSecond: Int!
  startInFirst: Position!
  startInSecond: Position!
}

type Mutation {
  checkAssignmentSubmissions(assignmentId: Int!, input: CreatePlagiarismCheckInput!, problemId: Int!): CheckRequest!
  createAnnouncement(contestId: Int!, input: CreateAnnouncementInput!): Announcement!
  createAssignment(groupId: Int!, input: CreateAssignmentInput!): Assignment!
  createContest(input: CreateContestInput!): Contest!
  createCourse(input: CourseInput!): Group!
  createNotice(input: CreateNoticeInput!): Notice!
  createProblem(input: CreateProblemInput!): ProblemWithIsVisible!
  createTag(tagName: String!): Tag!
  createTestcases(input: CreateTestcasesInput!): [ProblemTestcaseId!]!
  createWhitelist(groupId: Int!, studentIds: [String!]!): Float!
  deleteAssignment(assignmentId: Int!, groupId: Int!): Assignment!
  deleteContest(contestId: Int!): Contest!
  deleteContestQnA(contestId: Int!, order: Int!): ContestQnA!
  deleteCourse(groupId: Int!): Group!
  deleteFile(filename: String!): File!
  deleteGroupMember(groupId: Int!, userId: Int!): UserGroup!
  deleteNotice(noticeId: Int!): Notice!
  deleteProblem(id: Int!): ProblemWithIsVisible!
  deleteTag(tagName: String!): Tag!
  deleteWhitelist(groupId: Int!): Float!
  duplicateAssignment(assignmentId: Int!, groupId: Int!): DuplicatedAssignmentResponse!
  duplicateCourse(groupId: Int!): DuplicateCourse!
  handleJoinRequest(groupId: Int!, isAccept: Boolean!, userId: Int!): UserGroup!
  importProblemsToAssignment(assignmentId: Int!, assignmentProblemInput: [AssignmentProblemInput!]!, groupId: Int!): [AssignmentProblem!]!
  importProblemsToContest(contestId: Int!, problemIdsWithScore: [ProblemScoreInput!]!): [ContestProblem!]!
  inviteUser(groupId: Int!, isGroupLeader: Boolean!, userId: Int!): UserGroup!
  issueInvitation(groupId: Int!): String!
  removeAnnouncement(contestId: Int!, id: Int!): Announcement!
  removeProblemsFromAssignment(assignmentId: Int!, groupId: Int!, problemIds: [Int!]!): [AssignmentProblem!]!
  removeProblemsFromContest(contestId: Int!, problemIds: [Int!]!): [ContestProblem!]!
  removeUserFromContest(contestId: Int!, userId: Int!): UserContest!
  revokeInvitation(groupId: Int!): String!
  updateAnnouncement(contestId: Int!, input: UpdateAnnouncementInput!): Announcement!
  updateAssignment(groupId: Int!, input: UpdateAssignmentInput!): Assignment!
  updateAssignmentProblemRecord(groupId: Int!, input: UpdateAssignmentProblemRecordInput!): AssignmentProblemRecord!
  updateAssignmentProblems(assignmentId: Int!, assignmentProblemUpdateInput: [AssignmentProblemUpdateInput!]!, groupId: Int!): [AssignmentProblem!]!
  updateAssignmentProblemsOrder(assignmentId: Int!, groupId: Int!, orders: [Int!]!): [AssignmentProblem!]!
  updateContest(contestId: Int!, input: UpdateContestInput!): Contest!
  updateContestProblemsOrder(contestId: Int!, orders: [Int!]!): [ContestProblem!]!
  updateContestProblemsScore(contestId: Int!, problemIdsWithScore: [ProblemScoreInput!]!): [ContestProblem!]!
  updateCourse(groupId: Int!, input: CourseInput!): Group!
  updateCreationPermissions(input: UpdateCreationPermissionsInput!): UpdateCreationPermissionResult!
  updateGroupMember(groupId: Int!, toGroupLeader: Boolean!, userId: Int!): UserGroup!
  updateNotice(input: UpdateNoticeInput!, noticeId: Int!): Notice!
  updateProblem(input: UpdateProblemInput!): ProblemWithIsVisible!
  updateWorkbookProblemsOrder(groupId: Int!, orders: [Int!]!, workbookId: Int!): [WorkbookProblem!]!
  uploadFile(input: UploadFileInput!): FileSource!
  uploadImage(input: UploadFileInput!): FileSource!
  uploadProblems(input: UploadFileInput!): [ProblemWithIsVisible!]!
  uploadTestcase(input: UploadFileInput!, problemId: Int!): ProblemTestcase!
  uploadTestcaseZip(input: UploadTestcaseZipInput!): [ProblemTestcaseId!]!
}

type Notice {
  content: String!
  createTime: DateTime!
  createdBy: User
  createdById: Int
  id: ID!
  isFixed: Boolean!
  isVisible: Boolean!
  title: String!
  updateTime: DateTime!
}

type NoticeAvgAggregate {
  createdById: Float
  id: Float
}

type NoticeCountAggregate {
  _all: Int!
  content: Int!
  createTime: Int!
  createdById: Int!
  id: Int!
  isFixed: Int!
  isVisible: Int!
  title: Int!
  updateTime: Int!
}

type NoticeMaxAggregate {
  content: String
  createTime: DateTime
  createdById: Int
  id: Int
  isFixed: Boolean
  isVisible: Boolean
  title: String
  updateTime: DateTime
}

type NoticeMinAggregate {
  content: String
  createTime: DateTime
  createdById: Int
  id: Int
  isFixed: Boolean
  isVisible: Boolean
  title: String
  updateTime: DateTime
}

type NoticeSumAggregate {
  createdById: Int
  id: Int
}

type Notification {
  NotificationRecord: [NotificationRecord!]
  _count: NotificationCount!
  createTime: DateTime!
  id: ID!
  message: String!
  title: String!
  type: NotificationType!
  url: String
}

type NotificationAvgAggregate {
  id: Float
}

type NotificationCount {
  NotificationRecord: Int!
}

type NotificationCountAggregate {
  _all: Int!
  createTime: Int!
  id: Int!
  message: Int!
  title: Int!
  type: Int!
  url: Int!
}

type NotificationMaxAggregate {
  createTime: DateTime
  id: Int
  message: String
  title: String
  type: NotificationType
  url: String
}

type NotificationMinAggregate {
  createTime: DateTime
  id: Int
  message: String
  title: String
  type: NotificationType
  url: String
}

type NotificationRecord {
  createTime: DateTime!
  id: ID!
  isRead: Boolean!
  notification: Notification!
  notificationId: Int!
  user: User!
  userId: Int!
}

type NotificationRecordAvgAggregate {
  id: Float
  notificationId: Float
  userId: Float
}

type NotificationRecordCountAggregate {
  _all: Int!
  createTime: Int!
  id: Int!
  isRead: Int!
  notificationId: Int!
  userId: Int!
}

type NotificationRecordMaxAggregate {
  createTime: DateTime
  id: Int
  isRead: Boolean
  notificationId: Int
  userId: Int
}

type NotificationRecordMinAggregate {
  createTime: DateTime
  id: Int
  isRead: Boolean
  notificationId: Int
  userId: Int
}

type NotificationRecordSumAggregate {
  id: Int
  notificationId: Int
  userId: Int
}

type NotificationSumAggregate {
  id: Int
}

enum NotificationType {
  Announcement
  Assignment
  Contest
  Course
  Other
}

type PlagiarismCluster {
  CheckResult: [CheckResult!]
<<<<<<< HEAD
  UserCluster: [UserCluster!]
  _count: PlagiarismClusterCount!
  averageSimilarity: Float
  id: ID!
  strength: Float
=======
  SubmissionCluster: [SubmissionCluster!]
  _count: PlagiarismClusterCount!
  averageSimilarity: Float!
  id: ID!
  strength: Float!
>>>>>>> 7b0c5700
}

type PlagiarismClusterAvgAggregate {
  averageSimilarity: Float
  id: Float
  strength: Float
}

type PlagiarismClusterCount {
  CheckResult: Int!
<<<<<<< HEAD
  UserCluster: Int!
=======
  SubmissionCluster: Int!
>>>>>>> 7b0c5700
}

type PlagiarismClusterCountAggregate {
  _all: Int!
  averageSimilarity: Int!
  id: Int!
  strength: Int!
}

type PlagiarismClusterMaxAggregate {
  averageSimilarity: Float
  id: Int
  strength: Float
}

type PlagiarismClusterMinAggregate {
  averageSimilarity: Float
  id: Int
  strength: Float
}

type PlagiarismClusterSumAggregate {
  averageSimilarity: Float
  id: Int
  strength: Float
}

<<<<<<< HEAD
type Notification {
  NotificationRecord: [NotificationRecord!]
  _count: NotificationCount!
  createTime: DateTime!
  id: ID!
  message: String!
  title: String!
  type: NotificationType!
  url: String
}

type NotificationAvgAggregate {
  id: Float
}

type NotificationCount {
  NotificationRecord: Int!
}

type NotificationCountAggregate {
  _all: Int!
  createTime: Int!
  id: Int!
  message: Int!
  title: Int!
  type: Int!
  url: Int!
}

type NotificationMaxAggregate {
  createTime: DateTime
  id: Int
  message: String
  title: String
  type: NotificationType
  url: String
}

type NotificationMinAggregate {
  createTime: DateTime
  id: Int
  message: String
  title: String
  type: NotificationType
  url: String
}

type NotificationRecord {
  createTime: DateTime!
  id: ID!
  isRead: Boolean!
  notification: Notification!
  notificationId: Int!
  user: User!
  userId: Int!
}

type NotificationRecordAvgAggregate {
  id: Float
  notificationId: Float
  userId: Float
}

type NotificationRecordCountAggregate {
  _all: Int!
  createTime: Int!
  id: Int!
  isRead: Int!
  notificationId: Int!
  userId: Int!
}

type NotificationRecordMaxAggregate {
  createTime: DateTime
  id: Int
  isRead: Boolean
  notificationId: Int
  userId: Int
}

type NotificationRecordMinAggregate {
  createTime: DateTime
  id: Int
  isRead: Boolean
  notificationId: Int
  userId: Int
}

type NotificationRecordSumAggregate {
  id: Int
  notificationId: Int
  userId: Int
}

type NotificationSumAggregate {
  id: Int
}

enum NotificationType {
  Announcement
  Assignment
  Contest
  Course
  Other
=======
type Position {
  column: Int!
  line: Int!
>>>>>>> 7b0c5700
}

type Problem {
  CheckRequest: [CheckRequest!]
  ContestQnA: [ContestQnA!]
  _count: ProblemCount!
  acceptedCount: Int!
  acceptedRate: Float!
  announcement: [Announcement!]
  assignmentProblem: [AssignmentProblem!]
  contestProblem: [ContestProblem!]
  createTime: DateTime!
  createdBy: User
  createdById: Int
  description: String!
  difficulty: Level!
  engDescription: String
  engHint: String
  engInputDescription: String
  engOutputDescription: String
  engTitle: String
  hint: String!
  id: ID!
  inputDescription: String!
  languages: [Language!]
  memoryLimit: Int!
  outputDescription: String!
  problemTag: [ProblemTag!]
  problemTestcase: [ProblemTestcase!]
  sharedGroups: [Group!]
  solution: [JSON!]
  source: String!
  submission: [Submission!]
  submissionCount: Int!

  """
  template code item structure
  {
  "lanaguage": Language,
  "code": {
  "id": number,
  "text": string,
  "locked": boolean
  }[]
  }
  """
  template: [JSON!]
  testSubmission: [TestSubmission!]
  timeLimit: Int!
  title: String!
  updateHistory: [UpdateHistory!]
  updateTime: DateTime!
  visibleLockTime: DateTime!
  workbookProblem: [WorkbookProblem!]
}

type ProblemAvgAggregate {
  acceptedCount: Float
  acceptedRate: Float
  createdById: Float
  id: Float
  memoryLimit: Float
  submissionCount: Float
  timeLimit: Float
}

type ProblemCount {
  CheckRequest: Int!
  ContestQnA: Int!
  CheckRequest: Int!
  announcement: Int!
  assignmentProblem: Int!
  contestProblem: Int!
  problemTag: Int!
  problemTestcase: Int!
  sharedGroups: Int!
  submission: Int!
  testSubmission: Int!
  updateHistory: Int!
  workbookProblem: Int!
}

type ProblemCountAggregate {
  _all: Int!
  acceptedCount: Int!
  acceptedRate: Int!
  createTime: Int!
  createdById: Int!
  description: Int!
  difficulty: Int!
  engDescription: Int!
  engHint: Int!
  engInputDescription: Int!
  engOutputDescription: Int!
  engTitle: Int!
  hint: Int!
  id: Int!
  inputDescription: Int!
  languages: Int!
  memoryLimit: Int!
  outputDescription: Int!
  solution: Int!
  source: Int!
  submissionCount: Int!
  template: Int!
  timeLimit: Int!
  title: Int!
  updateTime: Int!
  visibleLockTime: Int!
}

enum ProblemField {
  description
  hint
  languages
  memoryLimit
  testcase
  timeLimit
  title
}

type ProblemMaxAggregate {
  acceptedCount: Int
  acceptedRate: Float
  createTime: DateTime
  createdById: Int
  description: String
  difficulty: Level
  engDescription: String
  engHint: String
  engInputDescription: String
  engOutputDescription: String
  engTitle: String
  hint: String
  id: Int
  inputDescription: String
  memoryLimit: Int
  outputDescription: String
  source: String
  submissionCount: Int
  timeLimit: Int
  title: String
  updateTime: DateTime
  visibleLockTime: DateTime
}

type ProblemMinAggregate {
  acceptedCount: Int
  acceptedRate: Float
  createTime: DateTime
  createdById: Int
  description: String
  difficulty: Level
  engDescription: String
  engHint: String
  engInputDescription: String
  engOutputDescription: String
  engTitle: String
  hint: String
  id: Int
  inputDescription: String
  memoryLimit: Int
  outputDescription: String
  source: String
  submissionCount: Int
  timeLimit: Int
  title: String
  updateTime: DateTime
  visibleLockTime: DateTime
}

type ProblemRecord {
  isFirstSolver: Boolean!
  order: Int!
  penalty: Int!
  problemId: Int!
  score: Int!
  submissionCount: Int!
}

type ProblemScore {
  maxScore: Int!
  problemId: Int!
  score: Float!
}

input ProblemScoreInput {
  problemId: Int!
  score: IntScore!
}

type ProblemSumAggregate {
  acceptedCount: Int
  acceptedRate: Float
  createdById: Int
  id: Int
  memoryLimit: Int
  submissionCount: Int
  timeLimit: Int
}

type ProblemTag {
  id: ID!
  problem: Problem!
  problemId: Int!
  tag: Tag!
  tagId: Int!
}

type ProblemTagAvgAggregate {
  id: Float
  problemId: Float
  tagId: Float
}

type ProblemTagCountAggregate {
  _all: Int!
  id: Int!
  problemId: Int!
  tagId: Int!
}

type ProblemTagMaxAggregate {
  id: Int
  problemId: Int
  tagId: Int
}

type ProblemTagMinAggregate {
  id: Int
  problemId: Int
  tagId: Int
}

type ProblemTagSumAggregate {
  id: Int
  problemId: Int
  tagId: Int
}

type ProblemTestcase {
  _count: ProblemTestcaseCount!
  acceptedCount: Int!
  createTime: DateTime!
  id: ID!
  input: String
  isHidden: Boolean!
  order: Int
  output: String
  problem: Problem!
  problemId: Int!
  scoreWeight: Int!
  submissionCount: Int!
  submissionResult: [SubmissionResult!]
  updateTime: DateTime!
}

type ProblemTestcaseAvgAggregate {
  acceptedCount: Float
  id: Float
  order: Float
  problemId: Float
  scoreWeight: Float
  submissionCount: Float
}

type ProblemTestcaseCount {
  submissionResult: Int!
}

type ProblemTestcaseCountAggregate {
  _all: Int!
  acceptedCount: Int!
  createTime: Int!
  id: Int!
  input: Int!
  isHidden: Int!
  order: Int!
  output: Int!
  problemId: Int!
  scoreWeight: Int!
  submissionCount: Int!
  updateTime: Int!
}

type ProblemTestcaseId {
  testcaseId: Float!
}

type ProblemTestcaseMaxAggregate {
  acceptedCount: Int
  createTime: DateTime
  id: Int
  input: String
  isHidden: Boolean
  order: Int
  output: String
  problemId: Int
  scoreWeight: Int
  submissionCount: Int
  updateTime: DateTime
}

type ProblemTestcaseMinAggregate {
  acceptedCount: Int
  createTime: DateTime
  id: Int
  input: String
  isHidden: Boolean
  order: Int
  output: String
  problemId: Int
  scoreWeight: Int
  submissionCount: Int
  updateTime: DateTime
}

type ProblemTestcaseResult {
  input: String!
  output: String!
}

type ProblemTestcaseSumAggregate {
  acceptedCount: Int
  id: Int
  order: Int
  problemId: Int
  scoreWeight: Int
  submissionCount: Int
}

type ProblemWithIsVisible {
  CheckRequest: [CheckRequest!]
  ContestQnA: [ContestQnA!]
  _count: ProblemCount!
  acceptedCount: Int!
  acceptedRate: Float!
  announcement: [Announcement!]
  assignmentProblem: [AssignmentProblem!]
  contestProblem: [ContestProblem!]
  createTime: DateTime!
  createdBy: User
  createdById: Int
  description: String!
  difficulty: Level!
  engDescription: String
  engHint: String
  engInputDescription: String
  engOutputDescription: String
  engTitle: String
  hint: String!
  id: ID!
  inputDescription: String!
  isVisible: Boolean
  languages: [Language!]
  memoryLimit: Int!
  outputDescription: String!
  problemTag: [ProblemTag!]
  problemTestcase: [ProblemTestcase!]
  sharedGroups: [Group!]!
  solution: [JSON!]
  source: String!
  submission: [Submission!]
  submissionCount: Int!
  tag: [ProblemTag!]!

  """
  template code item structure
  {
  "lanaguage": Language,
  "code": {
  "id": number,
  "text": string,
  "locked": boolean
  }[]
  }
  """
  template: [JSON!]
  testSubmission: [TestSubmission!]
  testcase: [ProblemTestcase!]!
  timeLimit: Int!
  title: String!
  updateHistory: [UpdateHistory!]!
  updateTime: DateTime!
  workbookProblem: [WorkbookProblem!]
}

enum Provider {
  github
  google
  kakao
  naver
}

enum QnACategory {
  General
  Problem
}

type Query {
  announcement(contestId: Int!, id: Int!): Announcement!
  announcementByContestId(contestId: Int!): [AnnouncementWithProblemOrder!]!
  compressSourceCodes(assignmentId: Int!, groupId: Int!, problemId: Int!): String
  getAssignment(assignmentId: Int!, groupId: Int!): AssignmentWithParticipants!
  getAssignmentLatestSubmission(assignmentId: Int!, groupId: Int!, problemId: Int!, userId: Int!): SubmissionDetail!
  getAssignmentProblemRecord(assignmentId: Int!, groupId: Int!, problemId: Int!, userId: Int!): AssignmentProblemRecord!
  getAssignmentProblems(assignmentId: Int!, groupId: Int!): [AssignmentProblem!]!
  getAssignmentScoreSummaries(assignmentId: Int!, cursor: Int, groupId: Int!, searchingName: String, take: Int! = 10): [UserAssignmentScoreSummaryWithUserInfo!]!
  getAssignmentSubmissionSummaryByUserId(assignmentId: Int!, cursor: Int, groupId: Int!, problemId: Int, take: Int! = 10, userId: Int!): AssignmentSubmissionSummaryForUser!
  getAssignmentSubmissions(cursor: Int, groupId: Int!, input: GetAssignmentSubmissionsInput!, order: String, take: Int = 10): [AssignmentSubmission!]!
  getAssignments(cursor: Int, groupId: Int!, isExercise: Boolean, take: Int! = 10): [AssignmentWithParticipants!]!
  getAssignmentsByProblemId(problemId: Int!): AssignmentsGroupedByStatus!
  getCheckResultDetails(resultId: Int!): GetCheckResultDetailOutput!
  getCluster(clusterId: Int!): GetClusterOutput!
  getContest(contestId: Int!): ContestWithParticipants!
  getContestLeaderboard(contestId: Int!): ContestLeaderboard!
  getContestProblems(contestId: Int!): [ContestProblem!]!
  getContestQnA(contestId: Int!, order: Int!): ContestQnA!
  getContestQnAs(contestId: Int!): [ContestQnA!]!
  getContestRoles: [UserContest!]!
  getContestScoreSummaries(contestId: Int!, cursor: Int, searchingName: String, take: Int! = 10): [UserContestScoreSummaryWithUserInfo!]!
  getContestSubmissionSummaryByUserId(contestId: Int!, cursor: Int, problemId: Int, take: Int! = 10, userId: Int!): ContestSubmissionSummaryForUser!
  getContestSubmissions(contestId: Int!, cursor: Int, input: GetContestSubmissionsInput!, order: String, take: Int = 10): [ContestSubmission!]!
  getContestUpdateHistories(contestId: Int!): ContestUpdateHistories!
  getContests(cursor: Int, take: Int! = 10): [ContestWithParticipants!]!
  getContestsByProblemId(problemId: Int!): ContestsGroupedByStatus!
  getCourse(groupId: Int!): FindGroup!
  getCourses(cursor: Int, take: Int! = 10): [FindGroup!]!
  getCoursesUserLead: [FindGroup!]!
  getGroupMember(groupId: Int!, userId: Int!): GroupMember!
  getGroupMembers(cursor: Int, groupId: Int!, leaderOnly: Boolean! = false, take: Int! = 10): [GroupMember!]!
  getJoinRequests(groupId: Int!): [User!]!
  getNotice(noticeId: Int!): Notice!
  getNotices(cursor: Int, take: Int! = 10): [Notice]!
  getProblem(id: Int!): ProblemWithIsVisible!
  getProblems(contestId: Int, cursor: Int, input: FilterProblemsInput!, mode: String!, take: Int! = 10): [ProblemWithIsVisible!]!
  getSubmission(id: Int!): SubmissionDetail!
  getSubmissions(cursor: Int, problemId: Int!, take: Int = 10): SubmissionsWithTotal!
  getTags: [Tag!]!
  getUserByEmailOrStudentId(email: String, groupId: Int!, studentId: String): [User!]!
  getUsers(cursor: Int, take: Int! = 10): [User!]!
  getWhitelist(groupId: Int!): [String!]!
  getWorkbookProblems(groupId: Int!, workbookId: Int!): [WorkbookProblem!]!
<<<<<<< HEAD
  overviewPlagiarismCheck(checkId: Int!, limit: Int!): [CheckResultOutput!]!
=======
  overviewPlagiarismChecks(checkId: Int!, cursor: Int, take: Int! = 50): [GetCheckResultSummaryOutput!]!
>>>>>>> 7b0c5700
}

enum ResultStatus {
  Accepted
  Blind
  Canceled
  CompileError
  Judging
  MemoryLimitExceeded
  OutputLimitExceeded
  RuntimeError
  SegmentationFaultError
  ServerError
  TimeLimitExceeded
  WrongAnswer
}

enum Role {
  Admin
  Manager
  SuperAdmin
  User
}

input Snippet {
  id: Int!
  locked: Boolean!
  text: String!
}

input Solution {
  code: String!
  language: Language!
}

type Submission {
  FirstCheckResult: [CheckResult!]
  SecondCheckResult: [CheckResult!]
  SubmissionCluster: [SubmissionCluster!]
  _count: SubmissionCount!
  assignment: Assignment
  assignmentId: Int

  """
  code item structure
  {
  "id": number,
  "text": string,
  "locked": boolean
  }
  """
  code: [JSON!]
  codeSize: Int
  contest: Contest
  contestId: Int
  createTime: DateTime!
  id: ID!
  language: Language!
  problem: Problem!
  problemId: Int!
  result: ResultStatus!

  """100점 만점 기준 점수"""
  score: Int!
  submissionResult: [SubmissionResult!]
  updateTime: DateTime!
  user: User
  userId: Int
  userIp: String
  workbook: Workbook
  workbookId: Int
}

type SubmissionAvgAggregate {
  assignmentId: Float
  codeSize: Float
  contestId: Float
  id: Float
  problemId: Float
  score: Float
  userId: Float
  workbookId: Float
}

type SubmissionCluster {
  cluster: PlagiarismCluster!
  clusterId: Int!
  submission: Submission!
  submissionId: Int!
}

type SubmissionClusterAvgAggregate {
  clusterId: Float
  submissionId: Float
}

type SubmissionClusterCountAggregate {
  _all: Int!
  clusterId: Int!
  submissionId: Int!
}

type SubmissionClusterMaxAggregate {
  clusterId: Int
  submissionId: Int
}

type SubmissionClusterMinAggregate {
  clusterId: Int
  submissionId: Int
}

type SubmissionClusterSumAggregate {
  clusterId: Int
  submissionId: Int
}

type SubmissionCount {
  FirstCheckResult: Int!
  SecondCheckResult: Int!
  SubmissionCluster: Int!
  submissionResult: Int!
}

type SubmissionCountAggregate {
  _all: Int!
  assignmentId: Int!
  code: Int!
  codeSize: Int!
  contestId: Int!
  createTime: Int!
  id: Int!
  language: Int!
  problemId: Int!
  result: Int!
  score: Int!
  updateTime: Int!
  userId: Int!
  userIp: Int!
  workbookId: Int!
}

type SubmissionDetail {
  FirstCheckResult: [CheckResult!]
  SecondCheckResult: [CheckResult!]
  SubmissionCluster: [SubmissionCluster!]
  assignment: Assignment
  assignmentId: Int
  code: String!
  codeSize: Int
  contest: Contest
  contestId: Int
  createTime: DateTime!
  id: ID!
  language: Language!
  problem: Problem!
  problemId: Int!
  result: ResultStatus!

  """100점 만점 기준 점수"""
  score: Int!
  testcaseResult: [TestCaseResult!]!
  updateTime: DateTime!
  user: User
  userId: Int
  userIp: String
  workbook: Workbook
  workbookId: Int
}

type SubmissionMaxAggregate {
  assignmentId: Int
  codeSize: Int
  contestId: Int
  createTime: DateTime
  id: Int
  language: Language
  problemId: Int
  result: ResultStatus
  score: Int
  updateTime: DateTime
  userId: Int
  userIp: String
  workbookId: Int
}

type SubmissionMinAggregate {
  assignmentId: Int
  codeSize: Int
  contestId: Int
  createTime: DateTime
  id: Int
  language: Language
  problemId: Int
  result: ResultStatus
  score: Int
  updateTime: DateTime
  userId: Int
  userIp: String
  workbookId: Int
}

type SubmissionResult {
  cpuTime: String
  createTime: DateTime!
  id: ID!
  memoryUsage: Int
  output: String
  problemTestcase: ProblemTestcase!
  problemTestcaseId: Int!
  result: ResultStatus!
  submission: Submission!
  submissionId: Int!
  updateTime: DateTime!
}

type SubmissionResultAvgAggregate {
  cpuTime: Float
  id: Float
  memoryUsage: Float
  problemTestcaseId: Float
  submissionId: Float
}

type SubmissionResultCountAggregate {
  _all: Int!
  cpuTime: Int!
  createTime: Int!
  id: Int!
  memoryUsage: Int!
  output: Int!
  problemTestcaseId: Int!
  result: Int!
  submissionId: Int!
  updateTime: Int!
}

type SubmissionResultMaxAggregate {
  cpuTime: String
  createTime: DateTime
  id: Int
  memoryUsage: Int
  output: String
  problemTestcaseId: Int
  result: ResultStatus
  submissionId: Int
  updateTime: DateTime
}

type SubmissionResultMinAggregate {
  cpuTime: String
  createTime: DateTime
  id: Int
  memoryUsage: Int
  output: String
  problemTestcaseId: Int
  result: ResultStatus
  submissionId: Int
  updateTime: DateTime
}

type SubmissionResultSumAggregate {
  cpuTime: String
  id: Int
  memoryUsage: Int
  problemTestcaseId: Int
  submissionId: Int
}

type SubmissionSumAggregate {
  assignmentId: Int
  codeSize: Int
  contestId: Int
  id: Int
  problemId: Int
  score: Int
  userId: Int
  workbookId: Int
}

type SubmissionsWithTotal {
  data: [Submission!]!
  total: Int!
}

type Tag {
  _count: TagCount!
  createTime: DateTime!
  id: ID!
  name: String!
  problemTag: [ProblemTag!]
  updateTime: DateTime!
}

type TagAvgAggregate {
  id: Float
}

type TagCount {
  problemTag: Int!
}

type TagCountAggregate {
  _all: Int!
  createTime: Int!
  id: Int!
  name: Int!
  updateTime: Int!
}

type TagMaxAggregate {
  createTime: DateTime
  id: Int
  name: String
  updateTime: DateTime
}

type TagMinAggregate {
  createTime: DateTime
  id: Int
  name: String
  updateTime: DateTime
}

type TagSumAggregate {
  id: Int
}

input Template {
  code: [Snippet!]!
  language: Language!
}

type TestCaseResult {
  cpuTime: String
  createTime: DateTime!
  id: Int!
  isHidden: Boolean!
  memoryUsage: Int
  output: String
  problemTestcase: ProblemTestcaseResult!
  problemTestcaseId: Int!
  result: ResultStatus!
  scoreWeight: Int!
  submissionId: Int!
  updateTime: DateTime!
}

type TestSubmission {
  assignment: Assignment
  assignmentId: Int
  code: [JSON!]
  codeSize: Int
  contest: Contest
  contestId: Int
  createTime: DateTime!
  id: ID!
  isUserTest: Boolean!

  """
  code item structure
  {
  "id": number,
  "text": string,
  "locked": boolean
  }
  """
  language: Language!
  maxCpuTime: String
  maxMemoryUsage: Int
  problem: Problem!
  problemId: Int!
  updateTime: DateTime!
  user: User
  userId: Int
  userIp: String
  workbook: Workbook
  workbookId: Int
}

type TestSubmissionAvgAggregate {
  assignmentId: Float
  codeSize: Float
  contestId: Float
  id: Float
  maxCpuTime: Float
  maxMemoryUsage: Float
  problemId: Float
  userId: Float
  workbookId: Float
}

type TestSubmissionCountAggregate {
  _all: Int!
  assignmentId: Int!
  code: Int!
  codeSize: Int!
  contestId: Int!
  createTime: Int!
  id: Int!
  isUserTest: Int!
  language: Int!
  maxCpuTime: Int!
  maxMemoryUsage: Int!
  problemId: Int!
  updateTime: Int!
  userId: Int!
  userIp: Int!
  workbookId: Int!
}

type TestSubmissionMaxAggregate {
  assignmentId: Int
  codeSize: Int
  contestId: Int
  createTime: DateTime
  id: Int
  isUserTest: Boolean
  language: Language
  maxCpuTime: String
  maxMemoryUsage: Int
  problemId: Int
  updateTime: DateTime
  userId: Int
  userIp: String
  workbookId: Int
}

type TestSubmissionMinAggregate {
  assignmentId: Int
  codeSize: Int
  contestId: Int
  createTime: DateTime
  id: Int
  isUserTest: Boolean
  language: Language
  maxCpuTime: String
  maxMemoryUsage: Int
  problemId: Int
  updateTime: DateTime
  userId: Int
  userIp: String
  workbookId: Int
}

type TestSubmissionSumAggregate {
  assignmentId: Int
  codeSize: Int
  contestId: Int
  id: Int
  maxCpuTime: String
  maxMemoryUsage: Int
  problemId: Int
  userId: Int
  workbookId: Int
}

input Testcase {
  input: String!
  isHidden: Boolean!
  output: String!
  scoreWeight: IntScore
}

input UpdateAnnouncementInput {
  """content of announcement"""
  content: String!

  """id of announcement"""
  id: Int!
}

input UpdateAssignmentInput {
  autoFinalizeScore: Boolean
  description: String
  dueTime: DateTime
  enableCopyPaste: Boolean
  endTime: DateTime
  id: Int!
  invitationCode: String
  isExercise: Boolean
  isFinalScoreVisible: Boolean
  isJudgeResultVisible: Boolean
  isRankVisible: Boolean
  isVisible: Boolean
  startTime: DateTime
  title: String
  week: Float
}

input UpdateAssignmentProblemRecordInput {
  assignmentId: Int!
  comment: String
  finalScore: Int
  problemId: Int!
  userId: Int!
}

input UpdateContestInput {
  description: String
  enableCopyPaste: Boolean
  endTime: DateTime
  evaluateWithSampleTestcase: Boolean
  freezeTime: DateTime
  invitationCode: String
  isJudgeResultVisible: Boolean
  lastPenalty: Boolean
  penalty: Int
  posterUrl: String
  registerDueTime: DateTime
  startTime: DateTime
  summary: JSON
  title: String
  unfreeze: Boolean
  userContest: [UserContestInput!]
}

type UpdateCreationPermissionResult {
  canCreateContest: Boolean!
  canCreateCourse: Boolean!
  id: Int!
  role: Role!
}

input UpdateCreationPermissionsInput {
  canCreateContest: Boolean
  canCreateCourse: Boolean
  userId: Int!
}

type UpdateHistory {
  id: ID!
  problem: Problem!
  problemId: Int!
  updatedAt: DateTime!
  updatedBy: User!
  updatedByid: Int!
  updatedFields: [ProblemField!]
  updatedInfo: [JSON!]
}

type UpdateHistoryAvgAggregate {
  id: Float
  problemId: Float
  updatedByid: Float
}

type UpdateHistoryCountAggregate {
  _all: Int!
  id: Int!
  problemId: Int!
  updatedAt: Int!
  updatedByid: Int!
  updatedFields: Int!
  updatedInfo: Int!
}

type UpdateHistoryMaxAggregate {
  id: Int
  problemId: Int
  updatedAt: DateTime
  updatedByid: Int
}

type UpdateHistoryMinAggregate {
  id: Int
  problemId: Int
  updatedAt: DateTime
  updatedByid: Int
}

type UpdateHistoryRecord {
  id: Int!
  order: Int
  problemId: Int!
  updatedAt: DateTime!
  updatedById: Int!
  updatedFields: [String!]!
  updatedInfo: [JSON!]!
}

type UpdateHistorySumAggregate {
  id: Int
  problemId: Int
  updatedByid: Int
}

input UpdateNoticeInput {
  content: String
  isFixed: Boolean
  isVisible: Boolean
  title: String
}

input UpdateProblemInput {
  description: String
  difficulty: Level
  hint: String
  id: Int!
  inputDescription: String
  isVisible: Boolean
  languages: [Language!]
  memoryLimit: Int
  outputDescription: String
  solution: [Solution!]
  source: String
  tags: UpdateProblemTagInput
  template: [Template!]
  testcases: [Testcase!]
  timeLimit: Int
  title: String
}

input UpdateProblemTagInput {
  create: [Int!]!
  delete: [Int!]!
}

"""The `Upload` scalar type represents a file upload."""
scalar Upload

input UploadFileInput {
  file: Upload!
}

input UploadTestcaseZipInput {
  file: Upload!
  problemId: Int!
}

type User {
  CheckRequest: [CheckRequest!]
<<<<<<< HEAD
  CheckResultAsFirst: [CheckResult!]
  CheckResultAsSecond: [CheckResult!]
  NotificationRecord: [NotificationRecord!]
=======
>>>>>>> 7b0c5700
  NotificationRecord: [NotificationRecord!]
  UpdateHistory: [UpdateHistory!]
  UserCluster: [UserCluster!]
  _count: UserCount!
  assignment: [Assignment!]
  assignmentRecord: [AssignmentRecord!]
  canCreateContest: Boolean!
  canCreateCourse: Boolean!
  contest: [Contest!]
  contestRecord: [ContestRecord!]
  createTime: DateTime!
  createdQnAComments: [ContestQnAComment!]
  createdQnAs: [ContestQnA!]
  email: String!
  file: [File!]
  id: ID!
  lastLogin: DateTime
  major: String
  notice: [Notice!]
  problem: [Problem!]
  role: Role!
  studentId: String!
  submission: [Submission!]
  testSubmission: [TestSubmission!]
  updateTime: DateTime!
  userContest: [UserContest!]
  userGroup: [UserGroup!]
  userProfile: UserProfile
  username: String!
  useroauth: UserOAuth
  workbook: [Workbook!]
}

type UserAssignmentScoreSummary {
  assignmentPerfectScore: Int!
  problemScores: [AssignmentProblemScore!]!
  submittedProblemCount: Int!
  totalProblemCount: Int!
  userAssignmentFinalScore: Float
  userAssignmentScore: Float!
}

type UserAssignmentScoreSummaryWithUserInfo {
  assignmentPerfectScore: Int!
  major: String!
  problemScores: [AssignmentProblemScore!]!
  realName: String
  studentId: String!
  submittedProblemCount: Int!
  totalProblemCount: Int!
  userAssignmentFinalScore: Float
  userAssignmentScore: Float!
  userId: Int!
  username: String!
}

type UserAvgAggregate {
  id: Float
}

type UserCluster {
  cluster: PlagiarismCluster!
  clusterId: Int!
  id: ID!
  user: User!
  userId: Int!
}

type UserClusterAvgAggregate {
  clusterId: Float
  id: Float
  userId: Float
}

type UserClusterCountAggregate {
  _all: Int!
  clusterId: Int!
  id: Int!
  userId: Int!
}

type UserClusterMaxAggregate {
  clusterId: Int
  id: Int
  userId: Int
}

type UserClusterMinAggregate {
  clusterId: Int
  id: Int
  userId: Int
}

type UserClusterSumAggregate {
  clusterId: Int
  id: Int
  userId: Int
}

type UserContest {
  contest: Contest!
  contestId: Int!
  id: ID!
  role: ContestRole!
  user: User
  userId: Int
}

type UserContestAvgAggregate {
  contestId: Float
  id: Float
  userId: Float
}

type UserContestCountAggregate {
  _all: Int!
  contestId: Int!
  id: Int!
  role: Int!
  userId: Int!
}

input UserContestInput {
  contestRole: String!
  userId: Int!
}

type UserContestMaxAggregate {
  contestId: Int
  id: Int
  role: ContestRole
  userId: Int
}

type UserContestMinAggregate {
  contestId: Int
  id: Int
  role: ContestRole
  userId: Int
}

type UserContestScoreSummary {
  contestPerfectScore: Int!
  problemScores: [ProblemScore!]!
  submittedProblemCount: Int!
  totalProblemCount: Int!
  userContestScore: Float!
}

type UserContestScoreSummaryWithUserInfo {
  contestPerfectScore: Int!
  major: String!
  problemScores: [ProblemScore!]!
  realName: String
  studentId: String!
  submittedProblemCount: Int!
  totalProblemCount: Int!
  userContestScore: Float!
  userId: Int!
  username: String!
}

type UserContestSumAggregate {
  contestId: Int
  id: Int
  userId: Int
}

type UserCount {
  CheckRequest: Int!
<<<<<<< HEAD
  CheckResultAsFirst: Int!
  CheckResultAsSecond: Int!
  NotificationRecord: Int!
=======
>>>>>>> 7b0c5700
  NotificationRecord: Int!
  UpdateHistory: Int!
  UserCluster: Int!
  answeredQnAs: Int!
  assignment: Int!
  assignmentRecord: Int!
  contest: Int!
  contestRecord: Int!
  createdQnAComments: Int!
  createdQnAs: Int!
  file: Int!
  notice: Int!
  problem: Int!
  submission: Int!
  testSubmission: Int!
  userContest: Int!
  userGroup: Int!
  workbook: Int!
}

type UserCountAggregate {
  _all: Int!
  canCreateContest: Int!
  canCreateCourse: Int!
  createTime: Int!
  email: Int!
  id: Int!
  lastLogin: Int!
  major: Int!
  role: Int!
  studentId: Int!
  updateTime: Int!
  username: Int!
}

type UserGroup {
  createTime: DateTime!
  group: Group!
  groupId: Int!
  isGroupLeader: Boolean!
  updateTime: DateTime!
  user: User!
  userId: Int!
}

type UserGroupAvgAggregate {
  groupId: Float
  userId: Float
}

type UserGroupCountAggregate {
  _all: Int!
  createTime: Int!
  groupId: Int!
  isGroupLeader: Int!
  updateTime: Int!
  userId: Int!
}

type UserGroupMaxAggregate {
  createTime: DateTime
  groupId: Int
  isGroupLeader: Boolean
  updateTime: DateTime
  userId: Int
}

type UserGroupMinAggregate {
  createTime: DateTime
  groupId: Int
  isGroupLeader: Boolean
  updateTime: DateTime
  userId: Int
}

type UserGroupSumAggregate {
  groupId: Int
  userId: Int
}

type UserMaxAggregate {
  canCreateContest: Boolean
  canCreateCourse: Boolean
  createTime: DateTime
  email: String
  id: Int
  lastLogin: DateTime
  major: String
  role: Role
  studentId: String
  updateTime: DateTime
  username: String
}

type UserMinAggregate {
  canCreateContest: Boolean
  canCreateCourse: Boolean
  createTime: DateTime
  email: String
  id: Int
  lastLogin: DateTime
  major: String
  role: Role
  studentId: String
  updateTime: DateTime
  username: String
}

type UserOAuth {
  createTime: DateTime!
  id: String!
  provider: Provider!
  updateTime: DateTime!
  user: User!
  userId: Int!
}

type UserOAuthAvgAggregate {
  userId: Float
}

type UserOAuthCountAggregate {
  _all: Int!
  createTime: Int!
  id: Int!
  provider: Int!
  updateTime: Int!
  userId: Int!
}

type UserOAuthMaxAggregate {
  createTime: DateTime
  id: String
  provider: Provider
  updateTime: DateTime
  userId: Int
}

type UserOAuthMinAggregate {
  createTime: DateTime
  id: String
  provider: Provider
  updateTime: DateTime
  userId: Int
}

type UserOAuthSumAggregate {
  userId: Int
}

type UserProfile {
  createTime: DateTime!
  id: ID!
  realName: String!
  updateTime: DateTime!
  user: User!
  userId: Int!
}

type UserProfileAvgAggregate {
  id: Float
  userId: Float
}

type UserProfileCountAggregate {
  _all: Int!
  createTime: Int!
  id: Int!
  realName: Int!
  updateTime: Int!
  userId: Int!
}

type UserProfileMaxAggregate {
  createTime: DateTime
  id: Int
  realName: String
  updateTime: DateTime
  userId: Int
}

type UserProfileMinAggregate {
  createTime: DateTime
  id: Int
  realName: String
  updateTime: DateTime
  userId: Int
}

type UserProfileSumAggregate {
  id: Int
  userId: Int
}

type UserSumAggregate {
  id: Int
}

type Workbook {
  CheckRequest: [CheckRequest!]
  _count: WorkbookCount!
  createTime: DateTime!
  createdBy: User
  createdById: Int
  description: String!
  group: Group!
  groupId: Int!
  id: ID!
  isVisible: Boolean!
  submission: [Submission!]
  testSubmission: [TestSubmission!]
  title: String!
  updateTime: DateTime!
  workbookProblem: [WorkbookProblem!]
}

type WorkbookAvgAggregate {
  createdById: Float
  groupId: Float
  id: Float
}

type WorkbookCount {
  CheckRequest: Int!
  submission: Int!
  testSubmission: Int!
  workbookProblem: Int!
}

type WorkbookCountAggregate {
  _all: Int!
  createTime: Int!
  createdById: Int!
  description: Int!
  groupId: Int!
  id: Int!
  isVisible: Int!
  title: Int!
  updateTime: Int!
}

type WorkbookMaxAggregate {
  createTime: DateTime
  createdById: Int
  description: String
  groupId: Int
  id: Int
  isVisible: Boolean
  title: String
  updateTime: DateTime
}

type WorkbookMinAggregate {
  createTime: DateTime
  createdById: Int
  description: String
  groupId: Int
  id: Int
  isVisible: Boolean
  title: String
  updateTime: DateTime
}

type WorkbookProblem {
  createTime: DateTime!
  order: Int!
  problem: ProblemWithIsVisible!
  problemId: Int!
  updateTime: DateTime!
  workbook: Workbook!
  workbookId: Int!
}

type WorkbookProblemAvgAggregate {
  order: Float
  problemId: Float
  workbookId: Float
}

type WorkbookProblemCountAggregate {
  _all: Int!
  createTime: Int!
  order: Int!
  problemId: Int!
  updateTime: Int!
  workbookId: Int!
}

type WorkbookProblemMaxAggregate {
  createTime: DateTime
  order: Int
  problemId: Int
  updateTime: DateTime
  workbookId: Int
}

type WorkbookProblemMinAggregate {
  createTime: DateTime
  order: Int
  problemId: Int
  updateTime: DateTime
  workbookId: Int
}

type WorkbookProblemSumAggregate {
  order: Int
  problemId: Int
  workbookId: Int
}

type WorkbookSumAggregate {
  createdById: Int
  groupId: Int
  id: Int
}<|MERGE_RESOLUTION|>--- conflicted
+++ resolved
@@ -613,16 +613,6 @@
 }
 
 type CheckResult {
-<<<<<<< HEAD
-  averageSimilarity: Float
-  cluster: PlagiarismCluster
-  clusterId: Int
-  firstCheckUser: User
-  firstCheckUserId: Int
-  firstSimilarity: Float
-  id: ID!
-  longestMatch: Int
-=======
   averageSimilarity: Float!
   cluster: PlagiarismCluster
   clusterId: Int
@@ -631,7 +621,6 @@
   firstSimilarity: Float!
   id: ID!
   longestMatch: Int!
->>>>>>> 7b0c5700
 
   """
   1개 match의 structure
@@ -657,15 +646,6 @@
     }
   """
   matches: [JSON!]
-<<<<<<< HEAD
-  maxLength: Int
-  maxSimilarity: Float
-  request: CheckRequest!
-  requestId: Int!
-  secondCheckUser: User
-  secondCheckUserId: Int
-  secondSimilarity: Float
-=======
   maxLength: Int!
   maxSimilarity: Float!
   request: CheckRequest!
@@ -673,28 +653,19 @@
   secondCheckSubmission: Submission
   secondCheckSubmissionId: Int
   secondSimilarity: Float!
->>>>>>> 7b0c5700
 }
 
 type CheckResultAvgAggregate {
   averageSimilarity: Float
   clusterId: Float
-<<<<<<< HEAD
-  firstCheckUserId: Float
-=======
   firstCheckSubmissionId: Float
->>>>>>> 7b0c5700
   firstSimilarity: Float
   id: Float
   longestMatch: Float
   maxLength: Float
   maxSimilarity: Float
   requestId: Float
-<<<<<<< HEAD
-  secondCheckUserId: Float
-=======
   secondCheckSubmissionId: Float
->>>>>>> 7b0c5700
   secondSimilarity: Float
 }
 
@@ -702,11 +673,7 @@
   _all: Int!
   averageSimilarity: Int!
   clusterId: Int!
-<<<<<<< HEAD
-  firstCheckUserId: Int!
-=======
   firstCheckSubmissionId: Int!
->>>>>>> 7b0c5700
   firstSimilarity: Int!
   id: Int!
   longestMatch: Int!
@@ -714,67 +681,38 @@
   maxLength: Int!
   maxSimilarity: Int!
   requestId: Int!
-<<<<<<< HEAD
-  secondCheckUserId: Int!
-=======
   secondCheckSubmissionId: Int!
->>>>>>> 7b0c5700
   secondSimilarity: Int!
 }
 
 type CheckResultMaxAggregate {
   averageSimilarity: Float
   clusterId: Int
-<<<<<<< HEAD
-  firstCheckUserId: Int
-=======
   firstCheckSubmissionId: Int
->>>>>>> 7b0c5700
   firstSimilarity: Float
   id: Int
   longestMatch: Int
   maxLength: Int
   maxSimilarity: Float
   requestId: Int
-<<<<<<< HEAD
-  secondCheckUserId: Int
-=======
   secondCheckSubmissionId: Int
->>>>>>> 7b0c5700
   secondSimilarity: Float
 }
 
 type CheckResultMinAggregate {
   averageSimilarity: Float
   clusterId: Int
-<<<<<<< HEAD
-  firstCheckUserId: Int
-=======
   firstCheckSubmissionId: Int
->>>>>>> 7b0c5700
   firstSimilarity: Float
   id: Int
   longestMatch: Int
   maxLength: Int
   maxSimilarity: Float
   requestId: Int
-<<<<<<< HEAD
-  secondCheckUserId: Int
-  secondSimilarity: Float
-}
-
-type CheckResultOutput {
-  plagiarismRate: Float!
-  userId1: Int!
-  userId2: Int!
-}
-
-=======
   secondCheckSubmissionId: Int
   secondSimilarity: Float
 }
 
->>>>>>> 7b0c5700
 enum CheckResultStatus {
   Completed
   JplagError
@@ -785,23 +723,13 @@
 type CheckResultSumAggregate {
   averageSimilarity: Float
   clusterId: Int
-<<<<<<< HEAD
-  firstCheckUserId: Int
-=======
   firstCheckSubmissionId: Int
->>>>>>> 7b0c5700
   firstSimilarity: Float
   id: Int
   longestMatch: Int
   maxLength: Int
   maxSimilarity: Float
   requestId: Int
-<<<<<<< HEAD
-  secondCheckUserId: Int
-  secondSimilarity: Float
-}
-
-=======
   secondCheckSubmissionId: Int
   secondSimilarity: Float
 }
@@ -811,7 +739,6 @@
   strength: Float!
 }
 
->>>>>>> 7b0c5700
 input Config {
   allowJoinFromSearch: Boolean!
   allowJoinWithURL: Boolean!
@@ -2217,19 +2144,11 @@
 
 type PlagiarismCluster {
   CheckResult: [CheckResult!]
-<<<<<<< HEAD
-  UserCluster: [UserCluster!]
-  _count: PlagiarismClusterCount!
-  averageSimilarity: Float
-  id: ID!
-  strength: Float
-=======
   SubmissionCluster: [SubmissionCluster!]
   _count: PlagiarismClusterCount!
   averageSimilarity: Float!
   id: ID!
   strength: Float!
->>>>>>> 7b0c5700
 }
 
 type PlagiarismClusterAvgAggregate {
@@ -2240,11 +2159,7 @@
 
 type PlagiarismClusterCount {
   CheckResult: Int!
-<<<<<<< HEAD
-  UserCluster: Int!
-=======
   SubmissionCluster: Int!
->>>>>>> 7b0c5700
 }
 
 type PlagiarismClusterCountAggregate {
@@ -2272,7 +2187,11 @@
   strength: Float
 }
 
-<<<<<<< HEAD
+type Position {
+  column: Int!
+  line: Int!
+}
+
 type Notification {
   NotificationRecord: [NotificationRecord!]
   _count: NotificationCount!
@@ -2377,11 +2296,6 @@
   Contest
   Course
   Other
-=======
-type Position {
-  column: Int!
-  line: Int!
->>>>>>> 7b0c5700
 }
 
 type Problem {
@@ -2451,7 +2365,6 @@
 type ProblemCount {
   CheckRequest: Int!
   ContestQnA: Int!
-  CheckRequest: Int!
   announcement: Int!
   assignmentProblem: Int!
   contestProblem: Int!
@@ -2825,11 +2738,7 @@
   getUsers(cursor: Int, take: Int! = 10): [User!]!
   getWhitelist(groupId: Int!): [String!]!
   getWorkbookProblems(groupId: Int!, workbookId: Int!): [WorkbookProblem!]!
-<<<<<<< HEAD
-  overviewPlagiarismCheck(checkId: Int!, limit: Int!): [CheckResultOutput!]!
-=======
   overviewPlagiarismChecks(checkId: Int!, cursor: Int, take: Int! = 50): [GetCheckResultSummaryOutput!]!
->>>>>>> 7b0c5700
 }
 
 enum ResultStatus {
@@ -3462,15 +3371,10 @@
 
 type User {
   CheckRequest: [CheckRequest!]
-<<<<<<< HEAD
   CheckResultAsFirst: [CheckResult!]
   CheckResultAsSecond: [CheckResult!]
   NotificationRecord: [NotificationRecord!]
-=======
->>>>>>> 7b0c5700
-  NotificationRecord: [NotificationRecord!]
   UpdateHistory: [UpdateHistory!]
-  UserCluster: [UserCluster!]
   _count: UserCount!
   assignment: [Assignment!]
   assignmentRecord: [AssignmentRecord!]
@@ -3528,45 +3432,6 @@
   id: Float
 }
 
-type UserCluster {
-  cluster: PlagiarismCluster!
-  clusterId: Int!
-  id: ID!
-  user: User!
-  userId: Int!
-}
-
-type UserClusterAvgAggregate {
-  clusterId: Float
-  id: Float
-  userId: Float
-}
-
-type UserClusterCountAggregate {
-  _all: Int!
-  clusterId: Int!
-  id: Int!
-  userId: Int!
-}
-
-type UserClusterMaxAggregate {
-  clusterId: Int
-  id: Int
-  userId: Int
-}
-
-type UserClusterMinAggregate {
-  clusterId: Int
-  id: Int
-  userId: Int
-}
-
-type UserClusterSumAggregate {
-  clusterId: Int
-  id: Int
-  userId: Int
-}
-
 type UserContest {
   contest: Contest!
   contestId: Int!
@@ -3638,12 +3503,8 @@
 
 type UserCount {
   CheckRequest: Int!
-<<<<<<< HEAD
   CheckResultAsFirst: Int!
   CheckResultAsSecond: Int!
-  NotificationRecord: Int!
-=======
->>>>>>> 7b0c5700
   NotificationRecord: Int!
   UpdateHistory: Int!
   UserCluster: Int!
