# ------------------------------------------------------
# THIS FILE WAS AUTOMATICALLY GENERATED (DO NOT MODIFY)
# ------------------------------------------------------

type Announcement {
  content: String!
  contest: Contest!
  contestId: Int!
  createTime: DateTime!
  id: ID!
  problem: Problem
  problemId: Int
  updateTime: DateTime!
}

type AnnouncementAvgAggregate {
  contestId: Float
  id: Float
  problemId: Float
}

type AnnouncementCountAggregate {
  _all: Int!
  content: Int!
  contestId: Int!
  createTime: Int!
  id: Int!
  problemId: Int!
  updateTime: Int!
}

type AnnouncementMaxAggregate {
  content: String
  contestId: Int
  createTime: DateTime
  id: Int
  problemId: Int
  updateTime: DateTime
}

type AnnouncementMinAggregate {
  content: String
  contestId: Int
  createTime: DateTime
  id: Int
  problemId: Int
  updateTime: DateTime
}

type AnnouncementSumAggregate {
  contestId: Int
  id: Int
  problemId: Int
}

type AnnouncementWithProblemOrder {
  content: String!
  contest: Contest!
  contestId: Int!
  createTime: DateTime!
  id: ID!
  problem: Problem
  problemId: Int
  problemOrder: Int
  updateTime: DateTime!
}

type Assignment {
  _count: AssignmentCount!
  assignmentProblem: [AssignmentProblem!]
  assignmentRecord: [AssignmentRecord!]
  autoFinalizeScore: Boolean!
  createTime: DateTime!
  createdBy: User
  createdById: Int
  description: String!
  dueTime: DateTime!
  enableCopyPaste: Boolean!
  endTime: DateTime!
  group: Group!
  groupId: Int!
  id: ID!
  isExercise: Boolean!
  isFinalScoreVisible: Boolean!
  isJudgeResultVisible: Boolean!
  isRankVisible: Boolean!
  isVisible: Boolean!
  startTime: DateTime!
  submission: [Submission!]
  testSubmission: [TestSubmission!]
  title: String!
  updateTime: DateTime!
  week: Int!
}

type AssignmentAvgAggregate {
  createdById: Float
  groupId: Float
  id: Float
  week: Float
}

type AssignmentCount {
  assignmentProblem: Int!
  assignmentRecord: Int!
  submission: Int!
  testSubmission: Int!
}

type AssignmentCountAggregate {
  _all: Int!
  autoFinalizeScore: Int!
  createTime: Int!
  createdById: Int!
  description: Int!
  dueTime: Int!
  enableCopyPaste: Int!
  endTime: Int!
  groupId: Int!
  id: Int!
  isExercise: Int!
  isFinalScoreVisible: Int!
  isJudgeResultVisible: Int!
  isRankVisible: Int!
  isVisible: Int!
  startTime: Int!
  title: Int!
  updateTime: Int!
  week: Int!
}

type AssignmentMaxAggregate {
  autoFinalizeScore: Boolean
  createTime: DateTime
  createdById: Int
  description: String
  dueTime: DateTime
  enableCopyPaste: Boolean
  endTime: DateTime
  groupId: Int
  id: Int
  isExercise: Boolean
  isFinalScoreVisible: Boolean
  isJudgeResultVisible: Boolean
  isRankVisible: Boolean
  isVisible: Boolean
  startTime: DateTime
  title: String
  updateTime: DateTime
  week: Int
}

type AssignmentMinAggregate {
  autoFinalizeScore: Boolean
  createTime: DateTime
  createdById: Int
  description: String
  dueTime: DateTime
  enableCopyPaste: Boolean
  endTime: DateTime
  groupId: Int
  id: Int
  isExercise: Boolean
  isFinalScoreVisible: Boolean
  isJudgeResultVisible: Boolean
  isRankVisible: Boolean
  isVisible: Boolean
  startTime: DateTime
  title: String
  updateTime: DateTime
  week: Int
}

type AssignmentProblem {
  _count: AssignmentProblemCount!
  assignment: Assignment!
  assignmentId: Int!
  assignmentProblemRecord: [AssignmentProblemRecord!]
  createTime: DateTime!
  order: Int!
  problem: ProblemWithIsVisible!
  problemId: Int!
  score: Int!
  solutionReleaseTime: DateTime
  updateTime: DateTime!
}

type AssignmentProblemAvgAggregate {
  assignmentId: Float
  order: Float
  problemId: Float
  score: Float
}

type AssignmentProblemCount {
  assignmentProblemRecord: Int!
}

type AssignmentProblemCountAggregate {
  _all: Int!
  assignmentId: Int!
  createTime: Int!
  order: Int!
  problemId: Int!
  score: Int!
  solutionReleaseTime: Int!
  updateTime: Int!
}

input AssignmentProblemInput {
  problemId: Int!
  score: IntScore!
  solutionReleaseTime: DateTime
}

type AssignmentProblemMaxAggregate {
  assignmentId: Int
  createTime: DateTime
  order: Int
  problemId: Int
  score: Int
  solutionReleaseTime: DateTime
  updateTime: DateTime
}

type AssignmentProblemMinAggregate {
  assignmentId: Int
  createTime: DateTime
  order: Int
  problemId: Int
  score: Int
  solutionReleaseTime: DateTime
  updateTime: DateTime
}

type AssignmentProblemRecord {
  assignmentId: Int!
  assignmentProblem: AssignmentProblem!
  assignmentRecord: AssignmentRecord!
  comment: String!
  finalScore: Int
  isAccepted: Boolean!
  isSubmitted: Boolean!
  problemId: Int!
  score: Int!
  userId: Int!
}

type AssignmentProblemRecordAvgAggregate {
  assignmentId: Float
  finalScore: Float
  problemId: Float
  score: Float
  userId: Float
}

type AssignmentProblemRecordCountAggregate {
  _all: Int!
  assignmentId: Int!
  comment: Int!
  finalScore: Int!
  isAccepted: Int!
  isSubmitted: Int!
  problemId: Int!
  score: Int!
  userId: Int!
}

type AssignmentProblemRecordMaxAggregate {
  assignmentId: Int
  comment: String
  finalScore: Int
  isAccepted: Boolean
  isSubmitted: Boolean
  problemId: Int
  score: Int
  userId: Int
}

type AssignmentProblemRecordMinAggregate {
  assignmentId: Int
  comment: String
  finalScore: Int
  isAccepted: Boolean
  isSubmitted: Boolean
  problemId: Int
  score: Int
  userId: Int
}

type AssignmentProblemRecordSumAggregate {
  assignmentId: Int
  finalScore: Int
  problemId: Int
  score: Int
  userId: Int
}

type AssignmentProblemScore {
  finalScore: Int
  maxScore: Int!
  problemId: Int!
  score: Float!
}

type AssignmentProblemSumAggregate {
  assignmentId: Int
  order: Int
  problemId: Int
  score: Int
}

type AssignmentProblemTestcaseResult {
  result: [TestcaseResult!]!
  userId: Int!
}

input AssignmentProblemUpdateInput {
  problemId: Int!
  score: IntScore
  solutionReleaseTime: DateTime
}

type AssignmentRecord {
  _count: AssignmentRecordCount!
  acceptedProblemNum: Int!
  assignment: Assignment!
  assignmentId: Int!
  assignmentProblemRecord: [AssignmentProblemRecord!]
  comment: String!
  createTime: DateTime!
  finalScore: Int
  finishTime: DateTime
  id: ID!
  score: Int!
  totalPenalty: Int!
  updateTime: DateTime!
  user: User
  userId: Int
}

type AssignmentRecordAvgAggregate {
  acceptedProblemNum: Float
  assignmentId: Float
  finalScore: Float
  id: Float
  score: Float
  totalPenalty: Float
  userId: Float
}

type AssignmentRecordCount {
  assignmentProblemRecord: Int!
}

type AssignmentRecordCountAggregate {
  _all: Int!
  acceptedProblemNum: Int!
  assignmentId: Int!
  comment: Int!
  createTime: Int!
  finalScore: Int!
  finishTime: Int!
  id: Int!
  score: Int!
  totalPenalty: Int!
  updateTime: Int!
  userId: Int!
}

type AssignmentRecordMaxAggregate {
  acceptedProblemNum: Int
  assignmentId: Int
  comment: String
  createTime: DateTime
  finalScore: Int
  finishTime: DateTime
  id: Int
  score: Int
  totalPenalty: Int
  updateTime: DateTime
  userId: Int
}

type AssignmentRecordMinAggregate {
  acceptedProblemNum: Int
  assignmentId: Int
  comment: String
  createTime: DateTime
  finalScore: Int
  finishTime: DateTime
  id: Int
  score: Int
  totalPenalty: Int
  updateTime: DateTime
  userId: Int
}

type AssignmentRecordSumAggregate {
  acceptedProblemNum: Int
  assignmentId: Int
  finalScore: Int
  id: Int
  score: Int
  totalPenalty: Int
  userId: Int
}

"""assignmentSubmissionOverall"""
type AssignmentSubmission {
  codeSize: Int
  id: Int!
  ip: String
  language: Language!
  order: Int
  problemId: Int!
  realname: String
  result: ResultStatus!
  studentId: String!
  submissionTime: String!
  title: String!
  username: String!
}

"""AssignmentSubmissionSummaryForOne"""
type AssignmentSubmissionSummaryForOne {
  assignmentId: Int!
  codeSize: Int
  id: Int!
  ip: String
  language: Language!
  order: Int
  problemId: Int!
  problemTitle: String!
  studentId: String!
  submissionResult: ResultStatus!
  submissionTime: String!
  username: String!
}

"""AssignmentSubmissionSummaryForUser"""
type AssignmentSubmissionSummaryForUser {
  scoreSummary: UserAssignmentScoreSummary!
  submissions: [AssignmentSubmissionSummaryForOne!]!
}

type AssignmentSumAggregate {
  createdById: Int
  groupId: Int
  id: Int
  week: Int
}

"""assignmentWithParticipants"""
type AssignmentWithParticipants {
  _count: AssignmentCount!
  assignmentProblem: [AssignmentProblem!]
  assignmentRecord: [AssignmentRecord!]
  autoFinalizeScore: Boolean!
  createTime: DateTime!
  createdBy: User
  createdById: Int
  description: String!
  dueTime: DateTime!
  enableCopyPaste: Boolean!
  endTime: DateTime!
  group: Group!
  groupId: Int!
  id: ID!
  isExercise: Boolean!
  isFinalScoreVisible: Boolean!
  isJudgeResultVisible: Boolean!
  isRankVisible: Boolean!
  isVisible: Boolean!
  participants: Int!
  startTime: DateTime!
  submission: [Submission!]
  testSubmission: [TestSubmission!]
  title: String!
  updateTime: DateTime!
  week: Int!
}

type AssignmentWithScores {
  _count: AssignmentCount!
  assignmentProblem: [AssignmentProblem!]
  assignmentRecord: [AssignmentRecord!]
  autoFinalizeScore: Boolean!
  createTime: DateTime!
  createdBy: User
  createdById: Int
  description: String!
  dueTime: DateTime!
  enableCopyPaste: Boolean!
  endTime: DateTime!
  group: Group!
  groupId: Int!
  id: ID!
  isExercise: Boolean!
  isFinalScoreVisible: Boolean!
  isJudgeResultVisible: Boolean!
  isRankVisible: Boolean!
  isVisible: Boolean!
  problemScore: Int!
  startTime: DateTime!
  submission: [Submission!]
  testSubmission: [TestSubmission!]
  title: String!
  totalScore: Int!
  updateTime: DateTime!
  week: Int!
}

type AssignmentsGroupedByStatus {
  finished: [AssignmentWithScores!]!
  ongoing: [AssignmentWithScores!]!
  upcoming: [AssignmentWithScores!]!
}

input Config {
  allowJoinFromSearch: Boolean!
  allowJoinWithURL: Boolean!
  requireApprovalBeforeJoin: Boolean!
  showOnList: Boolean!
}

type Contest {
  ContestQnA: [ContestQnA!]
  _count: ContestCount!
  announcement: [Announcement!]
  contestProblem: [ContestProblem!]
  contestRecord: [ContestRecord!]
  createTime: DateTime!
  createdBy: User
  createdById: Int
  description: String

  """이 Contest에 포함된 문제의 코드 에디터에서 복사-붙여넣기를 허용합니다."""
  enableCopyPaste: Boolean!
  endTime: DateTime!

  """이 Contest에 포함된 문제의 채점을 샘플 테스트케이스를 포함하여 할지 말지 결정합니다."""
  evaluateWithSampleTestcase: Boolean!
  freezeTime: DateTime
  id: ID!
  invitationCode: String

  """이 Contest에 포함된 문제의 Judge Result를 사용자에게 보여줄지 말지 결정합니다."""
  isJudgeResultVisible: Boolean!
  lastPenalty: Boolean!
  penalty: Int!
  posterUrl: String
  registerDueTime: DateTime!
  startTime: DateTime!
  submission: [Submission!]

  """
  summary structure
  {
  참여대상: string,
  진행방식: string,
  순위산정: string,
  문제형태: string,
  참여혜택: string
  }
  """
  summary: JSON
  testSubmission: [TestSubmission!]
  title: String!
  unfreeze: Boolean!
  updateTime: DateTime!
  userContest: [UserContest!]
}

type ContestAvgAggregate {
  createdById: Float
  id: Float
  penalty: Float
}

type ContestCount {
  ContestQnA: Int!
  announcement: Int!
  contestProblem: Int!
  contestRecord: Int!
  submission: Int!
  testSubmission: Int!
  userContest: Int!
}

type ContestCountAggregate {
  _all: Int!
  createTime: Int!
  createdById: Int!
  description: Int!
  enableCopyPaste: Int!
  endTime: Int!
  evaluateWithSampleTestcase: Int!
  freezeTime: Int!
  id: Int!
  invitationCode: Int!
  isJudgeResultVisible: Int!
  lastPenalty: Int!
  penalty: Int!
  posterUrl: Int!
  registerDueTime: Int!
  startTime: Int!
  summary: Int!
  title: Int!
  unfreeze: Int!
  updateTime: Int!
}

type ContestLeaderboard {
  isFrozen: Boolean!
  leaderboard: [LeaderboardEntry!]!
  maxScore: Int!
  participatedNum: Int!
  registeredNum: Int!
}

type ContestMaxAggregate {
  createTime: DateTime
  createdById: Int
  description: String
  enableCopyPaste: Boolean
  endTime: DateTime
  evaluateWithSampleTestcase: Boolean
  freezeTime: DateTime
  id: Int
  invitationCode: String
  isJudgeResultVisible: Boolean
  lastPenalty: Boolean
  penalty: Int
  posterUrl: String
  registerDueTime: DateTime
  startTime: DateTime
  title: String
  unfreeze: Boolean
  updateTime: DateTime
}

type ContestMinAggregate {
  createTime: DateTime
  createdById: Int
  description: String
  enableCopyPaste: Boolean
  endTime: DateTime
  evaluateWithSampleTestcase: Boolean
  freezeTime: DateTime
  id: Int
  invitationCode: String
  isJudgeResultVisible: Boolean
  lastPenalty: Boolean
  penalty: Int
  posterUrl: String
  registerDueTime: DateTime
  startTime: DateTime
  title: String
  unfreeze: Boolean
  updateTime: DateTime
}

type ContestProblem {
  ContestProblemFirstSolver: [ContestProblemFirstSolver!]
  _count: ContestProblemCount!
  contest: Contest!
  contestId: Int!
  contestProblemRecord: [ContestProblemRecord!]
  createTime: DateTime!
  id: ID!
  order: Int!
  problem: ProblemWithIsVisible!
  problemId: Int!
  score: Int!
  updateTime: DateTime!
}

type ContestProblemAvgAggregate {
  contestId: Float
  id: Float
  order: Float
  problemId: Float
  score: Float
}

type ContestProblemCount {
  ContestProblemFirstSolver: Int!
  contestProblemRecord: Int!
}

type ContestProblemCountAggregate {
  _all: Int!
  contestId: Int!
  createTime: Int!
  id: Int!
  order: Int!
  problemId: Int!
  score: Int!
  updateTime: Int!
}

type ContestProblemFirstSolver {
  contestProblem: ContestProblem!
  contestProblemId: ID!
  contestRecord: ContestRecord!
  contestRecordId: Int!
  createTime: DateTime!
}

type ContestProblemFirstSolverAvgAggregate {
  contestProblemId: Float
  contestRecordId: Float
}

type ContestProblemFirstSolverCountAggregate {
  _all: Int!
  contestProblemId: Int!
  contestRecordId: Int!
  createTime: Int!
}

type ContestProblemFirstSolverMaxAggregate {
  contestProblemId: Int
  contestRecordId: Int
  createTime: DateTime
}

type ContestProblemFirstSolverMinAggregate {
  contestProblemId: Int
  contestRecordId: Int
  createTime: DateTime
}

type ContestProblemFirstSolverSumAggregate {
  contestProblemId: Int
  contestRecordId: Int
}

type ContestProblemMaxAggregate {
  contestId: Int
  createTime: DateTime
  id: Int
  order: Int
  problemId: Int
  score: Int
  updateTime: DateTime
}

type ContestProblemMinAggregate {
  contestId: Int
  createTime: DateTime
  id: Int
  order: Int
  problemId: Int
  score: Int
  updateTime: DateTime
}

type ContestProblemRecord {
  contestProblem: ContestProblem!
  contestProblemId: Int!
  contestRecord: ContestRecord!
  contestRecordId: Int!
  createTime: DateTime!
  finalScore: Int!
  finalSubmitCountPenalty: Int!
  finalTimePenalty: Int!

  """(좋은 제출 전까지 유저 u가 문제 p에 제출한 횟수) × (대회의 페널티)"""
  finishTime: DateTime
  isFirstSolver: Boolean!

  """finishTime: Pariticipant가 가장 최근에 좋은 제출을 받은 시각"""
  score: Int!

  """대회 시작부터 좋은 제출이 제출되기까지 쇼요된 시간, 단위는 분"""
  submitCountPenalty: Int!
  timePenalty: Int!
  updateTime: DateTime!
}

type ContestProblemRecordAvgAggregate {
  contestProblemId: Float
  contestRecordId: Float
  finalScore: Float
  finalSubmitCountPenalty: Float
  finalTimePenalty: Float
  score: Float
  submitCountPenalty: Float
  timePenalty: Float
}

type ContestProblemRecordCountAggregate {
  _all: Int!
  contestProblemId: Int!
  contestRecordId: Int!
  createTime: Int!
  finalScore: Int!
  finalSubmitCountPenalty: Int!
  finalTimePenalty: Int!
  finishTime: Int!
  isFirstSolver: Int!
  score: Int!
  submitCountPenalty: Int!
  timePenalty: Int!
  updateTime: Int!
}

type ContestProblemRecordMaxAggregate {
  contestProblemId: Int
  contestRecordId: Int
  createTime: DateTime
  finalScore: Int
  finalSubmitCountPenalty: Int
  finalTimePenalty: Int
  finishTime: DateTime
  isFirstSolver: Boolean
  score: Int
  submitCountPenalty: Int
  timePenalty: Int
  updateTime: DateTime
}

type ContestProblemRecordMinAggregate {
  contestProblemId: Int
  contestRecordId: Int
  createTime: DateTime
  finalScore: Int
  finalSubmitCountPenalty: Int
  finalTimePenalty: Int
  finishTime: DateTime
  isFirstSolver: Boolean
  score: Int
  submitCountPenalty: Int
  timePenalty: Int
  updateTime: DateTime
}

type ContestProblemRecordSumAggregate {
  contestProblemId: Int
  contestRecordId: Int
  finalScore: Int
  finalSubmitCountPenalty: Int
  finalTimePenalty: Int
  score: Int
  submitCountPenalty: Int
  timePenalty: Int
}

type ContestProblemSumAggregate {
  contestId: Int
  id: Int
  order: Int
  problemId: Int
  score: Int
}

type ContestQnA {
  _count: ContestQnACount!
  category: QnACategory!
  comments: [ContestQnAComment!]
  content: String!
  contest: Contest!
  contestId: Int!
  createTime: DateTime!
  createdBy: User
  createdById: Int
  id: ID!
  isResolved: Boolean!
  isVisible: Boolean!
  order: Int!
  problem: Problem
  problemId: Int
  title: String!
}

type ContestQnAAvgAggregate {
  contestId: Float
  createdById: Float
  id: Float
  order: Float
  problemId: Float
}

type ContestQnAComment {
  content: String!
  contestQnA: ContestQnA!
  contestQnAId: Int!
  createdBy: User
  createdById: Int
  createdTime: DateTime!
  id: ID!
  isContestStaff: Boolean!
  order: Int!
}

type ContestQnACommentAvgAggregate {
  contestQnAId: Float
  createdById: Float
  id: Float
  order: Float
}

type ContestQnACommentCountAggregate {
  _all: Int!
  content: Int!
  contestQnAId: Int!
  createdById: Int!
  createdTime: Int!
  id: Int!
  isContestStaff: Int!
  order: Int!
}

type ContestQnACommentMaxAggregate {
  content: String
  contestQnAId: Int
  createdById: Int
  createdTime: DateTime
  id: Int
  isContestStaff: Boolean
  order: Int
}

type ContestQnACommentMinAggregate {
  content: String
  contestQnAId: Int
  createdById: Int
  createdTime: DateTime
  id: Int
  isContestStaff: Boolean
  order: Int
}

type ContestQnACommentSumAggregate {
  contestQnAId: Int
  createdById: Int
  id: Int
  order: Int
}

type ContestQnACount {
  comments: Int!
}

type ContestQnACountAggregate {
  _all: Int!
  category: Int!
  content: Int!
  contestId: Int!
  createTime: Int!
  createdById: Int!
  id: Int!
  isResolved: Int!
  isVisible: Int!
  order: Int!
  problemId: Int!
  title: Int!
}

type ContestQnAMaxAggregate {
  category: QnACategory
  content: String
  contestId: Int
  createTime: DateTime
  createdById: Int
  id: Int
  isResolved: Boolean
  isVisible: Boolean
  order: Int
  problemId: Int
  title: String
}

type ContestQnAMinAggregate {
  category: QnACategory
  content: String
  contestId: Int
  createTime: DateTime
  createdById: Int
  id: Int
  isResolved: Boolean
  isVisible: Boolean
  order: Int
  problemId: Int
  title: String
}

type ContestQnASumAggregate {
  contestId: Int
  createdById: Int
  id: Int
  order: Int
  problemId: Int
}

type ContestRecord {
  ContestProblemFirstSolver: [ContestProblemFirstSolver!]
  _count: ContestRecordCount!
  acceptedProblemNum: Int!
  contest: Contest!
  contestId: Int!
  contestProblemRecord: [ContestProblemRecord!]
  createTime: DateTime!
  finalScore: Int!
  finalTotalPenalty: Int!
  id: ID!
  lastAcceptedTime: DateTime
  score: Int!
  totalPenalty: Int!
  updateTime: DateTime!
  user: User
  userId: Int
}

type ContestRecordAvgAggregate {
  acceptedProblemNum: Float
  contestId: Float
  finalScore: Float
  finalTotalPenalty: Float
  id: Float
  score: Float
  totalPenalty: Float
  userId: Float
}

type ContestRecordCount {
  ContestProblemFirstSolver: Int!
  contestProblemRecord: Int!
}

type ContestRecordCountAggregate {
  _all: Int!
  acceptedProblemNum: Int!
  contestId: Int!
  createTime: Int!
  finalScore: Int!
  finalTotalPenalty: Int!
  id: Int!
  lastAcceptedTime: Int!
  score: Int!
  totalPenalty: Int!
  updateTime: Int!
  userId: Int!
}

type ContestRecordMaxAggregate {
  acceptedProblemNum: Int
  contestId: Int
  createTime: DateTime
  finalScore: Int
  finalTotalPenalty: Int
  id: Int
  lastAcceptedTime: DateTime
  score: Int
  totalPenalty: Int
  updateTime: DateTime
  userId: Int
}

type ContestRecordMinAggregate {
  acceptedProblemNum: Int
  contestId: Int
  createTime: DateTime
  finalScore: Int
  finalTotalPenalty: Int
  id: Int
  lastAcceptedTime: DateTime
  score: Int
  totalPenalty: Int
  updateTime: DateTime
  userId: Int
}

type ContestRecordSumAggregate {
  acceptedProblemNum: Int
  contestId: Int
  finalScore: Int
  finalTotalPenalty: Int
  id: Int
  score: Int
  totalPenalty: Int
  userId: Int
}

enum ContestRole {
  Admin
  Manager
  Participant
  Reviewer
}

"""contestSubmissionOverall"""
type ContestSubmission {
  codeSize: Int
  id: Int!
  ip: String
  language: Language!
  order: Int
  problemId: Int!
  realname: String
  result: ResultStatus!
  studentId: String!
  submissionTime: String!
  title: String!
  username: String!
}

"""ContestSubmissionSummaryForOne"""
type ContestSubmissionSummaryForOne {
  codeSize: Int
  contestId: Int!
  id: Int!
  ip: String
  language: Language!
  order: Int
  problemId: Int!
  problemTitle: String!
  studentId: String!
  submissionResult: ResultStatus!
  submissionTime: String!
  username: String!
}

"""ContestSubmissionSummaryForUser"""
type ContestSubmissionSummaryForUser {
  scoreSummary: UserContestScoreSummary!
  submissions: [ContestSubmissionSummaryForOne!]!
}

type ContestSumAggregate {
  createdById: Int
  id: Int
  penalty: Int
}

type ContestUpdateHistories {
  contestId: Int!
  updateHistories: [UpdateHistoryRecord!]!
}

"""contestWithParticipants"""
type ContestWithParticipants {
  ContestQnA: [ContestQnA!]
  _count: ContestCount!
  announcement: [Announcement!]
  contestProblem: [ContestProblem!]
  contestRecord: [ContestRecord!]
  createTime: DateTime!
  createdBy: User
  createdById: Int
  description: String

  """이 Contest에 포함된 문제의 코드 에디터에서 복사-붙여넣기를 허용합니다."""
  enableCopyPaste: Boolean!
  endTime: DateTime!

  """이 Contest에 포함된 문제의 채점을 샘플 테스트케이스를 포함하여 할지 말지 결정합니다."""
  evaluateWithSampleTestcase: Boolean!
  freezeTime: DateTime
  id: ID!
  invitationCode: String

  """이 Contest에 포함된 문제의 Judge Result를 사용자에게 보여줄지 말지 결정합니다."""
  isJudgeResultVisible: Boolean!
  lastPenalty: Boolean!
  participants: Int!
  penalty: Int!
  posterUrl: String
  registerDueTime: DateTime!
  startTime: DateTime!
  submission: [Submission!]

  """
  summary structure
  {
  참여대상: string,
  진행방식: string,
  순위산정: string,
  문제형태: string,
  참여혜택: string
  }
  """
  summary: JSON
  testSubmission: [TestSubmission!]
  title: String!
  unfreeze: Boolean!
  updateTime: DateTime!
  userContest: [UserContest!]
}

type ContestWithScores {
  ContestQnA: [ContestQnA!]
  _count: ContestCount!
  announcement: [Announcement!]
  contestProblem: [ContestProblem!]
  contestRecord: [ContestRecord!]
  createTime: DateTime!
  createdBy: User
  createdById: Int
  description: String

  """이 Contest에 포함된 문제의 코드 에디터에서 복사-붙여넣기를 허용합니다."""
  enableCopyPaste: Boolean!
  endTime: DateTime!

  """이 Contest에 포함된 문제의 채점을 샘플 테스트케이스를 포함하여 할지 말지 결정합니다."""
  evaluateWithSampleTestcase: Boolean!
  freezeTime: DateTime
  id: ID!
  invitationCode: String

  """이 Contest에 포함된 문제의 Judge Result를 사용자에게 보여줄지 말지 결정합니다."""
  isJudgeResultVisible: Boolean!
  lastPenalty: Boolean!
  penalty: Int!
  posterUrl: String
  problemScore: Int!
  registerDueTime: DateTime!
  startTime: DateTime!
  submission: [Submission!]

  """
  summary structure
  {
  참여대상: string,
  진행방식: string,
  순위산정: string,
  문제형태: string,
  참여혜택: string
  }
  """
  summary: JSON
  testSubmission: [TestSubmission!]
  title: String!
  totalScore: Int!
  unfreeze: Boolean!
  updateTime: DateTime!
  userContest: [UserContest!]
}

type ContestsGroupedByStatus {
  finished: [ContestWithScores!]!
  ongoing: [ContestWithScores!]!
  upcoming: [ContestWithScores!]!
}

type CourseInfo {
  classNum: Int
  courseNum: String!
  email: String
  group: Group!
  groupId: ID!
  office: String
  phoneNum: String
  professor: String!
  semester: String!
  website: String
  week: Int!
}

type CourseInfoAvgAggregate {
  classNum: Float
  groupId: Float
  week: Float
}

type CourseInfoCountAggregate {
  _all: Int!
  classNum: Int!
  courseNum: Int!
  email: Int!
  groupId: Int!
  office: Int!
  phoneNum: Int!
  professor: Int!
  semester: Int!
  website: Int!
  week: Int!
}

type CourseInfoMaxAggregate {
  classNum: Int
  courseNum: String
  email: String
  groupId: Int
  office: String
  phoneNum: String
  professor: String
  semester: String
  website: String
  week: Int
}

type CourseInfoMinAggregate {
  classNum: Int
  courseNum: String
  email: String
  groupId: Int
  office: String
  phoneNum: String
  professor: String
  semester: String
  website: String
  week: Int
}

type CourseInfoSumAggregate {
  classNum: Int
  groupId: Int
  week: Int
}

input CourseInput {
  classNum: Int
  config: Config!
  courseNum: String!
  courseTitle: String!
  email: String
  office: String
  phoneNum: String
  professor: String!
  semester: String!
  website: String
  week: Int!
}

input CreateAnnouncementInput {
  """content of announcement"""
  content: String!

  """related problemOrder of announcement"""
  problemOrder: Int
}

input CreateAssignmentInput {
  autoFinalizeScore: Boolean
  description: String!
  dueTime: DateTime!
  enableCopyPaste: Boolean
  endTime: DateTime!
  invitationCode: String
  isExercise: Boolean
  isFinalScoreVisible: Boolean
  isJudgeResultVisible: Boolean!
  isRankVisible: Boolean!
  isVisible: Boolean!
  startTime: DateTime!
  title: String!
  week: Float!
}

input CreateContestInput {
  description: String
  enableCopyPaste: Boolean
  endTime: DateTime!
  evaluateWithSampleTestcase: Boolean
  freezeTime: DateTime
  invitationCode: String
  isJudgeResultVisible: Boolean!
  lastPenalty: Boolean
  penalty: Int
  posterUrl: String
  registerDueTime: DateTime!
  startTime: DateTime!
  summary: JSON
  title: String!
  userContest: [UserContestInput!]
}

input CreateNoticeInput {
  content: String!
  isFixed: Boolean
  isVisible: Boolean
  title: String!
}

input CreateProblemInput {
  description: String!
  difficulty: Level!
  hint: String!
  inputDescription: String!
  isVisible: Boolean! = true
  languages: [Language!]!
  memoryLimit: Int!
  outputDescription: String!
  solution: [Solution!]!
  source: String!
  tagIds: [Int!]!
  template: [Template!]!
  testcases: [Testcase!]!
  timeLimit: Int!
  title: String!
}

input CreateTestcasesInput {
  problemId: Int!
  testcases: [Testcase!]!
}

"""
A date-time string at UTC, such as 2019-12-03T09:54:33Z, compliant with the date-time format.
"""
scalar DateTime

type DuplicateCourse {
  copiedAssignments: [Int!]!
  duplicatedCourse: Group!
  originAssignments: [Int!]!
}

type DuplicatedAssignmentResponse {
  assignment: Assignment!
  problems: [AssignmentProblem!]!
  records: [AssignmentRecord!]!
}

type File {
  createTime: DateTime!
  createdBy: User
  createdById: Int
  filename: ID!
}

type FileAvgAggregate {
  createdById: Float
}

type FileCountAggregate {
  _all: Int!
  createTime: Int!
  createdById: Int!
  filename: Int!
}

type FileMaxAggregate {
  createTime: DateTime
  createdById: Int
  filename: String
}

type FileMinAggregate {
  createTime: DateTime
  createdById: Int
  filename: String
}

"""file"""
type FileSource {
  src: String!
}

type FileSumAggregate {
  createdById: Int
}

input FilterProblemsInput {
  difficulty: [Level!]
  languages: [Language!]
}

type FindGroup {
  GroupWhitelist: [GroupWhitelist!]
  _count: GroupCount!
  assignment: [Assignment!]

  """
  config default value
  {
  "showOnList": true,          // show on 'all groups' list
  "allowJoinFromSearch": true, // can join from 'all groups' list. set to false if `showOnList` is false
  "allowJoinWithURL": false,
  "requireApprovalBeforeJoin": true
  }
  """
  config: JSON!
  courseInfo: CourseInfo
  createTime: DateTime!
  description: String
  groupName: String!
  groupType: GroupType!
  id: ID!
  invitation: String
  memberNum: Int!
  sharedProblems: [Problem!]
  updateTime: DateTime!
  userGroup: [UserGroup!]
  workbook: [Workbook!]
}

input GetAssignmentSubmissionsInput {
  assignmentId: Int!
  problemId: Int
  searchingName: String
}

input GetContestSubmissionsInput {
  problemId: Int
  searchingName: String
}

type Group {
  GroupWhitelist: [GroupWhitelist!]
  _count: GroupCount!
  assignment: [Assignment!]

  """
  config default value
  {
  "showOnList": true,          // show on 'all groups' list
  "allowJoinFromSearch": true, // can join from 'all groups' list. set to false if `showOnList` is false
  "allowJoinWithURL": false,
  "requireApprovalBeforeJoin": true
  }
  """
  config: JSON!
  courseInfo: CourseInfo
  createTime: DateTime!
  description: String
  groupName: String!
  groupType: GroupType!
  id: ID!
  sharedProblems: [Problem!]
  updateTime: DateTime!
  userGroup: [UserGroup!]
  workbook: [Workbook!]
}

type GroupAvgAggregate {
  id: Float
}

type GroupCount {
  GroupWhitelist: Int!
  assignment: Int!
  sharedProblems: Int!
  userGroup: Int!
  workbook: Int!
}

type GroupCountAggregate {
  _all: Int!
  config: Int!
  createTime: Int!
  description: Int!
  groupName: Int!
  groupType: Int!
  id: Int!
  updateTime: Int!
}

type GroupMaxAggregate {
  createTime: DateTime
  description: String
  groupName: String
  groupType: GroupType
  id: Int
  updateTime: DateTime
}

type GroupMember {
  email: String!
  isGroupLeader: Boolean!
  major: String!
  name: String!
  role: String!
  studentId: String!
  userId: Float!
  username: String!
}

type GroupMinAggregate {
  createTime: DateTime
  description: String
  groupName: String
  groupType: GroupType
  id: Int
  updateTime: DateTime
}

type GroupSumAggregate {
  id: Int
}

enum GroupType {
  Course
  Study
}

type GroupWhitelist {
  group: Group!
  groupId: Int!
  studentId: String!
}

type GroupWhitelistAvgAggregate {
  groupId: Float
}

type GroupWhitelistCountAggregate {
  _all: Int!
  groupId: Int!
  studentId: Int!
}

type GroupWhitelistMaxAggregate {
  groupId: Int
  studentId: String
}

type GroupWhitelistMinAggregate {
  groupId: Int
  studentId: String
}

type GroupWhitelistSumAggregate {
  groupId: Int
}

scalar IntScore

"""
The `JSON` scalar type represents JSON values as specified by [ECMA-404](http://www.ecma-international.org/publications/files/ECMA-ST/ECMA-404.pdf).
"""
scalar JSON

enum Language {
  C
  Cpp
  Golang
  Java
  PyPy3
  Python2
  Python3
}

type LeaderboardEntry {
  finalScore: Int!
  finalTotalPenalty: Int!
  problemRecords: [ProblemRecord!]!
  rank: Int!
  userId: Int!
  username: String!
}

enum Level {
  Level1
  Level2
  Level3
  Level4
  Level5
}

type Mutation {
  createAnnouncement(contestId: Int!, input: CreateAnnouncementInput!): Announcement!
  createAssignment(groupId: Int!, input: CreateAssignmentInput!): Assignment!
  createContest(input: CreateContestInput!): Contest!
  createContestQnAComment(content: String!, contestId: Int!, order: Int!): ContestQnAComment!
  createCourse(input: CourseInput!): Group!
  createNotice(input: CreateNoticeInput!): Notice!
  createProblem(input: CreateProblemInput!): ProblemWithIsVisible!
  createTag(tagName: String!): Tag!
  createTestcases(input: CreateTestcasesInput!): [ProblemTestcaseId!]!
  createWhitelist(groupId: Int!, studentIds: [String!]!): Float!
  deleteAssignment(assignmentId: Int!, groupId: Int!): Assignment!
  deleteContest(contestId: Int!): Contest!
  deleteContestQnA(contestId: Int!, order: Int!): ContestQnA!
<<<<<<< HEAD
  deleteContestQnAComment(commentOrder: Int!, contestId: Int!, qnAOrder: Int!): ContestQnAComment!
=======
>>>>>>> 1ce2d161
  deleteCourse(groupId: Int!): Group!
  deleteFile(filename: String!): File!
  deleteGroupMember(groupId: Int!, userId: Int!): UserGroup!
  deleteNotice(noticeId: Int!): Notice!
  deleteProblem(id: Int!): ProblemWithIsVisible!
  deleteTag(tagName: String!): Tag!
  deleteWhitelist(groupId: Int!): Float!
  duplicateAssignment(assignmentId: Int!, groupId: Int!): DuplicatedAssignmentResponse!
  duplicateCourse(groupId: Int!): DuplicateCourse!
  handleJoinRequest(groupId: Int!, isAccept: Boolean!, userId: Int!): UserGroup!
  importProblemsToAssignment(assignmentId: Int!, assignmentProblemInput: [AssignmentProblemInput!]!, groupId: Int!): [AssignmentProblem!]!
  importProblemsToContest(contestId: Int!, problemIdsWithScore: [ProblemScoreInput!]!): [ContestProblem!]!
  inviteUser(groupId: Int!, isGroupLeader: Boolean!, userId: Int!): UserGroup!
  issueInvitation(groupId: Int!): String!
  removeAnnouncement(contestId: Int!, id: Int!): Announcement!
  removeProblemsFromAssignment(assignmentId: Int!, groupId: Int!, problemIds: [Int!]!): [AssignmentProblem!]!
  removeProblemsFromContest(contestId: Int!, problemIds: [Int!]!): [ContestProblem!]!
  removeUserFromContest(contestId: Int!, userId: Int!): UserContest!
  revokeInvitation(groupId: Int!): String!
  updateAnnouncement(contestId: Int!, input: UpdateAnnouncementInput!): Announcement!
  updateAssignment(groupId: Int!, input: UpdateAssignmentInput!): Assignment!
  updateAssignmentProblemRecord(groupId: Int!, input: UpdateAssignmentProblemRecordInput!): AssignmentProblemRecord!
  updateAssignmentProblems(assignmentId: Int!, assignmentProblemUpdateInput: [AssignmentProblemUpdateInput!]!, groupId: Int!): [AssignmentProblem!]!
  updateAssignmentProblemsOrder(assignmentId: Int!, groupId: Int!, orders: [Int!]!): [AssignmentProblem!]!
  updateContest(contestId: Int!, input: UpdateContestInput!): Contest!
  updateContestProblemsOrder(contestId: Int!, orders: [Int!]!): [ContestProblem!]!
  updateContestProblemsScore(contestId: Int!, problemIdsWithScore: [ProblemScoreInput!]!): [ContestProblem!]!
  updateCourse(groupId: Int!, input: CourseInput!): Group!
  updateCreationPermissions(input: UpdateCreationPermissionsInput!): UpdateCreationPermissionResult!
  updateGroupMember(groupId: Int!, toGroupLeader: Boolean!, userId: Int!): UserGroup!
  updateNotice(input: UpdateNoticeInput!, noticeId: Int!): Notice!
  updateProblem(input: UpdateProblemInput!): ProblemWithIsVisible!
  updateWorkbookProblemsOrder(groupId: Int!, orders: [Int!]!, workbookId: Int!): [WorkbookProblem!]!
  uploadFile(input: UploadFileInput!): FileSource!
  uploadImage(input: UploadFileInput!): FileSource!
  uploadProblems(input: UploadFileInput!): [ProblemWithIsVisible!]!
  uploadTestcase(input: UploadFileInput!, problemId: Int!): ProblemTestcase!
  uploadTestcaseZip(input: UploadTestcaseZipInput!): [ProblemTestcaseId!]!
}

type Notice {
  content: String!
  createTime: DateTime!
  createdBy: User
  createdById: Int
  id: ID!
  isFixed: Boolean!
  isVisible: Boolean!
  title: String!
  updateTime: DateTime!
}

type NoticeAvgAggregate {
  createdById: Float
  id: Float
}

type NoticeCountAggregate {
  _all: Int!
  content: Int!
  createTime: Int!
  createdById: Int!
  id: Int!
  isFixed: Int!
  isVisible: Int!
  title: Int!
  updateTime: Int!
}

type NoticeMaxAggregate {
  content: String
  createTime: DateTime
  createdById: Int
  id: Int
  isFixed: Boolean
  isVisible: Boolean
  title: String
  updateTime: DateTime
}

type NoticeMinAggregate {
  content: String
  createTime: DateTime
  createdById: Int
  id: Int
  isFixed: Boolean
  isVisible: Boolean
  title: String
  updateTime: DateTime
}

type NoticeSumAggregate {
  createdById: Int
  id: Int
}

type Notification {
  NotificationRecord: [NotificationRecord!]
  _count: NotificationCount!
  createTime: DateTime!
  id: ID!
  message: String!
  title: String!
  type: NotificationType!
  url: String
}

type NotificationAvgAggregate {
  id: Float
}

type NotificationCount {
  NotificationRecord: Int!
}

type NotificationCountAggregate {
  _all: Int!
  createTime: Int!
  id: Int!
  message: Int!
  title: Int!
  type: Int!
  url: Int!
}

type NotificationMaxAggregate {
  createTime: DateTime
  id: Int
  message: String
  title: String
  type: NotificationType
  url: String
}

type NotificationMinAggregate {
  createTime: DateTime
  id: Int
  message: String
  title: String
  type: NotificationType
  url: String
}

type NotificationRecord {
  createTime: DateTime!
  id: ID!
  isRead: Boolean!
  notification: Notification!
  notificationId: Int!
  user: User!
  userId: Int!
}

type NotificationRecordAvgAggregate {
  id: Float
  notificationId: Float
  userId: Float
}

type NotificationRecordCountAggregate {
  _all: Int!
  createTime: Int!
  id: Int!
  isRead: Int!
  notificationId: Int!
  userId: Int!
}

type NotificationRecordMaxAggregate {
  createTime: DateTime
  id: Int
  isRead: Boolean
  notificationId: Int
  userId: Int
}

type NotificationRecordMinAggregate {
  createTime: DateTime
  id: Int
  isRead: Boolean
  notificationId: Int
  userId: Int
}

type NotificationRecordSumAggregate {
  id: Int
  notificationId: Int
  userId: Int
}

type NotificationSumAggregate {
  id: Int
}

enum NotificationType {
  Announcement
  Assignment
  Contest
  Course
  Other
}

type Problem {
  ContestQnA: [ContestQnA!]
  _count: ProblemCount!
  acceptedCount: Int!
  acceptedRate: Float!
  announcement: [Announcement!]
  assignmentProblem: [AssignmentProblem!]
  contestProblem: [ContestProblem!]
  createTime: DateTime!
  createdBy: User
  createdById: Int
  description: String!
  difficulty: Level!
  engDescription: String
  engHint: String
  engInputDescription: String
  engOutputDescription: String
  engTitle: String
  hint: String!
  id: ID!
  inputDescription: String!
  languages: [Language!]
  memoryLimit: Int!
  outputDescription: String!
  problemTag: [ProblemTag!]
  problemTestcase: [ProblemTestcase!]
  sharedGroups: [Group!]
  solution: [JSON!]
  source: String!
  submission: [Submission!]
  submissionCount: Int!

  """
  template code item structure
  {
  "lanaguage": Language,
  "code": {
  "id": number,
  "text": string,
  "locked": boolean
  }[]
  }
  """
  template: [JSON!]
  testSubmission: [TestSubmission!]
  timeLimit: Int!
  title: String!
  updateHistory: [UpdateHistory!]
  updateTime: DateTime!
  visibleLockTime: DateTime!
  workbookProblem: [WorkbookProblem!]
}

type ProblemAvgAggregate {
  acceptedCount: Float
  acceptedRate: Float
  createdById: Float
  id: Float
  memoryLimit: Float
  submissionCount: Float
  timeLimit: Float
}

type ProblemCount {
  ContestQnA: Int!
  announcement: Int!
  assignmentProblem: Int!
  contestProblem: Int!
  problemTag: Int!
  problemTestcase: Int!
  sharedGroups: Int!
  submission: Int!
  testSubmission: Int!
  updateHistory: Int!
  workbookProblem: Int!
}

type ProblemCountAggregate {
  _all: Int!
  acceptedCount: Int!
  acceptedRate: Int!
  createTime: Int!
  createdById: Int!
  description: Int!
  difficulty: Int!
  engDescription: Int!
  engHint: Int!
  engInputDescription: Int!
  engOutputDescription: Int!
  engTitle: Int!
  hint: Int!
  id: Int!
  inputDescription: Int!
  languages: Int!
  memoryLimit: Int!
  outputDescription: Int!
  solution: Int!
  source: Int!
  submissionCount: Int!
  template: Int!
  timeLimit: Int!
  title: Int!
  updateTime: Int!
  visibleLockTime: Int!
}

enum ProblemField {
  description
  hint
  languages
  memoryLimit
  testcase
  timeLimit
  title
}

type ProblemMaxAggregate {
  acceptedCount: Int
  acceptedRate: Float
  createTime: DateTime
  createdById: Int
  description: String
  difficulty: Level
  engDescription: String
  engHint: String
  engInputDescription: String
  engOutputDescription: String
  engTitle: String
  hint: String
  id: Int
  inputDescription: String
  memoryLimit: Int
  outputDescription: String
  source: String
  submissionCount: Int
  timeLimit: Int
  title: String
  updateTime: DateTime
  visibleLockTime: DateTime
}

type ProblemMinAggregate {
  acceptedCount: Int
  acceptedRate: Float
  createTime: DateTime
  createdById: Int
  description: String
  difficulty: Level
  engDescription: String
  engHint: String
  engInputDescription: String
  engOutputDescription: String
  engTitle: String
  hint: String
  id: Int
  inputDescription: String
  memoryLimit: Int
  outputDescription: String
  source: String
  submissionCount: Int
  timeLimit: Int
  title: String
  updateTime: DateTime
  visibleLockTime: DateTime
}

type ProblemRecord {
  isFirstSolver: Boolean!
  order: Int!
  penalty: Int!
  problemId: Int!
  score: Int!
  submissionCount: Int!
}

type ProblemScore {
  maxScore: Int!
  problemId: Int!
  score: Float!
}

input ProblemScoreInput {
  problemId: Int!
  score: IntScore!
}

type ProblemSumAggregate {
  acceptedCount: Int
  acceptedRate: Float
  createdById: Int
  id: Int
  memoryLimit: Int
  submissionCount: Int
  timeLimit: Int
}

type ProblemTag {
  id: ID!
  problem: Problem!
  problemId: Int!
  tag: Tag!
  tagId: Int!
}

type ProblemTagAvgAggregate {
  id: Float
  problemId: Float
  tagId: Float
}

type ProblemTagCountAggregate {
  _all: Int!
  id: Int!
  problemId: Int!
  tagId: Int!
}

type ProblemTagMaxAggregate {
  id: Int
  problemId: Int
  tagId: Int
}

type ProblemTagMinAggregate {
  id: Int
  problemId: Int
  tagId: Int
}

type ProblemTagSumAggregate {
  id: Int
  problemId: Int
  tagId: Int
}

type ProblemTestcase {
  _count: ProblemTestcaseCount!
  acceptedCount: Int!
  createTime: DateTime!
  id: ID!
  input: String
  isHidden: Boolean!
  order: Int
  output: String
  problem: Problem!
  problemId: Int!
  scoreWeight: Int!
  submissionCount: Int!
  submissionResult: [SubmissionResult!]
  updateTime: DateTime!
}

type ProblemTestcaseAvgAggregate {
  acceptedCount: Float
  id: Float
  order: Float
  problemId: Float
  scoreWeight: Float
  submissionCount: Float
}

type ProblemTestcaseCount {
  submissionResult: Int!
}

type ProblemTestcaseCountAggregate {
  _all: Int!
  acceptedCount: Int!
  createTime: Int!
  id: Int!
  input: Int!
  isHidden: Int!
  order: Int!
  output: Int!
  problemId: Int!
  scoreWeight: Int!
  submissionCount: Int!
  updateTime: Int!
}

type ProblemTestcaseId {
  testcaseId: Float!
}

type ProblemTestcaseMaxAggregate {
  acceptedCount: Int
  createTime: DateTime
  id: Int
  input: String
  isHidden: Boolean
  order: Int
  output: String
  problemId: Int
  scoreWeight: Int
  submissionCount: Int
  updateTime: DateTime
}

type ProblemTestcaseMinAggregate {
  acceptedCount: Int
  createTime: DateTime
  id: Int
  input: String
  isHidden: Boolean
  order: Int
  output: String
  problemId: Int
  scoreWeight: Int
  submissionCount: Int
  updateTime: DateTime
}

type ProblemTestcaseResult {
  input: String!
  output: String!
}

type ProblemTestcaseSumAggregate {
  acceptedCount: Int
  id: Int
  order: Int
  problemId: Int
  scoreWeight: Int
  submissionCount: Int
}

type ProblemWithIsVisible {
  ContestQnA: [ContestQnA!]
  _count: ProblemCount!
  acceptedCount: Int!
  acceptedRate: Float!
  announcement: [Announcement!]
  assignmentProblem: [AssignmentProblem!]
  contestProblem: [ContestProblem!]
  createTime: DateTime!
  createdBy: User
  createdById: Int
  description: String!
  difficulty: Level!
  engDescription: String
  engHint: String
  engInputDescription: String
  engOutputDescription: String
  engTitle: String
  hint: String!
  id: ID!
  inputDescription: String!
  isVisible: Boolean
  languages: [Language!]
  memoryLimit: Int!
  outputDescription: String!
  problemTag: [ProblemTag!]
  problemTestcase: [ProblemTestcase!]
  sharedGroups: [Group!]!
  solution: [JSON!]
  source: String!
  submission: [Submission!]
  submissionCount: Int!
  tag: [ProblemTag!]!

  """
  template code item structure
  {
  "lanaguage": Language,
  "code": {
  "id": number,
  "text": string,
  "locked": boolean
  }[]
  }
  """
  template: [JSON!]
  testSubmission: [TestSubmission!]
  testcase: [ProblemTestcase!]!
  timeLimit: Int!
  title: String!
  updateHistory: [UpdateHistory!]!
  updateTime: DateTime!
  workbookProblem: [WorkbookProblem!]
}

enum Provider {
  github
  google
  kakao
  naver
}

type PushSubscription {
  auth: String!
  createTime: DateTime!
  endpoint: String!
  id: ID!
  p256dh: String!
  updateTime: DateTime!
  user: User!
  userAgent: String
  userId: Int!
}

type PushSubscriptionAvgAggregate {
  id: Float
  userId: Float
}

type PushSubscriptionCountAggregate {
  _all: Int!
  auth: Int!
  createTime: Int!
  endpoint: Int!
  id: Int!
  p256dh: Int!
  updateTime: Int!
  userAgent: Int!
  userId: Int!
}

type PushSubscriptionMaxAggregate {
  auth: String
  createTime: DateTime
  endpoint: String
  id: Int
  p256dh: String
  updateTime: DateTime
  userAgent: String
  userId: Int
}

type PushSubscriptionMinAggregate {
  auth: String
  createTime: DateTime
  endpoint: String
  id: Int
  p256dh: String
  updateTime: DateTime
  userAgent: String
  userId: Int
}

type PushSubscriptionSumAggregate {
  id: Int
  userId: Int
}

enum QnACategory {
  General
  Problem
}

type Query {
  announcement(contestId: Int!, id: Int!): Announcement!
  announcementByContestId(contestId: Int!): [AnnouncementWithProblemOrder!]!
  compressSourceCodes(assignmentId: Int!, groupId: Int!, problemId: Int!): String
  getAssignment(assignmentId: Int!, groupId: Int!): AssignmentWithParticipants!
  getAssignmentLatestSubmission(assignmentId: Int!, groupId: Int!, problemId: Int!, userId: Int!): SubmissionDetail!
  getAssignmentProblemRecord(assignmentId: Int!, groupId: Int!, problemId: Int!, userId: Int!): AssignmentProblemRecord!
  getAssignmentProblemTestcaseResults(assignmentId: Int!, groupId: Int!, problemId: Int!): [AssignmentProblemTestcaseResult!]!
  getAssignmentProblems(assignmentId: Int!, groupId: Int!): [AssignmentProblem!]!
  getAssignmentScoreSummaries(assignmentId: Int!, cursor: Int, groupId: Int!, searchingName: String, take: Int! = 10): [UserAssignmentScoreSummaryWithUserInfo!]!
  getAssignmentSubmissionSummaryByUserId(assignmentId: Int!, cursor: Int, groupId: Int!, problemId: Int, take: Int! = 10, userId: Int!): AssignmentSubmissionSummaryForUser!
  getAssignmentSubmissions(cursor: Int, groupId: Int!, input: GetAssignmentSubmissionsInput!, order: String, take: Int = 10): [AssignmentSubmission!]!
  getAssignments(cursor: Int, groupId: Int!, isExercise: Boolean, take: Int! = 10): [AssignmentWithParticipants!]!
  getAssignmentsByProblemId(problemId: Int!): AssignmentsGroupedByStatus!
  getContest(contestId: Int!): ContestWithParticipants!
  getContestLeaderboard(contestId: Int!): ContestLeaderboard!
  getContestProblems(contestId: Int!): [ContestProblem!]!
  getContestQnA(contestId: Int!, order: Int!): ContestQnA!
  getContestQnAs(contestId: Int!): [ContestQnA!]!
  getContestRoles: [UserContest!]!
  getContestScoreSummaries(contestId: Int!, cursor: Int, searchingName: String, take: Int! = 10): [UserContestScoreSummaryWithUserInfo!]!
  getContestSubmissionSummaryByUserId(contestId: Int!, cursor: Int, problemId: Int, take: Int! = 10, userId: Int!): ContestSubmissionSummaryForUser!
  getContestSubmissions(contestId: Int!, cursor: Int, input: GetContestSubmissionsInput!, order: String, take: Int = 10): [ContestSubmission!]!
  getContestUpdateHistories(contestId: Int!): ContestUpdateHistories!
  getContests(cursor: Int, take: Int! = 10): [ContestWithParticipants!]!
  getContestsByProblemId(problemId: Int!): ContestsGroupedByStatus!
  getCourse(groupId: Int!): FindGroup!
  getCourses(cursor: Int, take: Int! = 10): [FindGroup!]!
  getCoursesUserLead: [FindGroup!]!
  getGroupMember(groupId: Int!, userId: Int!): GroupMember!
  getGroupMembers(cursor: Int, groupId: Int!, leaderOnly: Boolean! = false, take: Int! = 10): [GroupMember!]!
  getJoinRequests(groupId: Int!): [User!]!
  getNotice(noticeId: Int!): Notice!
  getNotices(cursor: Int, take: Int! = 10): [Notice]!
  getProblem(id: Int!): ProblemWithIsVisible!
  getProblems(contestId: Int, cursor: Int, input: FilterProblemsInput!, mode: String!, take: Int! = 10): [ProblemWithIsVisible!]!
  getSubmission(id: Int!): SubmissionDetail!
  getSubmissions(cursor: Int, problemId: Int!, take: Int = 10): SubmissionsWithTotal!
  getTags: [Tag!]!
  getUserByEmailOrStudentId(email: String, groupId: Int!, studentId: String): [User!]!
  getUsers(cursor: Int, take: Int! = 10): [User!]!
  getWhitelist(groupId: Int!): [String!]!
  getWorkbookProblems(groupId: Int!, workbookId: Int!): [WorkbookProblem!]!
}

enum ResultStatus {
  Accepted
  Blind
  Canceled
  CompileError
  Judging
  MemoryLimitExceeded
  OutputLimitExceeded
  RuntimeError
  SegmentationFaultError
  ServerError
  TimeLimitExceeded
  WrongAnswer
}

enum Role {
  Admin
  Manager
  SuperAdmin
  User
}

input Snippet {
  id: Int!
  locked: Boolean!
  text: String!
}

input Solution {
  code: String!
  language: Language!
}

type Submission {
  _count: SubmissionCount!
  assignment: Assignment
  assignmentId: Int

  """
  code item structure
  {
  "id": number,
  "text": string,
  "locked": boolean
  }
  """
  code: [JSON!]
  codeSize: Int
  contest: Contest
  contestId: Int
  createTime: DateTime!
  id: ID!
  language: Language!
  problem: Problem!
  problemId: Int!
  result: ResultStatus!

  """100점 만점 기준 점수"""
  score: Int!
  submissionResult: [SubmissionResult!]
  updateTime: DateTime!
  user: User
  userId: Int
  userIp: String
  workbook: Workbook
  workbookId: Int
}

type SubmissionAvgAggregate {
  assignmentId: Float
  codeSize: Float
  contestId: Float
  id: Float
  problemId: Float
  score: Float
  userId: Float
  workbookId: Float
}

type SubmissionCount {
  submissionResult: Int!
}

type SubmissionCountAggregate {
  _all: Int!
  assignmentId: Int!
  code: Int!
  codeSize: Int!
  contestId: Int!
  createTime: Int!
  id: Int!
  language: Int!
  problemId: Int!
  result: Int!
  score: Int!
  updateTime: Int!
  userId: Int!
  userIp: Int!
  workbookId: Int!
}

type SubmissionDetail {
  assignment: Assignment
  assignmentId: Int
  code: String!
  codeSize: Int
  contest: Contest
  contestId: Int
  createTime: DateTime!
  id: ID!
  language: Language!
  problem: Problem!
  problemId: Int!
  result: ResultStatus!

  """100점 만점 기준 점수"""
  score: Int!
  testcaseResult: [TestCaseResult!]!
  updateTime: DateTime!
  user: User
  userId: Int
  userIp: String
  workbook: Workbook
  workbookId: Int
}

type SubmissionMaxAggregate {
  assignmentId: Int
  codeSize: Int
  contestId: Int
  createTime: DateTime
  id: Int
  language: Language
  problemId: Int
  result: ResultStatus
  score: Int
  updateTime: DateTime
  userId: Int
  userIp: String
  workbookId: Int
}

type SubmissionMinAggregate {
  assignmentId: Int
  codeSize: Int
  contestId: Int
  createTime: DateTime
  id: Int
  language: Language
  problemId: Int
  result: ResultStatus
  score: Int
  updateTime: DateTime
  userId: Int
  userIp: String
  workbookId: Int
}

type SubmissionResult {
  cpuTime: String
  createTime: DateTime!
  id: ID!
  memoryUsage: Int
  output: String
  problemTestcase: ProblemTestcase!
  problemTestcaseId: Int!
  result: ResultStatus!
  submission: Submission!
  submissionId: Int!
  updateTime: DateTime!
}

type SubmissionResultAvgAggregate {
  cpuTime: Float
  id: Float
  memoryUsage: Float
  problemTestcaseId: Float
  submissionId: Float
}

type SubmissionResultCountAggregate {
  _all: Int!
  cpuTime: Int!
  createTime: Int!
  id: Int!
  memoryUsage: Int!
  output: Int!
  problemTestcaseId: Int!
  result: Int!
  submissionId: Int!
  updateTime: Int!
}

type SubmissionResultMaxAggregate {
  cpuTime: String
  createTime: DateTime
  id: Int
  memoryUsage: Int
  output: String
  problemTestcaseId: Int
  result: ResultStatus
  submissionId: Int
  updateTime: DateTime
}

type SubmissionResultMinAggregate {
  cpuTime: String
  createTime: DateTime
  id: Int
  memoryUsage: Int
  output: String
  problemTestcaseId: Int
  result: ResultStatus
  submissionId: Int
  updateTime: DateTime
}

type SubmissionResultSumAggregate {
  cpuTime: String
  id: Int
  memoryUsage: Int
  problemTestcaseId: Int
  submissionId: Int
}

type SubmissionSumAggregate {
  assignmentId: Int
  codeSize: Int
  contestId: Int
  id: Int
  problemId: Int
  score: Int
  userId: Int
  workbookId: Int
}

type SubmissionsWithTotal {
  data: [Submission!]!
  total: Int!
}

type Tag {
  _count: TagCount!
  createTime: DateTime!
  id: ID!
  name: String!
  problemTag: [ProblemTag!]
  updateTime: DateTime!
}

type TagAvgAggregate {
  id: Float
}

type TagCount {
  problemTag: Int!
}

type TagCountAggregate {
  _all: Int!
  createTime: Int!
  id: Int!
  name: Int!
  updateTime: Int!
}

type TagMaxAggregate {
  createTime: DateTime
  id: Int
  name: String
  updateTime: DateTime
}

type TagMinAggregate {
  createTime: DateTime
  id: Int
  name: String
  updateTime: DateTime
}

type TagSumAggregate {
  id: Int
}

input Template {
  code: [Snippet!]!
  language: Language!
}

type TestCaseResult {
  cpuTime: String
  createTime: DateTime!
  id: Int!
  isHidden: Boolean!
  memoryUsage: Int
  output: String
  problemTestcase: ProblemTestcaseResult!
  problemTestcaseId: Int!
  result: ResultStatus!
  scoreWeight: Int!
  submissionId: Int!
  updateTime: DateTime!
}

type TestSubmission {
  assignment: Assignment
  assignmentId: Int
  code: [JSON!]
  codeSize: Int
  contest: Contest
  contestId: Int
  createTime: DateTime!
  id: ID!
  isUserTest: Boolean!

  """
  code item structure
  {
  "id": number,
  "text": string,
  "locked": boolean
  }
  """
  language: Language!
  maxCpuTime: String
  maxMemoryUsage: Int
  problem: Problem!
  problemId: Int!
  updateTime: DateTime!
  user: User
  userId: Int
  userIp: String
  workbook: Workbook
  workbookId: Int
}

type TestSubmissionAvgAggregate {
  assignmentId: Float
  codeSize: Float
  contestId: Float
  id: Float
  maxCpuTime: Float
  maxMemoryUsage: Float
  problemId: Float
  userId: Float
  workbookId: Float
}

type TestSubmissionCountAggregate {
  _all: Int!
  assignmentId: Int!
  code: Int!
  codeSize: Int!
  contestId: Int!
  createTime: Int!
  id: Int!
  isUserTest: Int!
  language: Int!
  maxCpuTime: Int!
  maxMemoryUsage: Int!
  problemId: Int!
  updateTime: Int!
  userId: Int!
  userIp: Int!
  workbookId: Int!
}

type TestSubmissionMaxAggregate {
  assignmentId: Int
  codeSize: Int
  contestId: Int
  createTime: DateTime
  id: Int
  isUserTest: Boolean
  language: Language
  maxCpuTime: String
  maxMemoryUsage: Int
  problemId: Int
  updateTime: DateTime
  userId: Int
  userIp: String
  workbookId: Int
}

type TestSubmissionMinAggregate {
  assignmentId: Int
  codeSize: Int
  contestId: Int
  createTime: DateTime
  id: Int
  isUserTest: Boolean
  language: Language
  maxCpuTime: String
  maxMemoryUsage: Int
  problemId: Int
  updateTime: DateTime
  userId: Int
  userIp: String
  workbookId: Int
}

type TestSubmissionSumAggregate {
  assignmentId: Int
  codeSize: Int
  contestId: Int
  id: Int
  maxCpuTime: String
  maxMemoryUsage: Int
  problemId: Int
  userId: Int
  workbookId: Int
}

input Testcase {
  input: String!
  isHidden: Boolean!
  output: String!
  scoreWeight: IntScore
}

type TestcaseResult {
  id: Int!
  isHidden: Boolean!
  result: ResultStatus!
}

input UpdateAnnouncementInput {
  """content of announcement"""
  content: String!

  """id of announcement"""
  id: Int!
}

input UpdateAssignmentInput {
  autoFinalizeScore: Boolean
  description: String
  dueTime: DateTime
  enableCopyPaste: Boolean
  endTime: DateTime
  id: Int!
  invitationCode: String
  isExercise: Boolean
  isFinalScoreVisible: Boolean
  isJudgeResultVisible: Boolean
  isRankVisible: Boolean
  isVisible: Boolean
  startTime: DateTime
  title: String
  week: Float
}

input UpdateAssignmentProblemRecordInput {
  assignmentId: Int!
  comment: String
  finalScore: Int
  problemId: Int!
  userId: Int!
}

input UpdateContestInput {
  description: String
  enableCopyPaste: Boolean
  endTime: DateTime
  evaluateWithSampleTestcase: Boolean
  freezeTime: DateTime
  invitationCode: String
  isJudgeResultVisible: Boolean
  lastPenalty: Boolean
  penalty: Int
  posterUrl: String
  registerDueTime: DateTime
  startTime: DateTime
  summary: JSON
  title: String
  unfreeze: Boolean
  userContest: [UserContestInput!]
}

type UpdateCreationPermissionResult {
  canCreateContest: Boolean!
  canCreateCourse: Boolean!
  id: Int!
  role: Role!
}

input UpdateCreationPermissionsInput {
  canCreateContest: Boolean
  canCreateCourse: Boolean
  userId: Int!
}

type UpdateHistory {
  id: ID!
  problem: Problem!
  problemId: Int!
  updatedAt: DateTime!
  updatedBy: User!
  updatedByid: Int!
  updatedFields: [ProblemField!]
  updatedInfo: [JSON!]
}

type UpdateHistoryAvgAggregate {
  id: Float
  problemId: Float
  updatedByid: Float
}

type UpdateHistoryCountAggregate {
  _all: Int!
  id: Int!
  problemId: Int!
  updatedAt: Int!
  updatedByid: Int!
  updatedFields: Int!
  updatedInfo: Int!
}

type UpdateHistoryMaxAggregate {
  id: Int
  problemId: Int
  updatedAt: DateTime
  updatedByid: Int
}

type UpdateHistoryMinAggregate {
  id: Int
  problemId: Int
  updatedAt: DateTime
  updatedByid: Int
}

type UpdateHistoryRecord {
  id: Int!
  order: Int
  problemId: Int!
  updatedAt: DateTime!
  updatedById: Int!
  updatedFields: [String!]!
  updatedInfo: [JSON!]!
}

type UpdateHistorySumAggregate {
  id: Int
  problemId: Int
  updatedByid: Int
}

input UpdateNoticeInput {
  content: String
  isFixed: Boolean
  isVisible: Boolean
  title: String
}

input UpdateProblemInput {
  description: String
  difficulty: Level
  hint: String
  id: Int!
  inputDescription: String
  isVisible: Boolean
  languages: [Language!]
  memoryLimit: Int
  outputDescription: String
  solution: [Solution!]
  source: String
  tags: UpdateProblemTagInput
  template: [Template!]
  testcases: [Testcase!]
  timeLimit: Int
  title: String
}

input UpdateProblemTagInput {
  create: [Int!]!
  delete: [Int!]!
}

"""The `Upload` scalar type represents a file upload."""
scalar Upload

input UploadFileInput {
  file: Upload!
}

input UploadTestcaseZipInput {
  file: Upload!
  problemId: Int!
}

type User {
  NotificationRecord: [NotificationRecord!]
  PushSubscription: [PushSubscription!]
  UpdateHistory: [UpdateHistory!]
  _count: UserCount!
  assignment: [Assignment!]
  assignmentRecord: [AssignmentRecord!]
  canCreateContest: Boolean!
  canCreateCourse: Boolean!
  contest: [Contest!]
  contestRecord: [ContestRecord!]
  createTime: DateTime!
  createdQnAComments: [ContestQnAComment!]
  createdQnAs: [ContestQnA!]
  email: String!
  file: [File!]
  id: ID!
  lastLogin: DateTime
  major: String
  notice: [Notice!]
  problem: [Problem!]
  role: Role!
  studentId: String!
  submission: [Submission!]
  testSubmission: [TestSubmission!]
  updateTime: DateTime!
  userContest: [UserContest!]
  userGroup: [UserGroup!]
  userProfile: UserProfile
  username: String!
  useroauth: UserOAuth
  workbook: [Workbook!]
}

type UserAssignmentScoreSummary {
  assignmentPerfectScore: Int!
  problemScores: [AssignmentProblemScore!]!
  submittedProblemCount: Int!
  totalProblemCount: Int!
  userAssignmentFinalScore: Float
  userAssignmentScore: Float!
}

type UserAssignmentScoreSummaryWithUserInfo {
  assignmentPerfectScore: Int!
  major: String!
  problemScores: [AssignmentProblemScore!]!
  realName: String
  studentId: String!
  submittedProblemCount: Int!
  totalProblemCount: Int!
  userAssignmentFinalScore: Float
  userAssignmentScore: Float!
  userId: Int!
  username: String!
}

type UserAvgAggregate {
  id: Float
}

type UserContest {
  contest: Contest!
  contestId: Int!
  id: ID!
  role: ContestRole!
  user: User
  userId: Int
}

type UserContestAvgAggregate {
  contestId: Float
  id: Float
  userId: Float
}

type UserContestCountAggregate {
  _all: Int!
  contestId: Int!
  id: Int!
  role: Int!
  userId: Int!
}

input UserContestInput {
  contestRole: String!
  userId: Int!
}

type UserContestMaxAggregate {
  contestId: Int
  id: Int
  role: ContestRole
  userId: Int
}

type UserContestMinAggregate {
  contestId: Int
  id: Int
  role: ContestRole
  userId: Int
}

type UserContestScoreSummary {
  contestPerfectScore: Int!
  problemScores: [ProblemScore!]!
  submittedProblemCount: Int!
  totalProblemCount: Int!
  userContestScore: Float!
}

type UserContestScoreSummaryWithUserInfo {
  contestPerfectScore: Int!
  major: String!
  problemScores: [ProblemScore!]!
  realName: String
  studentId: String!
  submittedProblemCount: Int!
  totalProblemCount: Int!
  userContestScore: Float!
  userId: Int!
  username: String!
}

type UserContestSumAggregate {
  contestId: Int
  id: Int
  userId: Int
}

type UserCount {
  NotificationRecord: Int!
  PushSubscription: Int!
  UpdateHistory: Int!
  assignment: Int!
  assignmentRecord: Int!
  contest: Int!
  contestRecord: Int!
  createdQnAComments: Int!
  createdQnAs: Int!
  file: Int!
  notice: Int!
  problem: Int!
  submission: Int!
  testSubmission: Int!
  userContest: Int!
  userGroup: Int!
  workbook: Int!
}

type UserCountAggregate {
  _all: Int!
  canCreateContest: Int!
  canCreateCourse: Int!
  createTime: Int!
  email: Int!
  id: Int!
  lastLogin: Int!
  major: Int!
  role: Int!
  studentId: Int!
  updateTime: Int!
  username: Int!
}

type UserGroup {
  createTime: DateTime!
  group: Group!
  groupId: Int!
  isGroupLeader: Boolean!
  updateTime: DateTime!
  user: User!
  userId: Int!
}

type UserGroupAvgAggregate {
  groupId: Float
  userId: Float
}

type UserGroupCountAggregate {
  _all: Int!
  createTime: Int!
  groupId: Int!
  isGroupLeader: Int!
  updateTime: Int!
  userId: Int!
}

type UserGroupMaxAggregate {
  createTime: DateTime
  groupId: Int
  isGroupLeader: Boolean
  updateTime: DateTime
  userId: Int
}

type UserGroupMinAggregate {
  createTime: DateTime
  groupId: Int
  isGroupLeader: Boolean
  updateTime: DateTime
  userId: Int
}

type UserGroupSumAggregate {
  groupId: Int
  userId: Int
}

type UserMaxAggregate {
  canCreateContest: Boolean
  canCreateCourse: Boolean
  createTime: DateTime
  email: String
  id: Int
  lastLogin: DateTime
  major: String
  role: Role
  studentId: String
  updateTime: DateTime
  username: String
}

type UserMinAggregate {
  canCreateContest: Boolean
  canCreateCourse: Boolean
  createTime: DateTime
  email: String
  id: Int
  lastLogin: DateTime
  major: String
  role: Role
  studentId: String
  updateTime: DateTime
  username: String
}

type UserOAuth {
  createTime: DateTime!
  id: String!
  provider: Provider!
  updateTime: DateTime!
  user: User!
  userId: Int!
}

type UserOAuthAvgAggregate {
  userId: Float
}

type UserOAuthCountAggregate {
  _all: Int!
  createTime: Int!
  id: Int!
  provider: Int!
  updateTime: Int!
  userId: Int!
}

type UserOAuthMaxAggregate {
  createTime: DateTime
  id: String
  provider: Provider
  updateTime: DateTime
  userId: Int
}

type UserOAuthMinAggregate {
  createTime: DateTime
  id: String
  provider: Provider
  updateTime: DateTime
  userId: Int
}

type UserOAuthSumAggregate {
  userId: Int
}

type UserProfile {
  createTime: DateTime!
  id: ID!
  realName: String!
  updateTime: DateTime!
  user: User!
  userId: Int!
}

type UserProfileAvgAggregate {
  id: Float
  userId: Float
}

type UserProfileCountAggregate {
  _all: Int!
  createTime: Int!
  id: Int!
  realName: Int!
  updateTime: Int!
  userId: Int!
}

type UserProfileMaxAggregate {
  createTime: DateTime
  id: Int
  realName: String
  updateTime: DateTime
  userId: Int
}

type UserProfileMinAggregate {
  createTime: DateTime
  id: Int
  realName: String
  updateTime: DateTime
  userId: Int
}

type UserProfileSumAggregate {
  id: Int
  userId: Int
}

type UserSumAggregate {
  id: Int
}

type Workbook {
  _count: WorkbookCount!
  createTime: DateTime!
  createdBy: User
  createdById: Int
  description: String!
  group: Group!
  groupId: Int!
  id: ID!
  isVisible: Boolean!
  submission: [Submission!]
  testSubmission: [TestSubmission!]
  title: String!
  updateTime: DateTime!
  workbookProblem: [WorkbookProblem!]
}

type WorkbookAvgAggregate {
  createdById: Float
  groupId: Float
  id: Float
}

type WorkbookCount {
  submission: Int!
  testSubmission: Int!
  workbookProblem: Int!
}

type WorkbookCountAggregate {
  _all: Int!
  createTime: Int!
  createdById: Int!
  description: Int!
  groupId: Int!
  id: Int!
  isVisible: Int!
  title: Int!
  updateTime: Int!
}

type WorkbookMaxAggregate {
  createTime: DateTime
  createdById: Int
  description: String
  groupId: Int
  id: Int
  isVisible: Boolean
  title: String
  updateTime: DateTime
}

type WorkbookMinAggregate {
  createTime: DateTime
  createdById: Int
  description: String
  groupId: Int
  id: Int
  isVisible: Boolean
  title: String
  updateTime: DateTime
}

type WorkbookProblem {
  createTime: DateTime!
  order: Int!
  problem: ProblemWithIsVisible!
  problemId: Int!
  updateTime: DateTime!
  workbook: Workbook!
  workbookId: Int!
}

type WorkbookProblemAvgAggregate {
  order: Float
  problemId: Float
  workbookId: Float
}

type WorkbookProblemCountAggregate {
  _all: Int!
  createTime: Int!
  order: Int!
  problemId: Int!
  updateTime: Int!
  workbookId: Int!
}

type WorkbookProblemMaxAggregate {
  createTime: DateTime
  order: Int
  problemId: Int
  updateTime: DateTime
  workbookId: Int
}

type WorkbookProblemMinAggregate {
  createTime: DateTime
  order: Int
  problemId: Int
  updateTime: DateTime
  workbookId: Int
}

type WorkbookProblemSumAggregate {
  order: Int
  problemId: Int
  workbookId: Int
}

type WorkbookSumAggregate {
  createdById: Int
  groupId: Int
  id: Int
}<|MERGE_RESOLUTION|>--- conflicted
+++ resolved
@@ -1666,10 +1666,7 @@
   deleteAssignment(assignmentId: Int!, groupId: Int!): Assignment!
   deleteContest(contestId: Int!): Contest!
   deleteContestQnA(contestId: Int!, order: Int!): ContestQnA!
-<<<<<<< HEAD
   deleteContestQnAComment(commentOrder: Int!, contestId: Int!, qnAOrder: Int!): ContestQnAComment!
-=======
->>>>>>> 1ce2d161
   deleteCourse(groupId: Int!): Group!
   deleteFile(filename: String!): File!
   deleteGroupMember(groupId: Int!, userId: Int!): UserGroup!
