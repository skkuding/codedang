# ------------------------------------------------------
# THIS FILE WAS AUTOMATICALLY GENERATED (DO NOT MODIFY)
# ------------------------------------------------------

type Announcement {
  content: String!
  contest: Contest!
  contestId: Int!
  createTime: DateTime!
  id: ID!
  problem: Problem
  problemId: Int
  updateTime: DateTime!
}

type AnnouncementAvgAggregate {
  contestId: Float
  id: Float
  problemId: Float
}

type AnnouncementCountAggregate {
  _all: Int!
  content: Int!
  contestId: Int!
  createTime: Int!
  id: Int!
  problemId: Int!
  updateTime: Int!
}

type AnnouncementMaxAggregate {
  content: String
  contestId: Int
  createTime: DateTime
  id: Int
  problemId: Int
  updateTime: DateTime
}

type AnnouncementMinAggregate {
  content: String
  contestId: Int
  createTime: DateTime
  id: Int
  problemId: Int
  updateTime: DateTime
}

type AnnouncementSumAggregate {
  contestId: Int
  id: Int
  problemId: Int
}

type AnnouncementWithProblemOrder {
  content: String!
  contest: Contest!
  contestId: Int!
  createTime: DateTime!
  id: ID!
  problem: Problem
  problemId: Int
  problemOrder: Int
  updateTime: DateTime!
}

type Assignment {
  CheckRequest: [CheckRequest!]
  _count: AssignmentCount!
  assignmentProblem: [AssignmentProblem!]
  assignmentRecord: [AssignmentRecord!]
  autoFinalizeScore: Boolean!
  createTime: DateTime!
  createdBy: User
  createdById: Int
  description: String!
  dueTime: DateTime
  enableCopyPaste: Boolean!
  endTime: DateTime!
  group: Group!
  groupId: Int!
  id: ID!
  isExercise: Boolean!
  isFinalScoreVisible: Boolean!
  isJudgeResultVisible: Boolean!
  isRankVisible: Boolean!
  isVisible: Boolean!
  startTime: DateTime!
  submission: [Submission!]
  testSubmission: [TestSubmission!]
  title: String!
  updateTime: DateTime!
  week: Int!
}

type AssignmentAvgAggregate {
  createdById: Float
  groupId: Float
  id: Float
  week: Float
}

type AssignmentCount {
  CheckRequest: Int!
  assignmentProblem: Int!
  assignmentRecord: Int!
  submission: Int!
  testSubmission: Int!
}

type AssignmentCountAggregate {
  _all: Int!
  autoFinalizeScore: Int!
  createTime: Int!
  createdById: Int!
  description: Int!
  dueTime: Int!
  enableCopyPaste: Int!
  endTime: Int!
  groupId: Int!
  id: Int!
  isExercise: Int!
  isFinalScoreVisible: Int!
  isJudgeResultVisible: Int!
  isRankVisible: Int!
  isVisible: Int!
  startTime: Int!
  title: Int!
  updateTime: Int!
  week: Int!
}

type AssignmentMaxAggregate {
  autoFinalizeScore: Boolean
  createTime: DateTime
  createdById: Int
  description: String
  dueTime: DateTime
  enableCopyPaste: Boolean
  endTime: DateTime
  groupId: Int
  id: Int
  isExercise: Boolean
  isFinalScoreVisible: Boolean
  isJudgeResultVisible: Boolean
  isRankVisible: Boolean
  isVisible: Boolean
  startTime: DateTime
  title: String
  updateTime: DateTime
  week: Int
}

type AssignmentMinAggregate {
  autoFinalizeScore: Boolean
  createTime: DateTime
  createdById: Int
  description: String
  dueTime: DateTime
  enableCopyPaste: Boolean
  endTime: DateTime
  groupId: Int
  id: Int
  isExercise: Boolean
  isFinalScoreVisible: Boolean
  isJudgeResultVisible: Boolean
  isRankVisible: Boolean
  isVisible: Boolean
  startTime: DateTime
  title: String
  updateTime: DateTime
  week: Int
}

type AssignmentProblem {
  _count: AssignmentProblemCount!
  assignment: Assignment!
  assignmentId: Int!
  assignmentProblemRecord: [AssignmentProblemRecord!]
  createTime: DateTime!
  order: Int!
  problem: ProblemWithIsVisible!
  problemId: Int!
  score: Int!
  solutionReleaseTime: DateTime
  updateTime: DateTime!
}

type AssignmentProblemAvgAggregate {
  assignmentId: Float
  order: Float
  problemId: Float
  score: Float
}

type AssignmentProblemCount {
  assignmentProblemRecord: Int!
}

type AssignmentProblemCountAggregate {
  _all: Int!
  assignmentId: Int!
  createTime: Int!
  order: Int!
  problemId: Int!
  score: Int!
  solutionReleaseTime: Int!
  updateTime: Int!
}

input AssignmentProblemInput {
  problemId: Int!
  score: IntScore!
  solutionReleaseTime: DateTime
}

type AssignmentProblemMaxAggregate {
  assignmentId: Int
  createTime: DateTime
  order: Int
  problemId: Int
  score: Int
  solutionReleaseTime: DateTime
  updateTime: DateTime
}

type AssignmentProblemMinAggregate {
  assignmentId: Int
  createTime: DateTime
  order: Int
  problemId: Int
  score: Int
  solutionReleaseTime: DateTime
  updateTime: DateTime
}

type AssignmentProblemRecord {
  assignmentId: Int!
  assignmentProblem: AssignmentProblem!
  assignmentRecord: AssignmentRecord!
  comment: String!
  finalScore: Int
  isAccepted: Boolean!
  isSubmitted: Boolean!
  problemId: Int!
  score: Int!
  userId: Int!
}

type AssignmentProblemRecordAvgAggregate {
  assignmentId: Float
  finalScore: Float
  problemId: Float
  score: Float
  userId: Float
}

type AssignmentProblemRecordCountAggregate {
  _all: Int!
  assignmentId: Int!
  comment: Int!
  finalScore: Int!
  isAccepted: Int!
  isSubmitted: Int!
  problemId: Int!
  score: Int!
  userId: Int!
}

type AssignmentProblemRecordMaxAggregate {
  assignmentId: Int
  comment: String
  finalScore: Int
  isAccepted: Boolean
  isSubmitted: Boolean
  problemId: Int
  score: Int
  userId: Int
}

type AssignmentProblemRecordMinAggregate {
  assignmentId: Int
  comment: String
  finalScore: Int
  isAccepted: Boolean
  isSubmitted: Boolean
  problemId: Int
  score: Int
  userId: Int
}

type AssignmentProblemRecordSumAggregate {
  assignmentId: Int
  finalScore: Int
  problemId: Int
  score: Int
  userId: Int
}

type AssignmentProblemScore {
  finalScore: Int
  maxScore: Int!
  problemId: Int!
  score: Float!
}

type AssignmentProblemSumAggregate {
  assignmentId: Int
  order: Int
  problemId: Int
  score: Int
}

type AssignmentProblemTestcaseResult {
  result: [TestcaseResult!]!
  userId: Int!
}

input AssignmentProblemUpdateInput {
  problemId: Int!
  score: IntScore
  solutionReleaseTime: DateTime
}

type AssignmentRecord {
  _count: AssignmentRecordCount!
  acceptedProblemNum: Int!
  assignment: Assignment!
  assignmentId: Int!
  assignmentProblemRecord: [AssignmentProblemRecord!]
  comment: String!
  createTime: DateTime!
  finalScore: Int
  finishTime: DateTime
  id: ID!
  score: Int!
  totalPenalty: Int!
  updateTime: DateTime!
  user: User
  userId: Int
}

type AssignmentRecordAvgAggregate {
  acceptedProblemNum: Float
  assignmentId: Float
  finalScore: Float
  id: Float
  score: Float
  totalPenalty: Float
  userId: Float
}

type AssignmentRecordCount {
  assignmentProblemRecord: Int!
}

type AssignmentRecordCountAggregate {
  _all: Int!
  acceptedProblemNum: Int!
  assignmentId: Int!
  comment: Int!
  createTime: Int!
  finalScore: Int!
  finishTime: Int!
  id: Int!
  score: Int!
  totalPenalty: Int!
  updateTime: Int!
  userId: Int!
}

type AssignmentRecordMaxAggregate {
  acceptedProblemNum: Int
  assignmentId: Int
  comment: String
  createTime: DateTime
  finalScore: Int
  finishTime: DateTime
  id: Int
  score: Int
  totalPenalty: Int
  updateTime: DateTime
  userId: Int
}

type AssignmentRecordMinAggregate {
  acceptedProblemNum: Int
  assignmentId: Int
  comment: String
  createTime: DateTime
  finalScore: Int
  finishTime: DateTime
  id: Int
  score: Int
  totalPenalty: Int
  updateTime: DateTime
  userId: Int
}

type AssignmentRecordSumAggregate {
  acceptedProblemNum: Int
  assignmentId: Int
  finalScore: Int
  id: Int
  score: Int
  totalPenalty: Int
  userId: Int
}

"""assignmentSubmissionOverall"""
type AssignmentSubmission {
  codeSize: Int
  id: Int!
  ip: String
  language: Language!
  order: Int
  problemId: Int!
  realname: String
  result: ResultStatus!
  studentId: String!
  submissionTime: String!
  title: String!
  username: String!
}

"""AssignmentSubmissionSummaryForOne"""
type AssignmentSubmissionSummaryForOne {
  assignmentId: Int!
  codeSize: Int
  id: Int!
  ip: String
  language: Language!
  order: Int
  problemId: Int!
  problemTitle: String!
  studentId: String!
  submissionResult: ResultStatus!
  submissionTime: String!
  username: String!
}

"""AssignmentSubmissionSummaryForUser"""
type AssignmentSubmissionSummaryForUser {
  scoreSummary: UserAssignmentScoreSummary!
  submissions: [AssignmentSubmissionSummaryForOne!]!
}

type AssignmentSumAggregate {
  createdById: Int
  groupId: Int
  id: Int
  week: Int
}

"""assignmentWithParticipants"""
type AssignmentWithParticipants {
  CheckRequest: [CheckRequest!]
  _count: AssignmentCount!
  assignmentProblem: [AssignmentProblem!]
  assignmentRecord: [AssignmentRecord!]
  autoFinalizeScore: Boolean!
  createTime: DateTime!
  createdBy: User
  createdById: Int
  description: String!
  dueTime: DateTime
  enableCopyPaste: Boolean!
  endTime: DateTime!
  group: Group!
  groupId: Int!
  id: ID!
  isExercise: Boolean!
  isFinalScoreVisible: Boolean!
  isJudgeResultVisible: Boolean!
  isRankVisible: Boolean!
  isVisible: Boolean!
  participants: Int!
  startTime: DateTime!
  submission: [Submission!]
  testSubmission: [TestSubmission!]
  title: String!
  updateTime: DateTime!
  week: Int!
}

type AssignmentWithScores {
  CheckRequest: [CheckRequest!]
  _count: AssignmentCount!
  assignmentProblem: [AssignmentProblem!]
  assignmentRecord: [AssignmentRecord!]
  autoFinalizeScore: Boolean!
  createTime: DateTime!
  createdBy: User
  createdById: Int
  description: String!
  dueTime: DateTime
  enableCopyPaste: Boolean!
  endTime: DateTime!
  group: Group!
  groupId: Int!
  id: ID!
  isExercise: Boolean!
  isFinalScoreVisible: Boolean!
  isJudgeResultVisible: Boolean!
  isRankVisible: Boolean!
  isVisible: Boolean!
  problemScore: Int!
  startTime: DateTime!
  submission: [Submission!]
  testSubmission: [TestSubmission!]
  title: String!
  totalScore: Int!
  updateTime: DateTime!
  week: Int!
}

type AssignmentsGroupedByStatus {
  finished: [AssignmentWithScores!]!
  ongoing: [AssignmentWithScores!]!
  upcoming: [AssignmentWithScores!]!
}

type CheckRequest {
  CheckResult: [CheckResult!]
  _count: CheckRequestCount!
  assignment: Assignment
  assignmentId: Int
  contest: Contest
  contestId: Int
  createTime: DateTime!
  enableMerging: Boolean!
  id: ID!
  language: Language!
  minTokens: Int!
  problem: Problem!
  problemId: Int!
  result: CheckResultStatus!
  useJplagClustering: Boolean!
  user: User
  userId: Int
  workbook: Workbook
  workbookId: Int
}

type CheckRequestAvgAggregate {
  assignmentId: Float
  contestId: Float
  id: Float
  minTokens: Float
  problemId: Float
  userId: Float
  workbookId: Float
}

type CheckRequestCount {
  CheckResult: Int!
}

type CheckRequestCountAggregate {
  _all: Int!
  assignmentId: Int!
  contestId: Int!
  createTime: Int!
  enableMerging: Int!
  id: Int!
  language: Int!
  minTokens: Int!
  problemId: Int!
  result: Int!
  useJplagClustering: Int!
  userId: Int!
  workbookId: Int!
}

type CheckRequestMaxAggregate {
  assignmentId: Int
  contestId: Int
  createTime: DateTime
  enableMerging: Boolean
  id: Int
  language: Language
  minTokens: Int
  problemId: Int
  result: CheckResultStatus
  useJplagClustering: Boolean
  userId: Int
  workbookId: Int
}

type CheckRequestMinAggregate {
  assignmentId: Int
  contestId: Int
  createTime: DateTime
  enableMerging: Boolean
  id: Int
  language: Language
  minTokens: Int
  problemId: Int
  result: CheckResultStatus
  useJplagClustering: Boolean
  userId: Int
  workbookId: Int
}

type CheckRequestSumAggregate {
  assignmentId: Int
  contestId: Int
  id: Int
  minTokens: Int
  problemId: Int
  userId: Int
  workbookId: Int
}

type CheckResult {
  averageSimilarity: Float!
  cluster: PlagiarismCluster
  clusterId: Int
  firstCheckSubmission: Submission
  firstCheckSubmissionId: Int
  firstSimilarity: Float!
  id: ID!
  longestMatch: Int!

  """
  1개 match의 structure
    {
        "startInFirst": {
            "line": Int
            "column": Int
        },
        "endInFirst": {
            "line": Int
            "column": Int
        },
        "startInSecond": {
            "line": Int
            "column": Int
        },
        "endInSecond": {
            "line": Int
            "column": Int
        },
        "lengthOfFirst": Int
        "lengthOfSecond": Int
    }
  """
  matches: [JSON!]
  maxLength: Int!
  maxSimilarity: Float!
  request: CheckRequest!
  requestId: Int!
  secondCheckSubmission: Submission
  secondCheckSubmissionId: Int
  secondSimilarity: Float!
}

type CheckResultAvgAggregate {
  averageSimilarity: Float
  clusterId: Float
  firstCheckSubmissionId: Float
  firstSimilarity: Float
  id: Float
  longestMatch: Float
  maxLength: Float
  maxSimilarity: Float
  requestId: Float
  secondCheckSubmissionId: Float
  secondSimilarity: Float
}

type CheckResultCountAggregate {
  _all: Int!
  averageSimilarity: Int!
  clusterId: Int!
  firstCheckSubmissionId: Int!
  firstSimilarity: Int!
  id: Int!
  longestMatch: Int!
  matches: Int!
  maxLength: Int!
  maxSimilarity: Int!
  requestId: Int!
  secondCheckSubmissionId: Int!
  secondSimilarity: Int!
}

type CheckResultMaxAggregate {
  averageSimilarity: Float
  clusterId: Int
  firstCheckSubmissionId: Int
  firstSimilarity: Float
  id: Int
  longestMatch: Int
  maxLength: Int
  maxSimilarity: Float
  requestId: Int
  secondCheckSubmissionId: Int
  secondSimilarity: Float
}

type CheckResultMinAggregate {
  averageSimilarity: Float
  clusterId: Int
  firstCheckSubmissionId: Int
  firstSimilarity: Float
  id: Int
  longestMatch: Int
  maxLength: Int
  maxSimilarity: Float
  requestId: Int
  secondCheckSubmissionId: Int
  secondSimilarity: Float
}

enum CheckResultStatus {
  Completed
  JplagError
  Pending
  ServerError
  TokenError
}

type CheckResultSumAggregate {
  averageSimilarity: Float
  clusterId: Int
  firstCheckSubmissionId: Int
  firstSimilarity: Float
  id: Int
  longestMatch: Int
  maxLength: Int
  maxSimilarity: Float
  requestId: Int
  secondCheckSubmissionId: Int
  secondSimilarity: Float
}

type ClusterSummary {
  averageSimilarity: Float!
  strength: Float!
}

input Config {
  allowJoinFromSearch: Boolean!
  allowJoinWithURL: Boolean!
  requireApprovalBeforeJoin: Boolean!
  showOnList: Boolean!
}

type Contest {
  CheckRequest: [CheckRequest!]
  ContestQnA: [ContestQnA!]
  _count: ContestCount!
  announcement: [Announcement!]
  contestProblem: [ContestProblem!]
  contestRecord: [ContestRecord!]
  createTime: DateTime!
  createdBy: User
  createdById: Int
  description: String

  """이 Contest에 포함된 문제의 코드 에디터에서 복사-붙여넣기를 허용합니다."""
  enableCopyPaste: Boolean!
  endTime: DateTime!

  """이 Contest에 포함된 문제의 채점을 샘플 테스트케이스를 포함하여 할지 말지 결정합니다."""
  evaluateWithSampleTestcase: Boolean!
  freezeTime: DateTime
  id: ID!
  invitationCode: String

  """이 Contest에 포함된 문제의 Judge Result를 사용자에게 보여줄지 말지 결정합니다."""
  isJudgeResultVisible: Boolean!
  lastPenalty: Boolean!
  penalty: Int!
  posterUrl: String
  registerDueTime: DateTime!
  startTime: DateTime!
  submission: [Submission!]

  """
  summary structure
  {
  참여대상: string,
  진행방식: string,
  순위산정: string,
  문제형태: string,
  참여혜택: string
  }
  """
  summary: JSON
  testSubmission: [TestSubmission!]
  title: String!
  unfreeze: Boolean!
  updateTime: DateTime!
  userContest: [UserContest!]
}

type ContestAvgAggregate {
  createdById: Float
  id: Float
  penalty: Float
}

type ContestCount {
  CheckRequest: Int!
  ContestQnA: Int!
  announcement: Int!
  contestProblem: Int!
  contestRecord: Int!
  submission: Int!
  testSubmission: Int!
  userContest: Int!
}

type ContestCountAggregate {
  _all: Int!
  createTime: Int!
  createdById: Int!
  description: Int!
  enableCopyPaste: Int!
  endTime: Int!
  evaluateWithSampleTestcase: Int!
  freezeTime: Int!
  id: Int!
  invitationCode: Int!
  isJudgeResultVisible: Int!
  lastPenalty: Int!
  penalty: Int!
  posterUrl: Int!
  registerDueTime: Int!
  startTime: Int!
  summary: Int!
  title: Int!
  unfreeze: Int!
  updateTime: Int!
}

type ContestLeaderboard {
  isFrozen: Boolean!
  leaderboard: [LeaderboardEntry!]!
  maxScore: Int!
  participatedNum: Int!
  registeredNum: Int!
}

type ContestMaxAggregate {
  createTime: DateTime
  createdById: Int
  description: String
  enableCopyPaste: Boolean
  endTime: DateTime
  evaluateWithSampleTestcase: Boolean
  freezeTime: DateTime
  id: Int
  invitationCode: String
  isJudgeResultVisible: Boolean
  lastPenalty: Boolean
  penalty: Int
  posterUrl: String
  registerDueTime: DateTime
  startTime: DateTime
  title: String
  unfreeze: Boolean
  updateTime: DateTime
}

type ContestMinAggregate {
  createTime: DateTime
  createdById: Int
  description: String
  enableCopyPaste: Boolean
  endTime: DateTime
  evaluateWithSampleTestcase: Boolean
  freezeTime: DateTime
  id: Int
  invitationCode: String
  isJudgeResultVisible: Boolean
  lastPenalty: Boolean
  penalty: Int
  posterUrl: String
  registerDueTime: DateTime
  startTime: DateTime
  title: String
  unfreeze: Boolean
  updateTime: DateTime
}

type ContestProblem {
  ContestProblemFirstSolver: [ContestProblemFirstSolver!]
  _count: ContestProblemCount!
  contest: Contest!
  contestId: Int!
  contestProblemRecord: [ContestProblemRecord!]
  createTime: DateTime!
  id: ID!
  order: Int!
  problem: ProblemWithIsVisible!
  problemId: Int!
  score: Int!
  updateTime: DateTime!
}

type ContestProblemAvgAggregate {
  contestId: Float
  id: Float
  order: Float
  problemId: Float
  score: Float
}

type ContestProblemCount {
  ContestProblemFirstSolver: Int!
  contestProblemRecord: Int!
}

type ContestProblemCountAggregate {
  _all: Int!
  contestId: Int!
  createTime: Int!
  id: Int!
  order: Int!
  problemId: Int!
  score: Int!
  updateTime: Int!
}

type ContestProblemFirstSolver {
  contestProblem: ContestProblem!
  contestProblemId: ID!
  contestRecord: ContestRecord!
  contestRecordId: Int!
  createTime: DateTime!
}

type ContestProblemFirstSolverAvgAggregate {
  contestProblemId: Float
  contestRecordId: Float
}

type ContestProblemFirstSolverCountAggregate {
  _all: Int!
  contestProblemId: Int!
  contestRecordId: Int!
  createTime: Int!
}

type ContestProblemFirstSolverMaxAggregate {
  contestProblemId: Int
  contestRecordId: Int
  createTime: DateTime
}

type ContestProblemFirstSolverMinAggregate {
  contestProblemId: Int
  contestRecordId: Int
  createTime: DateTime
}

type ContestProblemFirstSolverSumAggregate {
  contestProblemId: Int
  contestRecordId: Int
}

type ContestProblemMaxAggregate {
  contestId: Int
  createTime: DateTime
  id: Int
  order: Int
  problemId: Int
  score: Int
  updateTime: DateTime
}

type ContestProblemMinAggregate {
  contestId: Int
  createTime: DateTime
  id: Int
  order: Int
  problemId: Int
  score: Int
  updateTime: DateTime
}

type ContestProblemRecord {
  contestProblem: ContestProblem!
  contestProblemId: Int!
  contestRecord: ContestRecord!
  contestRecordId: Int!
  createTime: DateTime!
  finalScore: Int!
  finalSubmitCountPenalty: Int!
  finalTimePenalty: Int!

  """(좋은 제출 전까지 유저 u가 문제 p에 제출한 횟수) × (대회의 페널티)"""
  finishTime: DateTime
  isFirstSolver: Boolean!

  """finishTime: Pariticipant가 가장 최근에 좋은 제출을 받은 시각"""
  score: Int!

  """대회 시작부터 좋은 제출이 제출되기까지 쇼요된 시간, 단위는 분"""
  submitCountPenalty: Int!
  timePenalty: Int!
  updateTime: DateTime!
}

type ContestProblemRecordAvgAggregate {
  contestProblemId: Float
  contestRecordId: Float
  finalScore: Float
  finalSubmitCountPenalty: Float
  finalTimePenalty: Float
  score: Float
  submitCountPenalty: Float
  timePenalty: Float
}

type ContestProblemRecordCountAggregate {
  _all: Int!
  contestProblemId: Int!
  contestRecordId: Int!
  createTime: Int!
  finalScore: Int!
  finalSubmitCountPenalty: Int!
  finalTimePenalty: Int!
  finishTime: Int!
  isFirstSolver: Int!
  score: Int!
  submitCountPenalty: Int!
  timePenalty: Int!
  updateTime: Int!
}

type ContestProblemRecordMaxAggregate {
  contestProblemId: Int
  contestRecordId: Int
  createTime: DateTime
  finalScore: Int
  finalSubmitCountPenalty: Int
  finalTimePenalty: Int
  finishTime: DateTime
  isFirstSolver: Boolean
  score: Int
  submitCountPenalty: Int
  timePenalty: Int
  updateTime: DateTime
}

type ContestProblemRecordMinAggregate {
  contestProblemId: Int
  contestRecordId: Int
  createTime: DateTime
  finalScore: Int
  finalSubmitCountPenalty: Int
  finalTimePenalty: Int
  finishTime: DateTime
  isFirstSolver: Boolean
  score: Int
  submitCountPenalty: Int
  timePenalty: Int
  updateTime: DateTime
}

type ContestProblemRecordSumAggregate {
  contestProblemId: Int
  contestRecordId: Int
  finalScore: Int
  finalSubmitCountPenalty: Int
  finalTimePenalty: Int
  score: Int
  submitCountPenalty: Int
  timePenalty: Int
}

type ContestProblemSumAggregate {
  contestId: Int
  id: Int
  order: Int
  problemId: Int
  score: Int
}

type ContestQnA {
  _count: ContestQnACount!
  category: QnACategory!
  comments: [ContestQnAComment!]
  content: String!
  contest: Contest!
  contestId: Int!
  createTime: DateTime!
  createdBy: User
  createdById: Int
  id: ID!
  isResolved: Boolean!
  order: Int!
  problem: Problem
  problemId: Int
  readBy: [Int!]
  title: String!
}

type ContestQnAAvgAggregate {
  contestId: Float
  createdById: Float
  id: Float
  order: Float
  problemId: Float
  readBy: Float
}

type ContestQnAComment {
  content: String!
  contestQnA: ContestQnA!
  contestQnAId: Int!
  createdBy: User
  createdById: Int
  createdTime: DateTime!
  id: ID!
  isContestStaff: Boolean!
  order: Int!
}

type ContestQnACommentAvgAggregate {
  contestQnAId: Float
  createdById: Float
  id: Float
  order: Float
}

type ContestQnACommentCountAggregate {
  _all: Int!
  content: Int!
  contestQnAId: Int!
  createdById: Int!
  createdTime: Int!
  id: Int!
  isContestStaff: Int!
  order: Int!
}

type ContestQnACommentMaxAggregate {
  content: String
  contestQnAId: Int
  createdById: Int
  createdTime: DateTime
  id: Int
  isContestStaff: Boolean
  order: Int
}

type ContestQnACommentMinAggregate {
  content: String
  contestQnAId: Int
  createdById: Int
  createdTime: DateTime
  id: Int
  isContestStaff: Boolean
  order: Int
}

type ContestQnACommentSumAggregate {
  contestQnAId: Int
  createdById: Int
  id: Int
  order: Int
}

type ContestQnACount {
  comments: Int!
}

type ContestQnACountAggregate {
  _all: Int!
  category: Int!
  content: Int!
  contestId: Int!
  createTime: Int!
  createdById: Int!
  id: Int!
  isResolved: Int!
  order: Int!
  problemId: Int!
  readBy: Int!
  title: Int!
}

type ContestQnAMaxAggregate {
  category: QnACategory
  content: String
  contestId: Int
  createTime: DateTime
  createdById: Int
  id: Int
  isResolved: Boolean
  order: Int
  problemId: Int
  title: String
}

type ContestQnAMinAggregate {
  category: QnACategory
  content: String
  contestId: Int
  createTime: DateTime
  createdById: Int
  id: Int
  isResolved: Boolean
  order: Int
  problemId: Int
  title: String
}

type ContestQnASumAggregate {
  contestId: Int
  createdById: Int
  id: Int
  order: Int
  problemId: Int
  readBy: [Int!]
}

type ContestQnAWithIsRead {
  _count: ContestQnACount!
  category: QnACategory!
  comments: [ContestQnAComment!]
  content: String!
  contest: Contest!
  contestId: Int!
  createTime: DateTime!
  createdBy: User
  createdById: Int
  id: ID!
  isRead: Boolean!
  isResolved: Boolean!
  order: Int!
  problem: Problem
  problemId: Int
  readBy: [Int!]
  title: String!
}

type ContestRecord {
  ContestProblemFirstSolver: [ContestProblemFirstSolver!]
  _count: ContestRecordCount!
  acceptedProblemNum: Int!
  contest: Contest!
  contestId: Int!
  contestProblemRecord: [ContestProblemRecord!]
  createTime: DateTime!
  finalScore: Int!
  finalTotalPenalty: Int!
  id: ID!
  lastAcceptedTime: DateTime
  score: Int!
  totalPenalty: Int!
  updateTime: DateTime!
  user: User
  userId: Int
}

type ContestRecordAvgAggregate {
  acceptedProblemNum: Float
  contestId: Float
  finalScore: Float
  finalTotalPenalty: Float
  id: Float
  score: Float
  totalPenalty: Float
  userId: Float
}

type ContestRecordCount {
  ContestProblemFirstSolver: Int!
  contestProblemRecord: Int!
}

type ContestRecordCountAggregate {
  _all: Int!
  acceptedProblemNum: Int!
  contestId: Int!
  createTime: Int!
  finalScore: Int!
  finalTotalPenalty: Int!
  id: Int!
  lastAcceptedTime: Int!
  score: Int!
  totalPenalty: Int!
  updateTime: Int!
  userId: Int!
}

type ContestRecordMaxAggregate {
  acceptedProblemNum: Int
  contestId: Int
  createTime: DateTime
  finalScore: Int
  finalTotalPenalty: Int
  id: Int
  lastAcceptedTime: DateTime
  score: Int
  totalPenalty: Int
  updateTime: DateTime
  userId: Int
}

type ContestRecordMinAggregate {
  acceptedProblemNum: Int
  contestId: Int
  createTime: DateTime
  finalScore: Int
  finalTotalPenalty: Int
  id: Int
  lastAcceptedTime: DateTime
  score: Int
  totalPenalty: Int
  updateTime: DateTime
  userId: Int
}

type ContestRecordSumAggregate {
  acceptedProblemNum: Int
  contestId: Int
  finalScore: Int
  finalTotalPenalty: Int
  id: Int
  score: Int
  totalPenalty: Int
  userId: Int
}

enum ContestRole {
  Admin
  Manager
  Participant
  Reviewer
}

"""contestSubmissionOverall"""
type ContestSubmission {
  codeSize: Int
  id: Int!
  ip: String
  language: Language!
  order: Int
  problemId: Int!
  realname: String
  result: ResultStatus!
  studentId: String!
  submissionTime: String!
  title: String!
  username: String!
}

"""ContestSubmissionSummaryForOne"""
type ContestSubmissionSummaryForOne {
  codeSize: Int
  contestId: Int!
  id: Int!
  ip: String
  language: Language!
  order: Int
  problemId: Int!
  problemTitle: String!
  studentId: String!
  submissionResult: ResultStatus!
  submissionTime: String!
  username: String!
}

"""ContestSubmissionSummaryForUser"""
type ContestSubmissionSummaryForUser {
  scoreSummary: UserContestScoreSummary!
  submissions: [ContestSubmissionSummaryForOne!]!
}

type ContestSumAggregate {
  createdById: Int
  id: Int
  penalty: Int
}

type ContestUpdateHistories {
  contestId: Int!
  updateHistories: [UpdateHistoryRecord!]!
}

"""contestWithParticipants"""
type ContestWithParticipants {
  CheckRequest: [CheckRequest!]
  ContestQnA: [ContestQnA!]
  _count: ContestCount!
  announcement: [Announcement!]
  contestProblem: [ContestProblem!]
  contestRecord: [ContestRecord!]
  createTime: DateTime!
  createdBy: User
  createdById: Int
  description: String

  """이 Contest에 포함된 문제의 코드 에디터에서 복사-붙여넣기를 허용합니다."""
  enableCopyPaste: Boolean!
  endTime: DateTime!

  """이 Contest에 포함된 문제의 채점을 샘플 테스트케이스를 포함하여 할지 말지 결정합니다."""
  evaluateWithSampleTestcase: Boolean!
  freezeTime: DateTime
  id: ID!
  invitationCode: String

  """이 Contest에 포함된 문제의 Judge Result를 사용자에게 보여줄지 말지 결정합니다."""
  isJudgeResultVisible: Boolean!
  lastPenalty: Boolean!
  participants: Int!
  penalty: Int!
  posterUrl: String
  registerDueTime: DateTime!
  startTime: DateTime!
  submission: [Submission!]

  """
  summary structure
  {
  참여대상: string,
  진행방식: string,
  순위산정: string,
  문제형태: string,
  참여혜택: string
  }
  """
  summary: JSON
  testSubmission: [TestSubmission!]
  title: String!
  unfreeze: Boolean!
  updateTime: DateTime!
  userContest: [UserContest!]
}

type ContestWithScores {
  CheckRequest: [CheckRequest!]
  ContestQnA: [ContestQnA!]
  _count: ContestCount!
  announcement: [Announcement!]
  contestProblem: [ContestProblem!]
  contestRecord: [ContestRecord!]
  createTime: DateTime!
  createdBy: User
  createdById: Int
  description: String

  """이 Contest에 포함된 문제의 코드 에디터에서 복사-붙여넣기를 허용합니다."""
  enableCopyPaste: Boolean!
  endTime: DateTime!

  """이 Contest에 포함된 문제의 채점을 샘플 테스트케이스를 포함하여 할지 말지 결정합니다."""
  evaluateWithSampleTestcase: Boolean!
  freezeTime: DateTime
  id: ID!
  invitationCode: String

  """이 Contest에 포함된 문제의 Judge Result를 사용자에게 보여줄지 말지 결정합니다."""
  isJudgeResultVisible: Boolean!
  lastPenalty: Boolean!
  penalty: Int!
  posterUrl: String
  problemScore: Int!
  registerDueTime: DateTime!
  startTime: DateTime!
  submission: [Submission!]

  """
  summary structure
  {
  참여대상: string,
  진행방식: string,
  순위산정: string,
  문제형태: string,
  참여혜택: string
  }
  """
  summary: JSON
  testSubmission: [TestSubmission!]
  title: String!
  totalScore: Int!
  unfreeze: Boolean!
  updateTime: DateTime!
  userContest: [UserContest!]
}

type ContestsGroupedByStatus {
  finished: [ContestWithScores!]!
  ongoing: [ContestWithScores!]!
  upcoming: [ContestWithScores!]!
}

type CourseInfo {
  classNum: Int
  courseNum: String!
  email: String
  group: Group!
  groupId: ID!
  office: String
  phoneNum: String
  professor: String!
  semester: String!
  website: String
  week: Int!
}

type CourseInfoAvgAggregate {
  classNum: Float
  groupId: Float
  week: Float
}

type CourseInfoCountAggregate {
  _all: Int!
  classNum: Int!
  courseNum: Int!
  email: Int!
  groupId: Int!
  office: Int!
  phoneNum: Int!
  professor: Int!
  semester: Int!
  website: Int!
  week: Int!
}

type CourseInfoMaxAggregate {
  classNum: Int
  courseNum: String
  email: String
  groupId: Int
  office: String
  phoneNum: String
  professor: String
  semester: String
  website: String
  week: Int
}

type CourseInfoMinAggregate {
  classNum: Int
  courseNum: String
  email: String
  groupId: Int
  office: String
  phoneNum: String
  professor: String
  semester: String
  website: String
  week: Int
}

type CourseInfoSumAggregate {
  classNum: Int
  groupId: Int
  week: Int
}

input CourseInput {
  classNum: Int
  config: Config!
  courseNum: String!
  courseTitle: String!
  email: String
  office: String
  phoneNum: String
  professor: String!
  semester: String!
  website: String
  week: Int!
}

input CreateAnnouncementInput {
  """content of announcement"""
  content: String!

  """related problemOrder of announcement"""
  problemOrder: Int
}

input CreateAssignmentInput {
  autoFinalizeScore: Boolean
  description: String!
  dueTime: DateTime
  enableCopyPaste: Boolean
  endTime: DateTime!
  invitationCode: String
  isExercise: Boolean
  isFinalScoreVisible: Boolean
  isJudgeResultVisible: Boolean!
  isRankVisible: Boolean!
  isVisible: Boolean!
  startTime: DateTime!
  title: String!
  week: Float!
}

input CreateContestInput {
  description: String
  enableCopyPaste: Boolean
  endTime: DateTime!
  evaluateWithSampleTestcase: Boolean
  freezeTime: DateTime
  invitationCode: String
  isJudgeResultVisible: Boolean!
  lastPenalty: Boolean
  penalty: Int
  posterUrl: String
  registerDueTime: DateTime!
  startTime: DateTime!
  summary: JSON
  title: String!
  userContest: [UserContestInput!]
}

input CreateNoticeInput {
  content: String!
  isFixed: Boolean
  isVisible: Boolean
  title: String!
}

input CreatePlagiarismCheckInput {
  enableMerging: Boolean! = false
  language: Language!
  minTokens: Int! = 12
  useJplagClustering: Boolean! = true
}

input CreateProblemInput {
  description: String!
  difficulty: Level!
  hint: String!
  inputDescription: String!
  isVisible: Boolean! = true
  languages: [Language!]!
  memoryLimit: Int!
  outputDescription: String!
  solution: [Solution!]!
  source: String!
  tagIds: [Int!]!
  template: [Template!]!
  testcases: [Testcase!]!
  timeLimit: Int!
  title: String!
}

input CreateTestcasesInput {
  problemId: Int!
  testcases: [Testcase!]!
}

"""
A date-time string at UTC, such as 2019-12-03T09:54:33Z, compliant with the date-time format.
"""
scalar DateTime

type DuplicateCourse {
  copiedAssignments: [Int!]!
  duplicatedCourse: Group!
  originAssignments: [Int!]!
}

type DuplicatedAssignmentResponse {
  assignment: Assignment!
  problems: [AssignmentProblem!]!
  records: [AssignmentRecord!]!
}

type File {
  createTime: DateTime!
  createdBy: User
  createdById: Int
  filename: ID!
}

type FileAvgAggregate {
  createdById: Float
}

type FileCountAggregate {
  _all: Int!
  createTime: Int!
  createdById: Int!
  filename: Int!
}

type FileMaxAggregate {
  createTime: DateTime
  createdById: Int
  filename: String
}

type FileMinAggregate {
  createTime: DateTime
  createdById: Int
  filename: String
}

"""file"""
type FileSource {
  src: String!
}

type FileSumAggregate {
  createdById: Int
}

input FilterProblemsInput {
  difficulty: [Level!]
  languages: [Language!]
}

type FindGroup {
  GroupWhitelist: [GroupWhitelist!]
  _count: GroupCount!
  assignment: [Assignment!]

  """
  config default value
  {
  "showOnList": true,          // show on 'all groups' list
  "allowJoinFromSearch": true, // can join from 'all groups' list. set to false if `showOnList` is false
  "allowJoinWithURL": false,
  "requireApprovalBeforeJoin": true
  }
  """
  config: JSON!
  courseInfo: CourseInfo
  createTime: DateTime!
  description: String
  groupName: String!
  groupType: GroupType!
  id: ID!
  invitation: String
  memberNum: Int!
  sharedProblems: [Problem!]
  updateTime: DateTime!
  userGroup: [UserGroup!]
  workbook: [Workbook!]
}

input GetAssignmentSubmissionsInput {
  assignmentId: Int!
  problemId: Int
  searchingName: String
}

<<<<<<< HEAD
type GetCheckResultDetailOutput {
  averageSimilarity: Float!
  clusterId: Int
  firstCheckSubmissionId: Int
  firstSimilarity: Float!
  longestMatch: Int!
  matches: [Match!]!
  maxLength: Int!
  maxSimilarity: Float!
  requestId: Int!
  secondCheckSubmissionId: Int
  secondSimilarity: Float!
}

type GetCheckResultSummaryOutput {
  averageSimilarity: Float!
  cluster: ClusterSummary
  clusterId: Int
  firstCheckSubmissionId: Int
  firstSimilarity: Float!
  id: Int!
  longestMatch: Int!
  maxLength: Int!
  maxSimilarity: Float!
  secondCheckSubmissionId: Int
  secondSimilarity: Float!
}

type GetClusterOutput {
  averageSimilarity: Float!
  id: Int!
  strength: Float!
  submissionCluster: [SubmissionCluster!]!
=======
input GetContestQnAsFilterInput {
  isResolved: Boolean
>>>>>>> 860c0ebe
}

input GetContestSubmissionsInput {
  problemId: Int
  searchingName: String
}

type Group {
  GroupWhitelist: [GroupWhitelist!]
  _count: GroupCount!
  assignment: [Assignment!]

  """
  config default value
  {
  "showOnList": true,          // show on 'all groups' list
  "allowJoinFromSearch": true, // can join from 'all groups' list. set to false if `showOnList` is false
  "allowJoinWithURL": false,
  "requireApprovalBeforeJoin": true
  }
  """
  config: JSON!
  courseInfo: CourseInfo
  createTime: DateTime!
  description: String
  groupName: String!
  groupType: GroupType!
  id: ID!
  sharedProblems: [Problem!]
  updateTime: DateTime!
  userGroup: [UserGroup!]
  workbook: [Workbook!]
}

type GroupAvgAggregate {
  id: Float
}

type GroupCount {
  GroupWhitelist: Int!
  assignment: Int!
  sharedProblems: Int!
  userGroup: Int!
  workbook: Int!
}

type GroupCountAggregate {
  _all: Int!
  config: Int!
  createTime: Int!
  description: Int!
  groupName: Int!
  groupType: Int!
  id: Int!
  updateTime: Int!
}

type GroupMaxAggregate {
  createTime: DateTime
  description: String
  groupName: String
  groupType: GroupType
  id: Int
  updateTime: DateTime
}

type GroupMember {
  email: String!
  isGroupLeader: Boolean!
  major: String!
  name: String!
  role: String!
  studentId: String!
  userId: Float!
  username: String!
}

type GroupMinAggregate {
  createTime: DateTime
  description: String
  groupName: String
  groupType: GroupType
  id: Int
  updateTime: DateTime
}

type GroupSumAggregate {
  id: Int
}

enum GroupType {
  Course
  Study
}

type GroupWhitelist {
  group: Group!
  groupId: Int!
  studentId: String!
}

type GroupWhitelistAvgAggregate {
  groupId: Float
}

type GroupWhitelistCountAggregate {
  _all: Int!
  groupId: Int!
  studentId: Int!
}

type GroupWhitelistMaxAggregate {
  groupId: Int
  studentId: String
}

type GroupWhitelistMinAggregate {
  groupId: Int
  studentId: String
}

type GroupWhitelistSumAggregate {
  groupId: Int
}

scalar IntScore

"""
The `JSON` scalar type represents JSON values as specified by [ECMA-404](http://www.ecma-international.org/publications/files/ECMA-ST/ECMA-404.pdf).
"""
scalar JSON

enum Language {
  C
  Cpp
  Golang
  Java
  PyPy3
  Python2
  Python3
}

type LeaderboardEntry {
  finalScore: Int!
  finalTotalPenalty: Int!
  problemRecords: [ProblemRecord!]!
  rank: Int!
  userId: Int!
  username: String!
}

enum Level {
  Level1
  Level2
  Level3
  Level4
  Level5
}

type Match {
  endInFirst: Position!
  endInSecond: Position!
  lengthOfFirst: Int!
  lengthOfSecond: Int!
  startInFirst: Position!
  startInSecond: Position!
}

type Mutation {
<<<<<<< HEAD
  checkAssignmentSubmissions(assignmentId: Int!, input: CreatePlagiarismCheckInput!, problemId: Int!): CheckRequest!
=======
  autoFinalizeScore(assignmentId: Int!, groupId: Int!): Float!
>>>>>>> 860c0ebe
  createAnnouncement(contestId: Int!, input: CreateAnnouncementInput!): Announcement!
  createAssignment(groupId: Int!, input: CreateAssignmentInput!): Assignment!
  createContest(input: CreateContestInput!): Contest!
  createContestQnAComment(content: String!, contestId: Int!, order: Int!): ContestQnAComment!
  createCourse(input: CourseInput!): Group!
  createNotice(input: CreateNoticeInput!): Notice!
  createProblem(input: CreateProblemInput!): ProblemWithIsVisible!
  createTag(tagName: String!): Tag!
  createTestcases(input: CreateTestcasesInput!): [ProblemTestcaseId!]!
  createWhitelist(groupId: Int!, studentIds: [String!]!): Float!
  deleteAssignment(assignmentId: Int!, groupId: Int!): Assignment!
  deleteContest(contestId: Int!): Contest!
  deleteContestQnA(contestId: Int!, order: Int!): ContestQnA!
  deleteContestQnAComment(commentOrder: Int!, contestId: Int!, qnAOrder: Int!): ContestQnAComment!
  deleteCourse(groupId: Int!): Group!
  deleteFile(filename: String!): File!
  deleteGroupMember(groupId: Int!, userId: Int!): UserGroup!
  deleteNotice(noticeId: Int!): Notice!
  deleteProblem(id: Int!): ProblemWithIsVisible!
  deleteTag(tagName: String!): Tag!
  deleteWhitelist(groupId: Int!): Float!
  duplicateAssignment(assignmentId: Int!, groupId: Int!): DuplicatedAssignmentResponse!
  duplicateCourse(groupId: Int!): DuplicateCourse!
  handleJoinRequest(groupId: Int!, isAccept: Boolean!, userId: Int!): UserGroup!
  importProblemsToAssignment(assignmentId: Int!, assignmentProblemInput: [AssignmentProblemInput!]!, groupId: Int!): [AssignmentProblem!]!
  importProblemsToContest(contestId: Int!, problemIdsWithScore: [ProblemScoreInput!]!): [ContestProblem!]!
  inviteUser(groupId: Int!, isGroupLeader: Boolean!, userId: Int!): UserGroup!
  issueInvitation(groupId: Int!): String!
  removeAnnouncement(contestId: Int!, id: Int!): Announcement!
  removeProblemsFromAssignment(assignmentId: Int!, groupId: Int!, problemIds: [Int!]!): [AssignmentProblem!]!
  removeProblemsFromContest(contestId: Int!, problemIds: [Int!]!): [ContestProblem!]!
  removeUserFromContest(contestId: Int!, userId: Int!): UserContest!
  revokeInvitation(groupId: Int!): String!
  toggleContestQnAResolved(contestId: Int!, qnAOrder: Int!): ContestQnA!
  updateAnnouncement(contestId: Int!, input: UpdateAnnouncementInput!): Announcement!
  updateAssignment(groupId: Int!, input: UpdateAssignmentInput!): Assignment!
  updateAssignmentProblemRecord(groupId: Int!, input: UpdateAssignmentProblemRecordInput!): AssignmentProblemRecord!
  updateAssignmentProblems(assignmentId: Int!, assignmentProblemUpdateInput: [AssignmentProblemUpdateInput!]!, groupId: Int!): [AssignmentProblem!]!
  updateAssignmentProblemsOrder(assignmentId: Int!, groupId: Int!, orders: [Int!]!): [AssignmentProblem!]!
  updateContest(contestId: Int!, input: UpdateContestInput!): Contest!
  updateContestProblemsOrder(contestId: Int!, orders: [Int!]!): [ContestProblem!]!
  updateContestProblemsScore(contestId: Int!, problemIdsWithScore: [ProblemScoreInput!]!): [ContestProblem!]!
  updateCourse(groupId: Int!, input: CourseInput!): Group!
  updateCreationPermissions(input: UpdateCreationPermissionsInput!): UpdateCreationPermissionResult!
  updateGroupMember(groupId: Int!, toGroupLeader: Boolean!, userId: Int!): UserGroup!
  updateNotice(input: UpdateNoticeInput!, noticeId: Int!): Notice!
  updateProblem(input: UpdateProblemInput!): ProblemWithIsVisible!
  updateWorkbookProblemsOrder(groupId: Int!, orders: [Int!]!, workbookId: Int!): [WorkbookProblem!]!
  uploadFile(input: UploadFileInput!): FileSource!
  uploadImage(input: UploadFileInput!): FileSource!
  uploadProblems(input: UploadFileInput!): [ProblemWithIsVisible!]!
  uploadTestcase(input: UploadFileInput!, problemId: Int!): ProblemTestcase!
  uploadTestcaseZip(input: UploadTestcaseZipInput!): [ProblemTestcaseId!]!
}

type Notice {
  content: String!
  createTime: DateTime!
  createdBy: User
  createdById: Int
  id: ID!
  isFixed: Boolean!
  isVisible: Boolean!
  title: String!
  updateTime: DateTime!
}

type NoticeAvgAggregate {
  createdById: Float
  id: Float
}

type NoticeCountAggregate {
  _all: Int!
  content: Int!
  createTime: Int!
  createdById: Int!
  id: Int!
  isFixed: Int!
  isVisible: Int!
  title: Int!
  updateTime: Int!
}

type NoticeMaxAggregate {
  content: String
  createTime: DateTime
  createdById: Int
  id: Int
  isFixed: Boolean
  isVisible: Boolean
  title: String
  updateTime: DateTime
}

type NoticeMinAggregate {
  content: String
  createTime: DateTime
  createdById: Int
  id: Int
  isFixed: Boolean
  isVisible: Boolean
  title: String
  updateTime: DateTime
}

type NoticeSumAggregate {
  createdById: Int
  id: Int
}

type Notification {
  NotificationRecord: [NotificationRecord!]
  _count: NotificationCount!
  createTime: DateTime!
  id: ID!
  message: String!
  title: String!
  type: NotificationType!
  url: String
}

type NotificationAvgAggregate {
  id: Float
}

type NotificationCount {
  NotificationRecord: Int!
}

type NotificationCountAggregate {
  _all: Int!
  createTime: Int!
  id: Int!
  message: Int!
  title: Int!
  type: Int!
  url: Int!
}

type NotificationMaxAggregate {
  createTime: DateTime
  id: Int
  message: String
  title: String
  type: NotificationType
  url: String
}

type NotificationMinAggregate {
  createTime: DateTime
  id: Int
  message: String
  title: String
  type: NotificationType
  url: String
}

type NotificationRecord {
  createTime: DateTime!
  id: ID!
  isRead: Boolean!
  notification: Notification!
  notificationId: Int!
  user: User!
  userId: Int!
}

type NotificationRecordAvgAggregate {
  id: Float
  notificationId: Float
  userId: Float
}

type NotificationRecordCountAggregate {
  _all: Int!
  createTime: Int!
  id: Int!
  isRead: Int!
  notificationId: Int!
  userId: Int!
}

type NotificationRecordMaxAggregate {
  createTime: DateTime
  id: Int
  isRead: Boolean
  notificationId: Int
  userId: Int
}

type NotificationRecordMinAggregate {
  createTime: DateTime
  id: Int
  isRead: Boolean
  notificationId: Int
  userId: Int
}

type NotificationRecordSumAggregate {
  id: Int
  notificationId: Int
  userId: Int
}

type NotificationSumAggregate {
  id: Int
}

enum NotificationType {
  Announcement
  Assignment
  Contest
  Course
  Other
}

type PlagiarismCluster {
  CheckResult: [CheckResult!]
  SubmissionCluster: [SubmissionCluster!]
  _count: PlagiarismClusterCount!
  averageSimilarity: Float!
  id: ID!
  strength: Float!
}

type PlagiarismClusterAvgAggregate {
  averageSimilarity: Float
  id: Float
  strength: Float
}

type PlagiarismClusterCount {
  CheckResult: Int!
  SubmissionCluster: Int!
}

type PlagiarismClusterCountAggregate {
  _all: Int!
  averageSimilarity: Int!
  id: Int!
  strength: Int!
}

type PlagiarismClusterMaxAggregate {
  averageSimilarity: Float
  id: Int
  strength: Float
}

type PlagiarismClusterMinAggregate {
  averageSimilarity: Float
  id: Int
  strength: Float
}

type PlagiarismClusterSumAggregate {
  averageSimilarity: Float
  id: Int
  strength: Float
}

type Position {
  column: Int!
  line: Int!
}

type Problem {
  CheckRequest: [CheckRequest!]
  ContestQnA: [ContestQnA!]
  _count: ProblemCount!
  acceptedCount: Int!
  acceptedRate: Float!
  announcement: [Announcement!]
  assignmentProblem: [AssignmentProblem!]
  contestProblem: [ContestProblem!]
  createTime: DateTime!
  createdBy: User
  createdById: Int
  description: String!
  difficulty: Level!
  engDescription: String
  engHint: String
  engInputDescription: String
  engOutputDescription: String
  engTitle: String
  hint: String!
  id: ID!
  inputDescription: String!
  languages: [Language!]
  memoryLimit: Int!
  outputDescription: String!
  problemTag: [ProblemTag!]
  problemTestcase: [ProblemTestcase!]
  sharedGroups: [Group!]
  solution: [JSON!]
  source: String!
  submission: [Submission!]
  submissionCount: Int!

  """
  template code item structure
  {
  "lanaguage": Language,
  "code": {
  "id": number,
  "text": string,
  "locked": boolean
  }[]
  }
  """
  template: [JSON!]
  testSubmission: [TestSubmission!]
  timeLimit: Int!
  title: String!
  updateContentTime: DateTime
  updateHistory: [UpdateHistory!]
  updateTime: DateTime!
  visibleLockTime: DateTime!
  workbookProblem: [WorkbookProblem!]
}

type ProblemAvgAggregate {
  acceptedCount: Float
  acceptedRate: Float
  createdById: Float
  id: Float
  memoryLimit: Float
  submissionCount: Float
  timeLimit: Float
}

type ProblemCount {
  CheckRequest: Int!
  ContestQnA: Int!
  announcement: Int!
  assignmentProblem: Int!
  contestProblem: Int!
  problemTag: Int!
  problemTestcase: Int!
  sharedGroups: Int!
  submission: Int!
  testSubmission: Int!
  updateHistory: Int!
  workbookProblem: Int!
}

type ProblemCountAggregate {
  _all: Int!
  acceptedCount: Int!
  acceptedRate: Int!
  createTime: Int!
  createdById: Int!
  description: Int!
  difficulty: Int!
  engDescription: Int!
  engHint: Int!
  engInputDescription: Int!
  engOutputDescription: Int!
  engTitle: Int!
  hint: Int!
  id: Int!
  inputDescription: Int!
  languages: Int!
  memoryLimit: Int!
  outputDescription: Int!
  solution: Int!
  source: Int!
  submissionCount: Int!
  template: Int!
  timeLimit: Int!
  title: Int!
  updateContentTime: Int!
  updateTime: Int!
  visibleLockTime: Int!
}

enum ProblemField {
  description
  hint
  languages
  memoryLimit
  testcase
  timeLimit
  title
}

type ProblemMaxAggregate {
  acceptedCount: Int
  acceptedRate: Float
  createTime: DateTime
  createdById: Int
  description: String
  difficulty: Level
  engDescription: String
  engHint: String
  engInputDescription: String
  engOutputDescription: String
  engTitle: String
  hint: String
  id: Int
  inputDescription: String
  memoryLimit: Int
  outputDescription: String
  source: String
  submissionCount: Int
  timeLimit: Int
  title: String
  updateContentTime: DateTime
  updateTime: DateTime
  visibleLockTime: DateTime
}

type ProblemMinAggregate {
  acceptedCount: Int
  acceptedRate: Float
  createTime: DateTime
  createdById: Int
  description: String
  difficulty: Level
  engDescription: String
  engHint: String
  engInputDescription: String
  engOutputDescription: String
  engTitle: String
  hint: String
  id: Int
  inputDescription: String
  memoryLimit: Int
  outputDescription: String
  source: String
  submissionCount: Int
  timeLimit: Int
  title: String
  updateContentTime: DateTime
  updateTime: DateTime
  visibleLockTime: DateTime
}

type ProblemRecord {
  isFirstSolver: Boolean!
  order: Int!
  penalty: Int!
  problemId: Int!
  score: Int!
  submissionCount: Int!
}

type ProblemScore {
  maxScore: Int!
  problemId: Int!
  score: Float!
}

input ProblemScoreInput {
  problemId: Int!
  score: IntScore!
}

type ProblemSumAggregate {
  acceptedCount: Int
  acceptedRate: Float
  createdById: Int
  id: Int
  memoryLimit: Int
  submissionCount: Int
  timeLimit: Int
}

type ProblemTag {
  id: ID!
  problem: Problem!
  problemId: Int!
  tag: Tag!
  tagId: Int!
}

type ProblemTagAvgAggregate {
  id: Float
  problemId: Float
  tagId: Float
}

type ProblemTagCountAggregate {
  _all: Int!
  id: Int!
  problemId: Int!
  tagId: Int!
}

type ProblemTagMaxAggregate {
  id: Int
  problemId: Int
  tagId: Int
}

type ProblemTagMinAggregate {
  id: Int
  problemId: Int
  tagId: Int
}

type ProblemTagSumAggregate {
  id: Int
  problemId: Int
  tagId: Int
}

type ProblemTestcase {
  _count: ProblemTestcaseCount!
  acceptedCount: Int!
  createTime: DateTime!
  id: ID!
  input: String
  isHidden: Boolean!
  isOutdated: Boolean!
  order: Int
  outdateTime: DateTime
  output: String
  problem: Problem!
  problemId: Int!
  scoreWeight: Int!
  scoreWeightDenominator: Int!
  scoreWeightNumerator: Int!
  submissionCount: Int!
  submissionResult: [SubmissionResult!]
  updateTime: DateTime!
}

type ProblemTestcaseAvgAggregate {
  acceptedCount: Float
  id: Float
  order: Float
  problemId: Float
  scoreWeight: Float
  scoreWeightDenominator: Float
  scoreWeightNumerator: Float
  submissionCount: Float
}

type ProblemTestcaseCount {
  submissionResult: Int!
}

type ProblemTestcaseCountAggregate {
  _all: Int!
  acceptedCount: Int!
  createTime: Int!
  id: Int!
  input: Int!
  isHidden: Int!
  isOutdated: Int!
  order: Int!
  outdateTime: Int!
  output: Int!
  problemId: Int!
  scoreWeight: Int!
  scoreWeightDenominator: Int!
  scoreWeightNumerator: Int!
  submissionCount: Int!
  updateTime: Int!
}

type ProblemTestcaseId {
  testcaseId: Float!
}

type ProblemTestcaseMaxAggregate {
  acceptedCount: Int
  createTime: DateTime
  id: Int
  input: String
  isHidden: Boolean
  isOutdated: Boolean
  order: Int
  outdateTime: DateTime
  output: String
  problemId: Int
  scoreWeight: Int
  scoreWeightDenominator: Int
  scoreWeightNumerator: Int
  submissionCount: Int
  updateTime: DateTime
}

type ProblemTestcaseMinAggregate {
  acceptedCount: Int
  createTime: DateTime
  id: Int
  input: String
  isHidden: Boolean
  isOutdated: Boolean
  order: Int
  outdateTime: DateTime
  output: String
  problemId: Int
  scoreWeight: Int
  scoreWeightDenominator: Int
  scoreWeightNumerator: Int
  submissionCount: Int
  updateTime: DateTime
}

type ProblemTestcaseResult {
  input: String!
  output: String!
}

type ProblemTestcaseSumAggregate {
  acceptedCount: Int
  id: Int
  order: Int
  problemId: Int
  scoreWeight: Int
  scoreWeightDenominator: Int
  scoreWeightNumerator: Int
  submissionCount: Int
}

type ProblemWithIsVisible {
  CheckRequest: [CheckRequest!]
  ContestQnA: [ContestQnA!]
  _count: ProblemCount!
  acceptedCount: Int!
  acceptedRate: Float!
  announcement: [Announcement!]
  assignmentProblem: [AssignmentProblem!]
  contestProblem: [ContestProblem!]
  createTime: DateTime!
  createdBy: User
  createdById: Int
  description: String!
  difficulty: Level!
  engDescription: String
  engHint: String
  engInputDescription: String
  engOutputDescription: String
  engTitle: String
  hint: String!
  id: ID!
  inputDescription: String!
  isVisible: Boolean
  languages: [Language!]
  memoryLimit: Int!
  outputDescription: String!
  problemTag: [ProblemTag!]
  problemTestcase: [ProblemTestcase!]
  sharedGroups: [Group!]!
  solution: [JSON!]
  source: String!
  submission: [Submission!]
  submissionCount: Int!
  tag: [ProblemTag!]!

  """
  template code item structure
  {
  "lanaguage": Language,
  "code": {
  "id": number,
  "text": string,
  "locked": boolean
  }[]
  }
  """
  template: [JSON!]
  testSubmission: [TestSubmission!]
  testcase: [ProblemTestcase!]!
  timeLimit: Int!
  title: String!
  updateContentTime: DateTime
  updateHistory: [UpdateHistory!]!
  updateTime: DateTime!
  workbookProblem: [WorkbookProblem!]
}

enum Provider {
  github
  google
  kakao
  naver
}

type PushSubscription {
  auth: String!
  createTime: DateTime!
  endpoint: String!
  id: ID!
  p256dh: String!
  updateTime: DateTime!
  user: User!
  userAgent: String
  userId: Int!
}

type PushSubscriptionAvgAggregate {
  id: Float
  userId: Float
}

type PushSubscriptionCountAggregate {
  _all: Int!
  auth: Int!
  createTime: Int!
  endpoint: Int!
  id: Int!
  p256dh: Int!
  updateTime: Int!
  userAgent: Int!
  userId: Int!
}

type PushSubscriptionMaxAggregate {
  auth: String
  createTime: DateTime
  endpoint: String
  id: Int
  p256dh: String
  updateTime: DateTime
  userAgent: String
  userId: Int
}

type PushSubscriptionMinAggregate {
  auth: String
  createTime: DateTime
  endpoint: String
  id: Int
  p256dh: String
  updateTime: DateTime
  userAgent: String
  userId: Int
}

type PushSubscriptionSumAggregate {
  id: Int
  userId: Int
}

enum QnACategory {
  General
  Problem
}

type Query {
  announcement(contestId: Int!, id: Int!): Announcement!
  announcementByContestId(contestId: Int!): [AnnouncementWithProblemOrder!]!
  compressSourceCodes(assignmentId: Int!, groupId: Int!, problemId: Int!): String
  getAssignment(assignmentId: Int!, groupId: Int!): AssignmentWithParticipants!
  getAssignmentLatestSubmission(assignmentId: Int!, groupId: Int!, problemId: Int!, userId: Int!): SubmissionDetail!
  getAssignmentProblemRecord(assignmentId: Int!, groupId: Int!, problemId: Int!, userId: Int!): AssignmentProblemRecord!
  getAssignmentProblemTestcaseResults(assignmentId: Int!, groupId: Int!, problemId: Int!): [AssignmentProblemTestcaseResult!]!
  getAssignmentProblems(assignmentId: Int!, groupId: Int!): [AssignmentProblem!]!
  getAssignmentScoreSummaries(assignmentId: Int!, cursor: Int, groupId: Int!, searchingName: String, take: Int! = 10): [UserAssignmentScoreSummaryWithUserInfo!]!
  getAssignmentSubmissionSummaryByUserId(assignmentId: Int!, cursor: Int, groupId: Int!, problemId: Int, take: Int! = 10, userId: Int!): AssignmentSubmissionSummaryForUser!
  getAssignmentSubmissions(cursor: Int, groupId: Int!, input: GetAssignmentSubmissionsInput!, order: String, take: Int = 10): [AssignmentSubmission!]!
  getAssignments(cursor: Int, groupId: Int!, isExercise: Boolean, take: Int! = 10): [AssignmentWithParticipants!]!
  getAssignmentsByProblemId(problemId: Int!): AssignmentsGroupedByStatus!
  getCheckResultDetails(resultId: Int!): GetCheckResultDetailOutput!
  getCluster(clusterId: Int!): GetClusterOutput!
  getContest(contestId: Int!): ContestWithParticipants!
  getContestLeaderboard(contestId: Int!): ContestLeaderboard!
  getContestProblems(contestId: Int!): [ContestProblem!]!
  getContestQnA(contestId: Int!, order: Int!): ContestQnA!
  getContestQnAs(contestId: Int!, cursor: Int, filter: GetContestQnAsFilterInput, take: Int! = 10): [ContestQnAWithIsRead!]!
  getContestRoles: [UserContest!]!
  getContestScoreSummaries(contestId: Int!, cursor: Int, searchingName: String, take: Int! = 10): [UserContestScoreSummaryWithUserInfo!]!
  getContestSubmissionSummaryByUserId(contestId: Int!, cursor: Int, problemId: Int, take: Int! = 10, userId: Int!): ContestSubmissionSummaryForUser!
  getContestSubmissions(contestId: Int!, cursor: Int, input: GetContestSubmissionsInput!, order: String, take: Int = 10): [ContestSubmission!]!
  getContestUpdateHistories(contestId: Int!): ContestUpdateHistories!
  getContests(cursor: Int, take: Int! = 10): [ContestWithParticipants!]!
  getContestsByProblemId(problemId: Int!): ContestsGroupedByStatus!
  getCourse(groupId: Int!): FindGroup!
  getCourses(cursor: Int, take: Int! = 10): [FindGroup!]!
  getCoursesUserLead: [FindGroup!]!
  getGroupMember(groupId: Int!, userId: Int!): GroupMember!
  getGroupMembers(cursor: Int, groupId: Int!, leaderOnly: Boolean! = false, take: Int! = 10): [GroupMember!]!
  getJoinRequests(groupId: Int!): [User!]!
  getNotice(noticeId: Int!): Notice!
  getNotices(cursor: Int, take: Int! = 10): [Notice]!
  getProblem(id: Int!): ProblemWithIsVisible!
  getProblems(contestId: Int, cursor: Int, input: FilterProblemsInput!, mode: String!, take: Int! = 10): [ProblemWithIsVisible!]!
  getSubmission(id: Int!): SubmissionDetail!
  getSubmissions(cursor: Int, problemId: Int!, take: Int = 10): SubmissionsWithTotal!
  getTags: [Tag!]!
  getUserByEmailOrStudentId(email: String, groupId: Int!, studentId: String): [User!]!
  getUsers(cursor: Int, take: Int! = 10): [User!]!
  getWhitelist(groupId: Int!): [String!]!
  getWorkbookProblems(groupId: Int!, workbookId: Int!): [WorkbookProblem!]!
  overviewPlagiarismChecks(checkId: Int!, cursor: Int, take: Int! = 50): [GetCheckResultSummaryOutput!]!
}

enum ResultStatus {
  Accepted
  Blind
  Canceled
  CompileError
  Judging
  MemoryLimitExceeded
  OutputLimitExceeded
  RuntimeError
  SegmentationFaultError
  ServerError
  TimeLimitExceeded
  WrongAnswer
}

enum Role {
  Admin
  Manager
  SuperAdmin
  User
}

input Snippet {
  id: Int!
  locked: Boolean!
  text: String!
}

input Solution {
  code: String!
  language: Language!
}

type Submission {
  FirstCheckResult: [CheckResult!]
  SecondCheckResult: [CheckResult!]
  SubmissionCluster: [SubmissionCluster!]
  _count: SubmissionCount!
  assignment: Assignment
  assignmentId: Int

  """
  code item structure
  {
  "id": number,
  "text": string,
  "locked": boolean
  }
  """
  code: [JSON!]
  codeSize: Int
  contest: Contest
  contestId: Int
  createTime: DateTime!
  id: ID!
  language: Language!
  problem: Problem!
  problemId: Int!
  result: ResultStatus!

  """100점 만점 기준 점수"""
  score: Int!
  submissionResult: [SubmissionResult!]
  updateTime: DateTime!
  user: User
  userId: Int
  userIp: String
  workbook: Workbook
  workbookId: Int
}

type SubmissionAvgAggregate {
  assignmentId: Float
  codeSize: Float
  contestId: Float
  id: Float
  problemId: Float
  score: Float
  userId: Float
  workbookId: Float
}

type SubmissionCluster {
  cluster: PlagiarismCluster!
  clusterId: Int!
  submission: Submission!
  submissionId: Int!
}

type SubmissionClusterAvgAggregate {
  clusterId: Float
  submissionId: Float
}

type SubmissionClusterCountAggregate {
  _all: Int!
  clusterId: Int!
  submissionId: Int!
}

type SubmissionClusterMaxAggregate {
  clusterId: Int
  submissionId: Int
}

type SubmissionClusterMinAggregate {
  clusterId: Int
  submissionId: Int
}

type SubmissionClusterSumAggregate {
  clusterId: Int
  submissionId: Int
}

type SubmissionCount {
  FirstCheckResult: Int!
  SecondCheckResult: Int!
  SubmissionCluster: Int!
  submissionResult: Int!
}

type SubmissionCountAggregate {
  _all: Int!
  assignmentId: Int!
  code: Int!
  codeSize: Int!
  contestId: Int!
  createTime: Int!
  id: Int!
  language: Int!
  problemId: Int!
  result: Int!
  score: Int!
  updateTime: Int!
  userId: Int!
  userIp: Int!
  workbookId: Int!
}

type SubmissionDetail {
  FirstCheckResult: [CheckResult!]
  SecondCheckResult: [CheckResult!]
  SubmissionCluster: [SubmissionCluster!]
  assignment: Assignment
  assignmentId: Int
  code: String!
  codeSize: Int
  contest: Contest
  contestId: Int
  createTime: DateTime!
  id: ID!
  language: Language!
  problem: Problem!
  problemId: Int!
  result: ResultStatus!

  """100점 만점 기준 점수"""
  score: Int!
  testcaseResult: [TestCaseResult!]!
  updateTime: DateTime!
  user: User
  userId: Int
  userIp: String
  workbook: Workbook
  workbookId: Int
}

type SubmissionMaxAggregate {
  assignmentId: Int
  codeSize: Int
  contestId: Int
  createTime: DateTime
  id: Int
  language: Language
  problemId: Int
  result: ResultStatus
  score: Int
  updateTime: DateTime
  userId: Int
  userIp: String
  workbookId: Int
}

type SubmissionMinAggregate {
  assignmentId: Int
  codeSize: Int
  contestId: Int
  createTime: DateTime
  id: Int
  language: Language
  problemId: Int
  result: ResultStatus
  score: Int
  updateTime: DateTime
  userId: Int
  userIp: String
  workbookId: Int
}

type SubmissionResult {
  cpuTime: String
  createTime: DateTime!
  id: ID!
  memoryUsage: Int
  output: String
  problemTestcase: ProblemTestcase!
  problemTestcaseId: Int!
  result: ResultStatus!
  submission: Submission!
  submissionId: Int!
  updateTime: DateTime!
}

type SubmissionResultAvgAggregate {
  cpuTime: Float
  id: Float
  memoryUsage: Float
  problemTestcaseId: Float
  submissionId: Float
}

type SubmissionResultCountAggregate {
  _all: Int!
  cpuTime: Int!
  createTime: Int!
  id: Int!
  memoryUsage: Int!
  output: Int!
  problemTestcaseId: Int!
  result: Int!
  submissionId: Int!
  updateTime: Int!
}

type SubmissionResultMaxAggregate {
  cpuTime: String
  createTime: DateTime
  id: Int
  memoryUsage: Int
  output: String
  problemTestcaseId: Int
  result: ResultStatus
  submissionId: Int
  updateTime: DateTime
}

type SubmissionResultMinAggregate {
  cpuTime: String
  createTime: DateTime
  id: Int
  memoryUsage: Int
  output: String
  problemTestcaseId: Int
  result: ResultStatus
  submissionId: Int
  updateTime: DateTime
}

type SubmissionResultSumAggregate {
  cpuTime: String
  id: Int
  memoryUsage: Int
  problemTestcaseId: Int
  submissionId: Int
}

type SubmissionSumAggregate {
  assignmentId: Int
  codeSize: Int
  contestId: Int
  id: Int
  problemId: Int
  score: Int
  userId: Int
  workbookId: Int
}

type SubmissionsWithTotal {
  data: [Submission!]!
  total: Int!
}

type Tag {
  _count: TagCount!
  createTime: DateTime!
  id: ID!
  name: String!
  problemTag: [ProblemTag!]
  updateTime: DateTime!
}

type TagAvgAggregate {
  id: Float
}

type TagCount {
  problemTag: Int!
}

type TagCountAggregate {
  _all: Int!
  createTime: Int!
  id: Int!
  name: Int!
  updateTime: Int!
}

type TagMaxAggregate {
  createTime: DateTime
  id: Int
  name: String
  updateTime: DateTime
}

type TagMinAggregate {
  createTime: DateTime
  id: Int
  name: String
  updateTime: DateTime
}

type TagSumAggregate {
  id: Int
}

input Template {
  code: [Snippet!]!
  language: Language!
}

type TestCaseResult {
  cpuTime: String
  createTime: DateTime!
  id: Int!
  isHidden: Boolean!
  memoryUsage: Int
  output: String
  problemTestcase: ProblemTestcaseResult!
  problemTestcaseId: Int!
  result: ResultStatus!
  scoreWeight: Int @deprecated(reason: "Use scoreWeightNumerator and scoreWeightDenominator instead")

  """점수 가중치 분모"""
  scoreWeightDenominator: Int

  """점수 가중치 분자"""
  scoreWeightNumerator: Int
  submissionId: Int!
  updateTime: DateTime!
}

type TestSubmission {
  assignment: Assignment
  assignmentId: Int
  code: [JSON!]
  codeSize: Int
  contest: Contest
  contestId: Int
  createTime: DateTime!
  id: ID!
  isUserTest: Boolean!

  """
  code item structure
  {
  "id": number,
  "text": string,
  "locked": boolean
  }
  """
  language: Language!
  maxCpuTime: String
  maxMemoryUsage: Int
  problem: Problem!
  problemId: Int!
  updateTime: DateTime!
  user: User
  userId: Int
  userIp: String
  workbook: Workbook
  workbookId: Int
}

type TestSubmissionAvgAggregate {
  assignmentId: Float
  codeSize: Float
  contestId: Float
  id: Float
  maxCpuTime: Float
  maxMemoryUsage: Float
  problemId: Float
  userId: Float
  workbookId: Float
}

type TestSubmissionCountAggregate {
  _all: Int!
  assignmentId: Int!
  code: Int!
  codeSize: Int!
  contestId: Int!
  createTime: Int!
  id: Int!
  isUserTest: Int!
  language: Int!
  maxCpuTime: Int!
  maxMemoryUsage: Int!
  problemId: Int!
  updateTime: Int!
  userId: Int!
  userIp: Int!
  workbookId: Int!
}

type TestSubmissionMaxAggregate {
  assignmentId: Int
  codeSize: Int
  contestId: Int
  createTime: DateTime
  id: Int
  isUserTest: Boolean
  language: Language
  maxCpuTime: String
  maxMemoryUsage: Int
  problemId: Int
  updateTime: DateTime
  userId: Int
  userIp: String
  workbookId: Int
}

type TestSubmissionMinAggregate {
  assignmentId: Int
  codeSize: Int
  contestId: Int
  createTime: DateTime
  id: Int
  isUserTest: Boolean
  language: Language
  maxCpuTime: String
  maxMemoryUsage: Int
  problemId: Int
  updateTime: DateTime
  userId: Int
  userIp: String
  workbookId: Int
}

type TestSubmissionSumAggregate {
  assignmentId: Int
  codeSize: Int
  contestId: Int
  id: Int
  maxCpuTime: String
  maxMemoryUsage: Int
  problemId: Int
  userId: Int
  workbookId: Int
}

input Testcase {
  """기존 TC 구분용 ID 필드"""
  id: Int
  input: String!
  isHidden: Boolean!
  output: String!
  scoreWeight: Int

  """점수 가중치 분모"""
  scoreWeightDenominator: Int

  """점수 가중치 분자"""
  scoreWeightNumerator: Int
}

type TestcaseResult {
  id: Int!
  isHidden: Boolean!
  result: ResultStatus!
}

input UpdateAnnouncementInput {
  """content of announcement"""
  content: String!

  """id of announcement"""
  id: Int!
}

input UpdateAssignmentInput {
  autoFinalizeScore: Boolean
  description: String
  dueTime: DateTime
  enableCopyPaste: Boolean
  endTime: DateTime
  id: Int!
  invitationCode: String
  isExercise: Boolean
  isFinalScoreVisible: Boolean
  isJudgeResultVisible: Boolean
  isRankVisible: Boolean
  isVisible: Boolean
  startTime: DateTime
  title: String
  week: Float
}

input UpdateAssignmentProblemRecordInput {
  assignmentId: Int!
  comment: String
  finalScore: Int
  problemId: Int!
  userId: Int!
}

input UpdateContestInput {
  description: String
  enableCopyPaste: Boolean
  endTime: DateTime
  evaluateWithSampleTestcase: Boolean
  freezeTime: DateTime
  invitationCode: String
  isJudgeResultVisible: Boolean
  lastPenalty: Boolean
  penalty: Int
  posterUrl: String
  registerDueTime: DateTime
  startTime: DateTime
  summary: JSON
  title: String
  unfreeze: Boolean
  userContest: [UserContestInput!]
}

type UpdateCreationPermissionResult {
  canCreateContest: Boolean!
  canCreateCourse: Boolean!
  id: Int!
  role: Role!
}

input UpdateCreationPermissionsInput {
  canCreateContest: Boolean
  canCreateCourse: Boolean
  userId: Int!
}

type UpdateHistory {
  id: ID!
  problem: Problem!
  problemId: Int!
  updatedAt: DateTime!
  updatedBy: User!
  updatedByid: Int!
  updatedFields: [ProblemField!]
  updatedInfo: [JSON!]
}

type UpdateHistoryAvgAggregate {
  id: Float
  problemId: Float
  updatedByid: Float
}

type UpdateHistoryCountAggregate {
  _all: Int!
  id: Int!
  problemId: Int!
  updatedAt: Int!
  updatedByid: Int!
  updatedFields: Int!
  updatedInfo: Int!
}

type UpdateHistoryMaxAggregate {
  id: Int
  problemId: Int
  updatedAt: DateTime
  updatedByid: Int
}

type UpdateHistoryMinAggregate {
  id: Int
  problemId: Int
  updatedAt: DateTime
  updatedByid: Int
}

type UpdateHistoryRecord {
  id: Int!
  order: Int
  problemId: Int!
  updatedAt: DateTime!
  updatedById: Int!
  updatedFields: [String!]!
  updatedInfo: [JSON!]!
}

type UpdateHistorySumAggregate {
  id: Int
  problemId: Int
  updatedByid: Int
}

input UpdateNoticeInput {
  content: String
  isFixed: Boolean
  isVisible: Boolean
  title: String
}

input UpdateProblemInput {
  description: String
  difficulty: Level
  hint: String
  id: Int!
  inputDescription: String
  isVisible: Boolean
  languages: [Language!]
  memoryLimit: Int
  outputDescription: String
  solution: [Solution!]
  source: String
  tags: UpdateProblemTagInput
  template: [Template!]
  testcases: [Testcase!]
  timeLimit: Int
  title: String
}

input UpdateProblemTagInput {
  create: [Int!]!
  delete: [Int!]!
}

"""The `Upload` scalar type represents a file upload."""
scalar Upload

input UploadFileInput {
  file: Upload!
}

input UploadTestcaseZipInput {
  file: Upload!
  problemId: Int!
}

type User {
  CheckRequest: [CheckRequest!]
  NotificationRecord: [NotificationRecord!]
  PushSubscription: [PushSubscription!]
  UpdateHistory: [UpdateHistory!]
  _count: UserCount!
  assignment: [Assignment!]
  assignmentRecord: [AssignmentRecord!]
  canCreateContest: Boolean!
  canCreateCourse: Boolean!
  college: String
  contest: [Contest!]
  contestRecord: [ContestRecord!]
  createTime: DateTime!
  createdQnAComments: [ContestQnAComment!]
  createdQnAs: [ContestQnA!]
  email: String!
  file: [File!]
  id: ID!
  lastLogin: DateTime
  major: String
  notice: [Notice!]
  problem: [Problem!]
  role: Role!
  studentId: String!
  submission: [Submission!]
  testSubmission: [TestSubmission!]
  updateTime: DateTime!
  userContest: [UserContest!]
  userGroup: [UserGroup!]
  userProfile: UserProfile
  username: String!
  useroauth: UserOAuth
  workbook: [Workbook!]
}

type UserAssignmentScoreSummary {
  assignmentPerfectScore: Int!
  problemScores: [AssignmentProblemScore!]!
  submittedProblemCount: Int!
  totalProblemCount: Int!
  userAssignmentFinalScore: Float
  userAssignmentScore: Float!
}

type UserAssignmentScoreSummaryWithUserInfo {
  assignmentPerfectScore: Int!
  major: String!
  problemScores: [AssignmentProblemScore!]!
  realName: String
  studentId: String!
  submittedProblemCount: Int!
  totalProblemCount: Int!
  userAssignmentFinalScore: Float
  userAssignmentScore: Float!
  userId: Int!
  username: String!
}

type UserAvgAggregate {
  id: Float
}

type UserContest {
  contest: Contest!
  contestId: Int!
  id: ID!
  role: ContestRole!
  user: User
  userId: Int
}

type UserContestAvgAggregate {
  contestId: Float
  id: Float
  userId: Float
}

type UserContestCountAggregate {
  _all: Int!
  contestId: Int!
  id: Int!
  role: Int!
  userId: Int!
}

input UserContestInput {
  contestRole: String!
  userId: Int!
}

type UserContestMaxAggregate {
  contestId: Int
  id: Int
  role: ContestRole
  userId: Int
}

type UserContestMinAggregate {
  contestId: Int
  id: Int
  role: ContestRole
  userId: Int
}

type UserContestScoreSummary {
  contestPerfectScore: Int!
  problemScores: [ProblemScore!]!
  submittedProblemCount: Int!
  totalProblemCount: Int!
  userContestScore: Float!
}

type UserContestScoreSummaryWithUserInfo {
  contestPerfectScore: Int!
  major: String!
  problemScores: [ProblemScore!]!
  realName: String
  studentId: String!
  submittedProblemCount: Int!
  totalProblemCount: Int!
  userContestScore: Float!
  userId: Int!
  username: String!
}

type UserContestSumAggregate {
  contestId: Int
  id: Int
  userId: Int
}

type UserCount {
  CheckRequest: Int!
  NotificationRecord: Int!
  PushSubscription: Int!
  UpdateHistory: Int!
  assignment: Int!
  assignmentRecord: Int!
  contest: Int!
  contestRecord: Int!
  createdQnAComments: Int!
  createdQnAs: Int!
  file: Int!
  notice: Int!
  problem: Int!
  submission: Int!
  testSubmission: Int!
  userContest: Int!
  userGroup: Int!
  workbook: Int!
}

type UserCountAggregate {
  _all: Int!
  canCreateContest: Int!
  canCreateCourse: Int!
  college: Int!
  createTime: Int!
  email: Int!
  id: Int!
  lastLogin: Int!
  major: Int!
  role: Int!
  studentId: Int!
  updateTime: Int!
  username: Int!
}

type UserGroup {
  createTime: DateTime!
  group: Group!
  groupId: Int!
  isGroupLeader: Boolean!
  updateTime: DateTime!
  user: User!
  userId: Int!
}

type UserGroupAvgAggregate {
  groupId: Float
  userId: Float
}

type UserGroupCountAggregate {
  _all: Int!
  createTime: Int!
  groupId: Int!
  isGroupLeader: Int!
  updateTime: Int!
  userId: Int!
}

type UserGroupMaxAggregate {
  createTime: DateTime
  groupId: Int
  isGroupLeader: Boolean
  updateTime: DateTime
  userId: Int
}

type UserGroupMinAggregate {
  createTime: DateTime
  groupId: Int
  isGroupLeader: Boolean
  updateTime: DateTime
  userId: Int
}

type UserGroupSumAggregate {
  groupId: Int
  userId: Int
}

type UserMaxAggregate {
  canCreateContest: Boolean
  canCreateCourse: Boolean
  college: String
  createTime: DateTime
  email: String
  id: Int
  lastLogin: DateTime
  major: String
  role: Role
  studentId: String
  updateTime: DateTime
  username: String
}

type UserMinAggregate {
  canCreateContest: Boolean
  canCreateCourse: Boolean
  college: String
  createTime: DateTime
  email: String
  id: Int
  lastLogin: DateTime
  major: String
  role: Role
  studentId: String
  updateTime: DateTime
  username: String
}

type UserOAuth {
  createTime: DateTime!
  id: String!
  provider: Provider!
  updateTime: DateTime!
  user: User!
  userId: Int!
}

type UserOAuthAvgAggregate {
  userId: Float
}

type UserOAuthCountAggregate {
  _all: Int!
  createTime: Int!
  id: Int!
  provider: Int!
  updateTime: Int!
  userId: Int!
}

type UserOAuthMaxAggregate {
  createTime: DateTime
  id: String
  provider: Provider
  updateTime: DateTime
  userId: Int
}

type UserOAuthMinAggregate {
  createTime: DateTime
  id: String
  provider: Provider
  updateTime: DateTime
  userId: Int
}

type UserOAuthSumAggregate {
  userId: Int
}

type UserProfile {
  createTime: DateTime!
  id: ID!
  realName: String!
  updateTime: DateTime!
  user: User!
  userId: Int!
}

type UserProfileAvgAggregate {
  id: Float
  userId: Float
}

type UserProfileCountAggregate {
  _all: Int!
  createTime: Int!
  id: Int!
  realName: Int!
  updateTime: Int!
  userId: Int!
}

type UserProfileMaxAggregate {
  createTime: DateTime
  id: Int
  realName: String
  updateTime: DateTime
  userId: Int
}

type UserProfileMinAggregate {
  createTime: DateTime
  id: Int
  realName: String
  updateTime: DateTime
  userId: Int
}

type UserProfileSumAggregate {
  id: Int
  userId: Int
}

type UserSumAggregate {
  id: Int
}

type Workbook {
  CheckRequest: [CheckRequest!]
  _count: WorkbookCount!
  createTime: DateTime!
  createdBy: User
  createdById: Int
  description: String!
  group: Group!
  groupId: Int!
  id: ID!
  isVisible: Boolean!
  submission: [Submission!]
  testSubmission: [TestSubmission!]
  title: String!
  updateTime: DateTime!
  workbookProblem: [WorkbookProblem!]
}

type WorkbookAvgAggregate {
  createdById: Float
  groupId: Float
  id: Float
}

type WorkbookCount {
  CheckRequest: Int!
  submission: Int!
  testSubmission: Int!
  workbookProblem: Int!
}

type WorkbookCountAggregate {
  _all: Int!
  createTime: Int!
  createdById: Int!
  description: Int!
  groupId: Int!
  id: Int!
  isVisible: Int!
  title: Int!
  updateTime: Int!
}

type WorkbookMaxAggregate {
  createTime: DateTime
  createdById: Int
  description: String
  groupId: Int
  id: Int
  isVisible: Boolean
  title: String
  updateTime: DateTime
}

type WorkbookMinAggregate {
  createTime: DateTime
  createdById: Int
  description: String
  groupId: Int
  id: Int
  isVisible: Boolean
  title: String
  updateTime: DateTime
}

type WorkbookProblem {
  createTime: DateTime!
  order: Int!
  problem: ProblemWithIsVisible!
  problemId: Int!
  updateTime: DateTime!
  workbook: Workbook!
  workbookId: Int!
}

type WorkbookProblemAvgAggregate {
  order: Float
  problemId: Float
  workbookId: Float
}

type WorkbookProblemCountAggregate {
  _all: Int!
  createTime: Int!
  order: Int!
  problemId: Int!
  updateTime: Int!
  workbookId: Int!
}

type WorkbookProblemMaxAggregate {
  createTime: DateTime
  order: Int
  problemId: Int
  updateTime: DateTime
  workbookId: Int
}

type WorkbookProblemMinAggregate {
  createTime: DateTime
  order: Int
  problemId: Int
  updateTime: DateTime
  workbookId: Int
}

type WorkbookProblemSumAggregate {
  order: Int
  problemId: Int
  workbookId: Int
}

type WorkbookSumAggregate {
  createdById: Int
  groupId: Int
  id: Int
}<|MERGE_RESOLUTION|>--- conflicted
+++ resolved
@@ -1750,46 +1750,6 @@
   searchingName: String
 }
 
-<<<<<<< HEAD
-type GetCheckResultDetailOutput {
-  averageSimilarity: Float!
-  clusterId: Int
-  firstCheckSubmissionId: Int
-  firstSimilarity: Float!
-  longestMatch: Int!
-  matches: [Match!]!
-  maxLength: Int!
-  maxSimilarity: Float!
-  requestId: Int!
-  secondCheckSubmissionId: Int
-  secondSimilarity: Float!
-}
-
-type GetCheckResultSummaryOutput {
-  averageSimilarity: Float!
-  cluster: ClusterSummary
-  clusterId: Int
-  firstCheckSubmissionId: Int
-  firstSimilarity: Float!
-  id: Int!
-  longestMatch: Int!
-  maxLength: Int!
-  maxSimilarity: Float!
-  secondCheckSubmissionId: Int
-  secondSimilarity: Float!
-}
-
-type GetClusterOutput {
-  averageSimilarity: Float!
-  id: Int!
-  strength: Float!
-  submissionCluster: [SubmissionCluster!]!
-=======
-input GetContestQnAsFilterInput {
-  isResolved: Boolean
->>>>>>> 860c0ebe
-}
-
 input GetContestSubmissionsInput {
   problemId: Int
   searchingName: String
@@ -1957,11 +1917,6 @@
 }
 
 type Mutation {
-<<<<<<< HEAD
-  checkAssignmentSubmissions(assignmentId: Int!, input: CreatePlagiarismCheckInput!, problemId: Int!): CheckRequest!
-=======
-  autoFinalizeScore(assignmentId: Int!, groupId: Int!): Float!
->>>>>>> 860c0ebe
   createAnnouncement(contestId: Int!, input: CreateAnnouncementInput!): Announcement!
   createAssignment(groupId: Int!, input: CreateAssignmentInput!): Assignment!
   createContest(input: CreateContestInput!): Contest!
