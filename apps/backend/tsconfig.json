{
  "compilerOptions": {
    "module": "commonjs",
    "declaration": true,
    "removeComments": true,
    "emitDecoratorMetadata": true,
    "experimentalDecorators": true,
    "allowSyntheticDefaultImports": true,
    "target": "esnext",
    "sourceMap": true,
    "outDir": "./dist",
    "baseUrl": "./",
    "incremental": true,
    "skipLibCheck": true,
    "strictNullChecks": true,
    "noImplicitAny": false,
    "strictBindCallApply": false,
    "forceConsistentCasingInFileNames": false,
    "noFallthroughCasesInSwitch": false,
    "paths": {
<<<<<<< HEAD
      "@admin/*": [
        "./apps/admin/src/*"
      ],
      "@client/*": [
        "./apps/client/src/*"
      ],
      "@generated": [
        "./apps/admin/src/@generated"
      ],
      "@libs/prisma": [
        "./libs/prisma/src/index.ts"
      ],
      "@libs/cache": [
        "./libs/cache/src/index.ts"
      ],
      "@libs/auth": [
        "./libs/auth/src/index.ts"
      ],
      "@libs/exception": [
        "./libs/exception/src/index.ts"
      ],
      "@libs/pipe": [
        "./libs/pipe/src/index.ts"
      ],
      "@libs/constants": [
        "./libs/constants/src/index.ts"
      ],
      "@libs/logger": [
        "./libs/logger/src/index.ts"
      ],
      "@libs/types": [
        "./libs/types/src/index.ts"
      ],
      "@libs/storage": [
        "libs/storage/src/index.ts"
      ]
=======
      "@admin/*": ["./apps/admin/src/*"],
      "@client/*": ["./apps/client/src/*"],
      "@generated": ["./apps/admin/src/@generated"],
      "@libs/prisma": ["./libs/prisma/src/index.ts"],
      "@libs/cache": ["./libs/cache/src/index.ts"],
      "@libs/auth": ["./libs/auth/src/index.ts"],
      "@libs/exception": ["./libs/exception/src/index.ts"],
      "@libs/pipe": ["./libs/pipe/src/index.ts"],
      "@libs/constants": ["./libs/constants/src/index.ts"],
      "@libs/logger": ["./libs/logger/src/index.ts"],
      "@libs/types": ["./libs/types/src/index.ts"],
      "@libs/instrumentation": ["./libs/instrumentation.ts"]
>>>>>>> a66061f2
    }
  }
}<|MERGE_RESOLUTION|>--- conflicted
+++ resolved
@@ -18,44 +18,6 @@
     "forceConsistentCasingInFileNames": false,
     "noFallthroughCasesInSwitch": false,
     "paths": {
-<<<<<<< HEAD
-      "@admin/*": [
-        "./apps/admin/src/*"
-      ],
-      "@client/*": [
-        "./apps/client/src/*"
-      ],
-      "@generated": [
-        "./apps/admin/src/@generated"
-      ],
-      "@libs/prisma": [
-        "./libs/prisma/src/index.ts"
-      ],
-      "@libs/cache": [
-        "./libs/cache/src/index.ts"
-      ],
-      "@libs/auth": [
-        "./libs/auth/src/index.ts"
-      ],
-      "@libs/exception": [
-        "./libs/exception/src/index.ts"
-      ],
-      "@libs/pipe": [
-        "./libs/pipe/src/index.ts"
-      ],
-      "@libs/constants": [
-        "./libs/constants/src/index.ts"
-      ],
-      "@libs/logger": [
-        "./libs/logger/src/index.ts"
-      ],
-      "@libs/types": [
-        "./libs/types/src/index.ts"
-      ],
-      "@libs/storage": [
-        "libs/storage/src/index.ts"
-      ]
-=======
       "@admin/*": ["./apps/admin/src/*"],
       "@client/*": ["./apps/client/src/*"],
       "@generated": ["./apps/admin/src/@generated"],
@@ -67,8 +29,8 @@
       "@libs/constants": ["./libs/constants/src/index.ts"],
       "@libs/logger": ["./libs/logger/src/index.ts"],
       "@libs/types": ["./libs/types/src/index.ts"],
+      "@libs/storage": ["./libs/storage/src/index.ts"],
       "@libs/instrumentation": ["./libs/instrumentation.ts"]
->>>>>>> a66061f2
     }
   }
 }