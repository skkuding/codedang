import { Injectable } from '@nestjs/common'
import { Prisma, ResultStatus } from '@prisma/client'
import { MIN_DATE, OPEN_SPACE_ID } from '@libs/constants'
import {
  ConflictFoundException,
  EntityNotExistException,
  ForbiddenAccessException,
  UnprocessableDataException
} from '@libs/exception'
import { PrismaService } from '@libs/prisma'
import type {
  CodeDraftCreateInput,
  CodeDraftUpdateInput
} from '@admin/@generated'
import { ContestService } from '@client/contest/contest.service'
import { WorkbookService } from '@client/workbook/workbook.service'
import { CodeDraftResponseDto } from './dto/code-draft.response.dto'
import { CreateTemplateDto } from './dto/create-code-draft.dto'
import { ProblemResponseDto } from './dto/problem.response.dto'
import { ProblemsResponseDto } from './dto/problems.response.dto'
import { RelatedProblemResponseDto } from './dto/related-problem.response.dto'
import { RelatedProblemsResponseDto } from './dto/related-problems.response.dto'
import { ProblemOrder } from './enum/problem-order.enum'

const problemsSelectOption: Prisma.ProblemSelect = {
  id: true,
  title: true,
  engTitle: true,
  difficulty: true,
  acceptedRate: true,
  submissionCount: true,
  languages: true
}

const problemSelectOption: Prisma.ProblemSelect = {
  ...problemsSelectOption,
  description: true,
  inputDescription: true,
  outputDescription: true,
  hint: true,
  engDescription: true,
  engInputDescription: true,
  engOutputDescription: true,
  engHint: true,
  timeLimit: true,
  memoryLimit: true,
  source: true,
  acceptedCount: true,
  template: true,
  problemTestcase: {
    where: {
      isHidden: false
    },
    select: {
      id: true,
      input: true,
      output: true
    }
  }
}

const codeDraftSelectOption = {
  userId: true,
  problemId: true,
  template: true,
  createTime: true,
  updateTime: true
}
@Injectable()
export class ProblemService {
  constructor(private readonly prisma: PrismaService) {}

  /**
   * 주어진 옵션에 따라 문제 목록을 가져옵니다.
   * 문제, 태그를 가져오고 사용자가 각 문제를 통과했는지 확인합니다.
   * @returns {ProblemsResponseDto} data: 문제 목록, total: 문제 총 개수
   */
  async getProblems(options: {
    userId: number | null
    cursor: number | null
    take: number
    groupId: number
    order?: ProblemOrder
    search?: string
  }): Promise<ProblemsResponseDto> {
    const { cursor, take, order, groupId, search } = options
    const paginator = this.prisma.getPaginator(cursor)

    /* eslint-disable @typescript-eslint/naming-convention */
    const orderByMapper: Record<
      ProblemOrder,
      Prisma.ProblemOrderByWithRelationInput[]
    > = {
      'id-asc': [{ id: 'asc' }],
      'id-desc': [{ id: 'desc' }],
      'title-asc': [{ title: 'asc' }, { id: 'asc' }],
      'title-desc': [{ title: 'desc' }, { id: 'asc' }],
      'level-asc': [{ difficulty: 'asc' }, { id: 'asc' }],
      'level-desc': [{ difficulty: 'desc' }, { id: 'asc' }],
      'acrate-asc': [{ acceptedRate: 'asc' }, { id: 'asc' }],
      'acrate-desc': [{ acceptedRate: 'desc' }, { id: 'asc' }],
      'submit-asc': [{ submissionCount: 'asc' }, { id: 'asc' }],
      'submit-desc': [{ submissionCount: 'desc' }, { id: 'asc' }]
    }
    /* eslint-enable @typescript-eslint/naming-convention */

    const orderBy = orderByMapper[order ?? 'id-asc']

    const unprocessedProblems =
      // await this.problemRepository.getProblems(options)
      await this.prisma.problem.findMany({
        ...paginator,
        take,
        orderBy,
        where: {
          groupId,
          title: {
            // TODO/FIXME: postgreSQL의 full text search를 사용하여 검색하려 했으나
            // 그럴 경우 띄어쓰기를 기준으로 나눠진 단어 단위로만 검색이 가능하다
            // ex) "hello world"를 검색하면 "hello"와 "world"로 검색이 된다.
            // 글자 단위로 검색하기 위해서, 성능을 희생하더라도 contains를 사용하여 구현했다.
            // 추후에 검색 성능을 개선할 수 있는 방법을 찾아보자
            // 아니면 텍스트가 많은 field에서는 full-text search를 사용하고, 텍스트가 적은 field에서는 contains를 사용하는 방법도 고려해보자.
            contains: search
          },
          visibleLockTime: MIN_DATE
        },
        select: {
          ...problemsSelectOption,
          problemTag: {
            select: {
              tagId: true
            }
          }
        }
      })

    const uniqueTagIds = new Set(
      unprocessedProblems.flatMap((item) => {
        return item.problemTag.map((item2) => item2.tagId)
      })
    )
    const tagIds = [...uniqueTagIds]
    const tagList = await this.prisma.tag.findMany({
      where: {
        id: {
          in: tagIds
        }
      },
      select: {
        id: true,
        name: true
      }
    })

    const problems = unprocessedProblems.map(async (problem) => {
      let hasPassed: boolean | null = null
      const { problemTag, ...data } = problem
      const problemTags = problemTag.map((tag) => tag.tagId)
      const tags = tagList.filter((tagItem) => problemTags.includes(tagItem.id))
      if (options.userId) {
        // hasPassed = await this.problemRepository.hasPassedProblem(
        //   options.userId,
        //   { problemId: problem.id }
        // )

        const submissions = await this.prisma.submission.findMany({
          where: {
            problemId: problem.id,
            userId: options.userId
          },
          select: { result: true }
        })

        hasPassed = submissions.length
          ? submissions.some(
              (submission) => submission.result === ResultStatus.Accepted
            )
          : null
      }
      return {
        ...data,
        tags,
        hasPassed
      }
    })

    // const total = await this.problemRepository.getProblemTotalCount(
    //   options.groupId,
    //   options.search
    // )

    const total = await this.prisma.problem.count({
      where: {
        groupId,
        title: {
          // TODO: 검색 방식 변경 시 함께 변경 요함
          contains: search
        },
        visibleLockTime: MIN_DATE
      }
    })

    // return plainToInstance(ProblemsResponseDto, {
    //   data: await Promise.all(problems),
    //   total
    // })
    return {
      data: await Promise.all(problems),
      total
    }
  }

<<<<<<< HEAD
  async getProblem(
    problemId: number,
    groupId = OPEN_SPACE_ID
  ): Promise<ProblemResponseDto> {
    // const data = await this.problemRepository.getProblem(problemId, groupId)
    const data = await this.prisma.problem.findUniqueOrThrow({
      where: {
        id: problemId,
        groupId,
        visibleLockTime: MIN_DATE
      },
      select: problemSelectOption
    })

    // const tags = await this.problemRepository.getProblemTags(problemId)
    const tags = (
      await this.prisma.problemTag.findMany({
        where: {
          problemId
        },
        select: {
          tag: {
            select: {
              id: true,
              name: true
            }
          }
        }
      })
    ).map((tag) => tag.tag)

    // return plainToInstance(ProblemResponseDto, { ...data, tags })
    return {
      ...data,
      tags
    }
=======
  /**
   * 특정 문제를 가져옵니다.
   * 문제와 해당 태그를 가져와서 ProblemResponseDto 인스턴스로 변환합니다.
   * @returns {ProblemResponseDto} 문제 정보
   */
  async getProblem(problemId: number, groupId = OPEN_SPACE_ID) {
    const data = await this.problemRepository.getProblem(problemId, groupId)
    const tags = await this.problemRepository.getProblemTags(problemId)
    return plainToInstance(ProblemResponseDto, { ...data, tags })
>>>>>>> 0e0d164d
  }
}

@Injectable()
export class ContestProblemService {
  constructor(
    private readonly prisma: PrismaService,
    private readonly contestService: ContestService
  ) {}

  /**
   * 주어진 옵션에 따라 대회 문제를 여러개 가져옵니다.
   * 이때, 사용자의 제출기록을 확인하여 각 문제의 점수를 계산합니다.
   *
   * 액세스 정책
   *
   * 대회 시작 전: 문제 액세스 불가 (Register 안하면 에러 메시지가 다름) //
   * 대회 진행 중: Register한 경우 문제 액세스 가능 //
   * 대회 종료 후: 누구나 문제 액세스 가능
   * @see [Contest Problem 정책](https://www.notion.so/skkuding/Contest-Problem-list-ad4f2718af1748bdaff607abb958ba0b?pvs=4)
   * @returns {RelatedProblemsResponseDto} data: 대회 문제 목록, total: 대회 문제 총 개수
   */
  async getContestProblems(
    contestId: number,
    userId: number,
    cursor: number | null,
    take: number,
    groupId = OPEN_SPACE_ID
  ): Promise<RelatedProblemsResponseDto> {
    const contest = await this.contestService.getContest(
      contestId,
      groupId,
      userId
    )
    const now = new Date()
    if (contest.isRegistered && contest.startTime! > now) {
      throw new ForbiddenAccessException(
        'Cannot access problems before the contest starts.'
      )
    } else if (!contest.isRegistered && contest.endTime! > now) {
      throw new ForbiddenAccessException(
        'Register to access the problems of this contest.'
      )
    }

    const paginator = this.prisma.getPaginator(cursor, (value) => ({
      // eslint-disable-next-line @typescript-eslint/naming-convention
      contestId_problemId: {
        contestId,
        problemId: value
      }
    }))

    const [contestProblems, submissions] = await Promise.all([
      // this.problemRepository.getContestProblems(contestId, cursor, take),
      this.prisma.contestProblem.findMany({
        ...paginator,
        take,
        orderBy: { order: 'asc' },
        where: {
          contestId
        },
        select: {
          order: true,
          problem: {
            select: problemsSelectOption
          },
          problemId: true,
          score: true
        }
      }),
      this.prisma.submission.findMany({
        where: {
          userId,
          contestId
        },
        select: {
          problemId: true,
          score: true,
          createTime: true
        },
        orderBy: {
          createTime: 'desc'
        }
      })
    ])

    const submissionMap = new Map<number, { score: number; createTime: Date }>()
    for (const submission of submissions) {
      if (!submissionMap.has(submission.problemId)) {
        submissionMap.set(submission.problemId, submission)
      }
    }

    const contestProblemsWithScore = contestProblems.map((contestProblem) => {
      const { problemId, problem, order } = contestProblem
      const submission = submissionMap.get(problemId)
      if (!submission) {
        return {
          order,
          id: problem.id,
          title: problem.title,
          difficulty: problem.difficulty,
          submissionCount: problem.submissionCount,
          acceptedRate: problem.acceptedRate,
          maxScore: contest.isJudgeResultVisible ? contestProblem.score : null,
          score: null,
          submissionTime: null
        }
      }
      return {
        // ...contestProblem,
        order,
        id: contestProblem.problem.id,
        title: contestProblem.problem.title,
        difficulty: contestProblem.problem.difficulty,
        submissionCount: contestProblem.problem.submissionCount,
        acceptedRate: contestProblem.problem.acceptedRate,
        maxScore: contest.isJudgeResultVisible ? contestProblem.score : null,
        score: contest.isJudgeResultVisible
          ? ((submission.score * contestProblem.score) / 100).toFixed(0)
          : null,
        submissionTime: submission.createTime ?? null
      }
    })

    // const total =
    //   await this.problemRepository.getContestProblemTotalCount(contestId)
    const total = await this.prisma.contestProblem.count({
      where: {
        contestId
      }
    })

    // return plainToInstance(RelatedProblemsResponseDto, {
    //   data: contestProblemsWithScore,
    //   total
    // })
    return {
      data: contestProblemsWithScore,
      total
    }
  }

  /**
   * 특정 대회 문제를 가져옵니다.
   *
   * 액세스 정책
   *
   * 대회 시작 전: 문제 액세스 불가 (Register 안하면 에러 메시지가 다름) //
   * 대회 진행 중: Register한 경우 문제 액세스 가능 //
   * 대회 종료 후: 누구나 문제 액세스 가능
   * @see [Contest Problem 정책](https://www.notion.so/skkuding/Contest-Problem-list-ad4f2718af1748bdaff607abb958ba0b?pvs=4)
   * @returns {RelatedProblemResponseDto} problem: 대회 문제 정보, order: 대회 문제 순서
   */
  async getContestProblem(
    contestId: number,
    problemId: number,
    userId: number,
    groupId = OPEN_SPACE_ID
  ): Promise<RelatedProblemResponseDto> {
    const contest = await this.contestService.getContest(
      contestId,
      groupId,
      userId
    )
    const now = new Date()
    if (contest.isRegistered) {
      if (now < contest.startTime!) {
        throw new ForbiddenAccessException(
          'Cannot access to Contest problem before the contest starts.'
        )
      } else if (now > contest.endTime!) {
        throw new ForbiddenAccessException(
          'Cannot access to Contest problem after the contest ends.'
        )
      }
    } else {
      throw new ForbiddenAccessException('Register to access this problem.')
    }

    // const data = await this.problemRepository.getContestProblem(
    //   contestId,
    //   problemId
    // )

    const data = await this.prisma.contestProblem.findUniqueOrThrow({
      where: {
        // eslint-disable-next-line @typescript-eslint/naming-convention
        contestId_problemId: {
          contestId,
          problemId
        }
      },
      select: {
        order: true,
        problem: {
          select: problemSelectOption
        }
      }
    })

    const tags = (
      await this.prisma.problemTag.findMany({
        where: {
          problemId
        },
        select: {
          tag: {
            select: {
              id: true,
              name: true
            }
          }
        }
      })
    ).map((tag) => tag.tag)

    // return plainToInstance(RelatedProblemResponseDto, data)
    return {
      order: data.order,
      problem: {
        ...data.problem,
        tags
      }
    }
  }
}

@Injectable()
export class WorkbookProblemService {
  constructor(
    private readonly prisma: PrismaService,
    private readonly workbookService: WorkbookService
  ) {}

  async getWorkbookProblems(
    workbookId: number,
    cursor: number | null,
    take: number,
    groupId = OPEN_SPACE_ID
  ): Promise<RelatedProblemsResponseDto> {
    const isVisible = await this.workbookService.isVisible(workbookId, groupId)
    if (!isVisible) {
      throw new ForbiddenAccessException(
        'You do not have access to this workbook.'
      )
    }
    // const data = await this.problemRepository.getWorkbookProblems(
    //   workbookId,
    //   cursor,
    //   take
    // )

    const paginator = this.prisma.getPaginator(cursor, (value) => ({
      // eslint-disable-next-line @typescript-eslint/naming-convention
      workbookId_problemId: {
        workbookId,
        problemId: value
      }
    }))

    const data = await this.prisma.workbookProblem.findMany({
      ...paginator,
      take,
      where: {
        workbookId,
        problem: {
          visibleLockTime: MIN_DATE
        }
      },
      select: {
        order: true,
        problem: {
          select: problemsSelectOption
        }
      }
    })

    // const total =
    //   await this.problemRepository.getWorkbookProblemTotalCount(workbookId)

    const total = await this.prisma.workbookProblem.count({
      where: {
        workbookId,
        problem: {
          visibleLockTime: MIN_DATE
        }
      }
    })

    // return plainToInstance(RelatedProblemsResponseDto, {
    //   data,
    //   total
    // })

    return {
      data: data.map((item) => ({
        order: item.order,
        maxScore: null,
        score: null,
        submissionTime: null,
        ...item.problem
      })),
      total
    }
  }

  async getWorkbookProblem(
    workbookId: number,
    problemId: number,
    groupId = OPEN_SPACE_ID
  ): Promise<RelatedProblemResponseDto> {
    const isVisible = await this.workbookService.isVisible(workbookId, groupId)
    if (!isVisible) {
      throw new ForbiddenAccessException(
        'You do not have access to this workbook.'
      )
    }
    // const data = await this.problemRepository.getWorkbookProblem(
    //   workbookId,
    //   problemId
    // )

    const data = await this.prisma.workbookProblem.findUniqueOrThrow({
      where: {
        // eslint-disable-next-line @typescript-eslint/naming-convention
        workbookId_problemId: {
          workbookId,
          problemId
        },
        problem: {
          visibleLockTime: MIN_DATE
        }
      },
      select: {
        order: true,
        problem: {
          select: problemSelectOption
        }
      }
    })

    const tags = (
      await this.prisma.problemTag.findMany({
        where: {
          problemId
        },
        select: {
          tag: {
            select: {
              id: true,
              name: true
            }
          }
        }
      })
    ).map((tag) => tag.tag)

    // return plainToInstance(RelatedProblemResponseDto, data)
    return {
      order: data.order,
      problem: {
        ...data.problem,
        tags
      }
    }
  }
}

@Injectable()
export class CodeDraftService {
  constructor(private readonly prisma: PrismaService) {}

  async getCodeDraft(
    userId: number,
    problemId: number
  ): Promise<CodeDraftResponseDto> {
    // const data = await this.problemRepository.getCodeDraft(userId, problemId)
    const data = await this.prisma.codeDraft.findUniqueOrThrow({
      where: {
        codeDraftId: {
          userId,
          problemId
        }
      },
      select: codeDraftSelectOption
    })
    // return plainToInstance(CodeDraftResponseDto, data)
    return data
  }

  async upsertCodeDraft(
    userId: number,
    problemId: number,
    createTemplateDto: CreateTemplateDto
  ): Promise<CodeDraftResponseDto> {
    // const data = await this.problemRepository.upsertCodeDraft(
    //   userId,
    //   problemId,
    //   createTemplateDto
    // )
    let data
    try {
      data = await this.prisma.codeDraft.upsert({
        where: {
          codeDraftId: {
            userId,
            problemId
          }
        },
        update: {
          template:
            createTemplateDto.template as CodeDraftUpdateInput['template']
        },
        create: {
          userId,
          problemId,
          template:
            createTemplateDto.template as CodeDraftCreateInput['template']
        },
        select: codeDraftSelectOption
      })
    } catch (error) {
      if (error instanceof Prisma.PrismaClientKnownRequestError) {
        if (error.code === 'P2002') {
          throw new ConflictFoundException('CodeDraft already exists.')
        } else if (error.code === 'P2003') {
          throw new EntityNotExistException('User or Problem')
        } else {
          throw new UnprocessableDataException('Invalid data provided.')
        }
      }
      throw error
    }
    // return plainToInstance(CodeDraftResponseDto, data)
    return data
  }
}<|MERGE_RESOLUTION|>--- conflicted
+++ resolved
@@ -211,7 +211,6 @@
     }
   }
 
-<<<<<<< HEAD
   async getProblem(
     problemId: number,
     groupId = OPEN_SPACE_ID
@@ -248,17 +247,6 @@
       ...data,
       tags
     }
-=======
-  /**
-   * 특정 문제를 가져옵니다.
-   * 문제와 해당 태그를 가져와서 ProblemResponseDto 인스턴스로 변환합니다.
-   * @returns {ProblemResponseDto} 문제 정보
-   */
-  async getProblem(problemId: number, groupId = OPEN_SPACE_ID) {
-    const data = await this.problemRepository.getProblem(problemId, groupId)
-    const tags = await this.problemRepository.getProblemTags(problemId)
-    return plainToInstance(ProblemResponseDto, { ...data, tags })
->>>>>>> 0e0d164d
   }
 }
 
