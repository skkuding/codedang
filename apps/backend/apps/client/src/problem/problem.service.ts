import { Injectable } from '@nestjs/common'
import { plainToInstance } from 'class-transformer'
import { OPEN_SPACE_ID } from '@libs/constants'
import { ForbiddenAccessException } from '@libs/exception'
import { PrismaService } from '@libs/prisma'
import { ContestService } from '@client/contest/contest.service'
import { WorkbookService } from '@client/workbook/workbook.service'
import { CodeDraftResponseDto } from './dto/code-draft.response.dto'
import { CreateTemplateDto } from './dto/create-code-draft.dto'
import { ProblemResponseDto } from './dto/problem.response.dto'
import { ProblemsResponseDto } from './dto/problems.response.dto'
import { RelatedProblemResponseDto } from './dto/related-problem.response.dto'
import { RelatedProblemsResponseDto } from './dto/related-problems.response.dto'
import { ProblemOrder } from './enum/problem-order.enum'
import { ProblemRepository } from './problem.repository'

@Injectable()
export class ProblemService {
  constructor(private readonly problemRepository: ProblemRepository) {}

  /**
   * 주어진 옵션에 따라 문제 목록을 가져옵니다.
   * 문제, 태그를 가져오고 사용자가 각 문제를 통과했는지 확인합니다.
   * @returns {ProblemsResponseDto} data: 문제 목록, total: 문제 총 개수
   */
  async getProblems(options: {
    userId: number | null
    cursor: number | null
    take: number
    groupId: number
    order?: ProblemOrder
    search?: string
  }) {
    const unprocessedProblems =
      await this.problemRepository.getProblems(options)

    const uniqueTagIds = new Set(
      unprocessedProblems.flatMap((item) => {
        return item.problemTag.map((item2) => item2.tagId)
      })
    )
    const tagIds = [...uniqueTagIds]
    const tagList = await this.problemRepository.getProblemsTags(tagIds)

    const problems = unprocessedProblems.map(async (problem) => {
      let hasPassed: boolean | null = null
      const { problemTag, ...data } = problem
      const problemTags = problemTag.map((tag) => tag.tagId)
      const tags = tagList.filter((tagItem) => problemTags.includes(tagItem.id))
      if (options.userId) {
        hasPassed = await this.problemRepository.hasPassedProblem(
          options.userId,
          { problemId: problem.id }
        )
      }
      return {
        ...data,
        tags,
        hasPassed
      }
    })

    const total = await this.problemRepository.getProblemTotalCount(
      options.groupId,
      options.search
    )

    return plainToInstance(ProblemsResponseDto, {
      data: await Promise.all(problems),
      total
    })
  }

  /**
   * 특정 문제를 가져옵니다.
   * 문제와 해당 태그를 가져와서 ProblemResponseDto 인스턴스로 변환합니다.
   * @returns {ProblemResponseDto} 문제 정보
   */
  async getProblem(problemId: number, groupId = OPEN_SPACE_ID) {
    const data = await this.problemRepository.getProblem(problemId, groupId)
    const tags = await this.problemRepository.getProblemTags(problemId)
    return plainToInstance(ProblemResponseDto, { ...data, tags })
  }
}

@Injectable()
export class ContestProblemService {
  constructor(
    private readonly prisma: PrismaService,
    private readonly problemRepository: ProblemRepository,
    private readonly contestService: ContestService
  ) {}

<<<<<<< HEAD
  async getContestProblems({
    contestId,
    userId,
    cursor,
    take,
=======
  /**
   * 주어진 옵션에 따라 대회 문제를 여러개 가져옵니다.
   * 이때, 사용자의 제출기록을 확인하여 각 문제의 점수를 계산합니다.
   *
   * 액세스 정책
   *
   * 대회 시작 전: 문제 액세스 불가 (Register 안하면 에러 메시지가 다름) //
   * 대회 진행 중: Register한 경우 문제 액세스 가능 //
   * 대회 종료 후: 누구나 문제 액세스 가능
   * @see [Contest Problem 정책](https://www.notion.so/skkuding/Contest-Problem-list-ad4f2718af1748bdaff607abb958ba0b?pvs=4)
   * @returns {RelatedProblemsResponseDto} data: 대회 문제 목록, total: 대회 문제 총 개수
   */
  async getContestProblems(
    contestId: number,
    userId: number,
    cursor: number | null,
    take: number,
>>>>>>> 4db0a173
    groupId = OPEN_SPACE_ID
  }: {
    contestId: number
    userId: number
    cursor: number | null
    take: number
    groupId: number
  }) {
    const contest = await this.contestService.getContest(
      contestId,
      groupId,
      userId
    )
    const now = new Date()
    if (contest.isRegistered && contest.startTime! > now) {
      throw new ForbiddenAccessException(
        'Cannot access problems before the contest starts.'
      )
    } else if (!contest.isRegistered && contest.endTime! > now) {
      throw new ForbiddenAccessException(
        'Register to access the problems of this contest.'
      )
    }

    const [contestProblems, submissions] = await Promise.all([
      this.problemRepository.getContestProblems(contestId, cursor, take),
      this.prisma.submission.findMany({
        where: {
          userId,
          contestId
        },
        select: {
          problemId: true,
          score: true,
          createTime: true
        },
        orderBy: {
          createTime: 'desc'
        }
      })
    ])

    const submissionMap = new Map<number, { score: number; createTime: Date }>()
    for (const submission of submissions) {
      if (!submissionMap.has(submission.problemId)) {
        submissionMap.set(submission.problemId, submission)
      }
    }

    const contestProblemsWithScore = contestProblems.map((contestProblem) => {
      const submission = submissionMap.get(contestProblem.problemId)
      if (!submission) {
        return {
          ...contestProblem,
          maxScore: contest.isJudgeResultVisible ? contestProblem.score : null,
          score: null,
          submissionTime: null
        }
      }
      return {
        ...contestProblem,
        maxScore: contest.isJudgeResultVisible ? contestProblem.score : null,
        score: contest.isJudgeResultVisible
          ? ((submission.score * contestProblem.score) / 100).toFixed(0)
          : null,
        submissionTime: submission.createTime ?? null
      }
    })

    const total =
      await this.problemRepository.getContestProblemTotalCount(contestId)

    return plainToInstance(RelatedProblemsResponseDto, {
      data: contestProblemsWithScore,
      total
    })
  }

<<<<<<< HEAD
  async getContestProblem({
    contestId,
    problemId,
    userId,
=======
  /**
   * 특정 대회 문제를 가져옵니다.
   *
   * 액세스 정책
   *
   * 대회 시작 전: 문제 액세스 불가 (Register 안하면 에러 메시지가 다름) //
   * 대회 진행 중: Register한 경우 문제 액세스 가능 //
   * 대회 종료 후: 누구나 문제 액세스 가능
   * @see [Contest Problem 정책](https://www.notion.so/skkuding/Contest-Problem-list-ad4f2718af1748bdaff607abb958ba0b?pvs=4)
   * @returns {RelatedProblemResponseDto} problem: 대회 문제 정보, order: 대회 문제 순서
   */
  async getContestProblem(
    contestId: number,
    problemId: number,
    userId: number,
>>>>>>> 4db0a173
    groupId = OPEN_SPACE_ID
  }: {
    contestId: number
    problemId: number
    userId: number
    groupId: number
  }) {
    const contest = await this.contestService.getContest(
      contestId,
      groupId,
      userId
    )
    const now = new Date()
    if (contest.isRegistered) {
      if (now < contest.startTime!) {
        throw new ForbiddenAccessException(
          'Cannot access to Contest problem before the contest starts.'
        )
      } else if (now > contest.endTime!) {
        throw new ForbiddenAccessException(
          'Cannot access to Contest problem after the contest ends.'
        )
      }
    } else {
      throw new ForbiddenAccessException('Register to access this problem.')
    }

    const data = await this.problemRepository.getContestProblem(
      contestId,
      problemId
    )
    return plainToInstance(RelatedProblemResponseDto, data)
  }
}

@Injectable()
export class WorkbookProblemService {
  constructor(
    private readonly problemRepository: ProblemRepository,
    private readonly workbookService: WorkbookService
  ) {}

  async getWorkbookProblems({
    workbookId,
    cursor,
    take,
    groupId = OPEN_SPACE_ID
  }: {
    workbookId: number
    cursor: number | null
    take: number
    groupId: number
  }) {
    const isVisible = await this.workbookService.isVisible(workbookId, groupId)
    if (!isVisible) {
      throw new ForbiddenAccessException(
        'You do not have access to this workbook.'
      )
    }
    const data = await this.problemRepository.getWorkbookProblems(
      workbookId,
      cursor,
      take
    )

    const total =
      await this.problemRepository.getWorkbookProblemTotalCount(workbookId)

    return plainToInstance(RelatedProblemsResponseDto, {
      data,
      total
    })
  }

  async getWorkbookProblem(
    workbookId: number,
    problemId: number,
    groupId = OPEN_SPACE_ID
  ) {
    const isVisible = await this.workbookService.isVisible(workbookId, groupId)
    if (!isVisible) {
      throw new ForbiddenAccessException(
        'You do not have access to this workbook.'
      )
    }
    const data = await this.problemRepository.getWorkbookProblem(
      workbookId,
      problemId
    )
    return plainToInstance(RelatedProblemResponseDto, data)
  }
}

@Injectable()
export class CodeDraftService {
  constructor(private readonly problemRepository: ProblemRepository) {}

  async getCodeDraft(userId: number, problemId: number) {
    const data = await this.problemRepository.getCodeDraft(userId, problemId)
    return plainToInstance(CodeDraftResponseDto, data)
  }

  async upsertCodeDraft(
    userId: number,
    problemId: number,
    createTemplateDto: CreateTemplateDto
  ) {
    const data = await this.problemRepository.upsertCodeDraft(
      userId,
      problemId,
      createTemplateDto
    )
    return plainToInstance(CodeDraftResponseDto, data)
  }
}<|MERGE_RESOLUTION|>--- conflicted
+++ resolved
@@ -91,13 +91,6 @@
     private readonly contestService: ContestService
   ) {}
 
-<<<<<<< HEAD
-  async getContestProblems({
-    contestId,
-    userId,
-    cursor,
-    take,
-=======
   /**
    * 주어진 옵션에 따라 대회 문제를 여러개 가져옵니다.
    * 이때, 사용자의 제출기록을 확인하여 각 문제의 점수를 계산합니다.
@@ -110,12 +103,11 @@
    * @see [Contest Problem 정책](https://www.notion.so/skkuding/Contest-Problem-list-ad4f2718af1748bdaff607abb958ba0b?pvs=4)
    * @returns {RelatedProblemsResponseDto} data: 대회 문제 목록, total: 대회 문제 총 개수
    */
-  async getContestProblems(
-    contestId: number,
-    userId: number,
-    cursor: number | null,
-    take: number,
->>>>>>> 4db0a173
+  async getContestProblems({
+    contestId,
+    userId,
+    cursor,
+    take,
     groupId = OPEN_SPACE_ID
   }: {
     contestId: number
@@ -194,12 +186,6 @@
     })
   }
 
-<<<<<<< HEAD
-  async getContestProblem({
-    contestId,
-    problemId,
-    userId,
-=======
   /**
    * 특정 대회 문제를 가져옵니다.
    *
@@ -211,11 +197,10 @@
    * @see [Contest Problem 정책](https://www.notion.so/skkuding/Contest-Problem-list-ad4f2718af1748bdaff607abb958ba0b?pvs=4)
    * @returns {RelatedProblemResponseDto} problem: 대회 문제 정보, order: 대회 문제 순서
    */
-  async getContestProblem(
-    contestId: number,
-    problemId: number,
-    userId: number,
->>>>>>> 4db0a173
+  async getContestProblem({
+    contestId,
+    problemId,
+    userId,
     groupId = OPEN_SPACE_ID
   }: {
     contestId: number
