import { Injectable } from '@nestjs/common'
import { Prisma, ResultStatus } from '@prisma/client'
import { MIN_DATE, OPEN_SPACE_ID } from '@libs/constants'
import {
  ConflictFoundException,
  EntityNotExistException,
  ForbiddenAccessException,
  UnprocessableDataException
} from '@libs/exception'
import { PrismaService } from '@libs/prisma'
import type {
  CodeDraftCreateInput,
  CodeDraftUpdateInput
} from '@admin/@generated'
import { ContestService } from '@client/contest/contest.service'
import { WorkbookService } from '@client/workbook/workbook.service'
import { CodeDraftResponseDto } from './dto/code-draft.response.dto'
import { CreateTemplateDto } from './dto/create-code-draft.dto'
import { ProblemResponseDto } from './dto/problem.response.dto'
import { ProblemsResponseDto } from './dto/problems.response.dto'
import { RelatedProblemResponseDto } from './dto/related-problem.response.dto'
import { RelatedProblemsResponseDto } from './dto/related-problems.response.dto'
import { ProblemOrder } from './enum/problem-order.enum'

const problemsSelectOption: Prisma.ProblemSelect = {
  id: true,
  title: true,
  engTitle: true,
  difficulty: true,
  acceptedRate: true,
  submissionCount: true,
  languages: true
}

const problemSelectOption: Prisma.ProblemSelect = {
  ...problemsSelectOption,
  description: true,
  inputDescription: true,
  outputDescription: true,
  hint: true,
  engDescription: true,
  engInputDescription: true,
  engOutputDescription: true,
  engHint: true,
  timeLimit: true,
  memoryLimit: true,
  source: true,
  acceptedCount: true,
  template: true,
  problemTestcase: {
    where: {
      isHidden: false
    },
    select: {
      id: true,
      input: true,
      output: true
    }
  }
}

const codeDraftSelectOption = {
  userId: true,
  problemId: true,
  template: true,
  createTime: true,
  updateTime: true
}
@Injectable()
export class ProblemService {
  constructor(private readonly prisma: PrismaService) {}

  /**
   * 주어진 옵션에 따라 문제 목록을 가져옵니다.
   * 문제, 태그를 가져오고 사용자가 각 문제를 통과했는지 확인합니다.
   * @returns {ProblemsResponseDto} data: 문제 목록, total: 문제 총 개수
   */
  async getProblems(options: {
    userId: number | null
    cursor: number | null
    take: number
    groupId: number
    order?: ProblemOrder
    search?: string
  }): Promise<ProblemsResponseDto> {
    const { cursor, take, order, groupId, search } = options
    const paginator = this.prisma.getPaginator(cursor)

    /* eslint-disable @typescript-eslint/naming-convention */
    const orderByMapper: Record<
      ProblemOrder,
      Prisma.ProblemOrderByWithRelationInput[]
    > = {
      'id-asc': [{ id: 'asc' }],
      'id-desc': [{ id: 'desc' }],
      'title-asc': [{ title: 'asc' }, { id: 'asc' }],
      'title-desc': [{ title: 'desc' }, { id: 'asc' }],
      'level-asc': [{ difficulty: 'asc' }, { id: 'asc' }],
      'level-desc': [{ difficulty: 'desc' }, { id: 'asc' }],
      'acrate-asc': [{ acceptedRate: 'asc' }, { id: 'asc' }],
      'acrate-desc': [{ acceptedRate: 'desc' }, { id: 'asc' }],
      'submit-asc': [{ submissionCount: 'asc' }, { id: 'asc' }],
      'submit-desc': [{ submissionCount: 'desc' }, { id: 'asc' }]
    }
    /* eslint-enable @typescript-eslint/naming-convention */

    const orderBy = orderByMapper[order ?? 'id-asc']

    const unprocessedProblems = await this.prisma.problem.findMany({
      ...paginator,
      take,
      orderBy,
      where: {
        groupId,
        title: {
          // TODO/FIXME: postgreSQL의 full text search를 사용하여 검색하려 했으나
          // 그럴 경우 띄어쓰기를 기준으로 나눠진 단어 단위로만 검색이 가능하다
          // ex) "hello world"를 검색하면 "hello"와 "world"로 검색이 된다.
          // 글자 단위로 검색하기 위해서, 성능을 희생하더라도 contains를 사용하여 구현했다.
          // 추후에 검색 성능을 개선할 수 있는 방법을 찾아보자
          // 아니면 텍스트가 많은 field에서는 full-text search를 사용하고, 텍스트가 적은 field에서는 contains를 사용하는 방법도 고려해보자.
          contains: search
        },
        visibleLockTime: MIN_DATE
      },
      select: {
        ...problemsSelectOption,
        problemTag: {
          select: {
            tagId: true
          }
        }
      }
    })

    const uniqueTagIds = new Set(
      unprocessedProblems.flatMap((item) => {
        return item.problemTag.map((item2) => item2.tagId)
      })
    )
    const tagIds = [...uniqueTagIds]
    const tagList = await this.prisma.tag.findMany({
      where: {
        id: {
          in: tagIds
        }
      },
      select: {
        id: true,
        name: true
      }
    })

    const problems = unprocessedProblems.map(async (problem) => {
      const {
        problemTag,
        acceptedRate,
        difficulty,
        engTitle,
        id,
        languages,
        submissionCount,
        title
      } = problem
      let hasPassed: boolean | null = null
      const problemTags = problemTag.map((tag) => tag.tagId)
      const tags = tagList.filter((tagItem) => problemTags.includes(tagItem.id))
      if (options.userId) {
        // hasPassed = await this.problemRepository.hasPassedProblem(
        //   options.userId,
        //   { problemId: problem.id }
        // )

        const submissions = await this.prisma.submission.findMany({
          where: {
            problemId: problem.id,
            userId: options.userId
          },
          select: { result: true }
        })

        hasPassed = submissions.length
          ? submissions.some(
              (submission) => submission.result === ResultStatus.Accepted
            )
          : null
      }
      return {
        id,
        title,
        engTitle,
        difficulty,
        acceptedRate,
        submissionCount,
        languages,
        tags,
        hasPassed
      }
    })

    const total = await this.prisma.problem.count({
      where: {
        groupId,
        title: {
          // TODO: 검색 방식 변경 시 함께 변경 요함
          contains: search
        },
        visibleLockTime: MIN_DATE
      }
    })

    return {
      data: await Promise.all(problems),
      total
    }
  }

  async getProblem(
    problemId: number,
    groupId = OPEN_SPACE_ID
  ): Promise<ProblemResponseDto> {
    // const data = await this.problemRepository.getProblem(problemId, groupId)
    const data = await this.prisma.problem.findUniqueOrThrow({
      where: {
        id: problemId,
        groupId,
        visibleLockTime: MIN_DATE
      },
      select: problemSelectOption
    })

    const tags = (
      await this.prisma.problemTag.findMany({
        where: {
          problemId
        },
        select: {
          tag: {
            select: {
              id: true,
              name: true
            }
          }
        }
      })
    ).map((tag) => tag.tag)

    return {
      ...data,
      tags
    }
  }
}

@Injectable()
export class ContestProblemService {
  constructor(
    private readonly prisma: PrismaService,
    private readonly contestService: ContestService
  ) {}

  /**
   * 주어진 옵션에 따라 대회 문제를 여러개 가져옵니다.
   * 이때, 사용자의 제출기록을 확인하여 각 문제의 점수를 계산합니다.
   *
   * 액세스 정책
   *
   * 대회 시작 전: 문제 액세스 불가 (Register 안하면 에러 메시지가 다름) //
   * 대회 진행 중: Register한 경우 문제 액세스 가능 //
   * 대회 종료 후: 누구나 문제 액세스 가능
   * @see [Contest Problem 정책](https://www.notion.so/skkuding/Contest-Problem-list-ad4f2718af1748bdaff607abb958ba0b?pvs=4)
   * @returns {RelatedProblemsResponseDto} data: 대회 문제 목록, total: 대회 문제 총 개수
   */
  async getContestProblems({
    contestId,
    userId,
    cursor,
    take,
    groupId = OPEN_SPACE_ID
<<<<<<< HEAD
  ): Promise<RelatedProblemsResponseDto> {
=======
  }: {
    contestId: number
    userId: number
    cursor: number | null
    take: number
    groupId: number
  }) {
>>>>>>> 0db9a045
    const contest = await this.contestService.getContest(
      contestId,
      groupId,
      userId
    )
    const now = new Date()
    if (contest.isRegistered && contest.startTime! > now) {
      throw new ForbiddenAccessException(
        'Cannot access problems before the contest starts.'
      )
    } else if (!contest.isRegistered && contest.endTime! > now) {
      throw new ForbiddenAccessException(
        'Register to access the problems of this contest.'
      )
    }

    const paginator = this.prisma.getPaginator(cursor, (value) => ({
      // eslint-disable-next-line @typescript-eslint/naming-convention
      contestId_problemId: {
        contestId,
        problemId: value
      }
    }))

    const [contestProblems, submissions] = await Promise.all([
      this.prisma.contestProblem.findMany({
        ...paginator,
        take,
        orderBy: { order: 'asc' },
        where: {
          contestId
        },
        select: {
          order: true,
          problem: {
            select: problemsSelectOption
          },
          problemId: true,
          score: true
        }
      }),
      this.prisma.submission.findMany({
        where: {
          userId,
          contestId
        },
        select: {
          problemId: true,
          score: true,
          createTime: true
        },
        orderBy: {
          createTime: 'desc'
        }
      })
    ])

    const submissionMap = new Map<number, { score: number; createTime: Date }>()
    for (const submission of submissions) {
      if (!submissionMap.has(submission.problemId)) {
        submissionMap.set(submission.problemId, submission)
      }
    }

    const contestProblemsWithScore = contestProblems.map((contestProblem) => {
      const { problemId, problem, order } = contestProblem
      const submission = submissionMap.get(problemId)
      if (!submission) {
        return {
          order,
          id: problem.id,
          title: problem.title,
          difficulty: problem.difficulty,
          submissionCount: problem.submissionCount,
          acceptedRate: problem.acceptedRate,
          maxScore: contest.isJudgeResultVisible ? contestProblem.score : null,
          score: null,
          submissionTime: null
        }
      }
      return {
        // ...contestProblem,
        order,
        id: contestProblem.problem.id,
        title: contestProblem.problem.title,
        difficulty: contestProblem.problem.difficulty,
        submissionCount: contestProblem.problem.submissionCount,
        acceptedRate: contestProblem.problem.acceptedRate,
        maxScore: contest.isJudgeResultVisible ? contestProblem.score : null,
        score: contest.isJudgeResultVisible
          ? ((submission.score * contestProblem.score) / 100).toFixed(0)
          : null,
        submissionTime: submission.createTime ?? null
      }
    })

    const total = await this.prisma.contestProblem.count({
      where: {
        contestId
      }
    })

    return {
      data: contestProblemsWithScore,
      total
    }
  }

  /**
   * 특정 대회 문제를 가져옵니다.
   *
   * 액세스 정책
   *
   * 대회 시작 전: 문제 액세스 불가 (Register 안하면 에러 메시지가 다름) //
   * 대회 진행 중: Register한 경우 문제 액세스 가능 //
   * 대회 종료 후: 누구나 문제 액세스 가능
   * @see [Contest Problem 정책](https://www.notion.so/skkuding/Contest-Problem-list-ad4f2718af1748bdaff607abb958ba0b?pvs=4)
   * @returns {RelatedProblemResponseDto} problem: 대회 문제 정보, order: 대회 문제 순서
   */
  async getContestProblem({
    contestId,
    problemId,
    userId,
    groupId = OPEN_SPACE_ID
<<<<<<< HEAD
  ): Promise<RelatedProblemResponseDto> {
=======
  }: {
    contestId: number
    problemId: number
    userId: number
    groupId: number
  }) {
>>>>>>> 0db9a045
    const contest = await this.contestService.getContest(
      contestId,
      groupId,
      userId
    )
    const now = new Date()
    if (contest.isRegistered) {
      if (now < contest.startTime!) {
        throw new ForbiddenAccessException(
          'Cannot access to Contest problem before the contest starts.'
        )
      } else if (now > contest.endTime!) {
        throw new ForbiddenAccessException(
          'Cannot access to Contest problem after the contest ends.'
        )
      }
    } else {
      throw new ForbiddenAccessException('Register to access this problem.')
    }

    const data = await this.prisma.contestProblem.findUniqueOrThrow({
      where: {
        // eslint-disable-next-line @typescript-eslint/naming-convention
        contestId_problemId: {
          contestId,
          problemId
        }
      },
      select: {
        order: true,
        problem: {
          select: problemSelectOption
        }
      }
    })

    const tags = (
      await this.prisma.problemTag.findMany({
        where: {
          problemId
        },
        select: {
          tag: {
            select: {
              id: true,
              name: true
            }
          }
        }
      })
    ).map((tag) => tag.tag)

    const excludedFields = [
      'createTime',
      'createdById',
      'groupId',
      'problemTag',
      'submission',
      'updateTime',
      'visibleLockTime'
    ]

    const problem = { ...data.problem } // 원본 객체를 복사해서 안전하게 작업
    excludedFields.forEach((key) => {
      delete problem[key]
    })

    return {
      order: data.order,
      problem: {
        ...problem,
        tags
      }
    }
  }
}

@Injectable()
export class WorkbookProblemService {
  constructor(
    private readonly prisma: PrismaService,
    private readonly workbookService: WorkbookService
  ) {}

  async getWorkbookProblems({
    workbookId,
    cursor,
    take,
    groupId = OPEN_SPACE_ID
<<<<<<< HEAD
  ): Promise<RelatedProblemsResponseDto> {
=======
  }: {
    workbookId: number
    cursor: number | null
    take: number
    groupId: number
  }) {
>>>>>>> 0db9a045
    const isVisible = await this.workbookService.isVisible(workbookId, groupId)
    if (!isVisible) {
      throw new ForbiddenAccessException(
        'You do not have access to this workbook.'
      )
    }

    const paginator = this.prisma.getPaginator(cursor, (value) => ({
      // eslint-disable-next-line @typescript-eslint/naming-convention
      workbookId_problemId: {
        workbookId,
        problemId: value
      }
    }))

    const data = await this.prisma.workbookProblem.findMany({
      ...paginator,
      take,
      where: {
        workbookId,
        problem: {
          visibleLockTime: MIN_DATE
        }
      },
      select: {
        order: true,
        problem: {
          select: problemsSelectOption
        }
      }
    })

    const total = await this.prisma.workbookProblem.count({
      where: {
        workbookId,
        problem: {
          visibleLockTime: MIN_DATE
        }
      }
    })

    const exceptFields = [
      'acceptedCount',
      'createTime',
      'createdById',
      'description',
      'engDescription',
      'engHint',
      'engInputDescription',
      'engOutputDescription',
      'engTitle',
      'groupId',
      'hint',
      'inputDescription',
      'languages',
      'outputDescription',
      'problemTag',
      'problemTestcase',
      'source',
      'submission',
      'submissionTime',
      'template',
      'timeLimit',
      'memoryLimit',
      'updateTime',
      'visibleLockTime'
    ]

    return {
      data: data.map((item) => {
        const problem = { ...item.problem }
        exceptFields.forEach((key) => {
          delete problem[key]
        })
        return {
          order: item.order,
          maxScore: null,
          score: null,
          submissionTime: null,
          ...problem
        }
      }),
      total
    }
  }

  async getWorkbookProblem(
    workbookId: number,
    problemId: number,
    groupId = OPEN_SPACE_ID
  ): Promise<RelatedProblemResponseDto> {
    const isVisible = await this.workbookService.isVisible(workbookId, groupId)
    if (!isVisible) {
      throw new ForbiddenAccessException(
        'You do not have access to this workbook.'
      )
    }

    const data = await this.prisma.workbookProblem.findUniqueOrThrow({
      where: {
        // eslint-disable-next-line @typescript-eslint/naming-convention
        workbookId_problemId: {
          workbookId,
          problemId
        },
        problem: {
          visibleLockTime: MIN_DATE
        }
      },
      select: {
        order: true,
        problem: {
          select: problemSelectOption
        }
      }
    })

    const tags = (
      await this.prisma.problemTag.findMany({
        where: {
          problemId
        },
        select: {
          tag: {
            select: {
              id: true,
              name: true
            }
          }
        }
      })
    ).map((tag) => tag.tag)

    const excludedFields = [
      'createTime',
      'createdById',
      'groupId',
      'problemTag',
      'submission',
      'updateTime',
      'visibleLockTime'
    ]
    const problem = { ...data.problem }
    excludedFields.forEach((key) => {
      delete problem[key]
    })

    return {
      order: data.order,
      problem: {
        ...problem,
        tags
      }
    }
  }
}

@Injectable()
export class CodeDraftService {
  constructor(private readonly prisma: PrismaService) {}

  async getCodeDraft(
    userId: number,
    problemId: number
  ): Promise<CodeDraftResponseDto> {
    const data = await this.prisma.codeDraft.findUniqueOrThrow({
      where: {
        codeDraftId: {
          userId,
          problemId
        }
      },
      select: codeDraftSelectOption
    })
    return data
  }

  async upsertCodeDraft(
    userId: number,
    problemId: number,
    createTemplateDto: CreateTemplateDto
  ): Promise<CodeDraftResponseDto> {
    let data
    try {
      data = await this.prisma.codeDraft.upsert({
        where: {
          codeDraftId: {
            userId,
            problemId
          }
        },
        update: {
          template:
            createTemplateDto.template as CodeDraftUpdateInput['template']
        },
        create: {
          userId,
          problemId,
          template:
            createTemplateDto.template as CodeDraftCreateInput['template']
        },
        select: codeDraftSelectOption
      })
    } catch (error) {
      if (error instanceof Prisma.PrismaClientKnownRequestError) {
        if (error.code === 'P2002') {
          throw new ConflictFoundException('CodeDraft already exists.')
        } else if (error.code === 'P2003') {
          throw new EntityNotExistException('User or Problem')
        } else {
          throw new UnprocessableDataException('Invalid data provided.')
        }
      }
      throw error
    }
    return data
  }
}<|MERGE_RESOLUTION|>--- conflicted
+++ resolved
@@ -277,9 +277,6 @@
     cursor,
     take,
     groupId = OPEN_SPACE_ID
-<<<<<<< HEAD
-  ): Promise<RelatedProblemsResponseDto> {
-=======
   }: {
     contestId: number
     userId: number
@@ -287,7 +284,6 @@
     take: number
     groupId: number
   }) {
->>>>>>> 0db9a045
     const contest = await this.contestService.getContest(
       contestId,
       groupId,
@@ -412,16 +408,12 @@
     problemId,
     userId,
     groupId = OPEN_SPACE_ID
-<<<<<<< HEAD
-  ): Promise<RelatedProblemResponseDto> {
-=======
   }: {
     contestId: number
     problemId: number
     userId: number
     groupId: number
   }) {
->>>>>>> 0db9a045
     const contest = await this.contestService.getContest(
       contestId,
       groupId,
@@ -511,16 +503,12 @@
     cursor,
     take,
     groupId = OPEN_SPACE_ID
-<<<<<<< HEAD
-  ): Promise<RelatedProblemsResponseDto> {
-=======
   }: {
     workbookId: number
     cursor: number | null
     take: number
     groupId: number
   }) {
->>>>>>> 0db9a045
     const isVisible = await this.workbookService.isVisible(workbookId, groupId)
     if (!isVisible) {
       throw new ForbiddenAccessException(
