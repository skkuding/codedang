import { Injectable } from '@nestjs/common'
import { Prisma, ResultStatus } from '@prisma/client'
<<<<<<< HEAD
import { MIN_DATE, OPEN_SPACE_ID } from '@libs/constants'
import { ForbiddenAccessException } from '@libs/exception'
=======
import { MIN_DATE } from '@libs/constants'
import {
  ConflictFoundException,
  EntityNotExistException,
  ForbiddenAccessException,
  UnprocessableDataException
} from '@libs/exception'
>>>>>>> b3a8211b
import { PrismaService } from '@libs/prisma'
import { AssignmentService } from '@client/assignment/assignment.service'
import { ContestService } from '@client/contest/contest.service'
import { WorkbookService } from '@client/workbook/workbook.service'
import { ProblemResponseDto } from './dto/problem.response.dto'
import { ProblemsResponseDto } from './dto/problems.response.dto'
import { RelatedProblemResponseDto } from './dto/related-problem.response.dto'
import { ProblemOrder } from './enum/problem-order.enum'

const problemsSelectOption: Prisma.ProblemSelect = {
  id: true,
  title: true,
  engTitle: true,
  difficulty: true,
  acceptedRate: true,
  submissionCount: true,
  languages: true
}

const problemSelectOption: Prisma.ProblemSelect = {
  ...problemsSelectOption,
  description: true,
  inputDescription: true,
  outputDescription: true,
  hint: true,
  engDescription: true,
  engInputDescription: true,
  engOutputDescription: true,
  engHint: true,
  timeLimit: true,
  memoryLimit: true,
  source: true,
  acceptedCount: true,
  template: true,
  problemTestcase: {
    where: {
      isHidden: false
    },
    select: {
      id: true,
      input: true,
      output: true
    }
  }
}

@Injectable()
export class ProblemService {
  constructor(private readonly prisma: PrismaService) {}

  /**
   * 주어진 옵션에 따라 문제 목록을 가져옵니다.
   * 문제, 태그를 가져오고 사용자가 각 문제를 통과했는지 확인합니다.
   * @returns {ProblemsResponseDto} data: 문제 목록, total: 문제 총 개수
   */
  async getProblems(options: {
    userId: number | null
    cursor: number | null
    take: number
    order?: ProblemOrder
    search?: string
  }): Promise<ProblemsResponseDto> {
    const { cursor, take, order, search } = options
    const paginator = this.prisma.getPaginator(cursor)

    /* eslint-disable @typescript-eslint/naming-convention */
    const orderByMapper: Record<
      ProblemOrder,
      Prisma.ProblemOrderByWithRelationInput[]
    > = {
      'id-asc': [{ id: 'asc' }],
      'id-desc': [{ id: 'desc' }],
      'title-asc': [{ title: 'asc' }, { id: 'asc' }],
      'title-desc': [{ title: 'desc' }, { id: 'asc' }],
      'level-asc': [{ difficulty: 'asc' }, { id: 'asc' }],
      'level-desc': [{ difficulty: 'desc' }, { id: 'asc' }],
      'acrate-asc': [{ acceptedRate: 'asc' }, { id: 'asc' }],
      'acrate-desc': [{ acceptedRate: 'desc' }, { id: 'asc' }],
      'submit-asc': [{ submissionCount: 'asc' }, { id: 'asc' }],
      'submit-desc': [{ submissionCount: 'desc' }, { id: 'asc' }]
    }
    /* eslint-enable @typescript-eslint/naming-convention */

    const orderBy = orderByMapper[order ?? 'id-asc']

    const unprocessedProblems = await this.prisma.problem.findMany({
      ...paginator,
      take,
      orderBy,
      where: {
        title: {
          // TODO/FIXME: postgreSQL의 full text search를 사용하여 검색하려 했으나
          // 그럴 경우 띄어쓰기를 기준으로 나눠진 단어 단위로만 검색이 가능하다
          // ex) "hello world"를 검색하면 "hello"와 "world"로 검색이 된다.
          // 글자 단위로 검색하기 위해서, 성능을 희생하더라도 contains를 사용하여 구현했다.
          // 추후에 검색 성능을 개선할 수 있는 방법을 찾아보자
          // 아니면 텍스트가 많은 field에서는 full-text search를 사용하고, 텍스트가 적은 field에서는 contains를 사용하는 방법도 고려해보자.
          contains: search
        },
        visibleLockTime: MIN_DATE
      },
      select: {
        ...problemsSelectOption,
        problemTag: {
          select: {
            tagId: true
          }
        }
      }
    })

    const uniqueTagIds = new Set(
      unprocessedProblems.flatMap((item) => {
        return item.problemTag.map((item2) => item2.tagId)
      })
    )
    const tagIds = [...uniqueTagIds]
    const tagList = await this.prisma.tag.findMany({
      where: {
        id: {
          in: tagIds
        }
      },
      select: {
        id: true,
        name: true
      }
    })

    const problems = unprocessedProblems.map(async (problem) => {
      const {
        problemTag,
        acceptedRate,
        difficulty,
        engTitle,
        id,
        languages,
        submissionCount,
        title
      } = problem
      let hasPassed: boolean | null = null
      const problemTags = problemTag.map((tag) => tag.tagId)
      const tags = tagList.filter((tagItem) => problemTags.includes(tagItem.id))
      if (options.userId) {
        // hasPassed = await this.problemRepository.hasPassedProblem(
        //   options.userId,
        //   { problemId: problem.id }
        // )

        const submissions = await this.prisma.submission.findMany({
          where: {
            problemId: problem.id,
            userId: options.userId
          },
          select: { result: true }
        })

        hasPassed = submissions.length
          ? submissions.some(
              (submission) => submission.result === ResultStatus.Accepted
            )
          : null
      }
      return {
        id,
        title,
        engTitle,
        difficulty,
        acceptedRate,
        submissionCount,
        languages,
        tags,
        hasPassed
      }
    })

    const total = await this.prisma.problem.count({
      where: {
        title: {
          // TODO: 검색 방식 변경 시 함께 변경 요함
          contains: search
        },
        visibleLockTime: MIN_DATE
      }
    })

    return {
      data: await Promise.all(problems),
      total
    }
  }

  async getProblem(problemId: number): Promise<ProblemResponseDto> {
    // const data = await this.problemRepository.getProblem(problemId, groupId)
    const data = await this.prisma.problem.findUniqueOrThrow({
      where: {
        id: problemId,
        visibleLockTime: MIN_DATE
      },
      select: problemSelectOption
    })

    const tags = (
      await this.prisma.problemTag.findMany({
        where: {
          problemId
        },
        select: {
          tag: {
            select: {
              id: true,
              name: true
            }
          }
        }
      })
    ).map((tag) => tag.tag)

    return {
      ...data,
      tags
    }
  }
}

@Injectable()
export class ContestProblemService {
  constructor(
    private readonly prisma: PrismaService,
    private readonly contestService: ContestService
  ) {}

  /**
   * 주어진 옵션에 따라 대회 문제를 여러개 가져옵니다.
   * 이때, 사용자의 제출기록을 확인하여 각 문제의 점수를 계산합니다.
   *
   * 액세스 정책
   *
   * 대회 시작 전: 문제 액세스 불가 (Register 안하면 에러 메시지가 다름) //
   * 대회 진행 중: Register한 경우 문제 액세스 가능 //
   * 대회 종료 후: 누구나 문제 액세스 가능
   * @see [Contest Problem 정책](https://www.notion.so/skkuding/Contest-Problem-list-ad4f2718af1748bdaff607abb958ba0b?pvs=4)
   * @returns {RelatedProblemsResponseDto} data: 대회 문제 목록, total: 대회 문제 총 개수
   */
  async getContestProblems({
    contestId,
    userId,
    cursor,
    take
  }: {
    contestId: number
    userId: number
    cursor: number | null
    take: number
  }) {
    const contest = await this.contestService.getContest(contestId, userId)
    const now = new Date()
    if (contest.isRegistered && contest.startTime! > now) {
      throw new ForbiddenAccessException(
        'Cannot access problems before the contest starts.'
      )
    } else if (!contest.isRegistered && contest.endTime! > now) {
      throw new ForbiddenAccessException(
        'Register to access the problems of this contest.'
      )
    }

    const paginator = this.prisma.getPaginator(cursor, (value) => ({
      // eslint-disable-next-line @typescript-eslint/naming-convention
      contestId_problemId: {
        contestId,
        problemId: value
      }
    }))

    const [contestProblems, submissions] = await Promise.all([
      this.prisma.contestProblem.findMany({
        ...paginator,
        take,
        orderBy: { order: 'asc' },
        where: {
          contestId
        },
        select: {
          order: true,
          problem: {
            select: problemsSelectOption
          },
          problemId: true,
          score: true
        }
      }),
      this.prisma.submission.findMany({
        where: {
          userId,
          contestId
        },
        select: {
          problemId: true,
          score: true,
          createTime: true
        },
        orderBy: {
          createTime: 'desc'
        }
      })
    ])

    const submissionMap = new Map<number, { score: number; createTime: Date }>()
    for (const submission of submissions) {
      if (!submissionMap.has(submission.problemId)) {
        submissionMap.set(submission.problemId, submission)
      }
    }

    const contestProblemsWithScore = contestProblems.map((contestProblem) => {
      const { problemId, problem, order } = contestProblem
      const submission = submissionMap.get(problemId)
      if (!submission) {
        return {
          order,
          id: problem.id,
          title: problem.title,
          difficulty: problem.difficulty,
          submissionCount: problem.submissionCount,
          acceptedRate: problem.acceptedRate,
          maxScore: contest.isJudgeResultVisible ? contestProblem.score : null,
          score: null,
          submissionTime: null
        }
      }
      return {
        // ...contestProblem,
        order,
        id: contestProblem.problem.id,
        title: contestProblem.problem.title,
        difficulty: contestProblem.problem.difficulty,
        submissionCount: contestProblem.problem.submissionCount,
        acceptedRate: contestProblem.problem.acceptedRate,
        maxScore: contest.isJudgeResultVisible ? contestProblem.score : null,
        score: contest.isJudgeResultVisible
          ? ((submission.score * contestProblem.score) / 100).toFixed(0)
          : null,
        submissionTime: submission.createTime ?? null
      }
    })

    const total = await this.prisma.contestProblem.count({
      where: {
        contestId
      }
    })

    return {
      data: contestProblemsWithScore,
      total
    }
  }

  /**
   * 특정 대회 문제를 가져옵니다.
   *
   * 액세스 정책
   *
   * 대회 시작 전: 문제 액세스 불가 (Register 안하면 에러 메시지가 다름) //
   * 대회 진행 중: Register한 경우 문제 액세스 가능 //
   * 대회 종료 후: 누구나 문제 액세스 가능
   * @see [Contest Problem 정책](https://www.notion.so/skkuding/Contest-Problem-list-ad4f2718af1748bdaff607abb958ba0b?pvs=4)
   * @returns {RelatedProblemResponseDto} problem: 대회 문제 정보, order: 대회 문제 순서
   */
  async getContestProblem({
    contestId,
    problemId,
    userId
  }: {
    contestId: number
    problemId: number
    userId: number
  }) {
    const contest = await this.contestService.getContest(contestId, userId)
    const now = new Date()
    if (contest.isRegistered) {
      if (now < contest.startTime!) {
        throw new ForbiddenAccessException(
          'Cannot access to Contest problem before the contest starts.'
        )
      } else if (now > contest.endTime!) {
        throw new ForbiddenAccessException(
          'Cannot access to Contest problem after the contest ends.'
        )
      }
    } else {
      throw new ForbiddenAccessException('Register to access this problem.')
    }

    const data = await this.prisma.contestProblem.findUniqueOrThrow({
      where: {
        // eslint-disable-next-line @typescript-eslint/naming-convention
        contestId_problemId: {
          contestId,
          problemId
        }
      },
      select: {
        order: true,
        problem: {
          select: problemSelectOption
        }
      }
    })

    const tags = (
      await this.prisma.problemTag.findMany({
        where: {
          problemId
        },
        select: {
          tag: {
            select: {
              id: true,
              name: true
            }
          }
        }
      })
    ).map((tag) => tag.tag)

    const excludedFields = [
      'createTime',
      'createdById',
      'problemTag',
      'submission',
      'updateTime',
      'visibleLockTime'
    ]

    const problem = { ...data.problem } // 원본 객체를 복사해서 안전하게 작업
    excludedFields.forEach((key) => {
      delete problem[key]
    })

    return {
      order: data.order,
      problem: {
        ...problem,
        tags
      }
    }
  }
}

@Injectable()
export class AssignmentProblemService {
  constructor(
    private readonly prisma: PrismaService,
    private readonly assignmentService: AssignmentService
  ) {}

  /**
   * 주어진 옵션에 따라 대회 문제를 여러개 가져옵니다.
   * 이때, 사용자의 제출기록을 확인하여 각 문제의 점수를 계산합니다.
   *
   * 액세스 정책
   *
   * 대회 시작 전: 문제 액세스 불가 (Register 안하면 에러 메시지가 다름) //
   * 대회 진행 중: Register한 경우 문제 액세스 가능 //
   * 대회 종료 후: 누구나 문제 액세스 가능
   * @see [Assignment Problem 정책](https://www.notion.so/skkuding/Assignment-Problem-list-ad4f2718af1748bdaff607abb958ba0b?pvs=4)
   * @returns {RelatedProblemsResponseDto} data: 대회 문제 목록, total: 대회 문제 총 개수
   */
  async getAssignmentProblems({
    assignmentId,
    userId,
    cursor,
    take
  }: {
    assignmentId: number
    userId: number
    cursor: number | null
    take: number
  }) {
    const assignment = await this.assignmentService.getAssignment(
      assignmentId,
      userId
    )

    const paginator = this.prisma.getPaginator(cursor, (value) => ({
      // eslint-disable-next-line @typescript-eslint/naming-convention
      assignmentId_problemId: {
        assignmentId,
        problemId: value
      }
    }))

    const [assignmentProblems, submissions] = await Promise.all([
      this.prisma.assignmentProblem.findMany({
        ...paginator,
        take,
        orderBy: { order: 'asc' },
        where: {
          assignmentId
        },
        select: {
          order: true,
          problem: {
            select: problemsSelectOption
          },
          problemId: true,
          score: true
        }
      }),
      this.prisma.submission.findMany({
        where: {
          userId,
          assignmentId
        },
        select: {
          problemId: true,
          score: true,
          createTime: true
        },
        orderBy: {
          createTime: 'desc'
        }
      })
    ])

    const submissionMap = new Map<number, { score: number; createTime: Date }>()
    for (const submission of submissions) {
      if (!submissionMap.has(submission.problemId)) {
        submissionMap.set(submission.problemId, submission)
      }
    }

    const assignmentProblemsWithScore = assignmentProblems.map(
      (assignmentProblem) => {
        const { problemId, problem, order } = assignmentProblem
        const submission = submissionMap.get(problemId)
        if (!submission) {
          return {
            order,
            id: problem.id,
            title: problem.title,
            difficulty: problem.difficulty,
            submissionCount: problem.submissionCount,
            acceptedRate: problem.acceptedRate,
            maxScore: assignment.isJudgeResultVisible
              ? assignmentProblem.score
              : null,
            score: null,
            submissionTime: null
          }
        }
        return {
          // ...assignmentProblem,
          order,
          id: assignmentProblem.problem.id,
          title: assignmentProblem.problem.title,
          difficulty: assignmentProblem.problem.difficulty,
          submissionCount: assignmentProblem.problem.submissionCount,
          acceptedRate: assignmentProblem.problem.acceptedRate,
          maxScore: assignment.isJudgeResultVisible
            ? assignmentProblem.score
            : null,
          score: assignment.isJudgeResultVisible
            ? ((submission.score * assignmentProblem.score) / 100).toFixed(0)
            : null,
          submissionTime: submission.createTime ?? null
        }
      }
    )

    const total = await this.prisma.assignmentProblem.count({
      where: {
        assignmentId
      }
    })

    return {
      data: assignmentProblemsWithScore,
      total
    }
  }

  /**
   * 특정 대회 문제를 가져옵니다.
   *
   * 액세스 정책
   *
   * 대회 시작 전: 문제 액세스 불가 (Register 안하면 에러 메시지가 다름) //
   * 대회 진행 중: Register한 경우 문제 액세스 가능 //
   * 대회 종료 후: 누구나 문제 액세스 가능
   * @see [Assignment Problem 정책](https://www.notion.so/skkuding/Assignment-Problem-list-ad4f2718af1748bdaff607abb958ba0b?pvs=4)
   * @returns {RelatedProblemResponseDto} problem: 대회 문제 정보, order: 대회 문제 순서
   */
  async getAssignmentProblem({
    assignmentId,
    problemId,
    userId
  }: {
    assignmentId: number
    problemId: number
    userId: number
  }) {
    const assignment = await this.assignmentService.getAssignment(
      assignmentId,
      userId
    )
    const now = new Date()

    if (now > assignment.endTime!) {
      throw new ForbiddenAccessException(
        'Cannot access to Assignment problem after the assignment ends.'
      )
    }

    const data = await this.prisma.assignmentProblem.findUniqueOrThrow({
      where: {
        // eslint-disable-next-line @typescript-eslint/naming-convention
        assignmentId_problemId: {
          assignmentId,
          problemId
        }
      },
      select: {
        order: true,
        problem: {
          select: problemSelectOption
        }
      }
    })

    const tags = (
      await this.prisma.problemTag.findMany({
        where: {
          problemId
        },
        select: {
          tag: {
            select: {
              id: true,
              name: true
            }
          }
        }
      })
    ).map((tag) => tag.tag)

    const excludedFields = [
      'createTime',
      'createdById',
      'groupId',
      'problemTag',
      'submission',
      'updateTime',
      'visibleLockTime'
    ]

    const problem = { ...data.problem } // 원본 객체를 복사해서 안전하게 작업
    excludedFields.forEach((key) => {
      delete problem[key]
    })

    return {
      order: data.order,
      problem: {
        ...problem,
        tags
      }
    }
  }
}

@Injectable()
export class WorkbookProblemService {
  constructor(
    private readonly prisma: PrismaService,
    private readonly workbookService: WorkbookService
  ) {}

  async getWorkbookProblems({
    workbookId,
    cursor,
    take,
    groupId
  }: {
    workbookId: number
    cursor: number | null
    take: number
    groupId: number
  }) {
    const isVisible = await this.workbookService.isVisible(workbookId, groupId)
    if (!isVisible) {
      throw new ForbiddenAccessException(
        'You do not have access to this workbook.'
      )
    }

    const paginator = this.prisma.getPaginator(cursor, (value) => ({
      // eslint-disable-next-line @typescript-eslint/naming-convention
      workbookId_problemId: {
        workbookId,
        problemId: value
      }
    }))

    const data = await this.prisma.workbookProblem.findMany({
      ...paginator,
      take,
      where: {
        workbookId,
        problem: {
          visibleLockTime: MIN_DATE
        }
      },
      select: {
        order: true,
        problem: {
          select: problemsSelectOption
        }
      }
    })

    const total = await this.prisma.workbookProblem.count({
      where: {
        workbookId,
        problem: {
          visibleLockTime: MIN_DATE
        }
      }
    })

    const exceptFields = [
      'acceptedCount',
      'createTime',
      'createdById',
      'description',
      'engDescription',
      'engHint',
      'engInputDescription',
      'engOutputDescription',
      'engTitle',
      'groupId',
      'hint',
      'inputDescription',
      'languages',
      'outputDescription',
      'problemTag',
      'problemTestcase',
      'source',
      'submission',
      'submissionTime',
      'template',
      'timeLimit',
      'memoryLimit',
      'updateTime',
      'visibleLockTime'
    ]

    return {
      data: data.map((item) => {
        const problem = { ...item.problem }
        exceptFields.forEach((key) => {
          delete problem[key]
        })
        return {
          order: item.order,
          maxScore: null,
          score: null,
          submissionTime: null,
          ...problem
        }
      }),
      total
    }
  }

  async getWorkbookProblem(
    workbookId: number,
    problemId: number,
    groupId: number
  ): Promise<RelatedProblemResponseDto> {
    const isVisible = await this.workbookService.isVisible(workbookId, groupId)
    if (!isVisible) {
      throw new ForbiddenAccessException(
        'You do not have access to this workbook.'
      )
    }

    const data = await this.prisma.workbookProblem.findUniqueOrThrow({
      where: {
        // eslint-disable-next-line @typescript-eslint/naming-convention
        workbookId_problemId: {
          workbookId,
          problemId
        },
        problem: {
          visibleLockTime: MIN_DATE
        }
      },
      select: {
        order: true,
        problem: {
          select: problemSelectOption
        }
      }
    })

    const tags = (
      await this.prisma.problemTag.findMany({
        where: {
          problemId
        },
        select: {
          tag: {
            select: {
              id: true,
              name: true
            }
          }
        }
      })
    ).map((tag) => tag.tag)

    const excludedFields = [
      'createTime',
      'createdById',
      'groupId',
      'problemTag',
      'submission',
      'updateTime',
      'visibleLockTime'
    ]
    const problem = { ...data.problem }
    excludedFields.forEach((key) => {
      delete problem[key]
    })

    return {
      order: data.order,
      problem: {
        ...problem,
        tags
      }
    }
  }
}<|MERGE_RESOLUTION|>--- conflicted
+++ resolved
@@ -1,17 +1,7 @@
 import { Injectable } from '@nestjs/common'
 import { Prisma, ResultStatus } from '@prisma/client'
-<<<<<<< HEAD
-import { MIN_DATE, OPEN_SPACE_ID } from '@libs/constants'
+import { MIN_DATE } from '@libs/constants'
 import { ForbiddenAccessException } from '@libs/exception'
-=======
-import { MIN_DATE } from '@libs/constants'
-import {
-  ConflictFoundException,
-  EntityNotExistException,
-  ForbiddenAccessException,
-  UnprocessableDataException
-} from '@libs/exception'
->>>>>>> b3a8211b
 import { PrismaService } from '@libs/prisma'
 import { AssignmentService } from '@client/assignment/assignment.service'
 import { ContestService } from '@client/contest/contest.service'
