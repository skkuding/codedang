import { Injectable } from '@nestjs/common'
import { Prisma, ResultStatus } from '@prisma/client'
import { MIN_DATE } from '@libs/constants'
import {
  ConflictFoundException,
  EntityNotExistException,
  ForbiddenAccessException,
  UnprocessableDataException
} from '@libs/exception'
import { PrismaService } from '@libs/prisma'
import type {
  CodeDraftCreateInput,
  CodeDraftUpdateInput
} from '@admin/@generated'
import { AssignmentService } from '@client/assignment/assignment.service'
import { ContestService } from '@client/contest/contest.service'
import { WorkbookService } from '@client/workbook/workbook.service'
import { CodeDraftResponseDto } from './dto/code-draft.response.dto'
import { CreateTemplateDto } from './dto/create-code-draft.dto'
import { ProblemResponseDto } from './dto/problem.response.dto'
import { ProblemsResponseDto } from './dto/problems.response.dto'
import { RelatedProblemResponseDto } from './dto/related-problem.response.dto'
import { ProblemOrder } from './enum/problem-order.enum'

const problemsSelectOption: Prisma.ProblemSelect = {
  id: true,
  title: true,
  engTitle: true,
  difficulty: true,
  acceptedRate: true,
  submissionCount: true,
  languages: true
}

const problemSelectOption: Prisma.ProblemSelect = {
  ...problemsSelectOption,
  description: true,
  inputDescription: true,
  outputDescription: true,
  hint: true,
  engDescription: true,
  engInputDescription: true,
  engOutputDescription: true,
  engHint: true,
  timeLimit: true,
  memoryLimit: true,
  source: true,
  acceptedCount: true,
  template: true,
  problemTestcase: {
    where: {
      isHidden: false
    },
    select: {
      id: true,
      input: true,
      output: true
    }
  }
}

const codeDraftSelectOption = {
  userId: true,
  problemId: true,
  template: true,
  createTime: true,
  updateTime: true
}
@Injectable()
export class ProblemService {
  constructor(private readonly prisma: PrismaService) {}

  /**
   * 주어진 옵션에 따라 문제 목록을 가져옵니다.
   * 문제, 태그를 가져오고 사용자가 각 문제를 통과했는지 확인합니다.
   * @returns {ProblemsResponseDto} data: 문제 목록, total: 문제 총 개수
   */
  async getProblems(options: {
    userId: number | null
    cursor: number | null
    take: number
    order?: ProblemOrder
    search?: string
  }): Promise<ProblemsResponseDto> {
    const { cursor, take, order, search } = options
    const paginator = this.prisma.getPaginator(cursor)

    /* eslint-disable @typescript-eslint/naming-convention */
    const orderByMapper: Record<
      ProblemOrder,
      Prisma.ProblemOrderByWithRelationInput[]
    > = {
      'id-asc': [{ id: 'asc' }],
      'id-desc': [{ id: 'desc' }],
      'title-asc': [{ title: 'asc' }, { id: 'asc' }],
      'title-desc': [{ title: 'desc' }, { id: 'asc' }],
      'level-asc': [{ difficulty: 'asc' }, { id: 'asc' }],
      'level-desc': [{ difficulty: 'desc' }, { id: 'asc' }],
      'acrate-asc': [{ acceptedRate: 'asc' }, { id: 'asc' }],
      'acrate-desc': [{ acceptedRate: 'desc' }, { id: 'asc' }],
      'submit-asc': [{ submissionCount: 'asc' }, { id: 'asc' }],
      'submit-desc': [{ submissionCount: 'desc' }, { id: 'asc' }]
    }
    /* eslint-enable @typescript-eslint/naming-convention */

    const orderBy = orderByMapper[order ?? 'id-asc']

    const unprocessedProblems = await this.prisma.problem.findMany({
      ...paginator,
      take,
      orderBy,
      where: {
        title: {
          // TODO/FIXME: postgreSQL의 full text search를 사용하여 검색하려 했으나
          // 그럴 경우 띄어쓰기를 기준으로 나눠진 단어 단위로만 검색이 가능하다
          // ex) "hello world"를 검색하면 "hello"와 "world"로 검색이 된다.
          // 글자 단위로 검색하기 위해서, 성능을 희생하더라도 contains를 사용하여 구현했다.
          // 추후에 검색 성능을 개선할 수 있는 방법을 찾아보자
          // 아니면 텍스트가 많은 field에서는 full-text search를 사용하고, 텍스트가 적은 field에서는 contains를 사용하는 방법도 고려해보자.
          contains: search
        },
        visibleLockTime: MIN_DATE
      },
      select: {
        ...problemsSelectOption,
        problemTag: {
          select: {
            tagId: true
          }
        }
      }
    })

    const uniqueTagIds = new Set(
      unprocessedProblems.flatMap((item) => {
        return item.problemTag.map((item2) => item2.tagId)
      })
    )
    const tagIds = [...uniqueTagIds]
    const tagList = await this.prisma.tag.findMany({
      where: {
        id: {
          in: tagIds
        }
      },
      select: {
        id: true,
        name: true
      }
    })

    const problems = unprocessedProblems.map(async (problem) => {
      const {
        problemTag,
        acceptedRate,
        difficulty,
        engTitle,
        id,
        languages,
        submissionCount,
        title
      } = problem
      let hasPassed: boolean | null = null
      const problemTags = problemTag.map((tag) => tag.tagId)
      const tags = tagList.filter((tagItem) => problemTags.includes(tagItem.id))
      if (options.userId) {
        // hasPassed = await this.problemRepository.hasPassedProblem(
        //   options.userId,
        //   { problemId: problem.id }
        // )

        const submissions = await this.prisma.submission.findMany({
          where: {
            problemId: problem.id,
            userId: options.userId
          },
          select: { result: true }
        })

        hasPassed = submissions.length
          ? submissions.some(
              (submission) => submission.result === ResultStatus.Accepted
            )
          : null
      }
      return {
        id,
        title,
        engTitle,
        difficulty,
        acceptedRate,
        submissionCount,
        languages,
        tags,
        hasPassed
      }
    })

    const total = await this.prisma.problem.count({
      where: {
        title: {
          // TODO: 검색 방식 변경 시 함께 변경 요함
          contains: search
        },
        visibleLockTime: MIN_DATE
      }
    })

    return {
      data: await Promise.all(problems),
      total
    }
  }

  async getProblem(problemId: number): Promise<ProblemResponseDto> {
    // const data = await this.problemRepository.getProblem(problemId, groupId)
    const data = await this.prisma.problem.findUniqueOrThrow({
      where: {
        id: problemId,
        visibleLockTime: MIN_DATE
      },
      select: problemSelectOption
    })

    const tags = (
      await this.prisma.problemTag.findMany({
        where: {
          problemId
        },
        select: {
          tag: {
            select: {
              id: true,
              name: true
            }
          }
        }
      })
    ).map((tag) => tag.tag)

    return {
      ...data,
      tags
    }
  }
}

@Injectable()
export class ContestProblemService {
  constructor(
    private readonly prisma: PrismaService,
    private readonly contestService: ContestService
  ) {}

  /**
   * 주어진 옵션에 따라 대회 문제를 여러개 가져옵니다.
   * 이때, 사용자의 제출기록을 확인하여 각 문제의 점수를 계산합니다.
   *
   * 액세스 정책
   *
   * 대회 시작 전: 문제 액세스 불가 (Register 안하면 에러 메시지가 다름) //
   * 대회 진행 중: Register한 경우 문제 액세스 가능 //
   * 대회 종료 후: 누구나 문제 액세스 가능
   * @see [Contest Problem 정책](https://www.notion.so/skkuding/Contest-Problem-list-ad4f2718af1748bdaff607abb958ba0b?pvs=4)
   * @returns {RelatedProblemsResponseDto} data: 대회 문제 목록, total: 대회 문제 총 개수
   */
  async getContestProblems({
    contestId,
    userId,
    cursor,
    take
  }: {
    contestId: number
    userId: number
    cursor: number | null
    take: number
  }) {
    const contest = await this.contestService.getContest(contestId, userId)
    const now = new Date()
    if (contest.isRegistered && contest.startTime! > now) {
      throw new ForbiddenAccessException(
        'Cannot access problems before the contest starts.'
      )
    } else if (!contest.isRegistered && contest.endTime! > now) {
      throw new ForbiddenAccessException(
        'Register to access the problems of this contest.'
      )
    }

    const paginator = this.prisma.getPaginator(cursor, (value) => ({
      // eslint-disable-next-line @typescript-eslint/naming-convention
      contestId_problemId: {
        contestId,
        problemId: value
      }
    }))

    const [contestProblems, submissions] = await Promise.all([
      this.prisma.contestProblem.findMany({
        ...paginator,
        take,
        orderBy: { order: 'asc' },
        where: {
          contestId
        },
        select: {
          order: true,
          problem: {
            select: problemsSelectOption
          },
          problemId: true,
          score: true
        }
      }),
      this.prisma.submission.findMany({
        where: {
          userId,
          contestId
        },
        select: {
          problemId: true,
          score: true,
          createTime: true
        },
        orderBy: {
          createTime: 'desc'
        }
      })
    ])

    const submissionMap = new Map<number, { score: number; createTime: Date }>()
    for (const submission of submissions) {
      if (!submissionMap.has(submission.problemId)) {
        submissionMap.set(submission.problemId, submission)
      }
    }

    const contestProblemsWithScore = contestProblems.map((contestProblem) => {
      const { problemId, problem, order } = contestProblem
      const submission = submissionMap.get(problemId)
      if (!submission) {
        return {
          order,
          id: problem.id,
          title: problem.title,
          difficulty: problem.difficulty,
          submissionCount: problem.submissionCount,
          acceptedRate: problem.acceptedRate,
          maxScore: contest.isJudgeResultVisible ? contestProblem.score : null,
          score: null,
          submissionTime: null
        }
      }
      return {
        // ...contestProblem,
        order,
        id: contestProblem.problem.id,
        title: contestProblem.problem.title,
        difficulty: contestProblem.problem.difficulty,
        submissionCount: contestProblem.problem.submissionCount,
        acceptedRate: contestProblem.problem.acceptedRate,
        maxScore: contest.isJudgeResultVisible ? contestProblem.score : null,
        score: contest.isJudgeResultVisible
          ? ((submission.score * contestProblem.score) / 100).toFixed(0)
          : null,
        submissionTime: submission.createTime ?? null
      }
    })

    const total = await this.prisma.contestProblem.count({
      where: {
        contestId
      }
    })

    return {
      data: contestProblemsWithScore,
      total
    }
  }

  /**
   * 특정 대회 문제를 가져옵니다.
   *
   * 액세스 정책
   *
   * 대회 시작 전: 문제 액세스 불가 (Register 안하면 에러 메시지가 다름) //
   * 대회 진행 중: Register한 경우 문제 액세스 가능 //
   * 대회 종료 후: 누구나 문제 액세스 가능
   * @see [Contest Problem 정책](https://www.notion.so/skkuding/Contest-Problem-list-ad4f2718af1748bdaff607abb958ba0b?pvs=4)
   * @returns {RelatedProblemResponseDto} problem: 대회 문제 정보, order: 대회 문제 순서
   */
  async getContestProblem({
    contestId,
    problemId,
    userId
  }: {
    contestId: number
    problemId: number
    userId: number
  }) {
    const contest = await this.contestService.getContest(contestId, userId)
    const now = new Date()
    if (contest.isRegistered) {
      if (now < contest.startTime!) {
        throw new ForbiddenAccessException(
          'Cannot access to Contest problem before the contest starts.'
        )
      } else if (now > contest.endTime!) {
        throw new ForbiddenAccessException(
          'Cannot access to Contest problem after the contest ends.'
        )
      }
    } else {
      throw new ForbiddenAccessException('Register to access this problem.')
    }

    const data = await this.prisma.contestProblem.findUniqueOrThrow({
      where: {
        // eslint-disable-next-line @typescript-eslint/naming-convention
        contestId_problemId: {
          contestId,
          problemId
        }
      },
      select: {
        order: true,
        problem: {
          select: problemSelectOption
        }
      }
    })

    const tags = (
      await this.prisma.problemTag.findMany({
        where: {
          problemId
        },
        select: {
          tag: {
            select: {
              id: true,
              name: true
            }
          }
        }
      })
    ).map((tag) => tag.tag)

    const excludedFields = [
      'createTime',
      'createdById',
      'groupId',
      'problemTag',
      'submission',
      'updateTime',
      'visibleLockTime'
    ]

    const problem = { ...data.problem } // 원본 객체를 복사해서 안전하게 작업
    excludedFields.forEach((key) => {
      delete problem[key]
    })

    return {
      order: data.order,
      problem: {
        ...problem,
        tags
      }
    }
  }
}

@Injectable()
export class AssignmentProblemService {
  constructor(
    private readonly prisma: PrismaService,
    private readonly assignmentService: AssignmentService
  ) {}

  /**
   * 주어진 옵션에 따라 대회 문제를 여러개 가져옵니다.
   * 이때, 사용자의 제출기록을 확인하여 각 문제의 점수를 계산합니다.
   *
   * 액세스 정책
   *
   * 대회 시작 전: 문제 액세스 불가 (Register 안하면 에러 메시지가 다름) //
   * 대회 진행 중: Register한 경우 문제 액세스 가능 //
   * 대회 종료 후: 누구나 문제 액세스 가능
   * @see [Assignment Problem 정책](https://www.notion.so/skkuding/Assignment-Problem-list-ad4f2718af1748bdaff607abb958ba0b?pvs=4)
   * @returns {RelatedProblemsResponseDto} data: 대회 문제 목록, total: 대회 문제 총 개수
   */
  async getAssignmentProblems({
    assignmentId,
    userId,
    cursor,
<<<<<<< HEAD
    take,
    groupId
=======
    take
>>>>>>> a38867d0
  }: {
    assignmentId: number
    userId: number
    cursor: number | null
    take: number
  }) {
    const assignment = await this.assignmentService.getAssignment(
      assignmentId,
      userId
    )

    const paginator = this.prisma.getPaginator(cursor, (value) => ({
      // eslint-disable-next-line @typescript-eslint/naming-convention
      assignmentId_problemId: {
        assignmentId,
        problemId: value
      }
    }))

    const [assignmentProblems, submissions] = await Promise.all([
      this.prisma.assignmentProblem.findMany({
        ...paginator,
        take,
        orderBy: { order: 'asc' },
        where: {
          assignmentId
        },
        select: {
          order: true,
          problem: {
            select: problemsSelectOption
          },
          problemId: true,
          score: true
        }
      }),
      this.prisma.submission.findMany({
        where: {
          userId,
          assignmentId
        },
        select: {
          problemId: true,
          score: true,
          createTime: true
        },
        orderBy: {
          createTime: 'desc'
        }
      })
    ])

    const submissionMap = new Map<number, { score: number; createTime: Date }>()
    for (const submission of submissions) {
      if (!submissionMap.has(submission.problemId)) {
        submissionMap.set(submission.problemId, submission)
      }
    }

    const assignmentProblemsWithScore = assignmentProblems.map(
      (assignmentProblem) => {
        const { problemId, problem, order } = assignmentProblem
        const submission = submissionMap.get(problemId)
        if (!submission) {
          return {
            order,
            id: problem.id,
            title: problem.title,
            difficulty: problem.difficulty,
            submissionCount: problem.submissionCount,
            acceptedRate: problem.acceptedRate,
            maxScore: assignment.isJudgeResultVisible
              ? assignmentProblem.score
              : null,
            score: null,
            submissionTime: null
          }
        }
        return {
          // ...assignmentProblem,
          order,
          id: assignmentProblem.problem.id,
          title: assignmentProblem.problem.title,
          difficulty: assignmentProblem.problem.difficulty,
          submissionCount: assignmentProblem.problem.submissionCount,
          acceptedRate: assignmentProblem.problem.acceptedRate,
          maxScore: assignment.isJudgeResultVisible
            ? assignmentProblem.score
            : null,
          score: assignment.isJudgeResultVisible
            ? ((submission.score * assignmentProblem.score) / 100).toFixed(0)
            : null,
          submissionTime: submission.createTime ?? null
        }
      }
    )

    const total = await this.prisma.assignmentProblem.count({
      where: {
        assignmentId
      }
    })

    return {
      data: assignmentProblemsWithScore,
      total
    }
  }

  /**
   * 특정 대회 문제를 가져옵니다.
   *
   * 액세스 정책
   *
   * 대회 시작 전: 문제 액세스 불가 (Register 안하면 에러 메시지가 다름) //
   * 대회 진행 중: Register한 경우 문제 액세스 가능 //
   * 대회 종료 후: 누구나 문제 액세스 가능
   * @see [Assignment Problem 정책](https://www.notion.so/skkuding/Assignment-Problem-list-ad4f2718af1748bdaff607abb958ba0b?pvs=4)
   * @returns {RelatedProblemResponseDto} problem: 대회 문제 정보, order: 대회 문제 순서
   */
  async getAssignmentProblem({
    assignmentId,
    problemId,
<<<<<<< HEAD
    userId,
    groupId
=======
    userId
>>>>>>> a38867d0
  }: {
    assignmentId: number
    problemId: number
    userId: number
  }) {
    const assignment = await this.assignmentService.getAssignment(
      assignmentId,
      userId
    )
    const now = new Date()

    if (now > assignment.endTime!) {
      throw new ForbiddenAccessException(
        'Cannot access to Assignment problem after the assignment ends.'
      )
    }

    const data = await this.prisma.assignmentProblem.findUniqueOrThrow({
      where: {
        // eslint-disable-next-line @typescript-eslint/naming-convention
        assignmentId_problemId: {
          assignmentId,
          problemId
        }
      },
      select: {
        order: true,
        problem: {
          select: problemSelectOption
        }
      }
    })

    const tags = (
      await this.prisma.problemTag.findMany({
        where: {
          problemId
        },
        select: {
          tag: {
            select: {
              id: true,
              name: true
            }
          }
        }
      })
    ).map((tag) => tag.tag)

    const excludedFields = [
      'createTime',
      'createdById',
      'groupId',
      'problemTag',
      'submission',
      'updateTime',
      'visibleLockTime'
    ]

    const problem = { ...data.problem } // 원본 객체를 복사해서 안전하게 작업
    excludedFields.forEach((key) => {
      delete problem[key]
    })

    return {
      order: data.order,
      problem: {
        ...problem,
        tags
      }
    }
  }
}

@Injectable()
export class WorkbookProblemService {
  constructor(
    private readonly prisma: PrismaService,
    private readonly workbookService: WorkbookService
  ) {}

  async getWorkbookProblems({
    workbookId,
    cursor,
    take,
    groupId
  }: {
    workbookId: number
    cursor: number | null
    take: number
    groupId: number
  }) {
    const isVisible = await this.workbookService.isVisible(workbookId, groupId)
    if (!isVisible) {
      throw new ForbiddenAccessException(
        'You do not have access to this workbook.'
      )
    }

    const paginator = this.prisma.getPaginator(cursor, (value) => ({
      // eslint-disable-next-line @typescript-eslint/naming-convention
      workbookId_problemId: {
        workbookId,
        problemId: value
      }
    }))

    const data = await this.prisma.workbookProblem.findMany({
      ...paginator,
      take,
      where: {
        workbookId,
        problem: {
          visibleLockTime: MIN_DATE
        }
      },
      select: {
        order: true,
        problem: {
          select: problemsSelectOption
        }
      }
    })

    const total = await this.prisma.workbookProblem.count({
      where: {
        workbookId,
        problem: {
          visibleLockTime: MIN_DATE
        }
      }
    })

    const exceptFields = [
      'acceptedCount',
      'createTime',
      'createdById',
      'description',
      'engDescription',
      'engHint',
      'engInputDescription',
      'engOutputDescription',
      'engTitle',
      'groupId',
      'hint',
      'inputDescription',
      'languages',
      'outputDescription',
      'problemTag',
      'problemTestcase',
      'source',
      'submission',
      'submissionTime',
      'template',
      'timeLimit',
      'memoryLimit',
      'updateTime',
      'visibleLockTime'
    ]

    return {
      data: data.map((item) => {
        const problem = { ...item.problem }
        exceptFields.forEach((key) => {
          delete problem[key]
        })
        return {
          order: item.order,
          maxScore: null,
          score: null,
          submissionTime: null,
          ...problem
        }
      }),
      total
    }
  }

  async getWorkbookProblem(
    workbookId: number,
    problemId: number,
    groupId: number
  ): Promise<RelatedProblemResponseDto> {
    const isVisible = await this.workbookService.isVisible(workbookId, groupId)
    if (!isVisible) {
      throw new ForbiddenAccessException(
        'You do not have access to this workbook.'
      )
    }

    const data = await this.prisma.workbookProblem.findUniqueOrThrow({
      where: {
        // eslint-disable-next-line @typescript-eslint/naming-convention
        workbookId_problemId: {
          workbookId,
          problemId
        },
        problem: {
          visibleLockTime: MIN_DATE
        }
      },
      select: {
        order: true,
        problem: {
          select: problemSelectOption
        }
      }
    })

    const tags = (
      await this.prisma.problemTag.findMany({
        where: {
          problemId
        },
        select: {
          tag: {
            select: {
              id: true,
              name: true
            }
          }
        }
      })
    ).map((tag) => tag.tag)

    const excludedFields = [
      'createTime',
      'createdById',
      'groupId',
      'problemTag',
      'submission',
      'updateTime',
      'visibleLockTime'
    ]
    const problem = { ...data.problem }
    excludedFields.forEach((key) => {
      delete problem[key]
    })

    return {
      order: data.order,
      problem: {
        ...problem,
        tags
      }
    }
  }
}

@Injectable()
export class CodeDraftService {
  constructor(private readonly prisma: PrismaService) {}

  async getCodeDraft(
    userId: number,
    problemId: number
  ): Promise<CodeDraftResponseDto> {
    const data = await this.prisma.codeDraft.findUniqueOrThrow({
      where: {
        codeDraftId: {
          userId,
          problemId
        }
      },
      select: codeDraftSelectOption
    })
    return data
  }

  async upsertCodeDraft(
    userId: number,
    problemId: number,
    createTemplateDto: CreateTemplateDto
  ): Promise<CodeDraftResponseDto> {
    let data
    try {
      data = await this.prisma.codeDraft.upsert({
        where: {
          codeDraftId: {
            userId,
            problemId
          }
        },
        update: {
          template:
            createTemplateDto.template as CodeDraftUpdateInput['template']
        },
        create: {
          userId,
          problemId,
          template:
            createTemplateDto.template as CodeDraftCreateInput['template']
        },
        select: codeDraftSelectOption
      })
    } catch (error) {
      if (error instanceof Prisma.PrismaClientKnownRequestError) {
        if (error.code === 'P2002') {
          throw new ConflictFoundException('CodeDraft already exists.')
        } else if (error.code === 'P2003') {
          throw new EntityNotExistException('User or Problem')
        } else {
          throw new UnprocessableDataException('Invalid data provided.')
        }
      }
      throw error
    }
    return data
  }
}<|MERGE_RESOLUTION|>--- conflicted
+++ resolved
@@ -495,12 +495,7 @@
     assignmentId,
     userId,
     cursor,
-<<<<<<< HEAD
-    take,
-    groupId
-=======
     take
->>>>>>> a38867d0
   }: {
     assignmentId: number
     userId: number
@@ -624,12 +619,7 @@
   async getAssignmentProblem({
     assignmentId,
     problemId,
-<<<<<<< HEAD
-    userId,
-    groupId
-=======
     userId
->>>>>>> a38867d0
   }: {
     assignmentId: number
     problemId: number
