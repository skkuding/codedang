import { CACHE_MANAGER } from '@nestjs/cache-manager'
import { ConfigService } from '@nestjs/config'
import { Test, type TestingModule } from '@nestjs/testing'
import { GroupType, Prisma } from '@prisma/client'
import type { Cache } from 'cache-manager'
import { expect } from 'chai'
import * as chai from 'chai'
import chaiExclude from 'chai-exclude'
import * as sinon from 'sinon'
import { JOIN_GROUP_REQUEST_EXPIRE_TIME } from '@libs/constants'
import {
  ConflictFoundException,
  EntityNotExistException
} from '@libs/exception'
import {
  PrismaService,
  PrismaTestService,
  type FlatTransactionClient
} from '@libs/prisma'
import { GroupService } from './group.service'
import type { UserGroupData } from './interface/user-group-data.interface'

chai.use(chaiExclude)
describe('GroupService', () => {
  let service: GroupService
  let cache: Cache
  let prisma: PrismaTestService
  let transaction: FlatTransactionClient

  const sandbox = sinon.createSandbox()

  before(async function () {
    const module: TestingModule = await Test.createTestingModule({
      providers: [
        GroupService,
        PrismaTestService,
        {
          provide: PrismaService,
          useExisting: PrismaTestService
        },
        ConfigService,
        {
          provide: CACHE_MANAGER,
          useFactory: () => ({
            set: () => [],
            get: () => []
          })
        }
      ]
    }).compile()
    service = module.get<GroupService>(GroupService)
    cache = module.get<Cache>(CACHE_MANAGER)
    prisma = module.get<PrismaTestService>(PrismaTestService)
  })

  beforeEach(async () => {
    transaction = await prisma.$begin()
    // eslint-disable-next-line @typescript-eslint/no-explicit-any
    ;(service as any).prisma = transaction
  })

  after(async () => {
    await prisma.$disconnect()
  })

  afterEach(async () => {
    await transaction.$rollback()
    sandbox.restore()
  })

  it('should be defined', () => {
    expect(service).to.be.ok
  })

  describe('getCourse', () => {
<<<<<<< HEAD
    it('should return groupData for join when user is not joined to a group', async () => {
=======
    it('should return courseData for join when user is not joined to a group', async () => {
>>>>>>> bd709898
      const user01Id = 4
      const groupId = 3
      const res = await service.getCourse(groupId, user01Id)

      expect(res).to.deep.equal({
        id: 3,
        groupName: 'Example Private Group 2',
        groupType: 'Course',
        courseInfo: null,
        isJoined: false
      })
    })

    it('should return groupData when user is joined to a group', async () => {
      const user01Id = 4
      const groupId = 2

      const res = await service.getCourse(groupId, user01Id)

      expect(res).to.deep.equal({
        id: 2,
        groupName: 'Example Private Group',
        groupType: 'Course',
        courseInfo: null,
        isGroupLeader: true,
        isJoined: true
      })
    })

    it('should throw PrismaClientKnownRequestError when group not exists', async () => {
      const user01Id = 4
      const groupId = 99999

      await expect(service.getCourse(groupId, user01Id)).to.be.rejectedWith(
        Prisma.PrismaClientKnownRequestError
      )
    })
  })

  describe('getCourseByInvitation', () => {
    it('should call getCourse', async () => {
      const groupId = 2
      const userId = 4
      sandbox.stub(cache, 'get').resolves(groupId)

      const res = await service.getGroupByInvitation(
        'invitationCodeKey',
        userId
      )

      expect(res).to.deep.equal({
        id: 2,
        groupName: 'Example Private Group',
        groupType: 'Course',
        courseInfo: null,
        isGroupLeader: true,
        isJoined: true
      })
    })

    it('should throw error if given invitation is invalid', async () => {
      const userId = 4
      sandbox.stub(cache, 'get').resolves(null)

      await expect(
        service.getGroupByInvitation('invalidInvitationCodeKey', userId)
      ).to.be.rejectedWith(EntityNotExistException)
    })
  })

  describe('getGroups', () => {
    it('should return a list of groups that showOnList is true', async () => {
      const take = 10
      const cursor = null
      const res = await service.getGroups(cursor, take)

      expect(res).to.deep.equal({
        data: [
          {
            id: 3,
            groupName: 'Example Private Group 2',
            description: 'This is an example private group just for testing.',
            memberNum: 1
          },
          {
            id: 4,
            groupName: 'Example Private Group 3',
            description: 'This is an example private group just for testing.',
            memberNum: 2
          }
        ],
        total: 2
      })
    })
  })

  describe('getJoinedGroups', () => {
    it('should return a list of groups to which user belongs to', async () => {
      const userId = 4
      const res = await service.getJoinedGroups(userId, GroupType.Course)

      expect(res).to.deep.equal([
        {
          id: 2,
          groupName: 'Example Private Group',
          memberNum: 11,
          isGroupLeader: true
        }
      ])
    })
  })

  describe('joinGroupById', () => {
    let groupId: number
    const userId = 4

    const createTestGroup = async function () {
      const group = await transaction.group.create({
        data: {
          groupName: 'test',
          description: 'test',
          config: {
            allowJoinFromSearch: true,
            requireApprovalBeforeJoin: false,
            allowJoinWithURL: true
          }
        }
      })
      return group.id
    }

    it('should return {isJoined: true} when group not set as requireApprovalBeforeJoin', async () => {
      groupId = await createTestGroup()
      sandbox.stub(cache, 'get').resolves(groupId)
      const res = await service.joinGroupById(userId, groupId, 'invitationCode')
      const userGroupData: UserGroupData = {
        userId,
        groupId,
        isGroupLeader: false
      }

      expect(res)
        .excludingEvery(['createTime', 'updateTime'])
        .to.deep.equal({
          userGroupData: {
            ...userGroupData,
            createTime: undefined,
            updateTime: undefined
          },
          isJoined: true
        })
    })

    it('should throw ConflictFoundException when user is already group memeber', async () => {
      groupId = await createTestGroup()
      sandbox.stub(cache, 'get').resolves(groupId)
      await transaction.userGroup.create({
        data: {
          userId,
          groupId,
          isGroupLeader: false,
          createTime: new Date(),
          updateTime: new Date()
        }
      })

      await expect(
        service.joinGroupById(userId, groupId, 'invitationCode')
      ).to.be.rejectedWith(ConflictFoundException)
    })
  })

  describe('leaveGroup', () => {
    const groupId = 3
    const userId = 4
    beforeEach(async () => {
      await transaction.userGroup.createMany({
        data: [
          {
            userId,
            groupId,
            isGroupLeader: false
          },
          {
            userId: 5,
            groupId,
            isGroupLeader: true
          }
        ]
      })
    })

    it('should return deleted userGroup when valid userId and groupId passed', async () => {
      const res = await service.leaveGroup(userId, groupId)

      expect(res).excluding(['createTime', 'updateTime']).to.deep.equal({
        userId,
        groupId,
        isGroupLeader: false,
        createTime: undefined,
        updateTime: undefined
      })
    })
  })

  describe('getGroupMembers', () => {
    it('should return group members', async () => {
      const res = await service.getGroupMembers(2)

      expect(res).to.deep.equal([
        'user02',
        'user03',
        'user04',
        'user05',
        'user06',
        'user07',
        'user08',
        'user09',
        'user10'
      ])
    })
  })

  describe('getGroupLeaders', () => {
    it('should return group leaders', async () => {
      const res = await service.getGroupLeaders(2)

      expect(res).to.deep.equal(['instructor', 'user01'])
    })
  })
})<|MERGE_RESOLUTION|>--- conflicted
+++ resolved
@@ -73,11 +73,7 @@
   })
 
   describe('getCourse', () => {
-<<<<<<< HEAD
-    it('should return groupData for join when user is not joined to a group', async () => {
-=======
     it('should return courseData for join when user is not joined to a group', async () => {
->>>>>>> bd709898
       const user01Id = 4
       const groupId = 3
       const res = await service.getCourse(groupId, user01Id)
