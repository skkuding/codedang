--- conflicted
+++ resolved
@@ -11,11 +11,7 @@
 import { ClientExceptionFilter } from '@libs/exception'
 import { pinoLoggerModuleOption } from '@libs/logger'
 import { PrismaModule } from '@libs/prisma'
-<<<<<<< HEAD
 import { LibsRabbitMQModule } from '@libs/rabbitmq'
-import { StorageModule } from '@libs/storage'
-=======
->>>>>>> 5cea990b
 import { AnnouncementModule } from './announcement/announcement.module'
 import { AppController } from './app.controller'
 import { AppService } from './app.service'
