--- conflicted
+++ resolved
@@ -54,7 +54,6 @@
   invitationCode: '123456'
 } satisfies Contest
 
-<<<<<<< HEAD
 const ongoingContests = [
   {
     id: contest.id,
@@ -72,7 +71,8 @@
     startTime: now.add(-1, 'day').toDate(),
     endTime: now.add(1, 'day').toDate(),
     participants: 1,
-    enableCopyPaste: true
+    enableCopyPaste: true,
+    contestProblem: []
   }
 ] satisfies Partial<ContestResult>[]
 
@@ -93,7 +93,8 @@
     startTime: now.add(1, 'day').toDate(),
     endTime: now.add(2, 'day').toDate(),
     participants: 1,
-    enableCopyPaste: true
+    enableCopyPaste: true,
+    contestProblem: []
   }
 ] satisfies Partial<ContestResult>[]
 
@@ -114,70 +115,10 @@
     startTime: now.add(-2, 'day').toDate(),
     endTime: now.add(-1, 'day').toDate(),
     participants: 1,
-    enableCopyPaste: true
+    enableCopyPaste: true,
+    contestProblem: []
   }
 ] satisfies Partial<ContestResult>[]
-=======
-// const ongoingContests = [
-//   {
-//     id: contest.id,
-//     title: contest.title,
-//     posterUrl: contest.posterUrl,
-//     participationTarget: contest.participationTarget,
-//     competitionMethod: contest.competitionMethod,
-//     rankingMethod: contest.rankingMethod,
-//     problemFormat: contest.problemFormat,
-//     benefits: contest.benefits,
-//     invitationCode: 'test',
-//     isJudgeResultVisible: true,
-//     startTime: now.add(-1, 'day').toDate(),
-//     endTime: now.add(1, 'day').toDate(),
-//     participants: 1,
-//     enableCopyPaste: true,
-//     contestProblem: []
-//   }
-// ] satisfies Partial<ContestResult>[]
-
-// const upcomingContests = [
-//   {
-//     id: contest.id + 6,
-//     title: contest.title,
-//     posterUrl: null,
-//     participationTarget: null,
-//     competitionMethod: null,
-//     rankingMethod: contest.rankingMethod,
-//     problemFormat: contest.problemFormat,
-//     benefits: contest.benefits,
-//     invitationCode: 'test',
-//     isJudgeResultVisible: true,
-//     startTime: now.add(1, 'day').toDate(),
-//     endTime: now.add(2, 'day').toDate(),
-//     participants: 1,
-//     enableCopyPaste: true,
-//     contestProblem: []
-//   }
-// ] satisfies Partial<ContestResult>[]
-
-// const finishedContests = [
-//   {
-//     id: contest.id + 1,
-//     title: contest.title,
-//     posterUrl: contest.posterUrl,
-//     participationTarget: contest.participationTarget,
-//     competitionMethod: contest.competitionMethod,
-//     rankingMethod: null,
-//     problemFormat: null,
-//     benefits: null,
-//     invitationCode: null,
-//     isJudgeResultVisible: true,
-//     startTime: now.add(-2, 'day').toDate(),
-//     endTime: now.add(-1, 'day').toDate(),
-//     participants: 1,
-//     enableCopyPaste: true,
-//     contestProblem: []
-//   }
-// ] satisfies Partial<ContestResult>[]
->>>>>>> fc8273f1
 
 describe('ContestService', () => {
   let service: ContestService
