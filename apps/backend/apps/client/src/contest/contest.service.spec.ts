--- conflicted
+++ resolved
@@ -333,7 +333,6 @@
     const invitationCode = '123456'
     const invalidInvitationCode = '000000'
 
-<<<<<<< HEAD
     after(async () => {
       await prisma.contestRecord.delete({
         where: {
@@ -348,8 +347,6 @@
       ).to.be.rejectedWith(ConflictFoundException)
     })
 
-=======
->>>>>>> 0182d85c
     it('should throw error when the contest does not exist', async () => {
       await expect(
         service.createContestRecord(999, user01Id, invitationCode)
