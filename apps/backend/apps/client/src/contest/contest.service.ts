import { Injectable } from '@nestjs/common'
<<<<<<< HEAD
import { ContestRole, Prisma, Role, type Contest } from '@prisma/client'
=======
import { Prisma, type Contest } from '@prisma/client'
>>>>>>> 9a68cd30
import {
  ConflictFoundException,
  EntityNotExistException,
  ForbiddenAccessException
} from '@libs/exception'
import { PrismaService } from '@libs/prisma'

const contestSelectOption = {
  id: true,
  title: true,
  startTime: true,
  endTime: true,
  contestRecord: {
    select: {
      userId: true
    }
  },
  invitationCode: true,
  enableCopyPaste: true,
  isJudgeResultVisible: true,
  posterUrl: true,
  participationTarget: true,
  competitionMethod: true,
  rankingMethod: true,
  problemFormat: true,
  benefits: true,
  contestProblem: {
    select: {
      order: true,
      problem: {
        select: {
          title: true
        }
      }
    }
  },
  // eslint-disable-next-line @typescript-eslint/naming-convention
  _count: {
    select: {
      contestRecord: true
    }
  }
} satisfies Prisma.ContestSelect

export type ContestSelectResult = Prisma.ContestGetPayload<{
  select: typeof contestSelectOption
}>

export type ContestResult = Omit<ContestSelectResult, '_count'> & {
  participants: number
}

@Injectable()
export class ContestService {
  constructor(private readonly prisma: PrismaService) {}

  async getContests(userId?: number, search?: string) {
    // 1. get all contests
    const now = new Date()

    const searchFilter = search
      ? { title: { contains: search, mode: Prisma.QueryMode.insensitive } }
      : {}

    const ongoingContests = await this.prisma.contest.findMany({
      where: {
        startTime: {
          lte: now
        },
        endTime: {
          gt: now
        },
        ...searchFilter
      },
      orderBy: [{ startTime: 'asc' }, { endTime: 'asc' }],
      select: contestSelectOption
    })

    const upcomingContests = await this.prisma.contest.findMany({
      where: {
        startTime: {
          gt: now
        },
        ...searchFilter
      },
      orderBy: [{ startTime: 'asc' }, { endTime: 'asc' }],
      select: contestSelectOption
    })

    const finishedContests = await this.prisma.contest.findMany({
      where: {
        endTime: {
          lte: now
        },
        ...searchFilter
      },
      orderBy: [{ startTime: 'asc' }, { endTime: 'asc' }],
      select: contestSelectOption
    })

    const checkIsRegisteredAndRenameParticipants = (
      contest: ContestSelectResult
    ) => {
      const { _count: countObject, contestRecord, ...rest } = contest

      if (!userId) {
        return {
          ...rest,
          participants: countObject.contestRecord,
          isRegistered: false
        }
      }

      return {
        ...rest,
        participants: countObject.contestRecord,
        isRegistered: contestRecord.some((record) => record.userId === userId)
      }
    }

    const ongoingContestsWithIsRegistered = ongoingContests.map(
      checkIsRegisteredAndRenameParticipants
    )
    const upcomingContestsWithIsRegistered = upcomingContests.map(
      checkIsRegisteredAndRenameParticipants
    )
    const finishedContestsWithIsRegistered = finishedContests.map(
      checkIsRegisteredAndRenameParticipants
    )

    return {
      ongoing: ongoingContestsWithIsRegistered,
      upcoming: upcomingContestsWithIsRegistered,
      finished: finishedContestsWithIsRegistered
    }
  }

  async getBannerContests() {
    const fastestUpcomingContestId = (
      await this.prisma.contest.findFirstOrThrow({
        where: {
          startTime: {
            gte: new Date()
          }
        },
        orderBy: {
          startTime: 'asc'
        },
        select: {
          id: true
        }
      })
    ).id
    const mostRegisteredId = (
      await this.prisma.contest.findFirstOrThrow({
        where: {
          startTime: {
            gte: new Date()
          }
        },
        orderBy: {
          contestRecord: {
            // eslint-disable-next-line @typescript-eslint/naming-convention
            _count: 'desc'
          }
        },
        select: {
          id: true
        }
      })
    ).id

    return {
      fastestUpcomingContestId,
      mostRegisteredId
    }
  }

  async getContest(id: number, userId?: number) {
    // check if the user has already registered this contest
    // initial value is false
    let isRegistered = false
    let contest: Partial<Contest>
    if (userId) {
      const hasRegistered = await this.prisma.contestRecord.findFirst({
        where: { userId, contestId: id }
      })
      if (hasRegistered) {
        isRegistered = true
      }
    }
    try {
      contest = await this.prisma.contest.findUniqueOrThrow({
        where: {
          id,
          isVisible: true
        },
        select: {
          ...contestSelectOption,
          description: true
        }
      })
    } catch (error) {
      if (
        error instanceof Prisma.PrismaClientKnownRequestError &&
        error.code === 'P2025'
      ) {
        throw new EntityNotExistException('Contest')
      }
      throw error
    }
    /* HACK: standings 업데이트 로직 수정 후 삭제
    // get contest participants ranking using ContestRecord
    const sortedContestRecordsWithUserDetail =
      await this.prisma.contestRecord.findMany({
        where: {
          contestId: id
        },
        select: {
          user: {
            select: {
              id: true,
              username: true
            }
          },
          score: true,
          totalPenalty: true
        },
        orderBy: [
          {
            score: 'desc'
          },
          {
            totalPenalty: 'asc'
          }
        ]
      })

    const UsersWithStandingDetail = sortedContestRecordsWithUserDetail.map(
      (contestRecord, index) => ({
        ...contestRecord,
        standing: index + 1
      })
    )
    */
    // combine contest and sortedContestRecordsWithUserDetail

    const { invitationCode, ...contestDetails } = contest
    const invitationCodeExists = invitationCode != null

    const navigate = (pos: 'prev' | 'next') => {
      type Order = 'asc' | 'desc'
      const options =
        pos === 'prev'
          ? { compare: { lt: id }, order: 'desc' as Order }
          : { compare: { gt: id }, order: 'asc' as Order }
      return {
        where: {
          id: options.compare,
          isVisible: true
        },
        orderBy: {
          id: options.order
        },
        select: {
          id: true,
          title: true
        }
      }
    }

    return {
      ...contestDetails,
      invitationCodeExists,
      isRegistered,
      prev: await this.prisma.contest.findFirst(navigate('prev')),
      next: await this.prisma.contest.findFirst(navigate('next'))
    }
  }

  async registerContest({
    contestId,
    userId,
    invitationCode
  }: {
    contestId: number
    userId: number
    invitationCode?: string
  }) {
    const contest = await this.prisma.contest.findUniqueOrThrow({
      where: {
        id: contestId
      },
      select: {
        startTime: true,
        endTime: true,
        invitationCode: true
      }
    })

    if (contest.invitationCode && contest.invitationCode !== invitationCode) {
      throw new ConflictFoundException('Invalid invitation code')
    }

    const hasRegistered = await this.prisma.contestRecord.findFirst({
      where: { userId, contestId }
    })
    if (hasRegistered) {
      throw new ConflictFoundException('Already participated this contest')
    }
    const now = new Date()
    if (now >= contest.endTime) {
      throw new ConflictFoundException('Cannot participate ended contest')
    }
    return await this.prisma.$transaction(async (prisma) => {
      const contestRecord = await prisma.contestRecord.create({
        data: { contestId, userId }
      })

      await prisma.userContest.create({
        data: { contestId, userId, role: ContestRole.Participant }
      })

      return contestRecord
    })
  }

  async isVisible(contestId: number): Promise<boolean> {
    return !!(await this.prisma.contest.count({
      where: {
        id: contestId,
        isVisible: true
      }
    }))
  }

  async unregisterContest(contestId: number, userId: number) {
    const [contest, contestRecord] = await Promise.all([
      this.prisma.contest.findUnique({
        where: {
          id: contestId
        }
      }),
      this.prisma.contestRecord.findFirst({
        where: {
          userId,
          contestId
        }
      })
    ])

    if (!contest) {
      throw new EntityNotExistException('Contest')
    }

    if (!contestRecord) {
      throw new EntityNotExistException('ContestRecord')
    }

    const now = new Date()
    if (now >= contest.startTime) {
      throw new ForbiddenAccessException(
        'Cannot unregister ongoing or ended contest'
      )
    }

    return await this.prisma.$transaction(async (prisma) => {
      await prisma.userContest.delete({
        // eslint-disable-next-line @typescript-eslint/naming-convention
        where: { userId_contestId: { userId, contestId } }
      })

      return prisma.contestRecord.delete({
        where: { id: contestRecord.id }
      })
    })
  }

  async getContestLeaderboard(contestId: number, search?: string) {
    const contest = await this.prisma.contest.findUnique({
      where: {
        id: contestId
      },
      select: {
        freezeTime: true
      }
    })
    const isFrozen =
      contest?.freezeTime != null && new Date() >= contest.freezeTime

    const sum = await this.prisma.contestProblem.aggregate({
      where: {
        contestId
      },
      // eslint-disable-next-line @typescript-eslint/naming-convention
      _sum: {
        score: true
      }
    })
    const maxScore = sum._sum?.score ?? 0

    const scoreColumn = isFrozen ? 'score' : 'finalScore'
    const totalPenaltyColumn = isFrozen ? 'finalTotalPenalty' : 'totalPenalty'
    const contestRecords = await this.prisma.contestRecord.findMany({
      where: {
        contestId
      },
      select: {
        userId: true,
        user: {
          select: {
            username: true
          }
        },
        score: true,
        finalScore: true,
        totalPenalty: true,
        finalTotalPenalty: true,
        contestProblemRecord: {
          select: {
            score: true,
            timePenalty: true,
            submitCountPenalty: true,
            finalScore: true,
            finalSubmitCountPenalty: true,
            finalTimePenalty: true,
            isFirstSolver: true,
            contestProblem: {
              select: {
                id: true,
                order: true
              }
            }
          }
        }
      },
      orderBy: [
        { [scoreColumn]: 'desc' },
        { [totalPenaltyColumn]: 'asc' },
        {
          lastAcceptedTime: 'asc'
        }
      ]
    })

    // 문제별 제출 횟수 데이터 가져오기
    const submissionCounts = await this.prisma.submission.groupBy({
      by: ['userId', 'problemId'], // userId와 problemId로 그룹화
      // eslint-disable-next-line @typescript-eslint/naming-convention
      _count: {
        id: true // 제출 횟수를 세기 위해 id를 카운트
      },
      where: {
        contestId
      }
    })

    let beforeFreezeSubmissionCounts
    if (contest?.freezeTime) {
      beforeFreezeSubmissionCounts = await this.prisma.submission.groupBy({
        by: ['userId', 'problemId'],
        // eslint-disable-next-line @typescript-eslint/naming-convention
        _count: {
          id: true
        },
        where: {
          contestId,
          createTime: {
            lt: contest.freezeTime
          }
        }
      })
    }

    // 유저별 문제별 제출 횟수를 매핑
    const submissionCountMap: {
      [userId: number]: { [problemId: number]: number }
    } = {}
    submissionCounts.forEach((submission) => {
      const { userId, problemId, _count } = submission
      if (!userId || !problemId || !_count) return
      if (!submissionCountMap[userId]) {
        submissionCountMap[userId] = {}
      }
      submissionCountMap[userId][problemId] = _count.id // 문제별 제출 횟수 저장
    })

    const submissionCountMapBeforeFreeze: {
      [userId: number]: { [problemId: number]: number }
    } = {}
    if (contest?.freezeTime) {
      beforeFreezeSubmissionCounts.forEach((submission) => {
        const { userId, problemId, _count } = submission
        if (!userId || !problemId || !_count) return
        if (!submissionCountMapBeforeFreeze[userId]) {
          submissionCountMapBeforeFreeze[userId] = {}
        }

        submissionCountMapBeforeFreeze[userId][problemId] = _count.id
      })
    }

    const allProblems = await this.prisma.contestProblem.findMany({
      where: {
        contestId
      },
      select: {
        id: true,
        order: true
      }
    }) // 모든 문제 목록이 포함된 배열

    let rank = 1
    const leaderboard = contestRecords.map((contestRecord) => {
      const {
        contestProblemRecord,
        userId,
        score,
        finalScore,
        totalPenalty,
        finalTotalPenalty,
        user
      } = contestRecord

      const problemRecords = allProblems.map((contestProblem) => {
        const record = contestProblemRecord.find(
          (r) => r.contestProblem.id === contestProblem.id
        )

        if (record) {
          const {
            contestProblem,
            score,
            submitCountPenalty,
            timePenalty,
            finalScore,
            finalSubmitCountPenalty,
            finalTimePenalty,
            isFirstSolver
          } = record

          return {
            order: contestProblem.order,
            problemId: contestProblem.id,
            penalty: isFrozen
              ? submitCountPenalty + timePenalty
              : finalSubmitCountPenalty + finalTimePenalty,
            submissionCount:
              submissionCountMap[userId!]?.[contestProblem.id] ?? 0,
            score: isFrozen ? score : finalScore,
            isFrozen:
              score !== finalScore ||
              submissionCountMapBeforeFreeze[userId!]?.[contestProblem.id] !==
                submissionCountMap[userId!]?.[contestProblem.id]
                ? true
                : false,
            isFirstSolver
          }
        } else {
          // contestProblemRecord가 없을 경우 기본값을 설정하여 반환
          return {
            order: contestProblem.order,
            problemId: contestProblem.id,
            penalty: 0, // 기본 패널티 값
            submissionCount:
              submissionCountMap[userId!]?.[contestProblem.id] ?? 0, // 기본 제출 횟수
            score: 0, // 기본 점수
            isFrozen: false,
            isFirstSolver: false
          }
        }
      })

      return {
        username: user!.username,
        totalScore: isFrozen ? score : finalScore,
        totalPenalty: isFrozen ? totalPenalty : finalTotalPenalty,
        problemRecords,
        rank: rank++
      }
    })

    const filteredLeaderboard = search
      ? leaderboard.filter(({ username }) =>
          username.toLowerCase().includes(search.toLowerCase())
        )
      : leaderboard

    return {
      maxScore,
      leaderboard: filteredLeaderboard
    }
  }
}<|MERGE_RESOLUTION|>--- conflicted
+++ resolved
@@ -1,9 +1,5 @@
 import { Injectable } from '@nestjs/common'
-<<<<<<< HEAD
 import { ContestRole, Prisma, Role, type Contest } from '@prisma/client'
-=======
-import { Prisma, type Contest } from '@prisma/client'
->>>>>>> 9a68cd30
 import {
   ConflictFoundException,
   EntityNotExistException,
