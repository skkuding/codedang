import { Injectable } from '@nestjs/common'
import { ContestRole, Prisma, QnACategory, type Contest } from '@prisma/client'
import {
  ConflictFoundException,
  EntityNotExistException,
  ForbiddenAccessException
} from '@libs/exception'
import { PrismaService } from '@libs/prisma'
import type {
  ContestQnACreateDto,
  GetContestQnAsFilter
} from './dto/contest-qna.dto'

const contestSelectOption = {
  id: true,
  title: true,
  startTime: true,
  endTime: true,
  registerDueTime: true,
  freezeTime: true,
  invitationCode: true,
  enableCopyPaste: true,
  isJudgeResultVisible: true,
  posterUrl: true,
  summary: true,
  contestRecord: {
    select: {
      userId: true
    }
  },
  // eslint-disable-next-line @typescript-eslint/naming-convention
  _count: {
    select: {
      contestRecord: true
    }
  }
} satisfies Prisma.ContestSelect

export type ContestSelectResult = Prisma.ContestGetPayload<{
  select: typeof contestSelectOption
}>

export type ContestResult = Omit<ContestSelectResult, '_count'> & {
  participants: number
}

@Injectable()
export class ContestService {
  constructor(private readonly prisma: PrismaService) {}

  async getContests(userId?: number, search?: string) {
    // 1. get all contests
    const now = new Date()

    const searchFilter = search
      ? { title: { contains: search, mode: Prisma.QueryMode.insensitive } }
      : {}

    const ongoingContests = await this.prisma.contest.findMany({
      where: {
        startTime: {
          lte: now
        },
        endTime: {
          gt: now
        },
        ...searchFilter
      },
      orderBy: [{ startTime: 'asc' }, { endTime: 'asc' }],
      select: contestSelectOption
    })

    const upcomingContests = await this.prisma.contest.findMany({
      where: {
        startTime: {
          gt: now
        },
        ...searchFilter
      },
      orderBy: [{ startTime: 'asc' }, { endTime: 'asc' }],
      select: contestSelectOption
    })

    const finishedContests = await this.prisma.contest.findMany({
      where: {
        endTime: {
          lte: now
        },
        ...searchFilter
      },
      orderBy: [{ startTime: 'asc' }, { endTime: 'asc' }],
      select: contestSelectOption
    })

    const checkIsRegisteredAndRenameParticipants = (
      contest: ContestSelectResult
    ) => {
      const { _count: countObject, contestRecord, ...rest } = contest

      if (!userId) {
        return {
          ...rest,
          participants: countObject.contestRecord,
          isRegistered: false
        }
      }

      return {
        ...rest,
        participants: countObject.contestRecord,
        isRegistered: contestRecord.some((record) => record.userId === userId)
      }
    }

    const ongoingContestsWithIsRegistered = ongoingContests.map(
      checkIsRegisteredAndRenameParticipants
    )
    const upcomingContestsWithIsRegistered = upcomingContests.map(
      checkIsRegisteredAndRenameParticipants
    )
    const finishedContestsWithIsRegistered = finishedContests.map(
      checkIsRegisteredAndRenameParticipants
    )

    return {
      ongoing: ongoingContestsWithIsRegistered,
      upcoming: upcomingContestsWithIsRegistered,
      finished: finishedContestsWithIsRegistered
    }
  }

  async getBannerContests() {
    const fastestUpcomingContestId = (
      await this.prisma.contest.findFirstOrThrow({
        where: {
          startTime: {
            gte: new Date()
          }
        },
        orderBy: {
          startTime: 'asc'
        },
        select: {
          id: true
        }
      })
    ).id
    const mostRegisteredId = (
      await this.prisma.contest.findFirstOrThrow({
        where: {
          startTime: {
            gte: new Date()
          }
        },
        orderBy: {
          contestRecord: {
            // eslint-disable-next-line @typescript-eslint/naming-convention
            _count: 'desc'
          }
        },
        select: {
          id: true
        }
      })
    ).id

    return {
      fastestUpcomingContestId,
      mostRegisteredId
    }
  }

  async getContest(id: number, userId?: number | null) {
    // check if the user has already registered this contest
    // initial value is false
    let isRegistered = false
    // check if the user has contest role in this contest
    let isPrivilegedRole = false
    let contest: Partial<Contest>
    if (userId) {
      const hasRegistered = await this.prisma.contestRecord.findFirst({
        where: { userId, contestId: id }
      })
      if (hasRegistered) {
        isRegistered = true
      }
      const hasPrivilegedRole = await this.prisma.userContest.findFirst({
        where: {
          userId,
          contestId: id,
          role: {
            in: ['Admin', 'Manager', 'Reviewer']
          }
        }
      })
      if (hasPrivilegedRole) {
        isPrivilegedRole = true
      }
    }
    try {
      contest = await this.prisma.contest.findUniqueOrThrow({
        where: {
          id
        },
        select: {
          ...contestSelectOption,
          description: true
        }
      })
    } catch (error) {
      if (
        error instanceof Prisma.PrismaClientKnownRequestError &&
        error.code === 'P2025'
      ) {
        throw new EntityNotExistException('Contest')
      }
      throw error
    }

    const { invitationCode, ...contestDetails } = contest
    const invitationCodeExists = invitationCode != null

    const navigate = (pos: 'prev' | 'next') => {
      type Order = 'asc' | 'desc'
      const options =
        pos === 'prev'
          ? { compare: { lt: id }, order: 'desc' as Order }
          : { compare: { gt: id }, order: 'asc' as Order }
      return {
        where: {
          id: options.compare
        },
        orderBy: {
          id: options.order
        },
        select: {
          id: true,
          title: true
        }
      }
    }

    return {
      ...contestDetails,
      invitationCodeExists,
      isRegistered,
      isPrivilegedRole,
      prev: await this.prisma.contest.findFirst(navigate('prev')),
      next: await this.prisma.contest.findFirst(navigate('next'))
    }
  }

  async registerContest({
    contestId,
    userId,
    invitationCode
  }: {
    contestId: number
    userId: number
    invitationCode?: string
  }) {
    const contest = await this.prisma.contest.findUniqueOrThrow({
      where: {
        id: contestId
      },
      select: {
        registerDueTime: true,
        invitationCode: true
      }
    })

    if (contest.invitationCode && contest.invitationCode !== invitationCode) {
      throw new ConflictFoundException('Invalid invitation code')
    }

    const hasRegistered = await this.prisma.contestRecord.findFirst({
      where: { userId, contestId }
    })
    if (hasRegistered) {
      throw new ConflictFoundException('Already participated this contest')
    }
    const now = new Date()
    if (now >= contest.registerDueTime) {
      throw new ConflictFoundException(
        'Cannot participate in the contest after the registration deadline'
      )
    }
    return await this.prisma.$transaction(async (prisma) => {
      const contestRecord = await prisma.contestRecord.create({
        data: { contestId, userId }
      })

      await prisma.userContest.create({
        data: { contestId, userId, role: ContestRole.Participant }
      })

      return contestRecord
    })
  }

  async unregisterContest(contestId: number, userId: number) {
    const [contest, contestRecord] = await Promise.all([
      this.prisma.contest.findUnique({
        where: {
          id: contestId
        }
      }),
      this.prisma.contestRecord.findFirst({
        where: {
          userId,
          contestId
        }
      })
    ])

    if (!contest) {
      throw new EntityNotExistException('Contest')
    }

    if (!contestRecord) {
      throw new EntityNotExistException('ContestRecord')
    }

    const now = new Date()
    if (now >= contest.startTime) {
      throw new ForbiddenAccessException(
        'Cannot unregister ongoing or ended contest'
      )
    }

    return await this.prisma.$transaction(async (prisma) => {
      await prisma.userContest.delete({
        // eslint-disable-next-line @typescript-eslint/naming-convention
        where: { userId_contestId: { userId, contestId } }
      })

      return prisma.contestRecord.delete({
        where: { id: contestRecord.id }
      })
    })
  }

  async getContestLeaderboard(
    contestId: number,
    userId?: number,
    search?: string
  ) {
    const contest = await this.prisma.contest.findUniqueOrThrow({
      where: {
        id: contestId
      },
      select: {
        freezeTime: true,
        unfreeze: true,
        userContest: {
          where: {
            userId
          },
          select: {
            role: true
          }
        }
      }
    })
    const contestRole = userId ? (contest.userContest[0]?.role ?? null) : null
    const now = new Date()
    const isFrozen = Boolean(
      contest.freezeTime && now >= contest.freezeTime && !contest.unfreeze
    )

    const sum = await this.prisma.contestProblem.aggregate({
      where: {
        contestId
      },
      // eslint-disable-next-line @typescript-eslint/naming-convention
      _sum: {
        score: true
      }
    })
    const maxScore = sum._sum?.score ?? 0

    const scoreColumn = isFrozen ? 'score' : 'finalScore'
    const totalPenaltyColumn = isFrozen ? 'totalPenalty' : 'finalTotalPenalty'
    const contestRecords = await this.prisma.contestRecord.findMany({
      where: {
        contestId
      },
      select: {
        userId: true,
        user: {
          select: {
            username: true
          }
        },
        score: true,
        finalScore: true,
        totalPenalty: true,
        finalTotalPenalty: true,
        lastAcceptedTime: true,
        contestProblemRecord: {
          select: {
            score: true,
            timePenalty: true,
            submitCountPenalty: true,
            finalScore: true,
            finalSubmitCountPenalty: true,
            finalTimePenalty: true,
            isFirstSolver: true,
            contestProblem: {
              select: {
                id: true,
                order: true,
                problemId: true
              }
            }
          }
        }
      },
      orderBy: [
        { [scoreColumn]: 'desc' },
        { [totalPenaltyColumn]: 'asc' },
        { lastAcceptedTime: 'asc' }
      ]
    })

    // 문제별 제출 횟수 데이터 가져오기
    const submissionCounts = await this.prisma.submission.groupBy({
      by: ['userId', 'problemId'], // userId와 problemId로 그룹화
      // eslint-disable-next-line @typescript-eslint/naming-convention
      _count: {
        id: true // 제출 횟수를 세기 위해 id를 카운트
      },
      where: {
        contestId
      }
    })

    let beforeFreezeSubmissionCounts
    if (contest?.freezeTime) {
      beforeFreezeSubmissionCounts = await this.prisma.submission.groupBy({
        by: ['userId', 'problemId'],
        // eslint-disable-next-line @typescript-eslint/naming-convention
        _count: {
          id: true
        },
        where: {
          contestId,
          createTime: {
            lt: contest.freezeTime
          }
        }
      })
    }

    // 유저별 문제별 제출 횟수를 매핑
    const submissionCountMap: Record<number, Record<number, number>> = {}

    for (const { userId, problemId, _count } of submissionCounts) {
      if (userId == null || problemId == null || _count?.id == null) continue

      if (!submissionCountMap[userId]) {
        submissionCountMap[userId] = {}
      }

      submissionCountMap[userId][problemId] = _count.id
    }

    // freeze 이전 제출 횟수 데이터 가져오기 (freeze 이후 제출 횟수와 비교하기 위함)
    const submissionCountMapBeforeFreeze: Record<
      number,
      Record<number, number>
    > = {}
    if (contest?.freezeTime && beforeFreezeSubmissionCounts) {
      for (const {
        userId,
        problemId,
        _count
      } of beforeFreezeSubmissionCounts) {
        if (userId == null || problemId == null || _count?.id == null) continue

        if (!submissionCountMapBeforeFreeze[userId]) {
          submissionCountMapBeforeFreeze[userId] = {}
        }

        submissionCountMapBeforeFreeze[userId][problemId] = _count.id
      }
    }

    const allProblems = await this.prisma.contestProblem.findMany({
      where: {
        contestId
      },
      select: {
        id: true,
        order: true,
        problemId: true
      },
      orderBy: {
        order: 'asc'
      }
    }) // 모든 문제 목록이 포함된 배열

    let rank = 1
    const leaderboard = contestRecords.map(
      ({
        contestProblemRecord,
        userId,
        score,
        finalScore,
        totalPenalty,
        finalTotalPenalty,
        user
      }) => {
        const getSubmissionCount = (problemId: number) => {
          const map = isFrozen
            ? submissionCountMapBeforeFreeze
            : submissionCountMap
          return map[userId!]?.[problemId] ?? 0
        }

        const getIsFrozen = (
          problemId: number,
          freezeScore: number,
          finalScore: number
        ) =>
          isFrozen &&
          (freezeScore !== finalScore ||
            submissionCountMapBeforeFreeze[userId!]?.[problemId] !==
              submissionCountMap[userId!]?.[problemId])

        const problemRecords = allProblems.map(({ id, order, problemId }) => {
          const record = contestProblemRecord.find(
            (r) => r.contestProblem.id === id
          )

          if (!record) {
            return {
              order,
              problemId,
              penalty: 0,
              submissionCount: getSubmissionCount(problemId),
              score: 0,
              isFrozen: getIsFrozen(problemId, 0, 0),
              isFirstSolver: false
            }
          }

          const {
            score: freezeScore,
            finalScore,
            submitCountPenalty,
            timePenalty,
            finalSubmitCountPenalty,
            finalTimePenalty,
            isFirstSolver
          } = record

          const penalty = isFrozen
            ? submitCountPenalty + timePenalty
            : finalSubmitCountPenalty + finalTimePenalty

          return {
            order,
            problemId,
            penalty,
            submissionCount: getSubmissionCount(problemId),
            score: isFrozen ? freezeScore : finalScore,
            isFrozen: getIsFrozen(problemId, freezeScore, finalScore),
            isFirstSolver
          }
        })

        return {
          username: user!.username,
          totalScore: isFrozen ? score : finalScore,
          totalPenalty: isFrozen ? totalPenalty : finalTotalPenalty,
          problemRecords,
          rank: rank++
        }
      }
    )

    const filteredLeaderboard = search
      ? leaderboard.filter(({ username }) =>
          username.toLowerCase().includes(search.toLowerCase())
        )
      : leaderboard

    return {
      contestRole,
      maxScore,
      leaderboard: filteredLeaderboard
    }
  }

  async getContestRoles(userId: number) {
    if (!userId) {
      return []
    }

    const userContests = await this.prisma.userContest.findMany({
      where: {
        userId
      },
      select: {
        contestId: true,
        role: true
      }
    })

    return userContests
  }

  /**
   * Contest에 대한 QnA를 생성합니다.
   * @param contestId - 대회 Id
   * @param userId - QnA를 생성하려는 User의 Id
   * @param data - 질문의 제목(title)과 내용(content)
   * @param problemId - 해당 QnA와 연관된 Problem의 Id(optional) -> 주어지지 않으면 카테고리 General로 설정
   * @throws { EntityNotExistException } - contestId에 대한 대회가 없는 경우
   * @throws { EntityNotExistException } - problemId가 해당 Contest에 등록되어있지 않은 경우
   * @throws { ForbiddenAccessException } - userId가 해당 Contest에 등록되어있지 않은 경우
   * @returns ContestQnA
   */
  async createContestQnA(
    contestId: number,
    userId: number,
    data: ContestQnACreateDto,
    order: number | undefined
  ) {
    const contest = await this.prisma.contest.findUnique({
      where: {
        id: contestId
      }
    })

    if (!contest) {
      throw new EntityNotExistException('Contest')
    }

    const now = new Date()
    const isOngoing = contest.startTime <= now && now <= contest.endTime

    // 대회 진행 중인 경우 대회에 등록한 참가자 또는 관리자만 질문 게시 가능
    if (isOngoing) {
      const hasRegistered = await this.prisma.userContest.findFirst({
        where: { userId, contestId }
      })
      if (!hasRegistered) {
        throw new ForbiddenAccessException('Not registered in this contest')
      }
    }

    // 대회가 진행중이지 않은 경우 누구나 질문 게시 가능

    let categoryValue: QnACategory
    let problemId: number | null
    if (order === undefined) {
      categoryValue = QnACategory.General
      problemId = null
    } else {
      categoryValue = QnACategory.Problem
      const contestProblem = await this.prisma.contestProblem.findFirst({
        where: {
          contestId,
          order
        }
      })
      if (!contestProblem) throw new EntityNotExistException('ContestProblem')
      problemId = contestProblem.problemId
    }

    return await this.prisma.$transaction(async (tx) => {
      const maxOrder = await tx.contestQnA.aggregate({
        where: { contestId },
        // eslint-disable-next-line @typescript-eslint/naming-convention
        _max: { order: true }
      })
      const order = (maxOrder._max?.order ?? 0) + 1
      return await tx.contestQnA.create({
        data: {
          ...data,
          contestId,
          createdById: userId,
          order,
          category: categoryValue,
          ...(problemId !== null && { problemId }),
          readBy: [userId]
        }
      })
    })
  }

  /**
   * 특정 대회에 대한 QnA들을 조회합니다.
   *
   * 대회가 진행중인 경우:
   *   - 대회 운영진은 모든 글을 열람할 수 있습니다.
   *   - 일반 사용자는 본인이 작성한 글만 열람할 수 있습니다.
   * 대회가 진행중이지 않은 경우:
   *   - 모든 사용자가 모든 글을 열람할 수 있습니다.
   *
   * @param userId - 요청하는 사용자의 Id(로그인하지 않으면 null)
   * @param contestId - Contest의 Id
   * @param filter - 조회 필터
   *   - categories: QnACategory Enum의 값을 배열로 저장합니다.
   *   - problemOrders: QnA를 조회할 문제들의 대회에서의 order를 배열로 저장합니다.
   *   - orderBy: 조회할 QnA의 정렬 순서를 저장합니다. (asc: 오름차순 / desc: 내림차순)
   * @throws { EntityNotExistException } - contestId에 해당하는 Contest가 존재하지 않으면 반환합니다.
   * @returns ContestQnA[]
   */
  async getContestQnAs(
    userId: number | null,
    contestId: number,
    filter: GetContestQnAsFilter
  ) {
    const contest = await this.prisma.contest.findUnique({
      where: { id: contestId }
    })

    if (!contest) {
      throw new EntityNotExistException('Contest')
    }

    let isPrivileged = false
    if (userId) {
      const contestStaff = await this.prisma.userContest.findFirst({
        where: {
          userId,
          contestId,
          role: { in: ['Admin', 'Manager', 'Reviewer'] }
        }
      })
      isPrivileged = contestStaff ? true : false
    }

    const now = new Date()
    const isOngoing = contest.startTime <= now && now <= contest.endTime

    let visibleCondition = {}
    if (isOngoing) {
      if (!isPrivileged) {
        // 대회 운영진이 아닌 경우 전체 공개이거나 본인이 작성한 글만 볼 수 있음
        visibleCondition = {
          createdById: userId
        }
      }
    }

    // 대회 진행 중이 아니면 별도의 조건 필요 없음

    const where: Prisma.ContestQnAWhereInput = {
      contestId,
      ...visibleCondition
    }

    if (filter.categories && filter.categories.length > 0) {
      where.category = { in: filter.categories }
    }
    if (
      filter.categories &&
      filter.categories.includes(QnACategory.Problem) &&
      filter.problemOrders &&
      filter.problemOrders.length > 0
    ) {
      const problemIds = await this.prisma.contestProblem
        .findMany({
          where: {
            contestId,
            order: { in: filter.problemOrders }
          }
        })
        .then((results) => results.map((cp) => cp.problemId))
      where.problemId = { in: problemIds }
    }

    const qnas = await this.prisma.contestQnA.findMany({
      select: {
        id: true,
        order: true,
        createdById: true,
        title: true,
        isResolved: true,
        category: true,
        problemId: true,
        createTime: true,
<<<<<<< HEAD
        createdBy: {
          select: {
            username: true
          }
        }
=======
        readBy: true
>>>>>>> b25df721
      },
      where,
      orderBy: {
        order: filter.orderBy || 'asc' // default는 asc
      }
    })

    return qnas.map(({ readBy, ...rest }) => ({
      ...rest,
      isRead: userId == null || readBy.includes(userId)
    }))
  }

  /**
   * 특정 대회의 특정 order에 해당하는 QnA를 조회합니다.
   *
   * 이 함수는 다음과 같은 조건에 따라 QnA를 조회하고 반환합니다:
   * - 운영진(Admin, Manager, Reviewer): 모든 QnA를 열람할 수 있습니다.
   * - 일반 사용자:
   *   - 대회가 진행중인 경우: 본인이 작성한 QnA만 열람할 수 있습니다.
   *   - 대회가 진행중이지 않은 경우: 모든 QnA를 열람할 수 있습니다.
   *
   * QnA를 찾을 수 없거나 접근 권한이 없는 경우 예외를 발생시킵니다.
   * - 운영진: QnA가 실제로 없으면 EntityNotExistException 발생
   * - 일반 사용자: 권한이 없는 경우 ForbiddenAccessException 발생
   *
   *
   * @param userId - 요청자의 사용자 ID (로그인하지 않은 경우 null)
   * @param contestId - Contest의 ID
   * @param order - Contest에서의 QnA 순서
   * @returns QnA 전체 정보
   * @throws EntityNotExistException - 대회 또는 QnA가 존재하지 않을 경우
   * @throws ForbiddenAccessException - 접근 권한이 없을 경우
   */
  async getContestQnA(userId: number | null, contestId: number, order: number) {
    const contest = await this.prisma.contest.findUnique({
      where: {
        id: contestId
      }
    })

    if (!contest) {
      throw new EntityNotExistException('Contest')
    }

    const contestQnA = await this.prisma.contestQnA.findFirst({
      where: {
        contestId,
        order
      },
      include: {
        comments: true,
        createdBy: {
          select: {
            username: true
          }
        }
      }
    })

    if (!contestQnA) {
      throw new EntityNotExistException('ContestQnA')
    }

    const userContest = userId
      ? await this.prisma.userContest.findFirst({
          where: {
            userId,
            contestId
          }
        })
      : null

    const isContestStaff =
      userContest && ['Admin', 'Manager', 'Reviewer'].includes(userContest.role)

    const now = new Date()
    const isOngoing = contest.startTime <= now && now <= contest.endTime

    // 대회 진행 중에는 대회 관리자가 아닌 경우 본인이 작성한 글에만 접근 가능함
    if (isOngoing && !isContestStaff && contestQnA.createdById != userId) {
      throw new ForbiddenAccessException(
        'Only writer or contest staff can access during contest.'
      )
    }

    // readBy 배열에 해당 userId가 들어있지 않은 경우 추가
    if (userId != null && !contestQnA.readBy.includes(userId)) {
      await this.prisma.contestQnA.update({
        where: { id: contestQnA.id },
        data: {
          readBy: {
            push: userId
          }
        }
      })
    }
    return contestQnA
  }

  /**
   * 특정 Contest의 order에 해당하는 QnA를 삭제합니다.
   * @param userId - 요청하는 사용자의 Id
   * @param contestId - 대회 Id
   * @param order - 삭제하려는 QnA의 대회 내에서의 순번
   * @throws { EntityNotExistException } - 입력받은 contestId에 해당하는 Contest가 존재하지 않을 시
   * @throws { EntityNotExistException } - 해당 Contest의 order에 해당하는 QnA가 존재하지 않을 시
   * @throws { ForbiddenAccessException } - 해당 QnA의 작성자 또는 대회 관리자 이외의 사용자가 요청할 시
   * @returns
   */
  async deleteContestQnA(userId: number, contestId: number, order: number) {
    const contest = await this.prisma.contest.findFirst({
      where: { id: contestId }
    })

    if (!contest) {
      throw new EntityNotExistException('Contest')
    }

    const contestQnA = await this.prisma.contestQnA.findFirst({
      where: {
        contestId,
        order
      }
    })

    if (!contestQnA) {
      throw new EntityNotExistException('ContestQnA')
    }

    const contestStaff = await this.prisma.userContest.findFirst({
      where: {
        userId,
        contestId,
        role: { in: ['Admin', 'Manager', 'Reviewer'] }
      }
    })

    const isContestStaff = contestStaff !== null

    if (!isContestStaff && contestQnA.createdById != userId) {
      throw new ForbiddenAccessException(
        'Only Writer or Contest Staff can delete QnA.'
      )
    }

    return await this.prisma.contestQnA.delete({
      where: { id: contestQnA.id }
    })
  }

  /**
   * ContestQnA에 대한 댓글을 작성합니다
   * 대회가 진행중이면 QnA 작성자와 대회 운영진만 댓글을 작성할 수 있습니다.
   * 대회가 진행중이지 않으면 누구나 작성할 수 있습니다.
   * @param userId - 댓글을 작성하려는 User의 Id
   * @param contestId - Contest의 Id
   * @param order - contest 내에서 QnA의 order
   * @param content - 댓글 내용
   * @throws { ForbiddenAccessException } - 해당 QnA의 Writer 또는 Contest의 Staff(Admin/Manager/Reviewer)가 아닌 경우 반환합니다.
   * @throws { EntityNotExistException } - contestId에 해당하는 Contest가 존재하지 않는 경우 반환합니다.
   * @throws { EntityNotExistException } - contestQnAId에 해당하는 ContestQnA가 존재하지 않는 경우 반환합니다.
   * @returns ContestQnAComment
   */
  async createContestQnAComment(
    userId: number,
    contestId: number,
    order: number,
    content: string
  ) {
    const contest = await this.prisma.contest.findUnique({
      where: {
        id: contestId
      }
    })

    if (!contest) {
      throw new EntityNotExistException('Contest')
    }

    const contestQnA = await this.prisma.contestQnA.findFirst({
      where: {
        contestId,
        order
      }
    })

    if (!contestQnA) {
      throw new EntityNotExistException('ContestQnA')
    }

    const contestQnAId = contestQnA.id

    const contestStaff = await this.prisma.userContest.findFirst({
      where: {
        userId,
        contestId,
        role: { in: ['Admin', 'Manager', 'Reviewer'] }
      }
    })

    const isContestStaff = contestStaff !== null
    const isWriter = contestQnA?.createdById == userId
    const isPrivileged = isWriter || isContestStaff

    const now = new Date()
    const isOngoing = contest.startTime <= now && now <= contest.endTime

    if (isOngoing) {
      // 대회 진행 중에는 해당 QnA의 작성자 또는 대회 스태프만 댓글 작성 가능
      if (!isPrivileged) {
        throw new ForbiddenAccessException(
          'Only writer or contest staff can comment during contest.'
        )
      }
    }

    return await this.prisma.$transaction(async (tx) => {
      const maxOrder = await tx.contestQnAComment.aggregate({
        where: { contestQnAId },
        // eslint-disable-next-line @typescript-eslint/naming-convention
        _max: { order: true }
      })
      const order = (maxOrder._max?.order ?? 0) + 1
      const comment = await tx.contestQnAComment.create({
        data: {
          content,
          contestQnAId,
          createdById: userId,
          isContestStaff,
          order
        }
      })

      await tx.contestQnA.update({
        where: { id: contestQnAId },
        data: { isResolved: isContestStaff, readBy: { set: [userId] } }
      })

      return comment
    })
  }

  /**
   * ContestQnA에 대한 댓글을 삭제합니다.
   * @param userId - 요청한 사용자의 Id
   * @param contestId - 대회 Id
   * @param qnAOrder - 해당 대회 내에서의 QnA의 순서
   * @param commentOrder - 해당 QnA 내에서 삭제할 댓글의 순서
   * @throws { EntityNotExistException } - contestId에 해당하는 Contest가 존재하지 않을 시
   * @throws { EntityNotExistException } - qnAOrder에 해당하는 QnA가 존재하지 않을 시
   * @throws { EntityNotExistException } - 해당 QnA의 commentOrder에 해당하는 댓글이 존재하지 않을 시
   * @throws { ForbiddenAccessException } - 해당 댓글의 작성자 또는 대회 관리자 이외의 사용자가 요청할 시
   * @returns
   */
  async deleteContestQnAComment(
    userId: number,
    contestId: number,
    qnAOrder: number,
    commentOrder: number
  ) {
    const contest = await this.prisma.contest.findFirst({
      where: { id: contestId }
    })

    if (!contest) {
      throw new EntityNotExistException('Contest')
    }

    const contestQnA = await this.prisma.contestQnA.findFirst({
      where: {
        contestId,
        order: qnAOrder
      }
    })

    if (!contestQnA) {
      throw new EntityNotExistException('ContestQnA')
    }

    const contestQnAComment = await this.prisma.contestQnAComment.findFirst({
      where: {
        contestQnAId: contestQnA.id,
        order: commentOrder
      }
    })

    if (!contestQnAComment) {
      throw new EntityNotExistException('ContestQnAComment')
    }

    const contestStaff = await this.prisma.userContest.findFirst({
      where: {
        userId,
        contestId,
        role: { in: ['Admin', 'Manager', 'Reviewer'] }
      }
    })

    const isContestStaff = contestStaff !== null

    if (!isContestStaff && contestQnAComment.createdById != userId) {
      throw new ForbiddenAccessException(
        'Only writer or contest staff can delete comment.'
      )
    }

    return await this.prisma.$transaction(async (tx) => {
      const deletedComment = await tx.contestQnAComment.delete({
        where: { id: contestQnAComment.id }
      })

      const lastComment = await tx.contestQnAComment.findFirst({
        where: {
          contestQnAId: contestQnA.id
        },
        orderBy: {
          order: 'desc'
        },
        select: {
          isContestStaff: true
        }
      })

      // 남은 댓글이 있으면 해당 댓글의 작성자가 운영진일 시 true, 운영진이 아니거나 남은 댓글이 없으면 false
      const isResolved = lastComment ? lastComment.isContestStaff : false

      await tx.contestQnA.update({
        where: { id: contestQnA.id },
        data: { isResolved }
      })

      return deletedComment
    })
  }
}<|MERGE_RESOLUTION|>--- conflicted
+++ resolved
@@ -784,15 +784,12 @@
         category: true,
         problemId: true,
         createTime: true,
-<<<<<<< HEAD
         createdBy: {
           select: {
             username: true
           }
-        }
-=======
+        },
         readBy: true
->>>>>>> b25df721
       },
       where,
       orderBy: {
