import {
  Controller,
  Param,
  Post,
  Req,
  Get,
  Query,
  DefaultValuePipe,
  Delete
} from '@nestjs/common'
import {
  AuthNotNeededIfOpenSpace,
  AuthenticatedRequest,
  UserNullWhenAuthFailedIfOpenSpace
} from '@libs/auth'
import {
  CursorValidationPipe,
  GroupIDPipe,
  IDValidationPipe,
  RequiredIntPipe
} from '@libs/pipe'
import { ContestService } from './contest.service'

@Controller('contest')
export class ContestController {
  constructor(private readonly contestService: ContestService) {}

  @Get('ongoing-upcoming')
  @AuthNotNeededIfOpenSpace()
  async getOngoingUpcomingContests(
    @Query('groupId', GroupIDPipe) groupId: number
  ) {
    return await this.contestService.getContestsByGroupId(groupId)
  }

  @Get('ongoing-upcoming-with-registered')
  async getOngoingUpcomingContestsWithRegistered(
    @Req() req: AuthenticatedRequest,
    @Query('groupId', GroupIDPipe) groupId: number
  ) {
    return await this.contestService.getContestsByGroupId(groupId, req.user.id)
  }

  @Get('finished')
  @UserNullWhenAuthFailedIfOpenSpace()
  async getFinishedContests(
    @Req() req: AuthenticatedRequest,
    @Query('groupId', GroupIDPipe) groupId: number,
    @Query('cursor', CursorValidationPipe) cursor: number | null,
    @Query('take', new DefaultValuePipe(10), new RequiredIntPipe('take'))
    take: number,
    @Query('search') search?: string
  ) {
<<<<<<< HEAD
    try {
      return await this.contestService.getFinishedContestsByGroupId({
        userId: req.user?.id,
        cursor,
        take,
        groupId,
        search
      })
    } catch (error) {
      this.logger.error(error)
      throw new InternalServerErrorException()
    }
=======
    return await this.contestService.getFinishedContestsByGroupId(
      req.user?.id,
      cursor,
      take,
      groupId,
      search
    )
>>>>>>> 21c559ff
  }

  @Get('registered-finished')
  async getRegisteredFinishedContests(
    @Req() req: AuthenticatedRequest,
    @Query('groupId', GroupIDPipe) groupId: number,
    @Query('cursor', CursorValidationPipe) cursor: number | null,
    @Query('take', new DefaultValuePipe(10), new RequiredIntPipe('take'))
    take: number,
    @Query('search') search?: string
  ) {
<<<<<<< HEAD
    try {
      return await this.contestService.getRegisteredFinishedContests({
        cursor,
        take,
        groupId,
        userId: req.user.id,
        search
      })
    } catch (error) {
      this.logger.error(error)
      throw new InternalServerErrorException()
    }
=======
    return await this.contestService.getRegisteredFinishedContests(
      cursor,
      take,
      groupId,
      req.user.id,
      search
    )
>>>>>>> 21c559ff
  }

  @Get('registered-ongoing-upcoming')
  async getRegisteredOngoingUpcomingContests(
    @Req() req: AuthenticatedRequest,
    @Query('groupId', GroupIDPipe) groupId: number,
    @Query('search') search?: string
  ) {
    return await this.contestService.getRegisteredOngoingUpcomingContests(
      groupId,
      req.user.id,
      search
    )
  }

  @Get(':id')
  @UserNullWhenAuthFailedIfOpenSpace()
  async getContest(
    @Req() req: AuthenticatedRequest,
    @Query('groupId', GroupIDPipe) groupId: number,
    @Param('id', new RequiredIntPipe('id')) id: number
  ) {
    return await this.contestService.getContest(id, groupId, req.user?.id)
  }

  @Post(':id/participation')
  async createContestRecord(
    @Req() req: AuthenticatedRequest,
    @Query('groupId', GroupIDPipe) groupId: number,
    @Param('id', IDValidationPipe) contestId: number,
    @Query('invitationCode') invitationCode?: string
  ) {
<<<<<<< HEAD
    try {
      return await this.contestService.createContestRecord({
        contestId,
        userId: req.user.id,
        invitationCode,
        groupId
      })
    } catch (error) {
      if (
        error instanceof Prisma.PrismaClientKnownRequestError &&
        error.name === 'NotFoundError'
      ) {
        throw new NotFoundException(error.message)
      } else if (error instanceof ConflictFoundException) {
        throw error.convert2HTTPException()
      }
      this.logger.error(error)
      throw new InternalServerErrorException(error.message)
    }
=======
    return await this.contestService.createContestRecord(
      contestId,
      req.user.id,
      invitationCode,
      groupId
    )
>>>>>>> 21c559ff
  }

  // unregister only for upcoming contest
  @Delete(':id/participation')
  async deleteContestRecord(
    @Req() req: AuthenticatedRequest,
    @Query('groupId', GroupIDPipe) groupId: number,
    @Param('id', IDValidationPipe) contestId: number
  ) {
    return await this.contestService.deleteContestRecord(
      contestId,
      req.user.id,
      groupId
    )
  }
}<|MERGE_RESOLUTION|>--- conflicted
+++ resolved
@@ -51,28 +51,13 @@
     take: number,
     @Query('search') search?: string
   ) {
-<<<<<<< HEAD
-    try {
-      return await this.contestService.getFinishedContestsByGroupId({
-        userId: req.user?.id,
-        cursor,
-        take,
-        groupId,
-        search
-      })
-    } catch (error) {
-      this.logger.error(error)
-      throw new InternalServerErrorException()
-    }
-=======
-    return await this.contestService.getFinishedContestsByGroupId(
-      req.user?.id,
+    return await this.contestService.getFinishedContestsByGroupId({
+      userId: req.user?.id,
       cursor,
       take,
       groupId,
       search
-    )
->>>>>>> 21c559ff
+    })
   }
 
   @Get('registered-finished')
@@ -84,28 +69,13 @@
     take: number,
     @Query('search') search?: string
   ) {
-<<<<<<< HEAD
-    try {
-      return await this.contestService.getRegisteredFinishedContests({
-        cursor,
-        take,
-        groupId,
-        userId: req.user.id,
-        search
-      })
-    } catch (error) {
-      this.logger.error(error)
-      throw new InternalServerErrorException()
-    }
-=======
-    return await this.contestService.getRegisteredFinishedContests(
+    return await this.contestService.getRegisteredFinishedContests({
       cursor,
       take,
       groupId,
-      req.user.id,
+      userId: req.user.id,
       search
-    )
->>>>>>> 21c559ff
+    })
   }
 
   @Get('registered-ongoing-upcoming')
@@ -138,34 +108,12 @@
     @Param('id', IDValidationPipe) contestId: number,
     @Query('invitationCode') invitationCode?: string
   ) {
-<<<<<<< HEAD
-    try {
-      return await this.contestService.createContestRecord({
-        contestId,
-        userId: req.user.id,
-        invitationCode,
-        groupId
-      })
-    } catch (error) {
-      if (
-        error instanceof Prisma.PrismaClientKnownRequestError &&
-        error.name === 'NotFoundError'
-      ) {
-        throw new NotFoundException(error.message)
-      } else if (error instanceof ConflictFoundException) {
-        throw error.convert2HTTPException()
-      }
-      this.logger.error(error)
-      throw new InternalServerErrorException(error.message)
-    }
-=======
-    return await this.contestService.createContestRecord(
+    return await this.contestService.createContestRecord({
       contestId,
-      req.user.id,
+      userId: req.user.id,
       invitationCode,
       groupId
-    )
->>>>>>> 21c559ff
+    })
   }
 
   // unregister only for upcoming contest
