--- conflicted
+++ resolved
@@ -1,17 +1,11 @@
 import { Injectable } from '@nestjs/common'
-<<<<<<< HEAD
 import {
   Prisma,
   ResultStatus,
-  type Assignment,
   type AssignmentProblem,
   type AssignmentProblemRecord,
   type Submission
 } from '@prisma/client'
-import { OPEN_SPACE_ID } from '@libs/constants'
-=======
-import { Prisma } from '@prisma/client'
->>>>>>> a3724cf8
 import {
   ConflictFoundException,
   EntityNotExistException,
