import { Injectable } from '@nestjs/common'
import { Prisma, type Assignment } from '@prisma/client'
import {
  ConflictFoundException,
  EntityNotExistException,
  ForbiddenAccessException
} from '@libs/exception'
import { PrismaService } from '@libs/prisma'

const assignmentSelectOption = {
  id: true,
  title: true,
  startTime: true,
  endTime: true,
  group: { select: { id: true, groupName: true } },
  enableCopyPaste: true,
  isJudgeResultVisible: true,
  week: true,
  // eslint-disable-next-line @typescript-eslint/naming-convention
  _count: {
    select: {
      assignmentRecord: true,
      assignmentProblem: true
    }
  }
} satisfies Prisma.AssignmentSelect

export type AssignmentSelectResult = Prisma.AssignmentGetPayload<{
  select: typeof assignmentSelectOption
}>

export type AssignmentResult = Omit<AssignmentSelectResult, '_count'> & {
  participants: number
}

@Injectable()
export class AssignmentService {
  constructor(private readonly prisma: PrismaService) {}

  async getAssignments(groupId: number, userId: number) {
    const assignments = await this.prisma.assignment.findMany({
      where: {
        groupId,
        isVisible: true
      },
      select: {
        ...assignmentSelectOption,
        assignmentRecord: {
          where: {
            userId
          },
          select: {
            AssignmentProblemRecord: {
              where: {
                isSubmitted: true
              },
              select: {
                problemId: true
              }
            }
          }
        }
      },
      orderBy: [{ week: 'asc' }, { startTime: 'asc' }]
    })

    return assignments.map(({ _count, assignmentRecord, ...assignment }) => ({
      ...assignment,
      problemNumber: _count.assignmentProblem,
      submittedNumber: assignmentRecord[0]?.AssignmentProblemRecord?.length ?? 0
    }))
  }

<<<<<<< HEAD
  filterOngoing(assignments: AssignmentResult[]) {
    const now = new Date()
    const ongoingAssignment = assignments
      .filter(
        (assignment) => assignment.startTime <= now && assignment.endTime > now
      )
      .sort((a, b) => a.endTime.getTime() - b.endTime.getTime())
    return ongoingAssignment
  }

  filterUpcoming(assignments: AssignmentResult[]) {
    const now = new Date()
    const upcomingAssignment = assignments
      .filter((assignment) => assignment.startTime > now)
      .sort((a, b) => a.startTime.getTime() - b.startTime.getTime())
    return upcomingAssignment
  }

  async getAssignment(id: number, groupId: number, userId?: number) {
=======
  async getAssignment(id: number, groupId = OPEN_SPACE_ID, userId?: number) {
>>>>>>> 20585671
    // check if the user has already registered this assignment
    // initial value is false
    let isRegistered = false
    let assignment: Partial<Assignment>
    if (userId) {
      const hasRegistered = await this.prisma.assignmentRecord.findFirst({
        where: { userId, assignmentId: id }
      })
      if (hasRegistered) {
        isRegistered = true
      }
    }
    try {
      assignment = await this.prisma.assignment.findUniqueOrThrow({
        where: {
          id,
          groupId,
          isVisible: true
        },
        select: {
          ...assignmentSelectOption,
          description: true
        }
      })
    } catch (error) {
      if (
        error instanceof Prisma.PrismaClientKnownRequestError &&
        error.code === 'P2025'
      ) {
        throw new EntityNotExistException('Assignment')
      }
      throw error
    }
    /* HACK: standings 업데이트 로직 수정 후 삭제
    // get assignment participants ranking using AssignmentRecord
    const sortedAssignmentRecordsWithUserDetail =
      await this.prisma.assignmentRecord.findMany({
        where: {
          assignmentId: id
        },
        select: {
          user: {
            select: {
              id: true,
              username: true
            }
          },
          score: true,
          totalPenalty: true
        },
        orderBy: [
          {
            score: 'desc'
          },
          {
            totalPenalty: 'asc'
          }
        ]
      })

    const UsersWithStandingDetail = sortedAssignmentRecordsWithUserDetail.map(
      (assignmentRecord, index) => ({
        ...assignmentRecord,
        standing: index + 1
      })
    )
    */
    // combine assignment and sortedAssignmentRecordsWithUserDetail

    const assignmentDetails = assignment
    return {
      ...assignmentDetails,
      isRegistered
    }
  }

  async createAssignmentRecord(
    assignmentId: number,
    userId: number,
    groupId: number,
    invitationCode?: string
  ) {
    const assignment = await this.prisma.assignment.findUniqueOrThrow({
      where: { id: assignmentId, groupId },
      select: {
        startTime: true,
        endTime: true,
        groupId: true
      }
    })

    const hasRegistered = await this.prisma.assignmentRecord.findFirst({
      where: { userId, assignmentId }
    })
    if (hasRegistered) {
      throw new ConflictFoundException('Already participated this assignment')
    }
    const now = new Date()
    if (now >= assignment.endTime) {
      throw new ConflictFoundException('Cannot participate ended assignment')
    }

    return await this.prisma.assignmentRecord.create({
      data: { assignmentId, userId }
    })
  }

  async deleteAssignmentRecord(
    assignmentId: number,
    userId: number,
    groupId: number
  ) {
    const [assignment, assignmentRecord] = await Promise.all([
      this.prisma.assignment.findUnique({
        where: { id: assignmentId, groupId }
      }),
      this.prisma.assignmentRecord.findFirst({
        where: { userId, assignmentId }
      })
    ])

    if (!assignment) {
      throw new EntityNotExistException('Assignment')
    }

    if (!assignmentRecord) {
      throw new EntityNotExistException('Assignment')
    }

    const now = new Date()
    if (now >= assignment.startTime) {
      throw new ForbiddenAccessException(
        'Cannot unregister ongoing or ended assignment'
      )
    }

    return await this.prisma.assignmentRecord.delete({
      // eslint-disable-next-line @typescript-eslint/naming-convention
      where: { assignmentId_userId: { assignmentId, userId } }
    })
  }
}<|MERGE_RESOLUTION|>--- conflicted
+++ resolved
@@ -71,29 +71,7 @@
     }))
   }
 
-<<<<<<< HEAD
-  filterOngoing(assignments: AssignmentResult[]) {
-    const now = new Date()
-    const ongoingAssignment = assignments
-      .filter(
-        (assignment) => assignment.startTime <= now && assignment.endTime > now
-      )
-      .sort((a, b) => a.endTime.getTime() - b.endTime.getTime())
-    return ongoingAssignment
-  }
-
-  filterUpcoming(assignments: AssignmentResult[]) {
-    const now = new Date()
-    const upcomingAssignment = assignments
-      .filter((assignment) => assignment.startTime > now)
-      .sort((a, b) => a.startTime.getTime() - b.startTime.getTime())
-    return upcomingAssignment
-  }
-
   async getAssignment(id: number, groupId: number, userId?: number) {
-=======
-  async getAssignment(id: number, groupId = OPEN_SPACE_ID, userId?: number) {
->>>>>>> 20585671
     // check if the user has already registered this assignment
     // initial value is false
     let isRegistered = false
