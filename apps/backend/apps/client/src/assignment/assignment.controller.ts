--- conflicted
+++ resolved
@@ -7,10 +7,7 @@
   Query,
   Delete
 } from '@nestjs/common'
-import {
-  AuthenticatedRequest,
-  UserNullWhenAuthFailedIfOpenSpace
-} from '@libs/auth'
+import { AuthenticatedRequest } from '@libs/auth'
 import { GroupIDPipe, IDValidationPipe, RequiredIntPipe } from '@libs/pipe'
 import { AssignmentService } from './assignment.service'
 
@@ -43,12 +40,7 @@
     return await this.assignmentService.createAssignmentRecord(
       assignmentId,
       req.user.id,
-<<<<<<< HEAD
-      groupId,
-      invitationCode
-=======
       groupId
->>>>>>> a38867d0
     )
   }
 
