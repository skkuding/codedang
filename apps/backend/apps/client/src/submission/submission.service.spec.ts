import { HttpModule } from '@nestjs/axios'
import { NotFoundException } from '@nestjs/common'
import { ConfigService } from '@nestjs/config'
import { Test, type TestingModule } from '@nestjs/testing'
import { AmqpConnection } from '@golevelup/nestjs-rabbitmq'
<<<<<<< HEAD
import { Language, ResultStatus, Role } from '@prisma/client'
=======
import { Language, ResultStatus, type User } from '@prisma/client'
>>>>>>> 641d54a5
import { expect } from 'chai'
import { plainToInstance } from 'class-transformer'
import { TraceService } from 'nestjs-otel'
import { spy, stub } from 'sinon'
import {
  ConflictFoundException,
  EntityNotExistException,
  ForbiddenAccessException,
  UnprocessableDataException
} from '@libs/exception'
import { PrismaService } from '@libs/prisma'
import { Snippet } from './dto/create-submission.dto'
import type { JudgerResponse } from './dto/judger-response.dto'
import { problems } from './mock/problem.mock'
import { submissions, submissionDto } from './mock/submission.mock'
import { judgerResponse, submissionResults } from './mock/submissionResult.mock'
import { SubmissionService } from './submission.service'

const db = {
  submission: {
    findMany: stub(),
    findFirstOrThrow: stub(),
    create: stub(),
    update: stub(),
    count: stub().resolves(1)
  },
  submissionResult: {
    create: stub()
  },
  problem: {
    findFirstOrThrow: stub(),
    findUnique: stub(),
    update: stub()
  },
  contestProblem: {
    findUniqueOrThrow: stub(),
    findFirstOrThrow: stub()
  },
  workbookProblem: {
    findUniqueOrThrow: stub()
  },
  contestRecord: {
    findUniqueOrThrow: stub()
  },
  user: {
<<<<<<< HEAD
    findFirstOrThrow: stub(),
=======
>>>>>>> 641d54a5
    findFirst: stub()
  },
  getPaginator: PrismaService.prototype.getPaginator
}

const CONTEST_ID = 1
const WORKBOOK_ID = 1

describe('SubmissionService', () => {
  let service: SubmissionService
  let amqpConnection: AmqpConnection

  beforeEach(async () => {
    const module: TestingModule = await Test.createTestingModule({
      imports: [HttpModule],
      providers: [
        SubmissionService,
        { provide: PrismaService, useValue: db },
        {
          provide: AmqpConnection,
          useFactory: () => ({
            publish: () => [],
            createSubscriber: () => []
          })
        },
        ConfigService,
        TraceService
      ]
    }).compile()

    service = module.get<SubmissionService>(SubmissionService)
    amqpConnection = module.get<AmqpConnection>(AmqpConnection)
  })

  it('should be defined', () => {
    expect(service).to.be.ok
  })

  describe('submitToProblem', () => {
    it('should call createSubmission', async () => {
      db.problem.findFirstOrThrow.resolves(problems[0])
      const createSpy = stub(service, 'createSubmission')

      await service.submitToProblem(
        submissionDto,
        submissions[0].userId,
        problems[0].groupId
      )
      expect(createSpy.calledOnce).to.be.true
    })

    it('should throw exception if problem is not found', async () => {
      db.problem.findFirstOrThrow.rejects(
        new NotFoundException('No problem found error')
      )
      const createSpy = stub(service, 'createSubmission')

      await expect(
        service.submitToProblem(
          submissionDto,
          submissions[0].userId,
          problems[0].groupId
        )
      ).to.be.rejectedWith(NotFoundException)
      expect(createSpy.called).to.be.false
    })
  })

  describe('submitToContest', () => {
    it('should call createSubmission', async () => {
      const createSpy = stub(service, 'createSubmission')
      db.contestRecord.findUniqueOrThrow.resolves({
        contest: {
          groupId: 1,
          startTime: new Date(Date.now() - 10000),
          endTime: new Date(Date.now() + 10000)
        }
      })
      db.contestProblem.findUniqueOrThrow.resolves({ problem: problems[0] })

      await service.submitToContest(
        submissionDto,
        submissions[0].userId,
        problems[0].id,
        CONTEST_ID,
        problems[0].groupId
      )
      expect(createSpy.calledOnce).to.be.true
    })

    it('should throw exception if contest is not ongoing', async () => {
      const createSpy = stub(service, 'createSubmission')
      db.contestRecord.findUniqueOrThrow.resolves({
        contest: {
          groupId: 1,
          startTime: new Date(Date.now() - 10000),
          endTime: new Date(Date.now() - 10000)
        }
      })
      db.contestProblem.findUniqueOrThrow.resolves({
        problem: { ...problems[0], exposeTime: new Date(Date.now() + 10000) }
      })

      await expect(
        service.submitToContest(
          submissionDto,
          submissions[0].userId,
          problems[0].id,
          CONTEST_ID,
          problems[0].groupId
        )
      ).to.be.rejectedWith(ConflictFoundException)
      expect(createSpy.called).to.be.false
    })
  })

  describe('submitToWorkbook', () => {
    it('should call createSubmission', async () => {
      const createSpy = stub(service, 'createSubmission')
      db.workbookProblem.findUniqueOrThrow.resolves({ problem: problems[0] })

      await service.submitToWorkbook(
        submissionDto,
        submissions[0].userId,
        problems[0].id,
        WORKBOOK_ID,
        problems[0].groupId
      )
      expect(createSpy.calledOnce).to.be.true
    })

    it('should throw exception if groupId does not match or problem is not exposed', async () => {
      const createSpy = stub(service, 'createSubmission')
      db.workbookProblem.findUniqueOrThrow.resolves({
        problem: { ...problems[0], exposeTime: new Date(Date.now() + 10000) }
      })

      await expect(
        service.submitToWorkbook(
          submissionDto,
          submissions[0].userId,
          problems[0].id,
          WORKBOOK_ID,
          problems[0].groupId
        )
      ).to.be.rejectedWith(EntityNotExistException)
      expect(createSpy.called).to.be.false
    })
  })

  describe('createSubmission', () => {
    it('should create submission', async () => {
      const publishSpy = stub(amqpConnection, 'publish')
      db.problem.findUnique.resolves(problems[0])
      db.submission.create.resolves(submissions[0])

      expect(
        await service.createSubmission(
          submissionDto,
          problems[0],
          submissions[0].userId
        )
      ).to.be.deep.equal(submissions[0])
      expect(publishSpy.calledOnce).to.be.true
    })

    it('should throw exception if the language is not supported', async () => {
      const publishSpy = stub(amqpConnection, 'publish')
      db.problem.findUnique.resolves(problems[0])

      await expect(
        service.createSubmission(
          { ...submissionDto, language: Language.Python3 },
          problems[0],
          submissions[0].userId
        )
      ).to.be.rejectedWith(ConflictFoundException)
      expect(publishSpy.calledOnce).to.be.false
    })

    it('should throw error if locked code is modified', async () => {
      const validateSpy = spy(service, 'isValidCode')
      const publishSpy = stub(amqpConnection, 'publish')
      db.problem.findUnique.resolves(problems[0])

      await expect(
        service.createSubmission(
          {
            ...submissionDto,
            code: plainToInstance(Snippet, submissions[1].code)
          },
          problems[0],
          submissions[0].userId
        )
      ).to.be.rejectedWith(ConflictFoundException)
      expect(validateSpy.returnValues[0]).to.be.false
      expect(publishSpy.calledOnce).to.be.false
    })
  })

  describe('handleJudgerMessage', () => {
    it('should call update submission result', async () => {
      const updateSpy = stub(service, 'updateSubmissionResult')

      await service.handleJudgerMessage(judgerResponse)
      expect(updateSpy.calledOnce).to.be.true
    })

    it('should throw UnprocessableDataException when result code is Server Error', async () => {
      const target: JudgerResponse = {
        resultCode: 7,
        error: 'succeed',
        submissionId: '1',
        data: {
          acceptedNum: 1,
          totalTestcase: 1,
          judgeResult: [
            {
              testcaseId: '1',
              resultCode: 1,
              cpuTime: 1,
              realTime: 1,
              memory: 1,
              signal: 1,
              exitCode: 1,
              errorCode: 1
            }
          ]
        }
      }

      await expect(service.handleJudgerMessage(target)).to.be.rejectedWith(
        UnprocessableDataException
      )
    })
  })

  describe('updateSubmissionResult', () => {
    it('should call update submission result', async () => {
      db.submission.update.reset()
      db.submission.update.resolves(submissions[0])
      db.problem.findFirstOrThrow.resolves(problems[0])
      db.problem.update.reset()
      submissionResults.forEach((result, index) => {
        db.submissionResult.create.onCall(index).resolves(result)
      })

      await service.updateSubmissionResult(
        submissions[0].id,
        ResultStatus.CompileError,
        submissionResults
      )
      expect(db.submission.update.calledOnce).to.be.true
      expect(db.problem.update.calledOnce).to.be.true
    })
  })

  describe('getSubmissions', () => {
    it('should return submissions', async () => {
      db.problem.findFirstOrThrow.resolves(problems[0])
      db.submission.findMany.resolves(submissions)

      expect(
        await service.getSubmissions({ problemId: problems[0].id })
      ).to.be.deep.equal({ data: submissions, total: 1 })
    })

    it('should throw not found error', async () => {
      db.problem.findFirstOrThrow.rejects(
        new NotFoundException('No problem found error')
      )

      await expect(
        service.getSubmissions({ problemId: problems[0].id })
      ).to.be.rejectedWith(NotFoundException)
    })
  })

  describe('getSubmission', () => {
    it('should return submission', async () => {
      const testcaseResult = submissionResults.map((result) => {
        return {
          ...result,
          cpuTime: result.cpuTime.toString()
        }
      })

      const passSpy = spy(service, 'hasPassedProblem')
      db.problem.findFirstOrThrow.resolves(problems[0])
      db.submission.findFirstOrThrow.resolves({
        ...submissions[0],
        user: { username: 'username' },
        submissionResult: submissionResults
      })
      db.user.findFirstOrThrow.resolves({
        username: 'username',
        id: submissions[0].userId,
        role: Role.User
      })

      expect(
        await service.getSubmission(
          submissions[0].id,
          problems[0].id,
          submissions[0].userId,
          Role.User,
          undefined,
          null
        )
      ).to.be.deep.equal({
        problemId: problems[0].id,
        username: 'username',
        code: submissions[0].code.map((snippet) => snippet.text).join('\n'),
        language: submissions[0].language,
        createTime: submissions[0].createTime,
        result: submissions[0].result,
        testcaseResult
      })
      expect(passSpy.called).to.be.false
    })

    it('should throw exception if problem is not found', async () => {
      db.problem.findFirstOrThrow.rejects(
        new NotFoundException('No problem found error')
      )

      await expect(
        service.getSubmission(
          submissions[0].id,
          problems[0].id,
          submissions[0].userId,
          Role.User,
          undefined,
          null
        )
      ).to.be.rejectedWith(NotFoundException)
    })

    it('should throw exception if submission is not found', async () => {
      db.problem.findFirstOrThrow.resolves(problems[0])
      db.submission.findFirstOrThrow.rejects(
        new NotFoundException('No submission found error')
      )

      await expect(
        service.getSubmission(
          submissions[0].id,
          problems[0].id,
          submissions[0].userId,
          Role.User,
          undefined,
          null
        )
      ).to.be.rejectedWith(NotFoundException)
    })

    it("should throw exception if submission is not user's and user has not passed this problem", async () => {
      const passSpy = spy(service, 'hasPassedProblem')
      db.problem.findFirstOrThrow.resolves(problems[0])
      db.submission.findFirstOrThrow.resolves({ ...submissions[0], userId: 2 })
      db.submission.findMany.resolves([{ result: ResultStatus.WrongAnswer }])

      await expect(
        service.getSubmission(
          submissions[0].id,
          problems[0].id,
          submissions[0].userId,
          Role.User,
          undefined,
          null
        )
      ).to.be.rejectedWith(ForbiddenAccessException)
      expect(await passSpy.returnValues[0]).to.be.false
    })
  })

  describe('getContestSubmisssions', () => {
    it('should return submissions', async () => {
      const adminUser: User = {
        id: 1,
        username: 'username',
        password: '1234',
        role: 'Admin',
        email: 'test@test.com',
        lastLogin: new Date(),
        createTime: new Date(),
        updateTime: new Date()
      }
      db.contestRecord.findUniqueOrThrow.resolves()
      db.contestProblem.findFirstOrThrow.resolves()
      db.submission.findMany.resolves(submissions)
      db.user.findFirst.resolves(adminUser)

      expect(
        await service.getContestSubmissions({
          problemId: problems[0].id,
          contestId: 1,
          userId: submissions[0].userId
        })
      ).to.be.deep.equal({ data: submissions, total: 1 })
    })

    it('should throw exception if user is not registered to contest', async () => {
      db.user.findFirst.resolves(null)
      db.contestRecord.findUniqueOrThrow.rejects(
        new NotFoundException('No contestRecord found error')
      )

      await expect(
        service.getContestSubmissions({
          problemId: problems[0].id,
          contestId: 1,
          userId: submissions[0].userId
        })
      ).to.be.rejectedWith(NotFoundException)
    })

    it("should throw exception if contest doesn't have this problem", async () => {
      db.contestRecord.findUniqueOrThrow.resolves()
      db.contestProblem.findFirstOrThrow.rejects(
        new NotFoundException('No contestProblem found error')
      )

      await expect(
        service.getContestSubmissions({
          problemId: problems[0].id,
          contestId: 1,
          userId: submissions[0].userId
        })
      ).to.be.rejectedWith(NotFoundException)
    })
  })

  describe('judgerMessageTypeHandler', () => {
    it('should throw error when resultCode is invalid', async () => {
      const target = {
        resultCode: -1,
        data: 'Test Error',
        error: 'Test Error',
        submissionId: 1
      }

      await expect(service.validateJudgerResponse(target)).to.be.rejected
    })

    it('should return message object', async () => {
      const target: JudgerResponse = {
        resultCode: 5,
        error: 'succeed',
        submissionId: '1',
        data: {
          acceptedNum: 1,
          totalTestcase: 1,
          judgeResult: [
            {
              testcaseId: '1',
              resultCode: 1,
              cpuTime: 1,
              realTime: 1,
              memory: 1,
              signal: 1,
              exitCode: 1,
              errorCode: 1
            }
          ]
        }
      }

      const result = await service.validateJudgerResponse(target)

      expect(result).to.be.deep.equal(target)
    })
  })

  it('should handle message without error', async () => {
    const target = {
      resultCode: 0,
      submissionId: '1',
      error: '',
      data: {
        acceptedNum: 1,
        totalTestcase: 1,
        judgeResult: [
          {
            testcaseId: '18:30',
            resultCode: 0,
            cpuTime: 0,
            realTime: 0,
            memory: 1044480,
            signal: 0,
            exitCode: 0,
            errorCode: 0
          }
        ]
      }
    }

    const result = await service.validateJudgerResponse(target)

    expect(result).to.be.deep.equal(target)
  })

  // TODO: 기획 문의 / 확정 후 Test DB 기반으로 재작성 예정
  // describe('getContestSubmisssion', () => {
  //   it('should return submission', async () => {
  //     db.contestRecord.findUniqueOrThrow.resolves({
  //       contest: {
  //         groupId: problems[0].groupId,
  //         startTime: new Date(Date.now() - 10000),
  //         endTime: new Date(Date.now() - 10000)
  //       }
  //     })
  //     db.submission.findFirstOrThrow.resolves({
  //       ...submissions[0],
  //       submissionResult: submissionResults
  //     })

  //     expect(
  //       await service.getContestSubmission(
  //         submissions[0].id,
  //         problems[0].id,
  //         1,
  //         submissions[0].userId
  //       )
  //     ).to.deep.equal(submissionResults)
  //   })

  //   it('should throw exception if user is not registered to contest', async () => {
  //     db.contestRecord.findUniqueOrThrow.rejects(
  //       new NotFoundException('No contestRecord found error')
  //     )

  //     await expect(
  //       service.getContestSubmission(
  //         submissions[0].id,
  //         problems[0].id,
  //         1,
  //         submissions[0].userId
  //       )
  //     ).to.be.rejectedWith(NotFoundException)
  //   })

  //   it('should throw exception if the contest belong to different groups', async () => {
  //     db.contestRecord.findUniqueOrThrow.resolves({ contest: { groupId: 2 } })

  //     await expect(
  //       service.getContestSubmission(
  //         submissions[0].id,
  //         problems[0].id,
  //         1,
  //         submissions[0].userId
  //       )
  //     ).to.be.rejectedWith(EntityNotExistException)
  //   })

  //   it('should throw exception if submission does not exist', async () => {
  //     db.contestRecord.findUniqueOrThrow.resolves({
  //       contest: { groupId: problems[0].groupId }
  //     })
  //     db.submission.findFirstOrThrow.rejects(
  //       new NotFoundException('No submission found error')
  //     )

  //     await expect(
  //       service.getContestSubmission(
  //         submissions[0].id,
  //         problems[0].id,
  //         1,
  //         submissions[0].userId
  //       )
  //     ).to.be.rejectedWith(NotFoundException)
  //   })

  //   it('should throw exception if contest is ongoing and the submission does not belong to this user', async () => {
  //     db.contestRecord.findUniqueOrThrow.resolves({
  //       contest: {
  //         groupId: problems[0].groupId,
  //         startTime: new Date(Date.now() - 10000),
  //         endTime: new Date(Date.now() + 10000)
  //       }
  //     })
  //     db.submission.findFirstOrThrow.resolves({ ...submissions[0], userId: 2 })

  //     await expect(
  //       service.getContestSubmission(
  //         submissions[0].id,
  //         problems[0].id,
  //         1,
  //         submissions[0].userId
  //       )
  //     ).to.be.rejectedWith(ForbiddenAccessException)
  //   })
  // })

  // describe('getSubmissionResults', () => {
  //   it('should return judgeFinished=true when judge finished', async () => {
  //     const submissionId = 1
  //     const results = submissionResults.filter(
  //       (submissionResult) => submissionResult.submissionId === submissionId
  //     )
  //     db.submissionResult.findMany.resolves(results)

  //     const result = await service.getSubmissionResults(submissionId)

  //     expect(result).to.deep.equal({
  //       submissionResults: results,
  //       score: 100,
  //       passed: true,
  //       judgeFinished: true
  //     })
  //   })

  //   it('shoud return judgeFinished=false when judge not finished', async () => {
  //     const submissionId = 2
  //     db.submissionResult.findMany.resolves
  //     const results = submissionResults.filter(
  //       (submissionResult) => submissionResult.submissionId === submissionId
  //     )
  //     db.submissionResult.findMany.resolves(results)

  //     const result = await service.getSubmissionResults(submissionId)

  //     expect(result).to.deep.equal({
  //       submissionResults: results,
  //       score: 100,
  //       passed: false,
  //       judgeFinished: false
  //     })
  //   })

  //   it('shoud return passed=false when at least one of judge failed', async () => {
  //     const submissionId = 3
  //     db.submissionResult.findMany.resolves
  //     const results = submissionResults.filter(
  //       (submissionResult) => submissionResult.submissionId === submissionId
  //     )
  //     db.submissionResult.findMany.resolves(results)

  //     const result = await service.getSubmissionResults(submissionId)

  //     expect(result).to.deep.equal({
  //       submissionResults: results,
  //       score: 100,
  //       passed: false,
  //       judgeFinished: true
  //     })
  //   })
  // })
})<|MERGE_RESOLUTION|>--- conflicted
+++ resolved
@@ -3,11 +3,7 @@
 import { ConfigService } from '@nestjs/config'
 import { Test, type TestingModule } from '@nestjs/testing'
 import { AmqpConnection } from '@golevelup/nestjs-rabbitmq'
-<<<<<<< HEAD
-import { Language, ResultStatus, Role } from '@prisma/client'
-=======
-import { Language, ResultStatus, type User } from '@prisma/client'
->>>>>>> 641d54a5
+import { Language, ResultStatus, Role, type User } from '@prisma/client'
 import { expect } from 'chai'
 import { plainToInstance } from 'class-transformer'
 import { TraceService } from 'nestjs-otel'
@@ -53,10 +49,7 @@
     findUniqueOrThrow: stub()
   },
   user: {
-<<<<<<< HEAD
     findFirstOrThrow: stub(),
-=======
->>>>>>> 641d54a5
     findFirst: stub()
   },
   getPaginator: PrismaService.prototype.getPaginator
