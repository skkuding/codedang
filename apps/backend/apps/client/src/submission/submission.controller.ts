--- conflicted
+++ resolved
@@ -60,20 +60,16 @@
         problemId,
         contestId,
         groupId
-<<<<<<< HEAD
-      )
+      })
     } else if (assignmentId) {
-      return await this.submissionService.submitToAssignment(
-        submissionDto,
-        userIp,
-        req.user.id,
+      return await this.submissionService.submitToAssignment({
+        submissionDto,
+        userIp,
+        userId: req.user.id,
         problemId,
         assignmentId,
         groupId
-      )
-=======
       })
->>>>>>> d2f4bf16
     } else if (workbookId) {
       return await this.submissionService.submitToWorkbook({
         submissionDto,
@@ -170,29 +166,20 @@
     @Query('assignmentId', IDValidationPipe) assignmentId: number | null,
     @Param('id', new RequiredIntPipe('id')) id: number
   ) {
-<<<<<<< HEAD
     if (contestId && assignmentId) {
       throw new UnprocessableDataException(
         'Provide either contestId or assignmentId, not both.'
       )
     }
-    return await this.submissionService.getSubmission(
-=======
     return await this.submissionService.getSubmission({
->>>>>>> d2f4bf16
       id,
       problemId,
       userId: req.user.id,
       userRole: req.user.role,
       groupId,
-<<<<<<< HEAD
       contestId,
       assignmentId
-    )
-=======
-      contestId
-    })
->>>>>>> d2f4bf16
+    })
   }
 }
 
