import { HttpService } from '@nestjs/axios'
import { CACHE_MANAGER } from '@nestjs/cache-manager'
import { Inject, Injectable, Logger } from '@nestjs/common'
import { ConfigService } from '@nestjs/config'
import {
  ResultStatus,
  Submission,
  Language,
  Problem,
  Role,
  Prisma,
  TestSubmission
} from '@prisma/client'
import { AxiosRequestConfig } from 'axios'
import { Cache } from 'cache-manager'
import { plainToInstance } from 'class-transformer'
import { Request } from 'express'
import { Span } from 'nestjs-otel'
import { v4 as uuidv4 } from 'uuid'
import {
  testKey,
  testcasesKey,
  userTestKey,
  userTestcasesKey
} from '@libs/cache'
import {
  MIN_DATE,
  OPEN_SPACE_ID,
  TEST_SUBMISSION_EXPIRE_TIME
} from '@libs/constants'
import {
  ConflictFoundException,
  EntityNotExistException,
  ForbiddenAccessException,
  UnprocessableDataException
} from '@libs/exception'
import { PrismaService } from '@libs/prisma'
import {
  CreateSubmissionDto,
  CreateUserTestSubmissionDto,
  Snippet,
  Template
} from './class/create-submission.dto'
import { SubmissionPublicationService } from './submission-pub.service'

@Injectable()
export class SubmissionService {
  private readonly logger = new Logger(SubmissionService.name)
  private req: Request | undefined

  constructor(
    private readonly prisma: PrismaService,
    private readonly configService: ConfigService,
    private readonly httpService: HttpService,
    private readonly publish: SubmissionPublicationService,
    @Inject(CACHE_MANAGER) private readonly cacheManager: Cache
  ) {}

  // setRequest(req: Request) {
  //   this.req = req
  // }

  /**
   * 아직 채점되지 않은 제출 기록을 만들고, 채점 요청 큐에 메세지를 발행합니다.
   *
   * 주어진 입력을 기반으로 문제의 유효성을 검사하고, 제출 후 결과를 반환
   * 만약 문제가 존재하지 않거나 제출하는 사용자가 문제에 접근 권한이 없는 경우 예외를 발생
   *
   * @param {CreateSubmissionDto} submissionDto - 코드 제출 DTO
   * @param {string} userIp - 사용자의 IP 주소
   * @param {number} userId - 제출하는 사용자의 ID
   * @param {number} problemId - 제출할 문제의 ID
   * @param {number} [groupId=OPEN_SPACE_ID] - 사용자의 그룹 ID (기본값=OPEN_SPACE_ID)
   * @returns {Promise<Submission>} 생성된 제출물 객체
   * @throws {EntityNotExistException} 주어진 조건에 맞는 문제가 없는 경우
   */
  @Span()
  async submitToProblem({
    submissionDto,
    userIp,
    userId,
    problemId,
    groupId = OPEN_SPACE_ID
  }: {
    submissionDto: CreateSubmissionDto
    userIp: string
    userId: number
    problemId: number
    groupId: number
  }) {
    const problem = await this.prisma.problem.findFirst({
      where: {
        id: problemId,
        groupId,
        visibleLockTime: {
          equals: MIN_DATE
        }
      }
    })
    if (!problem) {
      throw new EntityNotExistException('Problem')
    }
    const submission = await this.createSubmission({
      submissionDto,
      problem,
      userId,
      userIp
    })

    if (submission) {
      this.logger.log(
        `Submission ${submission.id} is created for problem ${problem.id} by ip ${userIp}`
      )
      return submission
    }
  }

  /**
   * 진행중인 대회 문제에 대해 아직 채점되지 않은 제출 기록을 만들고, 채점 요청 큐에 메세지를 발행합니다.
   *
   * 1. 주어진 contestId와 groupId에 해당하는 진행 중인 대회가 있는지 확인
   * 2. 사용자가 해당 대회에 등록되어 있는지 확인
   * 3. 대회가 진행 중인지 및 그룹 조건을 만족하는지 확인
   * 4. 제출하고자 하는 문제가 해당 대회에 속해 있는지 확인
   * 5. 유효성이 검증된 경우 제출물을 생성하고 반환
   *
   * @param {CreateSubmissionDto} submissionDto - 코드 제출 DTO
   * @param {string} userIp - 사용자의 IP 주소
   * @param {number} userId - 제출을 수행하는 사용자의 ID
   * @param {number} problemId - 제출할 문제의 ID
   * @param {number} contestId - 문제가 속한 대회의 ID
   * @param {number} [groupId=OPEN_SPACE_ID] - 사용자가 속한 그룹 ID (기본값=OPEN_SPACE_ID)
   * @returns {Promise<Submission>} 생성된 제출 객체
   * @throws {EntityNotExistException} 아래의 경우에 발생합니다
   *   - 유효한 진행 중인 대회가 없을 경우 (Contest)
   *   - 사용자가 대회에 등록되어 있지 않은 경우 (ContestRecord)
   *   - 문제를 찾을 수 없거나 대회와 매칭되지 않는 경우 (ContestProblem)
   * @throws {ConflictFoundException} 아래의 경우에 발생합니다
   *   - 대회가 진행중이지 않을 경우
   */
  @Span()
  async submitToContest({
    submissionDto,
    userIp,
    userId,
    problemId,
    contestId
  }: {
    submissionDto: CreateSubmissionDto
    userIp: string
    userId: number
    problemId: number
    contestId: number
  }) {
    const now = new Date()

    // 진행 중인 대회인지 확인합니다.
    const contest = await this.prisma.contest.findFirst({
      where: {
        id: contestId,
        startTime: {
          lte: now
        },
        endTime: {
          gt: now
        }
      }
    })
    if (!contest) {
      throw new EntityNotExistException('Contest')
    }

    // 대회에 등록되어 있는지 확인합니다.
    const contestRecord = await this.prisma.contestRecord.findUnique({
      where: {
        // eslint-disable-next-line @typescript-eslint/naming-convention
        contestId_userId: {
          contestId,
          userId
        }
      },
      select: {
        contest: {
          select: {
            startTime: true,
            endTime: true
          }
        }
      }
    })
    if (!contestRecord) {
      throw new EntityNotExistException('ContestRecord')
    }
    if (
      contestRecord.contest.startTime > now ||
      contestRecord.contest.endTime <= now
    ) {
      throw new ConflictFoundException(
        'Submission is only allowed to ongoing contests'
      )
    }

    const contestProblem = await this.prisma.contestProblem.findUnique({
      where: {
        // eslint-disable-next-line @typescript-eslint/naming-convention
        contestId_problemId: {
          problemId,
          contestId
        }
      },
      include: {
        problem: true
      }
    })
    if (!contestProblem) {
      throw new EntityNotExistException('ContestProblem')
    }
    const { problem } = contestProblem

    const submission = await this.createSubmission({
      submissionDto,
      problem,
      userId,
      userIp,
      idOptions: {
        contestId
      }
    })

    return submission
  }

  /**
   * 진행중인 과제 문제에 대해 아직 채점되지 않은 제출 기록을 만들고, 채점 요청 큐에 메세지를 발행합니다.
   *
   * 1. 주어진 assignmentId와 groupId에 해당하는 진행 중인 과제가 있는지 확인
   * 2. 사용자가 해당 과제에 등록되어 있는지 확인
   * 3. 과제가 진행 중인지 및 그룹 조건을 만족하는지 확인
   * 4. 제출하고자 하는 문제가 해당 과제에 속해 있는지 확인
   * 5. 유효성이 검증된 경우 제출물을 생성하고 반환
   *
   * @param {CreateSubmissionDto} submissionDto - 코드 제출 DTO
   * @param {string} userIp - 사용자의 IP 주소
   * @param {number} userId - 제출을 수행하는 사용자의 ID
   * @param {number} problemId - 제출할 문제의 ID
   * @param {number} assignmentId - 문제가 속한 과제의 ID
   * @param {number} [groupId=OPEN_SPACE_ID] - 사용자가 속한 그룹 ID (기본값=OPEN_SPACE_ID)
   * @returns {Promise<Submission>} 생성된 제출 객체
   * @throws {EntityNotExistException} 아래의 경우에 발생합니다
   *   - 유효한 진행 중인 과제가 없을 경우 (Assignment)
   *   - 사용자가 과제에 등록되어 있지 않은 경우 (AssignmentRecord)
   *   - 문제를 찾을 수 없거나 과제와 매칭되지 않는 경우 (AssignmentProblem)
   * @throws {ConflictFoundException} 아래의 경우에 발생합니다
   *   - 과제가 진행중이지 않을 경우
   */
  @Span()
  async submitToAssignment({
    submissionDto,
    userIp,
    userId,
    problemId,
    assignmentId,
    groupId = OPEN_SPACE_ID
  }: {
    submissionDto: CreateSubmissionDto
    userIp: string
    userId: number
    problemId: number
    assignmentId: number
    groupId: number
  }) {
    const now = new Date()

    // 진행 중인 과제인지 확인합니다.
    const assignment = await this.prisma.assignment.findFirst({
      where: {
        id: assignmentId,
        groupId,
        startTime: {
          lte: now
        },
        endTime: {
          gt: now
        }
      }
    })
    if (!assignment) {
      throw new EntityNotExistException('Assignment')
    }

    // 과제에 등록되어 있는지 확인합니다.
    const assignmentRecord = await this.prisma.assignmentRecord.findUnique({
      where: {
        // eslint-disable-next-line @typescript-eslint/naming-convention
        assignmentId_userId: {
          assignmentId,
          userId
        }
      },
      select: {
        assignment: {
          select: {
            groupId: true,
            startTime: true,
            endTime: true
          }
        }
      }
    })
    if (!assignmentRecord) {
      throw new EntityNotExistException('AssignmentRecord')
    }
    if (assignmentRecord.assignment.groupId !== groupId) {
      throw new EntityNotExistException('Assignment')
    } else if (
      assignmentRecord.assignment.startTime > now ||
      assignmentRecord.assignment.endTime <= now
    ) {
      throw new ConflictFoundException(
        'Submission is only allowed to ongoing assignments'
      )
    }

    const assignmentProblem = await this.prisma.assignmentProblem.findUnique({
      where: {
        // eslint-disable-next-line @typescript-eslint/naming-convention
        assignmentId_problemId: {
          problemId,
          assignmentId
        }
      },
      include: {
        problem: true
      }
    })
    if (!assignmentProblem) {
      throw new EntityNotExistException('AssignmentProblem')
    }
    const { problem } = assignmentProblem

    const submission = await this.createSubmission({
      submissionDto,
      problem,
      userId,
      userIp,
      idOptions: {
        assignmentId
      }
    })

    return submission
  }

  /**
   * 워크북 문제에 대해 아직 채점되지 않은 제출 기록을 만들고, 채점 요청 큐에 메세지를 발행합니다.
   *
   * 1. 주어진 workbookId와 problemId에 매칭되는 WorkbookProblem을 찾음
   * 2. 해당 문제가 주어진 groupId에 속하고, visibleLockTime 조건을 만족하는지 확인
   * 3. 조건을 만족하지 않으면 예외를 발생
   * 4. 유효성이 검증된 경우 createSubmission 메서드를 호출하여 제출 기록을 생성하고 반환
   *
   * @param {CreateSubmissionDto} submissionDto - 제출물 생성을 위한 데이터 전송 객체
   * @param {string} userIp - 사용자의 IP 주소
   * @param {number} userId - 제출을 수행하는 사용자의 ID
   * @param {number} problemId - 제출할 문제의 ID
   * @param {number} workbookId - 제출이 속한 워크북의 ID
   * @param {number} [groupId=OPEN_SPACE_ID] - 문제 그룹 ID (기본값은 OPEN_SPACE_ID)
   * @returns {Promise<Submission>} 생성된 제출물 객체
   * @throws {EntityNotExistException}
   *   - 해당 workbookId와 problemId에 매칭되는 WorkbookProblem을 찾을 수 없는 경우
   *   - 문제의 groupId가 일치하지 않거나 visibleLockTime 조건을 만족하지 않는 경우
   */
  @Span()
  async submitToWorkbook({
    submissionDto,
    userIp,
    userId,
    problemId,
    workbookId,
    groupId = OPEN_SPACE_ID
  }: {
    submissionDto: CreateSubmissionDto
    userIp: string
    userId: number
    problemId: number
    workbookId: number
    groupId: number
  }) {
    const workbookProblem = await this.prisma.workbookProblem.findUnique({
      where: {
        // eslint-disable-next-line @typescript-eslint/naming-convention
        workbookId_problemId: {
          problemId,
          workbookId
        }
      },
      include: {
        problem: true
      }
    })
    if (!workbookProblem) {
      throw new EntityNotExistException('WorkbookProblem')
    }
    const { problem } = workbookProblem
    if (
      problem.groupId !== groupId ||
      problem.visibleLockTime.getTime() !== MIN_DATE.getTime()
    ) {
      throw new EntityNotExistException('Problem')
    }

    const submission = await this.createSubmission({
      submissionDto,
      problem,
      userId,
      userIp,
      idOptions: {
        workbookId
      }
    })

    return submission
  }

  /**
   * 주어진 문제와 사용자 정보를 바탕으로 아직 채점되지 않은 제출 기록을 만들고, 채점 요청 큐에 메세지를 발행합니다.
   *
   * 1. 문제에서 지원하는 프로그래밍 언어인지 확인
   * 2. 사용자가 문제의 템플릿을 수정했는지 검증
   * 3. 제출 데이터를 구성하여 데이터베이스에 저장
   * 4. 제출 결과를 초기화하고 채점 요청 메시지를 발행하는 메서드를 호출
   *
   * @param {CreateSubmissionDto} submissionDto - 코드 제출 DTO
   * @param {Problem} problem - 제출 대상 문제 레코드
   * @param {number} userId - 사용자의 ID
   * @param {string} userIp - 사용자의 IP 주소
   * @param {{ contestId?: number; assignmentId?: number; workbookId?: number }} [idOptions] 제출 종류에 따라 전달하는 옵셔널 파라미터
   *   - contestId: 대회 제출인 경우 제공해야 함
   *   - assignmentId: 과제 제출인 경우 제공해야 함
   *   - workbookId: 워크북 제출인 경우 제공해야 함
   * @returns {Promise<Submission>} 생성된 제출 기록
   * @throws {ConflictFoundException} 아래와 같은 경우에 발생합니다
   *   - 문제에서 해당 언어를 지원하지 않을 경우
   *   - 제출한 코드가 템플릿이 변경 된 코드인 경우
   * @throws {UnprocessableDataException} 아래와 같은 경우에 발생합니다
   *   - 제출물을 생성하는 도중 데이터 처리에 실패한 경우
   */
  @Span()
  async createSubmission({
    submissionDto,
    problem,
    userId,
    userIp,
    idOptions
  }: {
    submissionDto: CreateSubmissionDto
    problem: Problem
    userId: number
    userIp: string
    idOptions?: {
      contestId?: number
      assignmentId?: number
      workbookId?: number
    }
  }) {
    if (!problem.languages.includes(submissionDto.language)) {
      throw new ConflictFoundException(
        `This problem does not support language ${submissionDto.language}`
      )
    }
    const { code, ...data } = submissionDto
    if (
      !this.isValidCode(
        code,
        submissionDto.language,
        plainToInstance(Template, problem.template)
      )
    ) {
      throw new ConflictFoundException('Modifying template is not allowed')
    }

    const submissionData = {
      code: code.map((snippet) => ({ ...snippet })), // convert to plain object
      result: ResultStatus.Judging,
      userId,
      userIp,
      problemId: problem.id,
      codeSize: new TextEncoder().encode(code[0].text).length,
      ...data
    }

    try {
      const submission = await this.prisma.submission.create({
        data: {
          ...submissionData,
          contestId: idOptions?.contestId,
          assignmentId: idOptions?.assignmentId,
          workbookId: idOptions?.workbookId
        }
      })

      await this.createSubmissionResults(submission)

      await this.publish.publishJudgeRequestMessage(code, submission)
      return submission
    } catch (error) {
      if (error instanceof Prisma.PrismaClientKnownRequestError) {
        throw new UnprocessableDataException('Failed to create submission')
      }
      throw error
    }
  }

  /**
   * 전달한 제출 기록에 대해 아직 채점되지 않은 테스트케이스 채점 결과들을 생성합니다.
   *
   * 제출된 문제에 연결된 모든 테스트 케이스를 조회한 후,
   * 각 테스트 케이스에 대해 제출 결과 레코드를 생성하고 초기 상태(ResultStatus.Judging)로 설정
   *
   * @param {Submission} submission - 테스트 케이스 결과를 생성할 제출 기록
   * @returns {Promise<void>}
   */
  @Span()
  async createSubmissionResults(submission: Submission): Promise<void> {
    const testcases = await this.prisma.problemTestcase.findMany({
      where: {
        problemId: submission.problemId
      },
      select: { id: true }
    })

    await this.prisma.submissionResult.createMany({
      data: testcases.map((testcase) => {
        return {
          submissionId: submission.id,
          result: ResultStatus.Judging,
          problemTestcaseId: testcase.id
        }
      })
    })
  }

  /**
   * 주어진 코드 스니펫 배열이 해당 프로그래밍 언어에 대한 문제 템플릿과 일치하는지 검사합니다.
   *
   * 1. 해당 언어에 대한 템플릿을 찾습니다. 템플릿이 없거나 비어있으면 유효하다고 간주하여 true를 반환
   * 2. 템플릿과 제출된 코드의 스니펫 수가 다른 경우 false를 반환
   * 3. 템플릿과 코드를 지정된 순서대로 정렬
   * 4. 각 스니펫을 순차적으로 비교
   *    - 템플릿과 코드의 스니펫 ID가 일치하지 않으면 false를 반환
   *    - 템플릿 스니펫이 잠긴 상태(locked)인데 코드의 내용(text)이 템플릿과 다르면 false를 반환
   * 5. 모든 검사 통과 시 true를 반환
   *
   * @param {Snippet[]} code - 제출된 코드 스니펫 배열
   * @param {Language} language - 제출된 코드의 프로그래밍 언어
   * @param {Template[]} templates - 문제에 대한 템플릿 배열
   * @returns {boolean} 제출된 코드가 템플릿을 준수하면 true, 그렇지 않으면 false
   */
  isValidCode(
    code: Snippet[],
    language: Language,
    templates: Template[]
  ): boolean {
    const template = templates.find((code) => code.language === language)?.code
    if (!template || template.length === 0) return true

    if (template.length !== code.length) return false
    template.sort(this.snippetOrderCompare)
    code.sort(this.snippetOrderCompare)

    for (let i = 0; i < template.length; i++) {
      if (template[i].id !== code[i].id) return false
      else if (template[i].locked && template[i].text !== code[i].text)
        return false
    }
    return true
  }

  /**
   * 코드 스니펫 정렬 비교 함수
   *
   * @param {Snippet} a - 비교할 첫 번째 스니펫
   * @param {Snippet} b - 비교할 두 번째 스니펫
   * @returns {number} 정렬 순서 결정 값 (-1, 0, 1)
   */
  snippetOrderCompare(a: Snippet, b: Snippet): number {
    if (a.id < b.id) {
      return -1
    } else if (a.id > b.id) {
      return 1
    }
    return 0
  }

  /**
   * 임의의 6자리 16진수 문자열을 생성합니다.
   *
   * @returns {string} 생성된 6자리 16진수 문자열
   */
  hash(): string {
    return Math.floor(Math.random() * 16777215)
      .toString(16)
      .padStart(6, '0')
  }

  /**
   * 아직 채점 되지 않은 테스트 제출 기록을 생성합니다.
   *
   * 1. 주어진 문제 ID에 해당하는 문제를 조회, 문제를 찾지 못하면 예외를 발생
   * 2. 제출한 언어가 문제에서 지원하는 언어인지 확인, 지원하지 않으면 예외를 발생
   * 3. 제출한 코드가 템플릿을 수정했는지 검증, 템플릿을 수정했으면 예외를 발생
   * 4. 테스트 제출 객체(`testSubmission`)를 생성, 테스트 제출 정보를 저장하는 임시 객체
   * 5. `isUserTest` 플래그에 따라 사용자 테스트 케이스와 공개 테스트 케이스를 구분하여 채점 요청 큐에 적절한 메시지를 발행
   *    - 사용자 테스트 케이스인 경우: `publishUserTestMessage`를 호출하여 사용자 테스트 케이스에 대해 제출을 처리
   *    - 공개 테스트 케이스인 경우: `publishTestMessage`를 호출하여 공개 테스트 케이스에 대해 제출을 처리
   *
   * @param {number} userId - 테스트 제출 기록을 생성할 사용자의 ID
   * @param {number} problemId - 테스트 제출 기록을 생성할 문제의 ID
   * @param {CreateSubmissionDto} submissionDto - 제출할 코드 및 관련 데이터
   * @param {boolean} [isUserTest=false] - 사용자 테스트 케이스인지 여부 (기본값: false)
   * @returns {Promise<TestSubmission>}
   * @throws {EntityNotExistException} 다음과 같은 경우에 발생합니다
   *   - 주어진 문제가 존재하지 않는 경우
   * @throws {ConflictFoundException} 다음과 같은 경우에 발생합니다
   *   - 문제에서 해당 언어를 지원하지 않는 경우
   *   - 제출 코드가 문제 템플릿을 수정한 경우
   */
  async submitTest(
    userId: number,
    problemId: number,
    userIp: string,
    submissionDto: CreateSubmissionDto,
    isUserTest = false
<<<<<<< HEAD
  ): Promise<string> {
=======
  ): Promise<TestSubmission> {
>>>>>>> 412d1de4
    const problem = await this.prisma.problem.findFirst({
      where: {
        id: problemId
      }
    })

    if (!problem) {
      throw new EntityNotExistException('Problem')
    }

    if (!problem.languages.includes(submissionDto.language)) {
      throw new ConflictFoundException(
        `This problem does not support language ${submissionDto.language}`
      )
    }
    const { code } = submissionDto
    if (
      !this.isValidCode(
        code,
        submissionDto.language,
        plainToInstance(Template, problem.template)
      )
    ) {
      throw new ConflictFoundException('Modifying template is not allowed')
    }

<<<<<<< HEAD
    const testSubmission: Submission = {
      code: [],
      language: submissionDto.language,
      id: userId, // test용 submission끼리의 구분을 위해 submission의 id를 요청 User의 id로 지정
      problemId,
      result: 'Judging',
      score: 0,
      userId,
      userIp,
      assignmentId: null,
      contestId: null,
      workbookId: null,
      codeSize: null,
      createTime: new Date(),
      updateTime: new Date()
    }
    const testKey = uuidv4()

=======
>>>>>>> 412d1de4
    // User Testcase에 대한 TEST 요청인 경우
    if (isUserTest) {
      const testSubmission = await this.createTestSubmission(
        { ...submissionDto, problemId, userId, userIp },
        code,
        true
      )

      await this.publishUserTestMessage(
        submissionDto.code,
        testSubmission,
        (submissionDto as CreateUserTestSubmissionDto).userTestcases
      )
<<<<<<< HEAD
      return testKey
=======
      return testSubmission
>>>>>>> 412d1de4
    }

    // Open Testcase에 대한 TEST 요청인 경우
    const testSubmission = await this.createTestSubmission(
      { ...submissionDto, problemId, userId, userIp },
      code,
      false
    )
<<<<<<< HEAD
    return testKey
=======
    await this.publishTestMessage(problemId, submissionDto.code, testSubmission)
    return testSubmission
>>>>>>> 412d1de4
  }

  /**
   * 공개 테스트 케이스에 대해 아직 채점되지 않은 테스트케이스 채점 결과들을 생성하고, 채점 요청 메시지를 발행합니다.
   *
   * 1. 주어진 문제 ID(problemId)에 해당하는 모든 공개 테스트케이스를 조회
   * 2. 각 테스트케이스에 대해 캐시에 결과 상태를 'Judging'으로 저장하고,
   *    테스트케이스 ID를 수집
   * 3. 수집된 테스트케이스 ID 목록을 캐시에 저장
   * 4. publishJudgeRequestMessage 메서드를 호출하여 채점 요청 메시지를 게시
   *
   * @param {number} problemId - 문제 ID
   * @param {Snippet[]} code - 제출된 코드 스니펫 배열
   * @param {Submission} testSubmission - 테스트 제출 객체
   * @returns {Promise<void>}
   */
  async publishTestMessage(
    problemId: number,
    code: Snippet[],
    testSubmission: TestSubmission
  ): Promise<void> {
    const rawTestcases = await this.prisma.problemTestcase.findMany({
      where: {
        problemId,
        isHidden: false
      }
    })

    const testcaseIds: number[] = []
    for (const rawTestcase of rawTestcases) {
      await this.cacheManager.set(
        testKey(testSubmission.id, rawTestcase.id),
        { id: rawTestcase.id, result: 'Judging' },
        TEST_SUBMISSION_EXPIRE_TIME
      )
      testcaseIds.push(rawTestcase.id)
    }

    await this.cacheManager.set(testcasesKey(testSubmission.id), testcaseIds)
    await this.publish.publishJudgeRequestMessage(code, testSubmission, true)
  }

  /**
   * 사용자 테스트 케이스에 대해 아직 채점되지 않은 테스트케이스 채점 결과들을 생성하고, 채점 요청 메시지를 발행합니다.
   *
   *
   * 1. 전달된 사용자 테스트케이스 목록(userTestcases)을 순회하며,
   *    각 테스트케이스에 대해 캐시에 결과 상태를 'Judging'으로 저장하고,
   *    테스트케이스 ID를 수집
   * 2. 수집된 사용자 테스트케이스 ID 목록을 캐시에 저장
   * 3. publishJudgeRequestMessage 메서드를 호출하여 사용자 테스트케이스에 대한
   *    채점 요청 메시지를 게시
   *
   * @param {Snippet[]} code - 제출된 코드 스니펫 배열
   * @param {Submission} testSubmission - 테스트 제출 객체
   * @param {{ id: number; in: string; out: string }[]} userTestcases - 사용자 정의 테스트케이스 배열
   * @returns {Promise<void>} 모든 작업이 완료되면 반환되는 프로미스
   */
  async publishUserTestMessage(
    code: Snippet[],
    testSubmission: TestSubmission,
    userTestcases: { id: number; in: string; out: string }[]
  ): Promise<void> {
    const testcaseIds: number[] = []
    for (const testcase of userTestcases) {
      await this.cacheManager.set(
        userTestKey(testSubmission.id, testcase.id),
        { id: testcase.id, result: 'Judging' },
        TEST_SUBMISSION_EXPIRE_TIME
      )
      testcaseIds.push(testcase.id)
    }

    await this.cacheManager.set(
      userTestcasesKey(testSubmission.id),
      testcaseIds
    )
    await this.publish.publishJudgeRequestMessage(
      code,
      testSubmission,
      false,
      true,
      userTestcases
    )
  }

  @Span()
  async createTestSubmission(
    testSubmissionData: Pick<
      Submission,
      'problemId' | 'language' | 'userId' | 'userIp'
    >,
    codeSnippet: Snippet[],
    isUserTest = false
  ): Promise<TestSubmission> {
    const problem = await this.prisma.problem.findFirst({
      where: {
        id: testSubmissionData.problemId
      }
    })

    if (!problem) {
      throw new EntityNotExistException('Problem')
    }

    if (!problem.languages.includes(testSubmissionData.language)) {
      throw new ConflictFoundException(
        `This problem does not support language ${testSubmissionData.language}`
      )
    }
    if (
      !this.isValidCode(
        codeSnippet,
        testSubmissionData.language,
        plainToInstance(Template, problem.template)
      )
    ) {
      throw new ConflictFoundException('Modifying template is not allowed')
    }

    const submissionData = {
      code: codeSnippet.map((snippet) => ({ ...snippet })),
      userId: testSubmissionData.userId,
      userIp: testSubmissionData.userIp,
      problemId: testSubmissionData.problemId,
      codeSize: new TextEncoder().encode(codeSnippet[0].text).length,
      language: testSubmissionData.language
    }

    const submission = await this.prisma.testSubmission.create({
      data: {
        ...submissionData,
        isUserTest
      }
    })

    return submission
  }

  async getTestResult(userId: number, isUserTest = false) {
    // 가장 최신의 Test Submission 불러오기
    const testSubmissionId = (
      await this.prisma.testSubmission.findFirst({
        where: {
          userId
        },
        orderBy: {
          id: 'desc'
        }
      })
    )?.id

    if (!testSubmissionId) {
      return []
    }

    const testCasesKey = isUserTest
      ? userTestcasesKey(testSubmissionId)
      : testcasesKey(testSubmissionId)

    const testcases =
      (await this.cacheManager.get<number[]>(testCasesKey)) ?? []

    const results: { id: number; result: ResultStatus; output?: string }[] = []
    for (const testcaseId of testcases) {
      const key = isUserTest
        ? userTestKey(testSubmissionId, testcaseId)
        : testKey(testSubmissionId, testcaseId)
      const testcase = await this.cacheManager.get<{
        id: number
        result: ResultStatus
        output?: string
      }>(key)
      if (testcase) {
        results.push(testcase)
      }
    }
    return results
  }

  /**
   * 특정 큐의 현재 consumer capacity을 조회하고,
   * 설정된 threshold와 비교하여 지연 여부를 판단합니다.
   *
   * 1. RabbitMQ API URL과 자격 증명을 구성
   * 2. 지정된 큐(`JUDGE_SUBMISSION_QUEUE_NAME`)의 정보를 GET 요청으로 조회
   * 3. 응답 상태가 200(성공)인 경우:
   *    - 소비자 용량이 설정된 임계값보다 높으면 지연이 없는 것으로 판단
   *    - 그렇지 않으면 지연이 있다고 판단하고, 원인을 'Judge server is not working.'으로 설정
   * 4. 응답 상태가 200이 아닌 경우 RabbitMQ 서버 자체의 문제로 판단하여 지연이 있다고 판단
   *
   * @returns {Promise<{ isDelay: boolean; cause?: string }>}
   *   - isDelay: 지연 여부 (true=지연 발생)
   *   - cause: 지연 원인
   */
  @Span()
  async checkDelay(): Promise<{ isDelay: boolean; cause?: string }> {
    const baseUrl = this.configService.get(
      'RABBITMQ_API_URL',
      'http://127.0.0.1:15672/api'
    )

    const url =
      baseUrl +
      '/queues/' +
      this.configService.get('RABBITMQ_DEFAULT_VHOST') +
      '/' +
      this.configService.get('JUDGE_SUBMISSION_QUEUE_NAME')

    const config: AxiosRequestConfig = {
      method: 'GET',
      withCredentials: true,
      auth: {
        username: this.configService.get('RABBITMQ_DEFAULT_USER', ''),
        password: this.configService.get('RABBITMQ_DEFAULT_PASS', '')
      }
    }
    const res = await this.httpService.axiosRef(url, config)
    const threshold = 0.9

    if (res.status == 200) {
      if (res.data.consumer_capacity > threshold) return { isDelay: false }
      return { isDelay: true, cause: 'Judge server is not working.' }
    } else {
      return { isDelay: true, cause: 'RabbitMQ is not working.' }
    }
  }

  /**
   * 주어진 문제에 대한 제출 기록 목록을 불러옵니다.
   *
   * 1. 지정된 문제와 그룹에 대해 visibleLockTime이 초기값(MIN_DATE)인 문제를 조회
   * 2. 페이징 옵션을 적용하여 해당 문제에 대한 제출 기록 목록을 조회
   * 3. 해당 문제에 대한 총 제출 기록 수 계산
   * 4. 제출물 목록과 총 개수를 포함하는 객체를 반환
   *
   * @param {number} problemId - 제출 기록을 조회할 문제 ID
   * @param {number} [groupId=OPEN_SPACE_ID] - 문제의 그룹 ID (기본값: OPEN_SPACE_ID)
   * @param {number | null} [cursor=null] - 페이징 처리를 위한 커서 값 (기본값: null)
   * @param {number} [take=10] - 가져올 제출 기록의 수 (기본값: 10)
   * @returns 문제에 대한 제출 기록 목록과 총 제출 기록 수
   * @throws {EntityNotExistException} 주어진 조건에 맞는 문제가 존재하지 않을 경우
   */
  @Span()
  async getSubmission({
    id,
    problemId,
    userId,
    userRole,
    groupId = OPEN_SPACE_ID,
    contestId,
    assignmentId
  }: {
    id: number
    problemId: number
    userId: number
    userRole: Role
    groupId: number
    contestId: number | null
    assignmentId: number | null
  }) {
    const now = new Date()
    let contest: {
      startTime: Date
      endTime: Date
      isJudgeResultVisible: boolean
    } | null = null
    let assignment: {
      groupId: number
      startTime: Date
      endTime: Date
      isJudgeResultVisible: boolean
    } | null = null
    let isJudgeResultVisible: boolean | null = null

    if (contestId) {
      const contestRecord = await this.prisma.contestRecord.findUnique({
        where: {
          // eslint-disable-next-line @typescript-eslint/naming-convention
          contestId_userId: {
            contestId,
            userId
          }
        },
        select: {
          contest: {
            select: {
              startTime: true,
              endTime: true,
              isJudgeResultVisible: true
            }
          }
        }
      })
      if (!contestRecord) {
        throw new EntityNotExistException('ContestRecord')
      }
      contest = contestRecord.contest
      isJudgeResultVisible = contest.isJudgeResultVisible
    } else if (assignmentId) {
      const assignmentRecord = await this.prisma.assignmentRecord.findUnique({
        where: {
          // eslint-disable-next-line @typescript-eslint/naming-convention
          assignmentId_userId: {
            assignmentId,
            userId
          }
        },
        select: {
          assignment: {
            select: {
              groupId: true,
              startTime: true,
              endTime: true,
              isJudgeResultVisible: true
            }
          }
        }
      })
      if (!assignmentRecord) {
        throw new EntityNotExistException('AssignmentRecord')
      }
      if (assignmentRecord.assignment.groupId !== groupId) {
        throw new EntityNotExistException('Assignment')
      }
      assignment = assignmentRecord.assignment
      isJudgeResultVisible = assignment.isJudgeResultVisible
    }

    let problem
    if (!contestId && !assignmentId) {
      problem = await this.prisma.problem.findFirst({
        where: {
          id: problemId,
          groupId,
          visibleLockTime: {
            equals: MIN_DATE // contestId와 assignmentId가 없는 경우에는 공개된 문제인 경우에만 제출 내역을 가져와야 함
          }
        }
      })
      if (!problem) {
        throw new EntityNotExistException('Problem')
      }
    } else {
      problem = await this.prisma.problem.findFirst({
        where: {
          id: problemId,
          groupId
        }
      })
      if (!problem) {
        throw new EntityNotExistException('Problem')
      }
    }

    const submission = await this.prisma.submission.findFirst({
      where: {
        id,
        problemId,
        contestId,
        assignmentId
      },
      select: {
        userId: true,
        user: {
          select: {
            username: true
          }
        },
        language: true,
        code: true,
        createTime: true,
        result: true,
        submissionResult: true,
        codeSize: true
      }
    })
    if (!submission) {
      throw new EntityNotExistException('Submission')
    }

    if (
      contest &&
      contest.startTime <= now &&
      contest.endTime > now &&
      submission.userId !== userId &&
      userRole === Role.User
    ) {
      throw new ForbiddenAccessException(
        "Contest should end first before you browse other people's submissions"
      )
    } else if (
      assignment &&
      assignment.startTime <= now &&
      assignment.endTime > now &&
      submission.userId !== userId &&
      userRole === Role.User
    ) {
      throw new ForbiddenAccessException(
        "Assignment should end first before you browse other people's submissions"
      )
    }

    if (
      submission.userId === userId ||
      userRole === Role.Admin ||
      userRole === Role.SuperAdmin ||
      (await this.prisma.submission.count({
        where: {
          userId,
          problemId,
          result: 'Accepted'
        }
      }))
    ) {
      const code = plainToInstance(Snippet, submission.code)
      const results = submission.submissionResult.map((result) => {
        return {
          ...result,
          // TODO: 채점 속도가 너무 빠른경우에 대한 수정 필요 (0ms 미만)
          cpuTime:
            result.cpuTime || result.cpuTime === BigInt(0)
              ? result.cpuTime.toString()
              : null
        }
      })

      results.sort((a, b) => a.problemTestcaseId - b.problemTestcaseId)

      if ((contestId || assignmentId) && !isJudgeResultVisible) {
        results.map((r) => {
          r.result = 'Blind'
          r.cpuTime = null
          r.memoryUsage = null
        })
      }

      return {
        problemId,
        username: submission.user?.username,
        code: code.map((snippet) => snippet.text).join('\n'),
        language: submission.language,
        createTime: submission.createTime,
        result:
          isJudgeResultVisible || !(contestId || assignmentId)
            ? submission.result
            : 'Blind',
        testcaseResult: results
      }
    }

    throw new ForbiddenAccessException(
      "You must pass the problem first to browse other people's submissions"
    )
  }

  // FIXME: Workbook 구분
  @Span()
  async getSubmissions({
    problemId,
    groupId = OPEN_SPACE_ID,
    cursor = null,
    take = 10
  }: {
    problemId: number
    groupId?: number
    cursor?: number | null
    take?: number
  }) {
    const paginator = this.prisma.getPaginator(cursor)

    const problem = await this.prisma.problem.findFirst({
      where: {
        id: problemId,
        groupId,
        visibleLockTime: {
          equals: MIN_DATE
        }
      }
    })
    if (!problem) {
      throw new EntityNotExistException('Problem')
    }

    const submissions = await this.prisma.submission.findMany({
      ...paginator,
      take,
      where: {
        problemId
      },
      select: {
        id: true,
        user: {
          select: {
            username: true
          }
        },
        createTime: true,
        language: true,
        result: true,
        codeSize: true
      },
      orderBy: [{ id: 'desc' }, { createTime: 'desc' }]
    })

    const total = await this.prisma.submission.count({ where: { problemId } })

    return { data: submissions, total }
  }

  @Span()
  async getContestSubmissions({
    problemId,
    contestId,
    userId,
    groupId = OPEN_SPACE_ID,
    cursor = null,
    take = 10
  }: {
    problemId: number
    contestId: number
    userId: number
    groupId?: number
    cursor?: number | null
    take?: number
  }) {
    const paginator = this.prisma.getPaginator(cursor)

    const isAdmin = await this.prisma.user.findFirst({
      where: {
        id: userId,
        role: 'Admin'
      }
    })

    if (!isAdmin) {
      const contestRecord = await this.prisma.contestRecord.findUnique({
        where: {
          // eslint-disable-next-line @typescript-eslint/naming-convention
          contestId_userId: {
            contestId,
            userId
          }
        }
      })
      if (!contestRecord) {
        throw new EntityNotExistException('ContestRecord')
      }
    }

    const contestProblem = await this.prisma.contestProblem.findFirst({
      where: {
        problem: {
          id: problemId,
          groupId
        },
        contestId
      }
    })
    if (!contestProblem) {
      throw new EntityNotExistException('ContestProblem')
    }

    const contest = await this.prisma.contest.findFirst({
      where: {
        id: contestId
      },
      select: {
        isJudgeResultVisible: true
      }
    })
    if (!contest) {
      throw new EntityNotExistException('Contest')
    }
    const isJudgeResultVisible = contest.isJudgeResultVisible

    const submissions = await this.prisma.submission.findMany({
      ...paginator,
      take,
      where: {
        problemId,
        contestId,
        userId: isAdmin ? undefined : userId // Admin 계정인 경우 자신이 생성한 submission이 아니더라도 조회가 가능
      },
      select: {
        id: true,
        user: {
          select: {
            username: true
          }
        },
        createTime: true,
        language: true,
        result: true,
        codeSize: true
      },
      orderBy: [{ id: 'desc' }, { createTime: 'desc' }]
    })

    if (!isJudgeResultVisible) {
      submissions.map((submission) => (submission.result = 'Blind'))
    }

    const total = await this.prisma.submission.count({
      where: { problemId, contestId }
    })

    return { data: submissions, total }
  }

  @Span()
  async getAssignmentSubmissions({
    problemId,
    assignmentId,
    userId,
    groupId = OPEN_SPACE_ID,
    cursor = null,
    take = 10
  }: {
    problemId: number
    assignmentId: number
    userId: number
    groupId?: number
    cursor?: number | null
    take?: number
  }) {
    const paginator = this.prisma.getPaginator(cursor)

    const isAdmin = await this.prisma.user.findFirst({
      where: {
        id: userId,
        role: 'Admin'
      }
    })

    if (!isAdmin) {
      const assignmentRecord = await this.prisma.assignmentRecord.findUnique({
        where: {
          // eslint-disable-next-line @typescript-eslint/naming-convention
          assignmentId_userId: {
            assignmentId,
            userId
          }
        }
      })
      if (!assignmentRecord) {
        throw new EntityNotExistException('AssignmentRecord')
      }
    }

    const assignmentProblem = await this.prisma.assignmentProblem.findFirst({
      where: {
        problem: {
          id: problemId,
          groupId
        },
        assignmentId
      }
    })
    if (!assignmentProblem) {
      throw new EntityNotExistException('AssignmentProblem')
    }

    const assignment = await this.prisma.assignment.findFirst({
      where: {
        id: assignmentId
      },
      select: {
        isJudgeResultVisible: true
      }
    })
    if (!assignment) {
      throw new EntityNotExistException('Assignment')
    }
    const isJudgeResultVisible = assignment.isJudgeResultVisible

    const submissions = await this.prisma.submission.findMany({
      ...paginator,
      take,
      where: {
        problemId,
        assignmentId,
        userId: isAdmin ? undefined : userId // Admin 계정인 경우 자신이 생성한 submission이 아니더라도 조회가 가능
      },
      select: {
        id: true,
        user: {
          select: {
            username: true
          }
        },
        createTime: true,
        language: true,
        result: true,
        codeSize: true
      },
      orderBy: [{ id: 'desc' }, { createTime: 'desc' }]
    })

    if (!isJudgeResultVisible) {
      submissions.map((submission) => (submission.result = 'Blind'))
    }

    const total = await this.prisma.submission.count({
      where: { problemId, assignmentId }
    })

    return { data: submissions, total }
  }

  async checkSubmissionId(submissionId: number, userId: number) {
    await this.prisma.submission.findFirstOrThrow({
      where: {
        id: submissionId,
        userId
      }
    })
  }

  async getJudgedTestcasesBySubmissionId(submissionId: number) {
    return await this.prisma.submissionResult.findMany({
      where: {
        submissionId,
        result: {
          not: 'Judging'
        }
      },
      select: {
        problemTestcaseId: true,
        result: true,
        cpuTime: true,
        memoryUsage: true
      }
    })
  }
}<|MERGE_RESOLUTION|>--- conflicted
+++ resolved
@@ -631,11 +631,7 @@
     userIp: string,
     submissionDto: CreateSubmissionDto,
     isUserTest = false
-<<<<<<< HEAD
-  ): Promise<string> {
-=======
   ): Promise<TestSubmission> {
->>>>>>> 412d1de4
     const problem = await this.prisma.problem.findFirst({
       where: {
         id: problemId
@@ -662,27 +658,6 @@
       throw new ConflictFoundException('Modifying template is not allowed')
     }
 
-<<<<<<< HEAD
-    const testSubmission: Submission = {
-      code: [],
-      language: submissionDto.language,
-      id: userId, // test용 submission끼리의 구분을 위해 submission의 id를 요청 User의 id로 지정
-      problemId,
-      result: 'Judging',
-      score: 0,
-      userId,
-      userIp,
-      assignmentId: null,
-      contestId: null,
-      workbookId: null,
-      codeSize: null,
-      createTime: new Date(),
-      updateTime: new Date()
-    }
-    const testKey = uuidv4()
-
-=======
->>>>>>> 412d1de4
     // User Testcase에 대한 TEST 요청인 경우
     if (isUserTest) {
       const testSubmission = await this.createTestSubmission(
@@ -696,11 +671,8 @@
         testSubmission,
         (submissionDto as CreateUserTestSubmissionDto).userTestcases
       )
-<<<<<<< HEAD
-      return testKey
-=======
+
       return testSubmission
->>>>>>> 412d1de4
     }
 
     // Open Testcase에 대한 TEST 요청인 경우
@@ -709,12 +681,9 @@
       code,
       false
     )
-<<<<<<< HEAD
-    return testKey
-=======
+
     await this.publishTestMessage(problemId, submissionDto.code, testSubmission)
     return testSubmission
->>>>>>> 412d1de4
   }
 
   /**
