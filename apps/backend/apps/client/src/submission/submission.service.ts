import { HttpService } from '@nestjs/axios'
import { CACHE_MANAGER } from '@nestjs/cache-manager'
import { Inject, Injectable, Logger } from '@nestjs/common'
import { ConfigService } from '@nestjs/config'
import {
  ResultStatus,
  Submission,
  Language,
  Problem,
  Role,
  Prisma,
  TestSubmission
} from '@prisma/client'
import { AxiosRequestConfig } from 'axios'
import { Cache } from 'cache-manager'
import { plainToInstance } from 'class-transformer'
import { Request } from 'express'
import { Span } from 'nestjs-otel'
import {
  testKey,
  testcasesKey,
  userTestKey,
  userTestcasesKey
} from '@libs/cache'
import {
  MIN_DATE,
  OPEN_SPACE_ID,
  TEST_SUBMISSION_EXPIRE_TIME
} from '@libs/constants'
import {
  ConflictFoundException,
  EntityNotExistException,
  ForbiddenAccessException,
  UnprocessableDataException
} from '@libs/exception'
import { PrismaService } from '@libs/prisma'
import { SubmissionPublicationService } from '@libs/rabbitmq'
import {
  CreateSubmissionDto,
  CreateUserTestSubmissionDto,
  Snippet,
  Template
} from './class/create-submission.dto'

@Injectable()
export class SubmissionService {
  private readonly logger = new Logger(SubmissionService.name)
  private req: Request | undefined

  constructor(
    private readonly prisma: PrismaService,
    private readonly configService: ConfigService,
    private readonly httpService: HttpService,
    private readonly publish: SubmissionPublicationService,
    @Inject(CACHE_MANAGER) private readonly cacheManager: Cache
  ) {}

  // setRequest(req: Request) {
  //   this.req = req
  // }

  /**
   * 아직 채점되지 않은 제출 기록을 만들고, 채점 요청 큐에 메세지를 발행합니다.
   *
   * 주어진 입력을 기반으로 문제의 유효성을 검사하고, 제출 후 결과를 반환
   * 만약 문제가 존재하지 않거나 제출하는 사용자가 문제에 접근 권한이 없는 경우 예외를 발생
   *
   * @param {CreateSubmissionDto} submissionDto - 코드 제출 DTO
   * @param {string} userIp - 사용자의 IP 주소
   * @param {number} userId - 제출하는 사용자의 ID
   * @param {number} problemId - 제출할 문제의 ID
   * @param {number} [groupId=OPEN_SPACE_ID] - 사용자의 그룹 ID (기본값=OPEN_SPACE_ID)
   * @returns {Promise<Submission>} 생성된 제출물 객체
   * @throws {EntityNotExistException} 주어진 조건에 맞는 문제가 없는 경우
   */
  @Span()
  async submitToProblem({
    submissionDto,
    userIp,
    userId,
    problemId,
    groupId = OPEN_SPACE_ID
  }: {
    submissionDto: CreateSubmissionDto
    userIp: string
    userId: number
    problemId: number
    groupId: number
  }) {
    const problem = await this.prisma.problem.findFirst({
      where: {
        id: problemId,
        groupId,
        visibleLockTime: {
          equals: MIN_DATE
        }
      }
    })
    if (!problem) {
      throw new EntityNotExistException('Problem')
    }
    const submission = await this.createSubmission({
      submissionDto,
      problem,
      userId,
      userIp
    })

    if (submission) {
      this.logger.log(
        `Submission ${submission.id} is created for problem ${problem.id} by ip ${userIp}`
      )
      return submission
    }
  }

  /**
   * 진행중인 대회 문제에 대해 아직 채점되지 않은 제출 기록을 만들고, 채점 요청 큐에 메세지를 발행합니다.
   *
   * 1. 주어진 contestId와 groupId에 해당하는 진행 중인 대회가 있는지 확인
   * 2. 사용자가 해당 대회에 등록되어 있는지 확인
   * 3. 대회가 진행 중인지 및 그룹 조건을 만족하는지 확인
   * 4. 제출하고자 하는 문제가 해당 대회에 속해 있는지 확인
   * 5. 유효성이 검증된 경우 제출물을 생성하고 반환
   *
   * @param {CreateSubmissionDto} submissionDto - 코드 제출 DTO
   * @param {string} userIp - 사용자의 IP 주소
   * @param {number} userId - 제출을 수행하는 사용자의 ID
   * @param {number} problemId - 제출할 문제의 ID
   * @param {number} contestId - 문제가 속한 대회의 ID
   * @param {number} [groupId=OPEN_SPACE_ID] - 사용자가 속한 그룹 ID (기본값=OPEN_SPACE_ID)
   * @returns {Promise<Submission>} 생성된 제출 객체
   * @throws {EntityNotExistException} 아래의 경우에 발생합니다
   *   - 유효한 진행 중인 대회가 없을 경우 (Contest)
   *   - 사용자가 대회에 등록되어 있지 않은 경우 (ContestRecord)
   *   - 문제를 찾을 수 없거나 대회와 매칭되지 않는 경우 (ContestProblem)
   * @throws {ConflictFoundException} 아래의 경우에 발생합니다
   *   - 대회가 진행중이지 않을 경우
   */
  @Span()
  async submitToContest({
    submissionDto,
    userIp,
    userId,
    problemId,
    contestId
  }: {
    submissionDto: CreateSubmissionDto
    userIp: string
    userId: number
    problemId: number
    contestId: number
  }) {
    const now = new Date()

    // 진행 중인 대회인지 확인합니다.
    const contest = await this.prisma.contest.findFirst({
      where: {
        id: contestId,
        startTime: {
          lte: now
        },
        endTime: {
          gt: now
        }
      }
    })
    if (!contest) {
      throw new EntityNotExistException('Contest')
    }

    // 대회에 등록되어 있는지 확인합니다.
    const contestRecord = await this.prisma.contestRecord.findUnique({
      where: {
        // eslint-disable-next-line @typescript-eslint/naming-convention
        contestId_userId: {
          contestId,
          userId
        }
      },
      select: {
        contest: {
          select: {
            startTime: true,
            endTime: true
          }
        }
      }
    })
    if (!contestRecord) {
      throw new EntityNotExistException('ContestRecord')
    }
    if (
      contestRecord.contest.startTime > now ||
      contestRecord.contest.endTime <= now
    ) {
      throw new ConflictFoundException(
        'Submission is only allowed to ongoing contests'
      )
    }

    const contestProblem = await this.prisma.contestProblem.findUnique({
      where: {
        // eslint-disable-next-line @typescript-eslint/naming-convention
        contestId_problemId: {
          problemId,
          contestId
        }
      },
      include: {
        problem: true
      }
    })
    if (!contestProblem) {
      throw new EntityNotExistException('ContestProblem')
    }
    const { problem } = contestProblem

    const submission = await this.createSubmission({
      submissionDto,
      problem,
      userId,
      userIp,
      idOptions: {
        contestId
      }
    })

    return submission
  }

  /**
   * 진행중인 과제 문제에 대해 아직 채점되지 않은 제출 기록을 만들고, 채점 요청 큐에 메세지를 발행합니다.
   *
   * 1. 주어진 assignmentId와 groupId에 해당하는 진행 중인 과제가 있는지 확인
   * 2. 사용자가 해당 과제에 등록되어 있는지 확인
   * 3. 과제가 진행 중인지 및 그룹 조건을 만족하는지 확인
   * 4. 제출하고자 하는 문제가 해당 과제에 속해 있는지 확인
   * 5. 유효성이 검증된 경우 제출물을 생성하고 반환
   *
   * @param {CreateSubmissionDto} submissionDto - 코드 제출 DTO
   * @param {string} userIp - 사용자의 IP 주소
   * @param {number} userId - 제출을 수행하는 사용자의 ID
   * @param {number} problemId - 제출할 문제의 ID
   * @param {number} assignmentId - 문제가 속한 과제의 ID
   * @param {number} [groupId=OPEN_SPACE_ID] - 사용자가 속한 그룹 ID (기본값=OPEN_SPACE_ID)
   * @returns {Promise<Submission>} 생성된 제출 객체
   * @throws {EntityNotExistException} 아래의 경우에 발생합니다
   *   - 유효한 진행 중인 과제가 없을 경우 (Assignment)
   *   - 사용자가 과제에 등록되어 있지 않은 경우 (AssignmentRecord)
   *   - 문제를 찾을 수 없거나 과제와 매칭되지 않는 경우 (AssignmentProblem)
   * @throws {ConflictFoundException} 아래의 경우에 발생합니다
   *   - 과제가 진행중이지 않을 경우
   */
  @Span()
  async submitToAssignment({
    submissionDto,
    userIp,
    userId,
    problemId,
    assignmentId,
    groupId = OPEN_SPACE_ID
  }: {
    submissionDto: CreateSubmissionDto
    userIp: string
    userId: number
    problemId: number
    assignmentId: number
    groupId: number
  }) {
    const now = new Date()

    // 진행 중인 과제인지 확인합니다.
    const assignment = await this.prisma.assignment.findFirst({
      where: {
        id: assignmentId,
        groupId,
        startTime: {
          lte: now
        },
        endTime: {
          gt: now
        }
      }
    })
    if (!assignment) {
      throw new EntityNotExistException('Assignment')
    }

    // 과제에 등록되어있지 않으면 등록시켜줍니다.
    await this.prisma.assignmentRecord.upsert({
      where: {
        // eslint-disable-next-line @typescript-eslint/naming-convention
        assignmentId_userId: {
          assignmentId,
          userId
        }
      },
      create: {
        assignmentId,
        userId
      },
      update: {},
      select: {
        id: true,
        assignment: {
          select: {
            groupId: true,
            startTime: true,
            endTime: true
          }
        }
      }
    })
    if (assignment.startTime > now || assignment.endTime <= now) {
      throw new ConflictFoundException(
        'Submission is only allowed to ongoing assignments'
      )
    }

    const assignmentProblem = await this.prisma.assignmentProblem.findUnique({
      where: {
        // eslint-disable-next-line @typescript-eslint/naming-convention
        assignmentId_problemId: {
          problemId,
          assignmentId
        }
      },
      include: {
        problem: true
      }
    })
    if (!assignmentProblem) {
      throw new EntityNotExistException('AssignmentProblem')
    }
    const { problem } = assignmentProblem

    await this.prisma.assignmentProblemRecord.upsert({
      where: {
        // eslint-disable-next-line @typescript-eslint/naming-convention
        assignmentId_userId_problemId: {
          assignmentId,
          userId,
          problemId: problem.id
        }
      },
      create: {
        assignmentId,
        userId,
        problemId: problem.id,
        isSubmitted: true
      },
      update: {
        isSubmitted: true
      }
    })

    const submission = await this.createSubmission({
      submissionDto,
      problem,
      userId,
      userIp,
      idOptions: {
        assignmentId
      }
    })

    return submission
  }

  /**
   * 워크북 문제에 대해 아직 채점되지 않은 제출 기록을 만들고, 채점 요청 큐에 메세지를 발행합니다.
   *
   * 1. 주어진 workbookId와 problemId에 매칭되는 WorkbookProblem을 찾음
   * 2. 해당 문제가 주어진 groupId에 속하고, visibleLockTime 조건을 만족하는지 확인
   * 3. 조건을 만족하지 않으면 예외를 발생
   * 4. 유효성이 검증된 경우 createSubmission 메서드를 호출하여 제출 기록을 생성하고 반환
   *
   * @param {CreateSubmissionDto} submissionDto - 제출물 생성을 위한 데이터 전송 객체
   * @param {string} userIp - 사용자의 IP 주소
   * @param {number} userId - 제출을 수행하는 사용자의 ID
   * @param {number} problemId - 제출할 문제의 ID
   * @param {number} workbookId - 제출이 속한 워크북의 ID
   * @param {number} [groupId=OPEN_SPACE_ID] - 문제 그룹 ID (기본값은 OPEN_SPACE_ID)
   * @returns {Promise<Submission>} 생성된 제출물 객체
   * @throws {EntityNotExistException}
   *   - 해당 workbookId와 problemId에 매칭되는 WorkbookProblem을 찾을 수 없는 경우
   *   - 문제의 groupId가 일치하지 않거나 visibleLockTime 조건을 만족하지 않는 경우
   */
  @Span()
  async submitToWorkbook({
    submissionDto,
    userIp,
    userId,
    problemId,
    workbookId,
    groupId = OPEN_SPACE_ID
  }: {
    submissionDto: CreateSubmissionDto
    userIp: string
    userId: number
    problemId: number
    workbookId: number
    groupId: number
  }) {
    const workbookProblem = await this.prisma.workbookProblem.findUnique({
      where: {
        // eslint-disable-next-line @typescript-eslint/naming-convention
        workbookId_problemId: {
          problemId,
          workbookId
        }
      },
      include: {
        problem: true
      }
    })
    if (!workbookProblem) {
      throw new EntityNotExistException('WorkbookProblem')
    }
    const { problem } = workbookProblem
    if (
      problem.groupId !== groupId ||
      problem.visibleLockTime.getTime() !== MIN_DATE.getTime()
    ) {
      throw new EntityNotExistException('Problem')
    }

    const submission = await this.createSubmission({
      submissionDto,
      problem,
      userId,
      userIp,
      idOptions: {
        workbookId
      }
    })

    return submission
  }

  /**
   * 주어진 문제와 사용자 정보를 바탕으로 아직 채점되지 않은 제출 기록을 만들고, 채점 요청 큐에 메세지를 발행합니다.
   *
   * 1. 문제에서 지원하는 프로그래밍 언어인지 확인
   * 2. 사용자가 문제의 템플릿을 수정했는지 검증
   * 3. 제출 데이터를 구성하여 데이터베이스에 저장
   * 4. 제출 결과를 초기화하고 채점 요청 메시지를 발행하는 메서드를 호출
   *
   * @param {CreateSubmissionDto} submissionDto - 코드 제출 DTO
   * @param {Problem} problem - 제출 대상 문제 레코드
   * @param {number} userId - 사용자의 ID
   * @param {string} userIp - 사용자의 IP 주소
   * @param {{ contestId?: number; assignmentId?: number; workbookId?: number }} [idOptions] 제출 종류에 따라 전달하는 옵셔널 파라미터
   *   - contestId: 대회 제출인 경우 제공해야 함
   *   - assignmentId: 과제 제출인 경우 제공해야 함
   *   - workbookId: 워크북 제출인 경우 제공해야 함
   * @returns {Promise<Submission>} 생성된 제출 기록
   * @throws {ConflictFoundException} 아래와 같은 경우에 발생합니다
   *   - 문제에서 해당 언어를 지원하지 않을 경우
   *   - 제출한 코드가 템플릿이 변경 된 코드인 경우
   * @throws {UnprocessableDataException} 아래와 같은 경우에 발생합니다
   *   - 제출물을 생성하는 도중 데이터 처리에 실패한 경우
   */
  @Span()
  async createSubmission({
    submissionDto,
    problem,
    userId,
    userIp,
    idOptions
  }: {
    submissionDto: CreateSubmissionDto
    problem: Problem
    userId: number
    userIp: string
    idOptions?: {
      contestId?: number
      assignmentId?: number
      workbookId?: number
    }
  }) {
    if (!problem.languages.includes(submissionDto.language)) {
      throw new ConflictFoundException(
        `This problem does not support language ${submissionDto.language}`
      )
    }
    const { code, ...data } = submissionDto
    if (
      !this.isValidCode(
        code,
        submissionDto.language,
        plainToInstance(Template, problem.template)
      )
    ) {
      throw new ConflictFoundException('Modifying template is not allowed')
    }

    const submissionData = {
      code: code.map((snippet) => ({ ...snippet })), // convert to plain object
      result: ResultStatus.Judging,
      userId,
      userIp,
      problemId: problem.id,
      codeSize: new TextEncoder().encode(code[0].text).length,
      ...data
    }

    try {
      const submission = await this.prisma.submission.create({
        data: {
          ...submissionData,
          contestId: idOptions?.contestId,
          assignmentId: idOptions?.assignmentId,
          workbookId: idOptions?.workbookId
        }
      })

      await this.createSubmissionResults(submission)

      await this.publish.publishJudgeRequestMessage(code, submission)
      return submission
    } catch (error) {
      if (error instanceof Prisma.PrismaClientKnownRequestError) {
        throw new UnprocessableDataException('Failed to create submission')
      }
      throw error
    }
  }

  async rejudgeSubmissionsByProblem(problemId: number): Promise<{
    successCount: number
    failedSubmissions: { submissionId: number; error: string }[]
  }> {
    const failedSubmissions: { submissionId: number; error: string }[] = [] // 실패한 제출을 추적할 배열
    let successCount = 0 // 성공한 제출 수

    try {
      // 문제 ID에 해당하는 제출 기록 조회
      const submissions = await this.prisma.submission.findMany({
        where: { problemId },
        include: { problem: true, rejudgedSubmissions: true }
      })

      if (!submissions.length) {
        throw new EntityNotExistException(
          `No submissions found for problem ID ${problemId}`
        )
      }
      let code: Snippet[]
      // 제출 목록을 순차적으로 처리
      for (const submission of submissions) {
        try {
          // Snippet 변환
          try {
            code = submission.code as unknown as Snippet[]
          } catch (error) {
            throw new UnprocessableDataException('Invalid snippet format')
          }

          const {
            id,
            createTime,
            updateTime,
            problem,
            rejudgedSubmissions,
            ...submissionBaseData
          } = submission // 불필요한 필드 제거

          const [updatedSubmission, rejudgedSubmission] =
            await this.prisma.$transaction([
              this.prisma.submission.update({
                where: { id: submission.id },
                data: {
                  isRejudged: true,
                  rejudgedSubmissions: { connect: { id: submission.id } } //기존 제출에 새롭게 재채점된 제출 연결
                }
              }),
              this.prisma.submission.create({
                data: {
                  ...submissionBaseData,
                  code: JSON.parse(JSON.stringify(submission.code)), //JSON 변환 처리
                  result: ResultStatus.Judging,
                  score: 0,
                  rejudgedFromId: submission.id, //원본 제출(A)과의 관계 설정
                  isRejudged: true
                }
              })
            ])

          //A의 rejudgedSubmissions에 B 추가
          await this.prisma.submission.update({
            where: { id: submission.id },
            data: {
              rejudgedSubmissions: {
                connect: { id: rejudgedSubmission.id }
              }
            }
          })

          // 새롭게 채점 결과 생성
          await this.createSubmissionResults(rejudgedSubmission)

          // 채점 요청 발행
          await this.publish.publishJudgeRequestMessage(
            code,
            rejudgedSubmission
          )

          // 제출 상태 업데이트 (채점 중으로)
          await this.prisma.submission.update({
            where: { id: rejudgedSubmission.id },
            data: { result: ResultStatus.Judging }
          })

          successCount++
        } catch (error) {
          // 오류가 발생한 경우 실패한 제출에 추가
          failedSubmissions.push({
            submissionId: submission.id,
            error: error.message || 'Unknown error'
          })
        }
      }
      // 전체 성공 및 실패한 제출 수를 응답으로 반환
      return {
        successCount,
        failedSubmissions
      }
    } catch (error) {
      // 전체적으로 실패한 경우 처리
      throw new EntityNotExistException(`${error.message}`)
    }
  }

  async rejudgeSubmissionById(
    submissionId: number
  ): Promise<{ success: boolean; error?: string }> {
    // 제출 기록 조회
    const submission = await this.prisma.submission.findUnique({
      where: { id: submissionId },
      include: { problem: true, rejudgedSubmissions: true }
    })

    if (!submission) {
      throw new EntityNotExistException(
        `Submission with ID ${submissionId} not found`
      )
    }
    let code: Snippet[]

    try {
      // Snippet 변환
      try {
        code = submission.code as unknown as Snippet[]
      } catch (error) {
        throw new UnprocessableDataException('Invalid snippet format')
      }

      const {
        id,
        createTime,
        updateTime,
        problem,
        rejudgedSubmissions,
        ...submissionBaseData
      } = submission // 불필요한 필드 제거

      const [updatedSubmission, rejudgedSubmission] =
        await this.prisma.$transaction([
          this.prisma.submission.update({
            where: { id: submission.id },
            data: {
              isRejudged: true,
              rejudgedSubmissions: { connect: { id: submission.id } } //기존 제출에 새롭게 재채점된 제출 연결
            }
          }),
          this.prisma.submission.create({
            data: {
              ...submissionBaseData,
              code: JSON.parse(JSON.stringify(submission.code)), //JSON 변환 처리
              result: ResultStatus.Judging,
              score: 0,
              rejudgedFromId: submission.id, //원본 제출(A)과의 관계 설정
              isRejudged: true
            }
          })
        ])

      //A의 rejudgedSubmissions에 B 추가
      await this.prisma.submission.update({
        where: { id: submission.id },
        data: {
          rejudgedSubmissions: {
            connect: { id: rejudgedSubmission.id }
          }
        }
      })

      // 새롭게 채점 결과 생성
      await this.createSubmissionResults(rejudgedSubmission)

      // 채점 요청 발행
      await this.publish.publishJudgeRequestMessage(code, rejudgedSubmission)

      // 제출 상태 업데이트
      await this.prisma.submission.update({
        where: { id: rejudgedSubmission.id },
        data: { result: ResultStatus.Judging }
      })

      return { success: true }
    } catch (error) {
      return { success: false, error: error.message || 'Unknown error' }
    }
  }

  /**
   * 전달한 제출 기록에 대해 아직 채점되지 않은 테스트케이스 채점 결과들을 생성합니다.
   *
   * 제출된 문제에 연결된 모든 테스트 케이스를 조회한 후,
   * 각 테스트 케이스에 대해 제출 결과 레코드를 생성하고 초기 상태(ResultStatus.Judging)로 설정
   *
   * @param {Submission} submission - 테스트 케이스 결과를 생성할 제출 기록
   * @returns {Promise<void>}
   */
  @Span()
  async createSubmissionResults(submission: Submission): Promise<void> {
    const testcases = await this.prisma.problemTestcase.findMany({
      where: {
        problemId: submission.problemId
      },
      select: { id: true }
    })

    await this.prisma.submissionResult.createMany({
      data: testcases.map((testcase) => {
        return {
          submissionId: submission.id,
          result: ResultStatus.Judging,
          problemTestcaseId: testcase.id
        }
      })
    })
  }

  /**
   * 주어진 코드 스니펫 배열이 해당 프로그래밍 언어에 대한 문제 템플릿과 일치하는지 검사합니다.
   *
   * 1. 해당 언어에 대한 템플릿을 찾습니다. 템플릿이 없거나 비어있으면 유효하다고 간주하여 true를 반환
   * 2. 템플릿과 제출된 코드의 스니펫 수가 다른 경우 false를 반환
   * 3. 템플릿과 코드를 지정된 순서대로 정렬
   * 4. 각 스니펫을 순차적으로 비교
   *    - 템플릿과 코드의 스니펫 ID가 일치하지 않으면 false를 반환
   *    - 템플릿 스니펫이 잠긴 상태(locked)인데 코드의 내용(text)이 템플릿과 다르면 false를 반환
   * 5. 모든 검사 통과 시 true를 반환
   *
   * @param {Snippet[]} code - 제출된 코드 스니펫 배열
   * @param {Language} language - 제출된 코드의 프로그래밍 언어
   * @param {Template[]} templates - 문제에 대한 템플릿 배열
   * @returns {boolean} 제출된 코드가 템플릿을 준수하면 true, 그렇지 않으면 false
   */
  isValidCode(
    code: Snippet[],
    language: Language,
    templates: Template[]
  ): boolean {
    const template = templates.find((code) => code.language === language)?.code
    if (!template || template.length === 0) return true

    if (template.length !== code.length) return false
    template.sort(this.snippetOrderCompare)
    code.sort(this.snippetOrderCompare)

    for (let i = 0; i < template.length; i++) {
      if (template[i].id !== code[i].id) return false
      else if (template[i].locked && template[i].text !== code[i].text)
        return false
    }
    return true
  }

  /**
   * 코드 스니펫 정렬 비교 함수
   *
   * @param {Snippet} a - 비교할 첫 번째 스니펫
   * @param {Snippet} b - 비교할 두 번째 스니펫
   * @returns {number} 정렬 순서 결정 값 (-1, 0, 1)
   */
  snippetOrderCompare(a: Snippet, b: Snippet): number {
    if (a.id < b.id) {
      return -1
    } else if (a.id > b.id) {
      return 1
    }
    return 0
  }

  /**
   * 임의의 6자리 16진수 문자열을 생성합니다.
   *
   * @returns {string} 생성된 6자리 16진수 문자열
   */
  hash(): string {
    return Math.floor(Math.random() * 16777215)
      .toString(16)
      .padStart(6, '0')
  }

  /**
   * 아직 채점 되지 않은 테스트 제출 기록을 생성합니다.
   *
   * 1. 주어진 문제 ID에 해당하는 문제를 조회, 문제를 찾지 못하면 예외를 발생
   * 2. 제출한 언어가 문제에서 지원하는 언어인지 확인, 지원하지 않으면 예외를 발생
   * 3. 제출한 코드가 템플릿을 수정했는지 검증, 템플릿을 수정했으면 예외를 발생
   * 4. 테스트 제출 객체(`testSubmission`)를 생성, 테스트 제출 정보를 저장하는 임시 객체
   * 5. `isUserTest` 플래그에 따라 사용자 테스트 케이스와 공개 테스트 케이스를 구분하여 채점 요청 큐에 적절한 메시지를 발행
   *    - 사용자 테스트 케이스인 경우: `publishUserTestMessage`를 호출하여 사용자 테스트 케이스에 대해 제출을 처리
   *    - 공개 테스트 케이스인 경우: `publishTestMessage`를 호출하여 공개 테스트 케이스에 대해 제출을 처리
   *
   * @param {number} userId - 테스트 제출 기록을 생성할 사용자의 ID
   * @param {number} problemId - 테스트 제출 기록을 생성할 문제의 ID
   * @param {CreateSubmissionDto} submissionDto - 제출할 코드 및 관련 데이터
   * @param {boolean} [isUserTest=false] - 사용자 테스트 케이스인지 여부 (기본값: false)
   * @returns {Promise<TestSubmission>}
   * @throws {EntityNotExistException} 다음과 같은 경우에 발생합니다
   *   - 주어진 문제가 존재하지 않는 경우
   * @throws {ConflictFoundException} 다음과 같은 경우에 발생합니다
   *   - 문제에서 해당 언어를 지원하지 않는 경우
   *   - 제출 코드가 문제 템플릿을 수정한 경우
   */
  async submitTest(
    userId: number,
    problemId: number,
    userIp: string,
    submissionDto: CreateSubmissionDto,
    isUserTest = false
  ): Promise<TestSubmission> {
    const problem = await this.prisma.problem.findFirst({
      where: {
        id: problemId
      }
    })

    if (!problem) {
      throw new EntityNotExistException('Problem')
    }

    if (!problem.languages.includes(submissionDto.language)) {
      throw new ConflictFoundException(
        `This problem does not support language ${submissionDto.language}`
      )
    }
    const { code } = submissionDto
    if (
      !this.isValidCode(
        code,
        submissionDto.language,
        plainToInstance(Template, problem.template)
      )
    ) {
      throw new ConflictFoundException('Modifying template is not allowed')
    }

<<<<<<< HEAD
    const testSubmission: Submission = {
      code: [],
      language: submissionDto.language,
      id: userId, // test용 submission끼리의 구분을 위해 submission의 id를 요청 User의 id로 지정
      problemId,
      result: 'Judging',
      score: 0,
      userId,
      userIp,
      assignmentId: null,
      contestId: null,
      workbookId: null,
      codeSize: null,
      createTime: new Date(),
      updateTime: new Date(),
      rejudgedFromId: null,
      isRejudged: false
    }

=======
>>>>>>> 20585671
    // User Testcase에 대한 TEST 요청인 경우
    if (isUserTest) {
      const testSubmission = await this.createTestSubmission(
        { ...submissionDto, problemId, userId, userIp },
        code,
        true
      )

      await this.publishUserTestMessage(
        submissionDto.code,
        testSubmission,
        (submissionDto as CreateUserTestSubmissionDto).userTestcases
      )
      return testSubmission
    }

    // Open Testcase에 대한 TEST 요청인 경우
    const testSubmission = await this.createTestSubmission(
      { ...submissionDto, problemId, userId, userIp },
      code,
      false
    )
    await this.publishTestMessage(problemId, submissionDto.code, testSubmission)
    return testSubmission
  }

  /**
   * 공개 테스트 케이스에 대해 아직 채점되지 않은 테스트케이스 채점 결과들을 생성하고, 채점 요청 메시지를 발행합니다.
   *
   * 1. 주어진 문제 ID(problemId)에 해당하는 모든 공개 테스트케이스를 조회
   * 2. 각 테스트케이스에 대해 캐시에 결과 상태를 'Judging'으로 저장하고,
   *    테스트케이스 ID를 수집
   * 3. 수집된 테스트케이스 ID 목록을 캐시에 저장
   * 4. publishJudgeRequestMessage 메서드를 호출하여 채점 요청 메시지를 게시
   *
   * @param {number} problemId - 문제 ID
   * @param {Snippet[]} code - 제출된 코드 스니펫 배열
   * @param {Submission} testSubmission - 테스트 제출 객체
   * @returns {Promise<void>}
   */
  async publishTestMessage(
    problemId: number,
    code: Snippet[],
    testSubmission: TestSubmission
  ): Promise<void> {
    const rawTestcases = await this.prisma.problemTestcase.findMany({
      where: {
        problemId,
        isHidden: false
      }
    })

    const testcaseIds: number[] = []
    for (const rawTestcase of rawTestcases) {
      await this.cacheManager.set(
        testKey(testSubmission.id, rawTestcase.id),
        { id: rawTestcase.id, result: 'Judging' },
        TEST_SUBMISSION_EXPIRE_TIME
      )
      testcaseIds.push(rawTestcase.id)
    }

    await this.cacheManager.set(testcasesKey(testSubmission.id), testcaseIds)
    await this.publish.publishJudgeRequestMessage(code, testSubmission, true)
  }

  /**
   * 사용자 테스트 케이스에 대해 아직 채점되지 않은 테스트케이스 채점 결과들을 생성하고, 채점 요청 메시지를 발행합니다.
   *
   *
   * 1. 전달된 사용자 테스트케이스 목록(userTestcases)을 순회하며,
   *    각 테스트케이스에 대해 캐시에 결과 상태를 'Judging'으로 저장하고,
   *    테스트케이스 ID를 수집
   * 2. 수집된 사용자 테스트케이스 ID 목록을 캐시에 저장
   * 3. publishJudgeRequestMessage 메서드를 호출하여 사용자 테스트케이스에 대한
   *    채점 요청 메시지를 게시
   *
   * @param {Snippet[]} code - 제출된 코드 스니펫 배열
   * @param {Submission} testSubmission - 테스트 제출 객체
   * @param {{ id: number; in: string; out: string }[]} userTestcases - 사용자 정의 테스트케이스 배열
   * @returns {Promise<void>} 모든 작업이 완료되면 반환되는 프로미스
   */
  async publishUserTestMessage(
    code: Snippet[],
    testSubmission: TestSubmission,
    userTestcases: { id: number; in: string; out: string }[]
  ): Promise<void> {
    const testcaseIds: number[] = []
    for (const testcase of userTestcases) {
      await this.cacheManager.set(
        userTestKey(testSubmission.id, testcase.id),
        { id: testcase.id, result: 'Judging' },
        TEST_SUBMISSION_EXPIRE_TIME
      )
      testcaseIds.push(testcase.id)
    }

    await this.cacheManager.set(
      userTestcasesKey(testSubmission.id),
      testcaseIds
    )
    await this.publish.publishJudgeRequestMessage(
      code,
      testSubmission,
      false,
      true,
      userTestcases
    )
  }

  @Span()
  async createTestSubmission(
    testSubmissionData: Pick<
      Submission,
      'problemId' | 'language' | 'userId' | 'userIp'
    >,
    codeSnippet: Snippet[],
    isUserTest = false
  ): Promise<TestSubmission> {
    const problem = await this.prisma.problem.findFirst({
      where: {
        id: testSubmissionData.problemId
      }
    })

    if (!problem) {
      throw new EntityNotExistException('Problem')
    }

    if (!problem.languages.includes(testSubmissionData.language)) {
      throw new ConflictFoundException(
        `This problem does not support language ${testSubmissionData.language}`
      )
    }
    if (
      !this.isValidCode(
        codeSnippet,
        testSubmissionData.language,
        plainToInstance(Template, problem.template)
      )
    ) {
      throw new ConflictFoundException('Modifying template is not allowed')
    }

    const submissionData = {
      code: codeSnippet.map((snippet) => ({ ...snippet })),
      userId: testSubmissionData.userId,
      userIp: testSubmissionData.userIp,
      problemId: testSubmissionData.problemId,
      codeSize: new TextEncoder().encode(codeSnippet[0].text).length,
      language: testSubmissionData.language
    }

    const submission = await this.prisma.testSubmission.create({
      data: {
        ...submissionData,
        isUserTest
      }
    })

    return submission
  }

  async getTestResult(userId: number, isUserTest = false) {
    // 가장 최신의 Test Submission 불러오기
    const testSubmissionId = (
      await this.prisma.testSubmission.findFirst({
        where: {
          userId
        },
        orderBy: {
          id: 'desc'
        }
      })
    )?.id

    if (!testSubmissionId) {
      return []
    }

    const testCasesKey = isUserTest
      ? userTestcasesKey(testSubmissionId)
      : testcasesKey(testSubmissionId)

    const testcases =
      (await this.cacheManager.get<number[]>(testCasesKey)) ?? []

    const results: { id: number; result: ResultStatus; output?: string }[] = []
    for (const testcaseId of testcases) {
      const key = isUserTest
        ? userTestKey(testSubmissionId, testcaseId)
        : testKey(testSubmissionId, testcaseId)
      const testcase = await this.cacheManager.get<{
        id: number
        result: ResultStatus
        output?: string
      }>(key)
      if (testcase) {
        results.push(testcase)
      }
    }
    return results
  }

  /**
   * 특정 큐의 현재 consumer capacity을 조회하고,
   * 설정된 threshold와 비교하여 지연 여부를 판단합니다.
   *
   * 1. RabbitMQ API URL과 자격 증명을 구성
   * 2. 지정된 큐(`JUDGE_SUBMISSION_QUEUE_NAME`)의 정보를 GET 요청으로 조회
   * 3. 응답 상태가 200(성공)인 경우:
   *    - 소비자 용량이 설정된 임계값보다 높으면 지연이 없는 것으로 판단
   *    - 그렇지 않으면 지연이 있다고 판단하고, 원인을 'Judge server is not working.'으로 설정
   * 4. 응답 상태가 200이 아닌 경우 RabbitMQ 서버 자체의 문제로 판단하여 지연이 있다고 판단
   *
   * @returns {Promise<{ isDelay: boolean; cause?: string }>}
   *   - isDelay: 지연 여부 (true=지연 발생)
   *   - cause: 지연 원인
   */
  @Span()
  async checkDelay(): Promise<{ isDelay: boolean; cause?: string }> {
    const baseUrl = this.configService.get(
      'RABBITMQ_API_URL',
      'http://127.0.0.1:15672/api'
    )

    const url =
      baseUrl +
      '/queues/' +
      this.configService.get('RABBITMQ_DEFAULT_VHOST') +
      '/' +
      this.configService.get('JUDGE_SUBMISSION_QUEUE_NAME')

    const config: AxiosRequestConfig = {
      method: 'GET',
      withCredentials: true,
      auth: {
        username: this.configService.get('RABBITMQ_DEFAULT_USER', ''),
        password: this.configService.get('RABBITMQ_DEFAULT_PASS', '')
      }
    }
    const res = await this.httpService.axiosRef(url, config)
    const threshold = 0.9

    if (res.status == 200) {
      if (res.data.consumer_capacity > threshold) return { isDelay: false }
      return { isDelay: true, cause: 'Judge server is not working.' }
    } else {
      return { isDelay: true, cause: 'RabbitMQ is not working.' }
    }
  }

  /**
   * 주어진 문제에 대한 제출 기록 목록을 불러옵니다.
   *
   * 1. 지정된 문제와 그룹에 대해 visibleLockTime이 초기값(MIN_DATE)인 문제를 조회
   * 2. 페이징 옵션을 적용하여 해당 문제에 대한 제출 기록 목록을 조회
   * 3. 해당 문제에 대한 총 제출 기록 수 계산
   * 4. 제출물 목록과 총 개수를 포함하는 객체를 반환
   *
   * @param {number} problemId - 제출 기록을 조회할 문제 ID
   * @param {number} [groupId=OPEN_SPACE_ID] - 문제의 그룹 ID (기본값: OPEN_SPACE_ID)
   * @param {number | null} [cursor=null] - 페이징 처리를 위한 커서 값 (기본값: null)
   * @param {number} [take=10] - 가져올 제출 기록의 수 (기본값: 10)
   * @returns 문제에 대한 제출 기록 목록과 총 제출 기록 수
   * @throws {EntityNotExistException} 주어진 조건에 맞는 문제가 존재하지 않을 경우
   */
  @Span()
  async getSubmission({
    id,
    problemId,
    userId,
    userRole,
    groupId = OPEN_SPACE_ID,
    contestId,
    assignmentId
  }: {
    id: number
    problemId: number
    userId: number
    userRole: Role
    groupId: number
    contestId: number | null
    assignmentId: number | null
  }) {
    const now = new Date()
    let contest: {
      startTime: Date
      endTime: Date
      isJudgeResultVisible: boolean
    } | null = null
    let assignment: {
      groupId: number
      startTime: Date
      endTime: Date
      isJudgeResultVisible: boolean
    } | null = null
    let isJudgeResultVisible: boolean | null = null

    if (contestId) {
      const contestRecord = await this.prisma.contestRecord.findUnique({
        where: {
          // eslint-disable-next-line @typescript-eslint/naming-convention
          contestId_userId: {
            contestId,
            userId
          }
        },
        select: {
          contest: {
            select: {
              startTime: true,
              endTime: true,
              isJudgeResultVisible: true
            }
          }
        }
      })
      if (!contestRecord) {
        throw new EntityNotExistException('ContestRecord')
      }
      contest = contestRecord.contest
      isJudgeResultVisible = contest.isJudgeResultVisible
    } else if (assignmentId) {
      const assignmentRecord = await this.prisma.assignmentRecord.findUnique({
        where: {
          // eslint-disable-next-line @typescript-eslint/naming-convention
          assignmentId_userId: {
            assignmentId,
            userId
          }
        },
        select: {
          assignment: {
            select: {
              groupId: true,
              startTime: true,
              endTime: true,
              isJudgeResultVisible: true
            }
          }
        }
      })
      if (!assignmentRecord) {
        throw new EntityNotExistException('AssignmentRecord')
      }
      if (assignmentRecord.assignment.groupId !== groupId) {
        throw new EntityNotExistException('Assignment')
      }
      assignment = assignmentRecord.assignment
      isJudgeResultVisible = assignment.isJudgeResultVisible
    }

    let problem
    if (!contestId && !assignmentId) {
      problem = await this.prisma.problem.findFirst({
        where: {
          id: problemId,
          groupId,
          visibleLockTime: {
            equals: MIN_DATE // contestId와 assignmentId가 없는 경우에는 공개된 문제인 경우에만 제출 내역을 가져와야 함
          }
        }
      })
      if (!problem) {
        throw new EntityNotExistException('Problem')
      }
    } else {
      problem = await this.prisma.problem.findFirst({
        where: {
          id: problemId,
          groupId
        }
      })
      if (!problem) {
        throw new EntityNotExistException('Problem')
      }
    }

    const submission = await this.prisma.submission.findFirst({
      where: {
        id,
        problemId,
        contestId,
        assignmentId
      },
      select: {
        userId: true,
        user: {
          select: {
            username: true
          }
        },
        language: true,
        code: true,
        createTime: true,
        result: true,
        submissionResult: true,
        codeSize: true
      }
    })
    if (!submission) {
      throw new EntityNotExistException('Submission')
    }

    if (
      contest &&
      contest.startTime <= now &&
      contest.endTime > now &&
      submission.userId !== userId &&
      userRole === Role.User
    ) {
      throw new ForbiddenAccessException(
        "Contest should end first before you browse other people's submissions"
      )
    } else if (
      assignment &&
      assignment.startTime <= now &&
      assignment.endTime > now &&
      submission.userId !== userId &&
      userRole === Role.User
    ) {
      throw new ForbiddenAccessException(
        "Assignment should end first before you browse other people's submissions"
      )
    }

    if (
      submission.userId === userId ||
      userRole === Role.Admin ||
      userRole === Role.SuperAdmin ||
      (await this.prisma.submission.count({
        where: {
          userId,
          problemId,
          result: 'Accepted'
        }
      }))
    ) {
      const code = plainToInstance(Snippet, submission.code)
      const results = submission.submissionResult.map((result) => {
        return {
          ...result,
          // TODO: 채점 속도가 너무 빠른경우에 대한 수정 필요 (0ms 미만)
          cpuTime:
            result.cpuTime || result.cpuTime === BigInt(0)
              ? result.cpuTime.toString()
              : null
        }
      })

      results.sort((a, b) => a.problemTestcaseId - b.problemTestcaseId)

      if ((contestId || assignmentId) && !isJudgeResultVisible) {
        results.map((r) => {
          r.result = 'Blind'
          r.cpuTime = null
          r.memoryUsage = null
        })
      }

      return {
        problemId,
        username: submission.user?.username,
        code: code.map((snippet) => snippet.text).join('\n'),
        language: submission.language,
        createTime: submission.createTime,
        result:
          isJudgeResultVisible || !(contestId || assignmentId)
            ? submission.result
            : 'Blind',
        testcaseResult: results
      }
    }

    throw new ForbiddenAccessException(
      "You must pass the problem first to browse other people's submissions"
    )
  }

  // FIXME: Workbook 구분
  @Span()
  async getSubmissions({
    problemId,
    groupId = OPEN_SPACE_ID,
    cursor = null,
    take = 10
  }: {
    problemId: number
    groupId?: number
    cursor?: number | null
    take?: number
  }) {
    const paginator = this.prisma.getPaginator(cursor)

    const problem = await this.prisma.problem.findFirst({
      where: {
        id: problemId,
        groupId,
        visibleLockTime: {
          equals: MIN_DATE
        }
      }
    })
    if (!problem) {
      throw new EntityNotExistException('Problem')
    }

    const submissions = await this.prisma.submission.findMany({
      ...paginator,
      take,
      where: {
        problemId
      },
      select: {
        id: true,
        user: {
          select: {
            username: true
          }
        },
        createTime: true,
        language: true,
        result: true,
        codeSize: true
      },
      orderBy: [{ id: 'desc' }, { createTime: 'desc' }]
    })

    const total = await this.prisma.submission.count({ where: { problemId } })

    return { data: submissions, total }
  }

  @Span()
  async getContestSubmissions({
    problemId,
    contestId,
    userId,
    groupId = OPEN_SPACE_ID,
    cursor = null,
    take = 10
  }: {
    problemId: number
    contestId: number
    userId: number
    groupId?: number
    cursor?: number | null
    take?: number
  }) {
    const paginator = this.prisma.getPaginator(cursor)

    const isAdmin = await this.prisma.user.findFirst({
      where: {
        id: userId,
        role: 'Admin'
      }
    })

    if (!isAdmin) {
      const contestRecord = await this.prisma.contestRecord.findUnique({
        where: {
          // eslint-disable-next-line @typescript-eslint/naming-convention
          contestId_userId: {
            contestId,
            userId
          }
        }
      })
      if (!contestRecord) {
        throw new EntityNotExistException('ContestRecord')
      }
    }

    const contestProblem = await this.prisma.contestProblem.findFirst({
      where: {
        problem: {
          id: problemId,
          groupId
        },
        contestId
      }
    })
    if (!contestProblem) {
      throw new EntityNotExistException('ContestProblem')
    }

    const contest = await this.prisma.contest.findFirst({
      where: {
        id: contestId
      },
      select: {
        isJudgeResultVisible: true
      }
    })
    if (!contest) {
      throw new EntityNotExistException('Contest')
    }
    const isJudgeResultVisible = contest.isJudgeResultVisible

    const submissions = await this.prisma.submission.findMany({
      ...paginator,
      take,
      where: {
        problemId,
        contestId,
        userId: isAdmin ? undefined : userId // Admin 계정인 경우 자신이 생성한 submission이 아니더라도 조회가 가능
      },
      select: {
        id: true,
        user: {
          select: {
            username: true
          }
        },
        createTime: true,
        language: true,
        result: true,
        codeSize: true,
        problemId: true,
        problem: {
          select: {
            title: true
          }
        }
      },
      orderBy: [{ id: 'desc' }, { createTime: 'desc' }]
    })

    if (!isJudgeResultVisible) {
      submissions.map((submission) => (submission.result = 'Blind'))
    }

    const total = await this.prisma.submission.count({
      where: { problemId, contestId }
    })

    return { data: submissions, total }
  }

  @Span()
  async getAssignmentSubmissions({
    problemId,
    assignmentId,
    userId,
    groupId = OPEN_SPACE_ID,
    cursor = null,
    take = 10
  }: {
    problemId: number
    assignmentId: number
    userId: number
    groupId?: number
    cursor?: number | null
    take?: number
  }) {
    const paginator = this.prisma.getPaginator(cursor)

    const isAdmin = await this.prisma.user.findFirst({
      where: {
        id: userId,
        role: 'Admin'
      }
    })

    if (!isAdmin) {
      const assignmentRecord = await this.prisma.assignmentRecord.findUnique({
        where: {
          // eslint-disable-next-line @typescript-eslint/naming-convention
          assignmentId_userId: {
            assignmentId,
            userId
          }
        }
      })
      if (!assignmentRecord) {
        throw new EntityNotExistException('AssignmentRecord')
      }
    }

    const assignmentProblem = await this.prisma.assignmentProblem.findFirst({
      where: {
        problem: {
          id: problemId,
          groupId
        },
        assignmentId
      }
    })
    if (!assignmentProblem) {
      throw new EntityNotExistException('AssignmentProblem')
    }

    const assignment = await this.prisma.assignment.findFirst({
      where: {
        id: assignmentId
      },
      select: {
        isJudgeResultVisible: true
      }
    })
    if (!assignment) {
      throw new EntityNotExistException('Assignment')
    }
    const isJudgeResultVisible = assignment.isJudgeResultVisible

    const submissions = await this.prisma.submission.findMany({
      ...paginator,
      take,
      where: {
        problemId,
        assignmentId,
        userId: isAdmin ? undefined : userId // Admin 계정인 경우 자신이 생성한 submission이 아니더라도 조회가 가능
      },
      select: {
        id: true,
        user: {
          select: {
            username: true
          }
        },
        createTime: true,
        language: true,
        result: true,
        codeSize: true
      },
      orderBy: [{ id: 'desc' }, { createTime: 'desc' }]
    })

    if (!isJudgeResultVisible) {
      submissions.map((submission) => (submission.result = 'Blind'))
    }

    const total = await this.prisma.submission.count({
      where: { problemId, assignmentId }
    })

    return { data: submissions, total }
  }
}<|MERGE_RESOLUTION|>--- conflicted
+++ resolved
@@ -861,29 +861,6 @@
     ) {
       throw new ConflictFoundException('Modifying template is not allowed')
     }
-
-<<<<<<< HEAD
-    const testSubmission: Submission = {
-      code: [],
-      language: submissionDto.language,
-      id: userId, // test용 submission끼리의 구분을 위해 submission의 id를 요청 User의 id로 지정
-      problemId,
-      result: 'Judging',
-      score: 0,
-      userId,
-      userIp,
-      assignmentId: null,
-      contestId: null,
-      workbookId: null,
-      codeSize: null,
-      createTime: new Date(),
-      updateTime: new Date(),
-      rejudgedFromId: null,
-      isRejudged: false
-    }
-
-=======
->>>>>>> 20585671
     // User Testcase에 대한 TEST 요청인 경우
     if (isUserTest) {
       const testSubmission = await this.createTestSubmission(
