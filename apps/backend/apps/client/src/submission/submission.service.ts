import { HttpService } from '@nestjs/axios'
import { CACHE_MANAGER } from '@nestjs/cache-manager'
import { Inject, Injectable, Logger } from '@nestjs/common'
import { ConfigService } from '@nestjs/config'
import {
  ResultStatus,
  Submission,
  Language,
  Problem,
  Role,
  Prisma
} from '@prisma/client'
import { AxiosRequestConfig } from 'axios'
import { Cache } from 'cache-manager'
import { plainToInstance } from 'class-transformer'
import { Span } from 'nestjs-otel'
import {
  testKey,
  testcasesKey,
  userTestKey,
  userTestcasesKey
} from '@libs/cache'
import {
  MIN_DATE,
  OPEN_SPACE_ID,
  TEST_SUBMISSION_EXPIRE_TIME
} from '@libs/constants'
import {
  ConflictFoundException,
  EntityNotExistException,
  ForbiddenAccessException,
  UnprocessableDataException
} from '@libs/exception'
import { PrismaService } from '@libs/prisma'
import {
  CreateSubmissionDto,
  CreateUserTestSubmissionDto,
  Snippet,
  Template
} from './class/create-submission.dto'
import { SubmissionPublicationService } from './submission-pub.service'

@Injectable()
export class SubmissionService {
  private readonly logger = new Logger(SubmissionService.name)

  constructor(
    private readonly prisma: PrismaService,
    private readonly configService: ConfigService,
    private readonly httpService: HttpService,
    private readonly publish: SubmissionPublicationService,
    @Inject(CACHE_MANAGER) private readonly cacheManager: Cache
  ) {}

  /**
   * 아직 채점되지 않은 제출 기록을 만들고, 채점 요청 큐에 메세지를 발행합니다.
   *
   * 주어진 입력을 기반으로 문제의 유효성을 검사하고, 제출 후 결과를 반환
   * 만약 문제가 존재하지 않거나 제출하는 사용자가 문제에 접근 권한이 없는 경우 예외를 발생
   *
   * @param {CreateSubmissionDto} submissionDto - 코드 제출 DTO
   * @param {string} userIp - 사용자의 IP 주소
   * @param {number} userId - 제출하는 사용자의 ID
   * @param {number} problemId - 제출할 문제의 ID
   * @param {number} [groupId=OPEN_SPACE_ID] - 사용자의 그룹 ID (기본값=OPEN_SPACE_ID)
   * @returns {Promise<Submission>} 생성된 제출물 객체
   * @throws {EntityNotExistException} 주어진 조건에 맞는 문제가 없는 경우
   */
  @Span()
  async submitToProblem(
    submissionDto: CreateSubmissionDto,
    userIp: string,
    userId: number,
    problemId: number,
    groupId = OPEN_SPACE_ID
  ) {
    const problem = await this.prisma.problem.findFirst({
      where: {
        id: problemId,
        groupId,
        visibleLockTime: {
          equals: MIN_DATE
        }
      }
    })
    if (!problem) {
      throw new EntityNotExistException('Problem')
    }
    const submission = await this.createSubmission({
      submissionDto,
      problem,
      userId,
      userIp
    })

    if (submission) {
      this.logger.log(
        `Submission ${submission.id} is created for problem ${problem.id} by ip ${userIp}`
      )
      return submission
    }
  }

  /**
   * 진행중인 대회 문제에 대해 아직 채점되지 않은 제출 기록을 만들고, 채점 요청 큐에 메세지를 발행합니다.
   *
   * 1. 주어진 contestId와 groupId에 해당하는 진행 중인 대회가 있는지 확인
   * 2. 사용자가 해당 대회에 등록되어 있는지 확인
   * 3. 대회가 진행 중인지 및 그룹 조건을 만족하는지 확인
   * 4. 제출하고자 하는 문제가 해당 대회에 속해 있는지 확인
   * 5. 유효성이 검증된 경우 제출물을 생성하고 반환
   *
   * @param {CreateSubmissionDto} submissionDto - 코드 제출 DTO
   * @param {string} userIp - 사용자의 IP 주소
   * @param {number} userId - 제출을 수행하는 사용자의 ID
   * @param {number} problemId - 제출할 문제의 ID
   * @param {number} contestId - 문제가 속한 대회의 ID
   * @param {number} [groupId=OPEN_SPACE_ID] - 사용자가 속한 그룹 ID (기본값=OPEN_SPACE_ID)
   * @returns {Promise<Submission>} 생성된 제출 객체
   * @throws {EntityNotExistException} 아래의 경우에 발생합니다
   *   - 유효한 진행 중인 대회가 없을 경우 (Contest)
   *   - 사용자가 대회에 등록되어 있지 않은 경우 (ContestRecord)
   *   - 문제를 찾을 수 없거나 대회와 매칭되지 않는 경우 (ContestProblem)
   * @throws {ConflictFoundException} 아래의 경우에 발생합니다
   *   - 대회가 진행중이지 않을 경우
   */
  @Span()
  async submitToContest({
    submissionDto,
    userIp,
    userId,
    problemId,
    contestId,
    groupId = OPEN_SPACE_ID
  }: {
    submissionDto: CreateSubmissionDto
    userIp: string
    userId: number
    problemId: number
    contestId: number
    groupId: number
  }) {
    const now = new Date()

    // 진행 중인 대회인지 확인합니다.
    const contest = await this.prisma.contest.findFirst({
      where: {
        id: contestId,
        groupId,
        startTime: {
          lte: now
        },
        endTime: {
          gt: now
        }
      }
    })
    if (!contest) {
      throw new EntityNotExistException('Contest')
    }

    // 대회에 등록되어 있는지 확인합니다.
    const contestRecord = await this.prisma.contestRecord.findUnique({
      where: {
        // eslint-disable-next-line @typescript-eslint/naming-convention
        contestId_userId: {
          contestId,
          userId
        }
      },
      select: {
        contest: {
          select: {
            groupId: true,
            startTime: true,
            endTime: true
          }
        }
      }
    })
    if (!contestRecord) {
      throw new EntityNotExistException('ContestRecord')
    }
    if (contestRecord.contest.groupId !== groupId) {
      throw new EntityNotExistException('Contest')
    } else if (
      contestRecord.contest.startTime > now ||
      contestRecord.contest.endTime <= now
    ) {
      throw new ConflictFoundException(
        'Submission is only allowed to ongoing contests'
      )
    }

    const contestProblem = await this.prisma.contestProblem.findUnique({
      where: {
        // eslint-disable-next-line @typescript-eslint/naming-convention
        contestId_problemId: {
          problemId,
          contestId
        }
      },
      include: {
        problem: true
      }
    })
    if (!contestProblem) {
      throw new EntityNotExistException('ContestProblem')
    }
    const { problem } = contestProblem

    const submission = await this.createSubmission({
      submissionDto,
      problem,
      userId,
      userIp,
      idOptions: {
        contestId
      }
    })

    return submission
  }

  /**
   * 진행중인 과제 문제에 대해 아직 채점되지 않은 제출 기록을 만들고, 채점 요청 큐에 메세지를 발행합니다.
   *
   * 1. 주어진 assignmentId와 groupId에 해당하는 진행 중인 과제가 있는지 확인
   * 2. 사용자가 해당 과제에 등록되어 있는지 확인
   * 3. 과제가 진행 중인지 및 그룹 조건을 만족하는지 확인
   * 4. 제출하고자 하는 문제가 해당 과제에 속해 있는지 확인
   * 5. 유효성이 검증된 경우 제출물을 생성하고 반환
   *
   * @param {CreateSubmissionDto} submissionDto - 코드 제출 DTO
   * @param {string} userIp - 사용자의 IP 주소
   * @param {number} userId - 제출을 수행하는 사용자의 ID
   * @param {number} problemId - 제출할 문제의 ID
   * @param {number} assignmentId - 문제가 속한 과제의 ID
   * @param {number} [groupId=OPEN_SPACE_ID] - 사용자가 속한 그룹 ID (기본값=OPEN_SPACE_ID)
   * @returns {Promise<Submission>} 생성된 제출 객체
   * @throws {EntityNotExistException} 아래의 경우에 발생합니다
   *   - 유효한 진행 중인 과제가 없을 경우 (Assignment)
   *   - 사용자가 과제에 등록되어 있지 않은 경우 (AssignmentRecord)
   *   - 문제를 찾을 수 없거나 과제와 매칭되지 않는 경우 (AssignmentProblem)
   * @throws {ConflictFoundException} 아래의 경우에 발생합니다
   *   - 과제가 진행중이지 않을 경우
   */
  @Span()
  async submitToAssignment(
    submissionDto: CreateSubmissionDto,
    userIp: string,
    userId: number,
    problemId: number,
    assignmentId: number,
    groupId = OPEN_SPACE_ID
  ) {
    const now = new Date()

    // 진행 중인 과제인지 확인합니다.
    const assignment = await this.prisma.assignment.findFirst({
      where: {
        id: assignmentId,
        groupId,
        startTime: {
          lte: now
        },
        endTime: {
          gt: now
        }
      }
    })
    if (!assignment) {
      throw new EntityNotExistException('Assignment')
    }

    // 과제에 등록되어 있는지 확인합니다.
    const assignmentRecord = await this.prisma.assignmentRecord.findUnique({
      where: {
        // eslint-disable-next-line @typescript-eslint/naming-convention
        assignmentId_userId: {
          assignmentId,
          userId
        }
      },
      select: {
        assignment: {
          select: {
            groupId: true,
            startTime: true,
            endTime: true
          }
        }
      }
    })
    if (!assignmentRecord) {
      throw new EntityNotExistException('AssignmentRecord')
    }
    if (assignmentRecord.assignment.groupId !== groupId) {
      throw new EntityNotExistException('Assignment')
    } else if (
      assignmentRecord.assignment.startTime > now ||
      assignmentRecord.assignment.endTime <= now
    ) {
      throw new ConflictFoundException(
        'Submission is only allowed to ongoing assignments'
      )
    }

    const assignmentProblem = await this.prisma.assignmentProblem.findUnique({
      where: {
        // eslint-disable-next-line @typescript-eslint/naming-convention
        assignmentId_problemId: {
          problemId,
          assignmentId
        }
      },
      include: {
        problem: true
      }
    })
    if (!assignmentProblem) {
      throw new EntityNotExistException('AssignmentProblem')
    }
    const { problem } = assignmentProblem

    const submission = await this.createSubmission(
      submissionDto,
      problem,
      userId,
      userIp,
      {
        assignmentId
      }
    )

    return submission
  }

  /**
   * 워크북 문제에 대해 아직 채점되지 않은 제출 기록을 만들고, 채점 요청 큐에 메세지를 발행합니다.
   *
   * 1. 주어진 workbookId와 problemId에 매칭되는 WorkbookProblem을 찾음
   * 2. 해당 문제가 주어진 groupId에 속하고, visibleLockTime 조건을 만족하는지 확인
   * 3. 조건을 만족하지 않으면 예외를 발생
   * 4. 유효성이 검증된 경우 createSubmission 메서드를 호출하여 제출 기록을 생성하고 반환
   *
   * @param {CreateSubmissionDto} submissionDto - 제출물 생성을 위한 데이터 전송 객체
   * @param {string} userIp - 사용자의 IP 주소
   * @param {number} userId - 제출을 수행하는 사용자의 ID
   * @param {number} problemId - 제출할 문제의 ID
   * @param {number} workbookId - 제출이 속한 워크북의 ID
   * @param {number} [groupId=OPEN_SPACE_ID] - 문제 그룹 ID (기본값은 OPEN_SPACE_ID)
   * @returns {Promise<Submission>} 생성된 제출물 객체
   * @throws {EntityNotExistException}
   *   - 해당 workbookId와 problemId에 매칭되는 WorkbookProblem을 찾을 수 없는 경우
   *   - 문제의 groupId가 일치하지 않거나 visibleLockTime 조건을 만족하지 않는 경우
   */
  @Span()
  async submitToWorkbook({
    submissionDto,
    userIp,
    userId,
    problemId,
    workbookId,
    groupId = OPEN_SPACE_ID
  }: {
    submissionDto: CreateSubmissionDto
    userIp: string
    userId: number
    problemId: number
    workbookId: number
    groupId: number
  }) {
    const workbookProblem = await this.prisma.workbookProblem.findUnique({
      where: {
        // eslint-disable-next-line @typescript-eslint/naming-convention
        workbookId_problemId: {
          problemId,
          workbookId
        }
      },
      include: {
        problem: true
      }
    })
    if (!workbookProblem) {
      throw new EntityNotExistException('WorkbookProblem')
    }
    const { problem } = workbookProblem
    if (
      problem.groupId !== groupId ||
      problem.visibleLockTime.getTime() !== MIN_DATE.getTime()
    ) {
      throw new EntityNotExistException('Problem')
    }

    const submission = await this.createSubmission({
      submissionDto,
      problem,
      userId,
      userIp,
      idOptions: {
        workbookId
      }
    })

    return submission
  }

  /**
   * 주어진 문제와 사용자 정보를 바탕으로 아직 채점되지 않은 제출 기록을 만들고, 채점 요청 큐에 메세지를 발행합니다.
   *
   * 1. 문제에서 지원하는 프로그래밍 언어인지 확인
   * 2. 사용자가 문제의 템플릿을 수정했는지 검증
   * 3. 제출 데이터를 구성하여 데이터베이스에 저장
   * 4. 제출 결과를 초기화하고 채점 요청 메시지를 발행하는 메서드를 호출
   *
   * @param {CreateSubmissionDto} submissionDto - 코드 제출 DTO
   * @param {Problem} problem - 제출 대상 문제 레코드
   * @param {number} userId - 사용자의 ID
   * @param {string} userIp - 사용자의 IP 주소
   * @param {{ contestId?: number; assignmentId?: number; workbookId?: number }} [idOptions] 제출 종류에 따라 전달하는 옵셔널 파라미터
   *   - contestId: 대회 제출인 경우 제공해야 함
   *   - assignmentId: 과제 제출인 경우 제공해야 함
   *   - workbookId: 워크북 제출인 경우 제공해야 함
   * @returns {Promise<Submission>} 생성된 제출 기록
   * @throws {ConflictFoundException} 아래와 같은 경우에 발생합니다
   *   - 문제에서 해당 언어를 지원하지 않을 경우
   *   - 제출한 코드가 템플릿이 변경 된 코드인 경우
   * @throws {UnprocessableDataException} 아래와 같은 경우에 발생합니다
   *   - 제출물을 생성하는 도중 데이터 처리에 실패한 경우
   */
  @Span()
<<<<<<< HEAD
  async createSubmission(
    submissionDto: CreateSubmissionDto,
    problem: Problem,
    userId: number,
    userIp: string,
    idOptions?: {
      contestId?: number
      assignmentId?: number
      workbookId?: number
    }
  ): Promise<Submission> {
=======
  async createSubmission({
    submissionDto,
    problem,
    userId,
    userIp,
    idOptions
  }: {
    submissionDto: CreateSubmissionDto
    problem: Problem
    userId: number
    userIp: string
    idOptions?: { contestId?: number; workbookId?: number }
  }) {
>>>>>>> d2f4bf16
    if (!problem.languages.includes(submissionDto.language)) {
      throw new ConflictFoundException(
        `This problem does not support language ${submissionDto.language}`
      )
    }
    const { code, ...data } = submissionDto
    if (
      !this.isValidCode(
        code,
        submissionDto.language,
        plainToInstance(Template, problem.template)
      )
    ) {
      throw new ConflictFoundException('Modifying template is not allowed')
    }

    const submissionData = {
      code: code.map((snippet) => ({ ...snippet })), // convert to plain object
      result: ResultStatus.Judging,
      userId,
      userIp,
      problemId: problem.id,
      codeSize: new TextEncoder().encode(code[0].text).length,
      ...data
    }

    try {
      const submission = await this.prisma.submission.create({
        data: {
          ...submissionData,
          contestId: idOptions?.contestId,
          assignmentId: idOptions?.assignmentId,
          workbookId: idOptions?.workbookId
        }
      })

      await this.createSubmissionResults(submission)

      await this.publish.publishJudgeRequestMessage(code, submission)
      return submission
    } catch (error) {
      if (error instanceof Prisma.PrismaClientKnownRequestError) {
        throw new UnprocessableDataException('Failed to create submission')
      }
      throw error
    }
  }

  /**
   * 전달한 제출 기록에 대해 아직 채점되지 않은 테스트케이스 채점 결과들을 생성합니다.
   *
   * 제출된 문제에 연결된 모든 테스트 케이스를 조회한 후,
   * 각 테스트 케이스에 대해 제출 결과 레코드를 생성하고 초기 상태(ResultStatus.Judging)로 설정
   *
   * @param {Submission} submission - 테스트 케이스 결과를 생성할 제출 기록
   * @returns {Promise<void>}
   */
  @Span()
  async createSubmissionResults(submission: Submission): Promise<void> {
    const testcases = await this.prisma.problemTestcase.findMany({
      where: {
        problemId: submission.problemId
      },
      select: { id: true }
    })

    await this.prisma.submissionResult.createMany({
      data: testcases.map((testcase) => {
        return {
          submissionId: submission.id,
          result: ResultStatus.Judging,
          problemTestcaseId: testcase.id
        }
      })
    })
  }

  /**
   * 주어진 코드 스니펫 배열이 해당 프로그래밍 언어에 대한 문제 템플릿과 일치하는지 검사합니다.
   *
   * 1. 해당 언어에 대한 템플릿을 찾습니다. 템플릿이 없거나 비어있으면 유효하다고 간주하여 true를 반환
   * 2. 템플릿과 제출된 코드의 스니펫 수가 다른 경우 false를 반환
   * 3. 템플릿과 코드를 지정된 순서대로 정렬
   * 4. 각 스니펫을 순차적으로 비교
   *    - 템플릿과 코드의 스니펫 ID가 일치하지 않으면 false를 반환
   *    - 템플릿 스니펫이 잠긴 상태(locked)인데 코드의 내용(text)이 템플릿과 다르면 false를 반환
   * 5. 모든 검사 통과 시 true를 반환
   *
   * @param {Snippet[]} code - 제출된 코드 스니펫 배열
   * @param {Language} language - 제출된 코드의 프로그래밍 언어
   * @param {Template[]} templates - 문제에 대한 템플릿 배열
   * @returns {boolean} 제출된 코드가 템플릿을 준수하면 true, 그렇지 않으면 false
   */
  isValidCode(
    code: Snippet[],
    language: Language,
    templates: Template[]
  ): boolean {
    const template = templates.find((code) => code.language === language)?.code
    if (!template || template.length === 0) return true

    if (template.length !== code.length) return false
    template.sort(this.snippetOrderCompare)
    code.sort(this.snippetOrderCompare)

    for (let i = 0; i < template.length; i++) {
      if (template[i].id !== code[i].id) return false
      else if (template[i].locked && template[i].text !== code[i].text)
        return false
    }
    return true
  }

  /**
   * 코드 스니펫 정렬 비교 함수
   *
   * @param {Snippet} a - 비교할 첫 번째 스니펫
   * @param {Snippet} b - 비교할 두 번째 스니펫
   * @returns {number} 정렬 순서 결정 값 (-1, 0, 1)
   */
  snippetOrderCompare(a: Snippet, b: Snippet): number {
    if (a.id < b.id) {
      return -1
    } else if (a.id > b.id) {
      return 1
    }
    return 0
  }

  /**
   * 임의의 6자리 16진수 문자열을 생성합니다.
   *
   * @returns {string} 생성된 6자리 16진수 문자열
   */
  hash(): string {
    return Math.floor(Math.random() * 16777215)
      .toString(16)
      .padStart(6, '0')
  }

  /**
   * 아직 채점 되지 않은 테스트 제출 기록을 생성합니다.
   *
   * 1. 주어진 문제 ID에 해당하는 문제를 조회, 문제를 찾지 못하면 예외를 발생
   * 2. 제출한 언어가 문제에서 지원하는 언어인지 확인, 지원하지 않으면 예외를 발생
   * 3. 제출한 코드가 템플릿을 수정했는지 검증, 템플릿을 수정했으면 예외를 발생
   * 4. 테스트 제출 객체(`testSubmission`)를 생성, 테스트 제출 정보를 저장하는 임시 객체
   * 5. `isUserTest` 플래그에 따라 사용자 테스트 케이스와 공개 테스트 케이스를 구분하여 채점 요청 큐에 적절한 메시지를 발행
   *    - 사용자 테스트 케이스인 경우: `publishUserTestMessage`를 호출하여 사용자 테스트 케이스에 대해 제출을 처리
   *    - 공개 테스트 케이스인 경우: `publishTestMessage`를 호출하여 공개 테스트 케이스에 대해 제출을 처리
   *
   * @param {number} userId - 테스트 제출 기록을 생성할 사용자의 ID
   * @param {number} problemId - 테스트 제출 기록을 생성할 문제의 ID
   * @param {CreateSubmissionDto} submissionDto - 제출할 코드 및 관련 데이터
   * @param {boolean} [isUserTest=false] - 사용자 테스트 케이스인지 여부 (기본값: false)
   * @returns {Promise<void>}
   * @throws {EntityNotExistException} 다음과 같은 경우에 발생합니다
   *   - 주어진 문제가 존재하지 않는 경우
   * @throws {ConflictFoundException} 다음과 같은 경우에 발생합니다
   *   - 문제에서 해당 언어를 지원하지 않는 경우
   *   - 제출 코드가 문제 템플릿을 수정한 경우
   */
  async submitTest(
    userId: number,
    problemId: number,
    submissionDto: CreateSubmissionDto,
    isUserTest = false
  ): Promise<void> {
    const problem = await this.prisma.problem.findFirst({
      where: {
        id: problemId
      }
    })

    if (!problem) {
      throw new EntityNotExistException('Problem')
    }

    if (!problem.languages.includes(submissionDto.language)) {
      throw new ConflictFoundException(
        `This problem does not support language ${submissionDto.language}`
      )
    }
    const { code } = submissionDto
    if (
      !this.isValidCode(
        code,
        submissionDto.language,
        plainToInstance(Template, problem.template)
      )
    ) {
      throw new ConflictFoundException('Modifying template is not allowed')
    }

    const testSubmission: Submission = {
      code: [],
      language: submissionDto.language,
      id: userId, // test용 submission끼리의 구분을 위해 submission의 id를 요청 User의 id로 지정
      problemId,
      result: 'Judging',
      score: 0,
      userId,
      userIp: null,
      assignmentId: null,
      contestId: null,
      workbookId: null,
      codeSize: null,
      createTime: new Date(),
      updateTime: new Date()
    }

    // User Testcase에 대한 TEST 요청인 경우
    if (isUserTest) {
      await this.publishUserTestMessage(
        userId,
        submissionDto.code,
        testSubmission,
        (submissionDto as CreateUserTestSubmissionDto).userTestcases
      )
      return
    }

    // Open Testcase에 대한 TEST 요청인 경우
    await this.publishTestMessage(
      problemId,
      userId,
      submissionDto.code,
      testSubmission
    )
  }

  /**
   * 공개 테스트 케이스에 대해 아직 채점되지 않은 테스트케이스 채점 결과들을 생성하고, 채점 요청 메시지를 발행합니다.
   *
   * 1. 주어진 문제 ID(problemId)에 해당하는 모든 공개 테스트케이스를 조회
   * 2. 각 테스트케이스에 대해 캐시에 결과 상태를 'Judging'으로 저장하고,
   *    테스트케이스 ID를 수집
   * 3. 수집된 테스트케이스 ID 목록을 캐시에 저장
   * 4. publishJudgeRequestMessage 메서드를 호출하여 채점 요청 메시지를 게시
   *
   * @param {number} problemId - 문제 ID
   * @param {number} userId - 사용자 ID
   * @param {Snippet[]} code - 제출된 코드 스니펫 배열
   * @param {Submission} testSubmission - 테스트 제출 객체
   * @returns {Promise<void>}
   */
  async publishTestMessage(
    problemId: number,
    userId: number,
    code: Snippet[],
    testSubmission: Submission
  ): Promise<void> {
    const rawTestcases = await this.prisma.problemTestcase.findMany({
      where: {
        problemId,
        isHidden: false
      }
    })

    const testcaseIds: number[] = []
    for (const rawTestcase of rawTestcases) {
      await this.cacheManager.set(
        testKey(userId, rawTestcase.id),
        { id: rawTestcase.id, result: 'Judging' },
        TEST_SUBMISSION_EXPIRE_TIME
      )
      testcaseIds.push(rawTestcase.id)
    }
    await this.cacheManager.set(testcasesKey(userId), testcaseIds)

    await this.publish.publishJudgeRequestMessage(code, testSubmission, true)
  }

  /**
   * 사용자 테스트 케이스에 대해 아직 채점되지 않은 테스트케이스 채점 결과들을 생성하고, 채점 요청 메시지를 발행합니다.
   *
   *
   * 1. 전달된 사용자 테스트케이스 목록(userTestcases)을 순회하며,
   *    각 테스트케이스에 대해 캐시에 결과 상태를 'Judging'으로 저장하고,
   *    테스트케이스 ID를 수집
   * 2. 수집된 사용자 테스트케이스 ID 목록을 캐시에 저장
   * 3. publishJudgeRequestMessage 메서드를 호출하여 사용자 테스트케이스에 대한
   *    채점 요청 메시지를 게시
   *
   * @param {number} userId - 사용자 ID
   * @param {Snippet[]} code - 제출된 코드 스니펫 배열
   * @param {Submission} testSubmission - 테스트 제출 객체
   * @param {{ id: number; in: string; out: string }[]} userTestcases - 사용자 정의 테스트케이스 배열
   * @returns {Promise<void>} 모든 작업이 완료되면 반환되는 프로미스
   */
  async publishUserTestMessage(
    userId: number,
    code: Snippet[],
    testSubmission: Submission,
    userTestcases: { id: number; in: string; out: string }[]
  ): Promise<void> {
    const testcaseIds: number[] = []
    for (const testcase of userTestcases) {
      await this.cacheManager.set(
        userTestKey(userId, testcase.id),
        { id: testcase.id, result: 'Judging' },
        TEST_SUBMISSION_EXPIRE_TIME
      )
      testcaseIds.push(testcase.id)
    }
    await this.cacheManager.set(userTestcasesKey(userId), testcaseIds)

    await this.publish.publishJudgeRequestMessage(
      code,
      testSubmission,
      false,
      true,
      userTestcases
    )
  }

  async getTestResult(userId: number, isUserTest = false) {
    const testCasesKey = isUserTest
      ? userTestcasesKey(userId)
      : testcasesKey(userId)

    const testcases =
      (await this.cacheManager.get<number[]>(testCasesKey)) ?? []

    const results: { id: number; result: ResultStatus; output?: string }[] = []
    for (const testcaseId of testcases) {
      const key = isUserTest
        ? userTestKey(userId, testcaseId)
        : testKey(userId, testcaseId)
      const testcase = await this.cacheManager.get<{
        id: number
        result: ResultStatus
        output?: string
      }>(key)
      if (testcase) {
        results.push(testcase)
      }
    }
    return results
  }

  /**
   * 특정 큐의 현재 consumer capacity을 조회하고,
   * 설정된 threshold와 비교하여 지연 여부를 판단합니다.
   *
   * 1. RabbitMQ API URL과 자격 증명을 구성
   * 2. 지정된 큐(`JUDGE_SUBMISSION_QUEUE_NAME`)의 정보를 GET 요청으로 조회
   * 3. 응답 상태가 200(성공)인 경우:
   *    - 소비자 용량이 설정된 임계값보다 높으면 지연이 없는 것으로 판단
   *    - 그렇지 않으면 지연이 있다고 판단하고, 원인을 'Judge server is not working.'으로 설정
   * 4. 응답 상태가 200이 아닌 경우 RabbitMQ 서버 자체의 문제로 판단하여 지연이 있다고 판단
   *
   * @returns {Promise<{ isDelay: boolean; cause?: string }>}
   *   - isDelay: 지연 여부 (true=지연 발생)
   *   - cause: 지연 원인
   */
  @Span()
  async checkDelay(): Promise<{ isDelay: boolean; cause?: string }> {
    const baseUrl = this.configService.get(
      'RABBITMQ_API_URL',
      'http://127.0.0.1:15672/api'
    )

    const url =
      baseUrl +
      '/queues/' +
      this.configService.get('RABBITMQ_DEFAULT_VHOST') +
      '/' +
      this.configService.get('JUDGE_SUBMISSION_QUEUE_NAME')

    const config: AxiosRequestConfig = {
      method: 'GET',
      withCredentials: true,
      auth: {
        username: this.configService.get('RABBITMQ_DEFAULT_USER', ''),
        password: this.configService.get('RABBITMQ_DEFAULT_PASS', '')
      }
    }
    const res = await this.httpService.axiosRef(url, config)
    const threshold = 0.9

    if (res.status == 200) {
      if (res.data.consumer_capacity > threshold) return { isDelay: false }
      return { isDelay: true, cause: 'Judge server is not working.' }
    } else {
      return { isDelay: true, cause: 'RabbitMQ is not working.' }
    }
  }

  /**
   * 주어진 문제에 대한 제출 기록 목록을 불러옵니다.
   *
   * 1. 지정된 문제와 그룹에 대해 visibleLockTime이 초기값(MIN_DATE)인 문제를 조회
   * 2. 페이징 옵션을 적용하여 해당 문제에 대한 제출 기록 목록을 조회
   * 3. 해당 문제에 대한 총 제출 기록 수 계산
   * 4. 제출물 목록과 총 개수를 포함하는 객체를 반환
   *
   * @param {number} problemId - 제출 기록을 조회할 문제 ID
   * @param {number} [groupId=OPEN_SPACE_ID] - 문제의 그룹 ID (기본값: OPEN_SPACE_ID)
   * @param {number | null} [cursor=null] - 페이징 처리를 위한 커서 값 (기본값: null)
   * @param {number} [take=10] - 가져올 제출 기록의 수 (기본값: 10)
   * @returns 문제에 대한 제출 기록 목록과 총 제출 기록 수
   * @throws {EntityNotExistException} 주어진 조건에 맞는 문제가 존재하지 않을 경우
   */
  @Span()
  async getSubmission({
    id,
    problemId,
    userId,
    userRole,
    groupId = OPEN_SPACE_ID,
<<<<<<< HEAD
    contestId: number | null,
    assignmentId: number | null
  ) {
=======
    contestId
  }: {
    id: number
    problemId: number
    userId: number
    userRole: Role
    groupId: number
    contestId: number | null
  }) {
>>>>>>> d2f4bf16
    const now = new Date()
    let contest: {
      groupId: number
      startTime: Date
      endTime: Date
      isJudgeResultVisible: boolean
    } | null = null
    let assignment: {
      groupId: number
      startTime: Date
      endTime: Date
      isJudgeResultVisible: boolean
    } | null = null
    let isJudgeResultVisible: boolean | null = null

    if (contestId) {
      const contestRecord = await this.prisma.contestRecord.findUnique({
        where: {
          // eslint-disable-next-line @typescript-eslint/naming-convention
          contestId_userId: {
            contestId,
            userId
          }
        },
        select: {
          contest: {
            select: {
              groupId: true,
              startTime: true,
              endTime: true,
              isJudgeResultVisible: true
            }
          }
        }
      })
      if (!contestRecord) {
        throw new EntityNotExistException('ContestRecord')
      }
      if (contestRecord.contest.groupId !== groupId) {
        throw new EntityNotExistException('Contest')
      }
      contest = contestRecord.contest
      isJudgeResultVisible = contest.isJudgeResultVisible
    } else if (assignmentId) {
      const assignmentRecord = await this.prisma.assignmentRecord.findUnique({
        where: {
          // eslint-disable-next-line @typescript-eslint/naming-convention
          assignmentId_userId: {
            assignmentId,
            userId
          }
        },
        select: {
          assignment: {
            select: {
              groupId: true,
              startTime: true,
              endTime: true,
              isJudgeResultVisible: true
            }
          }
        }
      })
      if (!assignmentRecord) {
        throw new EntityNotExistException('AssignmentRecord')
      }
      if (assignmentRecord.assignment.groupId !== groupId) {
        throw new EntityNotExistException('Assignment')
      }
      assignment = assignmentRecord.assignment
      isJudgeResultVisible = assignment.isJudgeResultVisible
    }

    let problem
    if (!contestId && !assignmentId) {
      problem = await this.prisma.problem.findFirst({
        where: {
          id: problemId,
          groupId,
          visibleLockTime: {
            equals: MIN_DATE // contestId와 assignmentId가 없는 경우에는 공개된 문제인 경우에만 제출 내역을 가져와야 함
          }
        }
      })
      if (!problem) {
        throw new EntityNotExistException('Problem')
      }
    } else {
      problem = await this.prisma.problem.findFirst({
        where: {
          id: problemId,
          groupId
        }
      })
      if (!problem) {
        throw new EntityNotExistException('Problem')
      }
    }

    const submission = await this.prisma.submission.findFirst({
      where: {
        id,
        problemId,
        contestId,
        assignmentId
      },
      select: {
        userId: true,
        user: {
          select: {
            username: true
          }
        },
        language: true,
        code: true,
        createTime: true,
        result: true,
        submissionResult: true,
        codeSize: true
      }
    })
    if (!submission) {
      throw new EntityNotExistException('Submission')
    }

    if (
      contest &&
      contest.startTime <= now &&
      contest.endTime > now &&
      submission.userId !== userId &&
      userRole === Role.User
    ) {
      throw new ForbiddenAccessException(
        "Contest should end first before you browse other people's submissions"
      )
    } else if (
      assignment &&
      assignment.startTime <= now &&
      assignment.endTime > now &&
      submission.userId !== userId &&
      userRole === Role.User
    ) {
      throw new ForbiddenAccessException(
        "Assignment should end first before you browse other people's submissions"
      )
    }

    if (
      submission.userId === userId ||
      userRole === Role.Admin ||
      userRole === Role.SuperAdmin ||
      (await this.prisma.submission.count({
        where: {
          userId,
          problemId,
          result: 'Accepted'
        }
      }))
    ) {
      const code = plainToInstance(Snippet, submission.code)
      const results = submission.submissionResult.map((result) => {
        return {
          ...result,
          // TODO: 채점 속도가 너무 빠른경우에 대한 수정 필요 (0ms 미만)
          cpuTime:
            result.cpuTime || result.cpuTime === BigInt(0)
              ? result.cpuTime.toString()
              : null
        }
      })

      results.sort((a, b) => a.problemTestcaseId - b.problemTestcaseId)

      if ((contestId || assignmentId) && !isJudgeResultVisible) {
        results.map((r) => {
          r.result = 'Blind'
          r.cpuTime = null
          r.memoryUsage = null
        })
      }

      return {
        problemId,
        username: submission.user?.username,
        code: code.map((snippet) => snippet.text).join('\n'),
        language: submission.language,
        createTime: submission.createTime,
        result:
          isJudgeResultVisible || !(contestId || assignmentId)
            ? submission.result
            : 'Blind',
        testcaseResult: results
      }
    }

    throw new ForbiddenAccessException(
      "You must pass the problem first to browse other people's submissions"
    )
  }

  // FIXME: Workbook 구분
  @Span()
  async getSubmissions({
    problemId,
    groupId = OPEN_SPACE_ID,
    cursor = null,
    take = 10
  }: {
    problemId: number
    groupId?: number
    cursor?: number | null
    take?: number
  }) {
    const paginator = this.prisma.getPaginator(cursor)

    const problem = await this.prisma.problem.findFirst({
      where: {
        id: problemId,
        groupId,
        visibleLockTime: {
          equals: MIN_DATE
        }
      }
    })
    if (!problem) {
      throw new EntityNotExistException('Problem')
    }

    const submissions = await this.prisma.submission.findMany({
      ...paginator,
      take,
      where: {
        problemId
      },
      select: {
        id: true,
        user: {
          select: {
            username: true
          }
        },
        createTime: true,
        language: true,
        result: true,
        codeSize: true
      },
      orderBy: [{ id: 'desc' }, { createTime: 'desc' }]
    })

    const total = await this.prisma.submission.count({ where: { problemId } })

    return { data: submissions, total }
  }

  @Span()
  async getContestSubmissions({
    problemId,
    contestId,
    userId,
    groupId = OPEN_SPACE_ID,
    cursor = null,
    take = 10
  }: {
    problemId: number
    contestId: number
    userId: number
    groupId?: number
    cursor?: number | null
    take?: number
  }) {
    const paginator = this.prisma.getPaginator(cursor)

    const isAdmin = await this.prisma.user.findFirst({
      where: {
        id: userId,
        role: 'Admin'
      }
    })

    if (!isAdmin) {
      const contestRecord = await this.prisma.contestRecord.findUnique({
        where: {
          // eslint-disable-next-line @typescript-eslint/naming-convention
          contestId_userId: {
            contestId,
            userId
          }
        }
      })
      if (!contestRecord) {
        throw new EntityNotExistException('ContestRecord')
      }
    }

    const contestProblem = await this.prisma.contestProblem.findFirst({
      where: {
        problem: {
          id: problemId,
          groupId
        },
        contestId
      }
    })
    if (!contestProblem) {
      throw new EntityNotExistException('ContestProblem')
    }

    const contest = await this.prisma.contest.findFirst({
      where: {
        id: contestId
      },
      select: {
        isJudgeResultVisible: true
      }
    })
    if (!contest) {
      throw new EntityNotExistException('Contest')
    }
    const isJudgeResultVisible = contest.isJudgeResultVisible

    const submissions = await this.prisma.submission.findMany({
      ...paginator,
      take,
      where: {
        problemId,
        contestId,
        userId: isAdmin ? undefined : userId // Admin 계정인 경우 자신이 생성한 submission이 아니더라도 조회가 가능
      },
      select: {
        id: true,
        user: {
          select: {
            username: true
          }
        },
        createTime: true,
        language: true,
        result: true,
        codeSize: true
      },
      orderBy: [{ id: 'desc' }, { createTime: 'desc' }]
    })

    if (!isJudgeResultVisible) {
      submissions.map((submission) => (submission.result = 'Blind'))
    }

    const total = await this.prisma.submission.count({
      where: { problemId, contestId }
    })

    return { data: submissions, total }
  }

  @Span()
  async getAssignmentSubmissions({
    problemId,
    assignmentId,
    userId,
    groupId = OPEN_SPACE_ID,
    cursor = null,
    take = 10
  }: {
    problemId: number
    assignmentId: number
    userId: number
    groupId?: number
    cursor?: number | null
    take?: number
  }) {
    const paginator = this.prisma.getPaginator(cursor)

    const isAdmin = await this.prisma.user.findFirst({
      where: {
        id: userId,
        role: 'Admin'
      }
    })

    if (!isAdmin) {
      const assignmentRecord = await this.prisma.assignmentRecord.findUnique({
        where: {
          // eslint-disable-next-line @typescript-eslint/naming-convention
          assignmentId_userId: {
            assignmentId,
            userId
          }
        }
      })
      if (!assignmentRecord) {
        throw new EntityNotExistException('AssignmentRecord')
      }
    }

    const assignmentProblem = await this.prisma.assignmentProblem.findFirst({
      where: {
        problem: {
          id: problemId,
          groupId
        },
        assignmentId
      }
    })
    if (!assignmentProblem) {
      throw new EntityNotExistException('AssignmentProblem')
    }

    const assignment = await this.prisma.assignment.findFirst({
      where: {
        id: assignmentId
      },
      select: {
        isJudgeResultVisible: true
      }
    })
    if (!assignment) {
      throw new EntityNotExistException('Assignment')
    }
    const isJudgeResultVisible = assignment.isJudgeResultVisible

    const submissions = await this.prisma.submission.findMany({
      ...paginator,
      take,
      where: {
        problemId,
        assignmentId,
        userId: isAdmin ? undefined : userId // Admin 계정인 경우 자신이 생성한 submission이 아니더라도 조회가 가능
      },
      select: {
        id: true,
        user: {
          select: {
            username: true
          }
        },
        createTime: true,
        language: true,
        result: true,
        codeSize: true
      },
      orderBy: [{ id: 'desc' }, { createTime: 'desc' }]
    })

    if (!isJudgeResultVisible) {
      submissions.map((submission) => (submission.result = 'Blind'))
    }

    const total = await this.prisma.submission.count({
      where: { problemId, assignmentId }
    })

    return { data: submissions, total }
  }
}<|MERGE_RESOLUTION|>--- conflicted
+++ resolved
@@ -246,14 +246,21 @@
    *   - 과제가 진행중이지 않을 경우
    */
   @Span()
-  async submitToAssignment(
-    submissionDto: CreateSubmissionDto,
-    userIp: string,
-    userId: number,
-    problemId: number,
-    assignmentId: number,
+  async submitToAssignment({
+    submissionDto,
+    userIp,
+    userId,
+    problemId,
+    assignmentId,
     groupId = OPEN_SPACE_ID
-  ) {
+  }: {
+    submissionDto: CreateSubmissionDto
+    userIp: string
+    userId: number
+    problemId: number
+    assignmentId: number
+    groupId: number
+  }) {
     const now = new Date()
 
     // 진행 중인 과제인지 확인합니다.
@@ -323,15 +330,15 @@
     }
     const { problem } = assignmentProblem
 
-    const submission = await this.createSubmission(
+    const submission = await this.createSubmission({
       submissionDto,
       problem,
       userId,
       userIp,
-      {
+      idOptions: {
         assignmentId
       }
-    )
+    })
 
     return submission
   }
@@ -431,19 +438,6 @@
    *   - 제출물을 생성하는 도중 데이터 처리에 실패한 경우
    */
   @Span()
-<<<<<<< HEAD
-  async createSubmission(
-    submissionDto: CreateSubmissionDto,
-    problem: Problem,
-    userId: number,
-    userIp: string,
-    idOptions?: {
-      contestId?: number
-      assignmentId?: number
-      workbookId?: number
-    }
-  ): Promise<Submission> {
-=======
   async createSubmission({
     submissionDto,
     problem,
@@ -455,9 +449,12 @@
     problem: Problem
     userId: number
     userIp: string
-    idOptions?: { contestId?: number; workbookId?: number }
+    idOptions?: {
+      contestId?: number
+      assignmentId?: number
+      workbookId?: number
+    }
   }) {
->>>>>>> d2f4bf16
     if (!problem.languages.includes(submissionDto.language)) {
       throw new ConflictFoundException(
         `This problem does not support language ${submissionDto.language}`
@@ -869,12 +866,8 @@
     userId,
     userRole,
     groupId = OPEN_SPACE_ID,
-<<<<<<< HEAD
-    contestId: number | null,
-    assignmentId: number | null
-  ) {
-=======
-    contestId
+    contestId,
+    assignmentId
   }: {
     id: number
     problemId: number
@@ -882,8 +875,8 @@
     userRole: Role
     groupId: number
     contestId: number | null
+    assignmentId: number | null
   }) {
->>>>>>> d2f4bf16
     const now = new Date()
     let contest: {
       groupId: number
