--- conflicted
+++ resolved
@@ -21,14 +21,10 @@
 import { UnprocessableDataException } from '@libs/exception'
 import { PrismaService } from '@libs/prisma'
 import { problems } from '@admin/problem/mock/mock'
-<<<<<<< HEAD
 import { assignmentRecord } from '../mock/assignmentRecord.mock'
-import { contestRecord } from '../mock/contestRecord.mock'
-=======
 import { normalContest } from '../mock/contest.mock'
 import { contestProblem } from '../mock/contestProblem.mock'
 import { contestRecordsMock } from '../mock/contestRecord.mock'
->>>>>>> 4f8460bf
 import { submissions } from '../mock/submission.mock'
 import { submissionResults } from '../mock/submissionResult.mock'
 import { SubmissionSubscriptionService } from '../submission-sub.service'
@@ -379,11 +375,7 @@
         .resolves(submission)
       const updateSpy = sandbox.stub(db.submission, 'update').resolves()
       const submissionScoreSpy = sandbox
-<<<<<<< HEAD
-        .stub(service, 'calculateContestSubmissionScore')
-=======
         .stub(service, 'updateContestRecord')
->>>>>>> 4f8460bf
         .resolves()
       const problemScoreSpy = sandbox
         .stub(service, 'updateProblemScore')
@@ -440,13 +432,7 @@
     it('should return when judge not finished', async () => {
       sandbox.stub(db.submission, 'findUnique').resolves(undefined)
       const updateSpy = sandbox.stub(db.submission, 'update').resolves()
-<<<<<<< HEAD
-      const scoreSpy = sandbox
-        .stub(service, 'calculateContestSubmissionScore')
-        .resolves()
-=======
       const scoreSpy = sandbox.stub(service, 'updateContestRecord').resolves()
->>>>>>> 4f8460bf
       const acceptSpy = sandbox
         .stub(service, 'updateProblemAccepted')
         .resolves()
@@ -465,14 +451,7 @@
       const findSpy = sandbox
         .stub(db.submission, 'findUnique')
         .resolves(contestSubmission)
-<<<<<<< HEAD
-      const submissionScoreSpy = sandbox.stub(
-        service,
-        'calculateContestSubmissionScore'
-      )
-=======
       const submissionScoreSpy = sandbox.stub(service, 'updateContestRecord')
->>>>>>> 4f8460bf
       const problemScoreSpy = sandbox.stub(service, 'updateProblemScore')
 
       await service.updateSubmissionResult(1)
@@ -486,7 +465,6 @@
     })
   })
 
-<<<<<<< HEAD
   describe('updateAssignmentSubmissionResult', () => {
     it('should resolve', async () => {
       const findSpy = sandbox
@@ -589,10 +567,6 @@
     })
   })
 
-  describe('calculateContestSubmissionScore', () => {
-    it('should resolves', async () => {
-      const findUniqueSpy = sandbox
-=======
   describe('updateContestRecord', () => {
     it('should update records when new accepted submission', async () => {
       const submissionFindManySpy = sandbox
@@ -608,7 +582,6 @@
         .stub(db.contestProblem, 'findUniqueOrThrow')
         .resolves(contestProblem)
       const contestRecordFindUniqueSpy = sandbox
->>>>>>> 4f8460bf
         .stub(db.contestRecord, 'findUniqueOrThrow')
         .resolves(contestRecordsMock[0])
       const problemRecordFindManySpy = sandbox
@@ -621,12 +594,8 @@
         .stub(db.contestRecord, 'update')
         .resolves()
 
-<<<<<<< HEAD
-      await service.calculateContestSubmissionScore(contestSubmission, true)
-=======
       // when
       await service.updateContestRecord(contestSubmission, true)
->>>>>>> 4f8460bf
 
       // then
       expect(
@@ -721,12 +690,8 @@
         .stub(db.contestRecord, 'update')
         .resolves()
 
-<<<<<<< HEAD
-      await service.calculateContestSubmissionScore(contestSubmission, false)
-=======
       // when
       await service.updateContestRecord(contestSubmission, false)
->>>>>>> 4f8460bf
 
       expect(
         submissionFindManySpy.calledOnceWith({
