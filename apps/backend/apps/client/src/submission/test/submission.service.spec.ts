import { HttpModule } from '@nestjs/axios'
import { CACHE_MANAGER } from '@nestjs/cache-manager'
import { ConfigService } from '@nestjs/config'
import type { TestingModule } from '@nestjs/testing'
import { Test } from '@nestjs/testing'
import type { Contest, User, Assignment } from '@prisma/client'
import { Language, Role } from '@prisma/client'
import type { Cache } from 'cache-manager'
import { expect } from 'chai'
import { plainToInstance } from 'class-transformer'
import { TraceService } from 'nestjs-otel'
import { spy, stub } from 'sinon'
import {
  ConflictFoundException,
  EntityNotExistException,
  ForbiddenAccessException
} from '@libs/exception'
import { PrismaService } from '@libs/prisma'
<<<<<<< HEAD
import { SubmissionPublicationService } from '@libs/rabbitmq'
import { StorageService } from '@libs/storage'
=======
>>>>>>> 5cea990b
import { Snippet } from '../class/create-submission.dto'
import { problems } from '../mock/problem.mock'
import { submissions, submissionDto } from '../mock/submission.mock'
import { submissionResults } from '../mock/submissionResult.mock'
import { SubmissionService } from '../submission.service'

const db = {
  submission: {
    findMany: stub(),
    findFirst: stub(),
    findUnique: stub(),
    create: stub(),
    update: stub(),
    count: stub()
  },
  submissionResult: {
    create: stub(),
    createMany: stub(),
    updateMany: stub()
  },
  problem: {
    findFirst: stub(),
    findUnique: stub(),
    update: stub()
  },
  problemTestcase: {
    findMany: stub()
  },
  contest: {
    findFirst: stub()
  },
  assignment: {
    findFirst: stub()
  },
  contestProblem: {
    findUnique: stub(),
    findFirst: stub()
  },
  assignmentProblem: {
    findUnique: stub(),
    findFirst: stub(),
    findMany: stub()
  },
  workbook: {
    findFirst: stub()
  },
  workbookProblem: {
    findUnique: stub()
  },
  contestRecord: {
    findUnique: stub(),
    update: stub()
  },
  assignmentRecord: {
    findUnique: stub(),
    update: stub()
  },
  assignmentProblemRecord: {
    upsert: stub()
  },
  user: {
    findFirst: stub()
  },
  getPaginator: PrismaService.prototype.getPaginator,
  $transaction: stub().callsFake(
    async <T>(operations: (() => Promise<T>)[]): Promise<T[]> => {
      if (!Array.isArray(operations)) {
        throw new Error('$transaction expects an array of operations')
      }

      try {
        const results: T[] = [] // ✅ 제네릭 T 적용하여 타입 명확화
        for (const op of operations) {
          if (typeof op === 'function') {
            results.push(await op())
          } else {
            results.push(op)
          }
        }
        return results
      } catch (error) {
        throw new Error(`Transaction failed: ${error.message}`)
      }
    }
  )
}

const CONTEST_ID = 1
const ASSIGNMENT_ID = 1
const WORKBOOK_ID = 1
const mockContest: Contest = {
  id: CONTEST_ID,
  createdById: 1,
  title: 'SKKU Coding Platform 모의대회',
  description: 'test',
  penalty: 20,
  lastPenalty: false,
  invitationCode: 'test',
  startTime: new Date(),
  endTime: new Date(),
  isJudgeResultVisible: true,
  enableCopyPaste: true,
  evaluateWithSampleTestcase: false,
  createTime: new Date(),
  updateTime: new Date(),
  unfreeze: false,
  freezeTime: null,
  posterUrl: 'posterUrl',
  summary: {
    참여대상: 'participationTarget',
    진행방식: 'competitionMethod',
    순위산정: 'rankingMethod',
    문제형태: 'problemFormat',
    참여혜택: 'benefits'
  }
}
const mockAssignment: Assignment = {
  id: ASSIGNMENT_ID,
  createdById: 1,
  groupId: 1,
  title: 'SKKU Coding Platform 모의과제',
  description: 'test',
  startTime: new Date(Date.now() - 10000),
  endTime: new Date(Date.now() + 10000),
  isVisible: true,
  isRankVisible: true,
  isJudgeResultVisible: true,
  enableCopyPaste: true,
  createTime: new Date(Date.now() - 10000),
  updateTime: new Date(Date.now() - 10000),
  week: 1,
  autoFinalizeScore: false,
  isFinalScoreVisible: true
}
const USERIP = '127.0.0.1'

describe('SubmissionService', () => {
  let service: SubmissionService
  let publish: SubmissionPublicationService
  let cache: Cache

  beforeEach(async () => {
    const module: TestingModule = await Test.createTestingModule({
      imports: [HttpModule],
      providers: [
        SubmissionService,
        { provide: PrismaService, useValue: db },
        ConfigService,
        TraceService,
        {
          provide: SubmissionPublicationService,
          useFactory: () => ({ publishJudgeRequestMessage: () => [] })
        },
        {
          provide: CACHE_MANAGER,
          useFactory: () => ({
            set: () => [],
            get: () => [],
            del: () => [],
            store: {
              keys: () => []
            }
          })
        }
      ]
    }).compile()

    service = module.get<SubmissionService>(SubmissionService)
    publish = module.get<SubmissionPublicationService>(
      SubmissionPublicationService
    )
    cache = module.get<Cache>(CACHE_MANAGER)
    stub(cache, 'set').resolves()
    stub(cache, 'get').resolves([])
  })

  afterEach(() => {
    db.submission.findMany.resetHistory()
    db.submission.findFirst.resetHistory()
    db.submission.findUnique.resetHistory()
    db.submission.create.resetHistory()
    db.submission.update.resetHistory()
    db.submissionResult.create.resetHistory()
    db.submissionResult.createMany.resetHistory()
    db.submissionResult.updateMany.resetHistory()
    db.problem.findFirst.resetHistory()
    db.problem.findUnique.resetHistory()
    db.problem.update.resetHistory()
    db.problemTestcase.findMany.resetHistory()
    db.contest.findFirst.resetHistory()
    db.contestProblem.findUnique.resetHistory()
    db.contestProblem.findFirst.resetHistory()
    db.assignment.findFirst.resetHistory()
    db.assignmentProblem.findUnique.resetHistory()
    db.assignmentProblem.findFirst.resetHistory()
    db.assignmentProblem.findMany.resetHistory()
    db.workbookProblem.findUnique.resetHistory()
    db.contestRecord.findUnique.resetHistory()
    db.contestRecord.update.resetHistory()
    db.assignmentRecord.findUnique.resetHistory()
    db.assignmentRecord.update.resetHistory()
    db.user.findFirst.resetHistory()
  })

  it('should be defined', () => {
    expect(service).to.be.ok
  })

  describe('submitToProblem', () => {
    it('should call createSubmission', async () => {
      db.problem.findFirst.resolves(problems[0])
      const createSpy = stub(service, 'createSubmission')

      await service.submitToProblem({
        submissionDto,
        userIp: USERIP,
        userId: submissions[0].userId,
        problemId: problems[0].id
      })
      expect(createSpy.calledOnce).to.be.true
    })

    it('should throw exception if problem is not found', async () => {
      db.problem.findFirst.resolves(null)
      const createSpy = stub(service, 'createSubmission')

      await expect(
        service.submitToProblem({
          submissionDto,
          userIp: USERIP,
          userId: submissions[0].userId,
          problemId: problems[0].id
        })
      ).to.be.rejectedWith(EntityNotExistException)
      expect(createSpy.called).to.be.false
    })
  })

  describe('submitToContest', () => {
    it('should call createSubmission', async () => {
      const createSpy = stub(service, 'createSubmission')
      db.contest.findFirst.resolves(mockContest)
      db.contestRecord.findUnique.resolves({
        contest: {
          groupId: 1,
          startTime: new Date(Date.now() - 10000),
          endTime: new Date(Date.now() + 10000)
        }
      })
      db.contestProblem.findUnique.resolves({ problem: problems[0] })

      await service.submitToContest({
        submissionDto,
        userIp: USERIP,
        userId: submissions[0].userId,
        problemId: problems[0].id,
        contestId: CONTEST_ID
      })
      expect(createSpy.calledOnce).to.be.true
    })

    it('should throw exception if contest is not ongoing', async () => {
      const createSpy = stub(service, 'createSubmission')
      db.contest.findFirst.resolves(null)

      await expect(
        service.submitToContest({
          submissionDto,
          userIp: USERIP,
          userId: submissions[0].userId,
          problemId: problems[0].id,
          contestId: CONTEST_ID
        })
      ).to.be.rejectedWith(EntityNotExistException)
      expect(createSpy.called).to.be.false
    })
  })

  describe('submitToAssignment', () => {
    it('should call createSubmission', async () => {
      const createSpy = stub(service, 'createSubmission')
      db.assignment.findFirst.resolves(mockAssignment)
      db.assignmentRecord.findUnique.resolves({
        id: 1,
        assignment: {
          groupId: 1,
          startTime: new Date(Date.now() - 10000),
          endTime: new Date(Date.now() + 10000)
        }
      })
      db.assignmentProblem.findUnique.resolves({ problem: problems[0] })

      await service.submitToAssignment({
        submissionDto,
        userIp: USERIP,
        userId: submissions[0].userId,
        problemId: problems[0].id,
        assignmentId: ASSIGNMENT_ID
      })
      expect(createSpy.calledOnce).to.be.true
    })

    it('should throw exception if assignment is not ongoing', async () => {
      const createSpy = stub(service, 'createSubmission')
      db.assignment.findFirst.resolves(null)

      await expect(
        service.submitToAssignment({
          submissionDto,
          userIp: USERIP,
          userId: submissions[0].userId,
          problemId: problems[0].id,
          assignmentId: ASSIGNMENT_ID
        })
      ).to.be.rejectedWith(EntityNotExistException)
      expect(createSpy.called).to.be.false
    })
  })

  describe('submitToWorkbook', () => {
    it('should call createSubmission', async () => {
      const createSpy = stub(service, 'createSubmission')
      db.workbookProblem.findUnique.resolves({ problem: problems[0] })

      await service.submitToWorkbook({
        submissionDto,
        userIp: USERIP,
        userId: submissions[0].userId,
        problemId: problems[0].id,
        workbookId: WORKBOOK_ID
      })
      expect(createSpy.calledOnce).to.be.true
    })

    it('should throw exception if groupId does not match or problem is not exposed', async () => {
      const createSpy = stub(service, 'createSubmission')
      db.workbookProblem.findUnique.resolves(null)

      await expect(
        service.submitToWorkbook({
          submissionDto,
          userIp: USERIP,
          userId: submissions[0].userId,
          problemId: problems[0].id,
          workbookId: WORKBOOK_ID
        })
      ).to.be.rejectedWith(EntityNotExistException)
      expect(createSpy.called).to.be.false
    })
  })

  describe('rejudgeSubmissionsByProblem', () => {
    it('should return sucessful rejudge value', async () => {
      const ResultValue = {
        successCount: 2,
        failedSubmissions: []
      }

      const createSubmissionResultsSpy = stub(
        service,
        'createSubmissionResults'
      )
      const publishJudgeRequestMessageSpy = stub(
        publish,
        'publishJudgeRequestMessage'
      )

      db.submission.findMany.resolves(submissions)
      db.submission.update.resolves(submissions)
      db.submission.create.resolves(submissions)

      const result = await service.rejudgeSubmissionsByProblem(1)

      expect(result).to.deep.equal(ResultValue)
      expect(createSubmissionResultsSpy.callCount).to.equal(2)
      expect(publishJudgeRequestMessageSpy.callCount).to.equal(2)
    })

    it('should throw an exception when no submissions are found for the problem', async () => {
      db.submission.findMany.resolves([])

      await expect(service.rejudgeSubmissionsByProblem(1)).to.be.rejectedWith(
        EntityNotExistException
      )
    })
  })

  describe('rejudgeSubmissionById', () => {
    it('should return sucessful rejudge value', async () => {
      db.submission.findUnique.resolves(submissions[1])
      db.submission.update.resolves(submissions[1])
      db.submission.create.resolves(submissions[1])

      const result = await service.rejudgeSubmissionById(1)

      await expect(result).to.deep.equal({
        error: "Cannot read properties of undefined (reading 'map')",
        success: false
      })
    })

    it('should throw an exception when no submissions are found for the submissionID', async () => {
      db.submission.findUnique.resolves(null)

      await expect(service.rejudgeSubmissionById(1)).to.be.rejectedWith(
        EntityNotExistException
      )
    })
  })

  describe('createSubmission', () => {
    it('should create submission', async () => {
      const createSpy = stub(service, 'createSubmissionResults')
      const publishSpy = stub(publish, 'publishJudgeRequestMessage')
      db.submission.create.resolves(submissions[0])

      expect(
        await service.createSubmission({
          submissionDto,
          problem: problems[0],
          userId: submissions[0].userId,
          userIp: USERIP
        })
      ).to.deep.equal(submissions[0])
      expect(createSpy.calledOnceWith(submissions[0])).to.be.true
      expect(publishSpy.calledOnce).to.be.true
    })

    it('should create submission with contestId', async () => {
      const publishSpy = stub(publish, 'publishJudgeRequestMessage')
      db.problem.findUnique.resolves(problems[0])
      db.submission.create.resolves({
        ...submissions[0],
        contestId: CONTEST_ID
      })
      db.problemTestcase.findMany.resolves([{ id: 1 }, { id: 2 }, { id: 3 }])

      expect(
        await service.createSubmission({
          submissionDto,
          problem: problems[0],
          userId: submissions[0].userId,
          userIp: USERIP,
          idOptions: { contestId: CONTEST_ID }
        })
      ).to.be.deep.equal({ ...submissions[0], contestId: CONTEST_ID })
      expect(publishSpy.calledOnce).to.be.true
    })

    it('should create submission with assignmentId', async () => {
      const publishSpy = stub(publish, 'publishJudgeRequestMessage')
      db.problem.findUnique.resolves(problems[0])
      db.submission.create.resolves({
        ...submissions[0],
        assignmentId: ASSIGNMENT_ID
      })
      db.problemTestcase.findMany.resolves([{ id: 1 }, { id: 2 }, { id: 3 }])

      expect(
        await service.createSubmission({
          submissionDto,
          problem: problems[0],
          userId: submissions[0].userId,
          userIp: USERIP,
          idOptions: { assignmentId: ASSIGNMENT_ID }
        })
      ).to.be.deep.equal({ ...submissions[0], assignmentId: ASSIGNMENT_ID })
      expect(publishSpy.calledOnce).to.be.true
    })

    it('should create submission with workbookId', async () => {
      const publishSpy = stub(publish, 'publishJudgeRequestMessage')
      db.problem.findUnique.resolves(problems[0])
      db.submission.create.resolves({
        ...submissions[0],
        workbookId: WORKBOOK_ID
      })
      db.problemTestcase.findMany.resolves([{ id: 1 }, { id: 2 }, { id: 3 }])
      expect(
        await service.createSubmission({
          submissionDto,
          problem: problems[0],
          userId: submissions[0].userId,
          userIp: USERIP,
          idOptions: { workbookId: WORKBOOK_ID }
        })
      ).to.be.deep.equal({ ...submissions[0], workbookId: WORKBOOK_ID })
      expect(publishSpy.calledOnce).to.be.true
    })

    it('should throw exception if the language is not supported', async () => {
      const publishSpy = stub(publish, 'publishJudgeRequestMessage')

      await expect(
        service.createSubmission({
          submissionDto: { ...submissionDto, language: Language.Python3 },
          problem: problems[0],
          userId: submissions[0].userId,
          userIp: USERIP
        })
      ).to.be.rejectedWith(ConflictFoundException)
      expect(publishSpy.calledOnce).to.be.false
    })

    it('should throw error if locked code is modified', async () => {
      const validateSpy = spy(service, 'isValidCode')
      const publishSpy = stub(publish, 'publishJudgeRequestMessage')

      await expect(
        service.createSubmission({
          submissionDto: {
            ...submissionDto,
            code: plainToInstance(Snippet, submissions[1].code)
          },
          problem: problems[0],
          userId: submissions[0].userId,
          userIp: USERIP
        })
      ).to.be.rejectedWith(ConflictFoundException)
      expect(validateSpy.returnValues[0]).to.be.false
      expect(publishSpy.calledOnce).to.be.false
    })
  })

  describe('getSubmissions', () => {
    it('should return submissions', async () => {
      db.problem.findFirst.resolves(problems[0])
      db.submission.findMany.resolves(submissions)
      db.submission.count.resolves(1)

      expect(
        await service.getSubmissions({ problemId: problems[0].id })
      ).to.deep.equal({ data: submissions, total: 1 })
    })

    it('should throw not found error', async () => {
      db.problem.findFirst.resolves(null)

      await expect(
        service.getSubmissions({ problemId: problems[0].id })
      ).to.be.rejectedWith(EntityNotExistException)
    })
  })

  describe('getSubmission', () => {
    it('should return submission', async () => {
      const testcaseResult = submissionResults.map((result) => {
        return {
          ...result,
          cpuTime:
            result.cpuTime || result.cpuTime === BigInt(0)
              ? result.cpuTime.toString()
              : null
        }
      })

      db.problem.findFirst.resolves(problems[0])
      db.submission.findFirst.resolves({
        ...submissions[0],
        user: { username: 'username' },
        submissionResult: submissionResults
      })
      db.user.findFirst.resolves({
        username: 'username',
        id: submissions[0].userId,
        role: Role.User
      })

      expect(
        await service.getSubmission({
          id: submissions[0].id,
          problemId: problems[0].id,
          userId: submissions[0].userId,
          userRole: Role.User,
          contestId: null,
          assignmentId: null
        })
      ).to.deep.equal({
        problemId: problems[0].id,
        username: 'username',
        code: submissions[0].code.map((snippet) => snippet.text).join('\n'),
        language: submissions[0].language,
        createTime: submissions[0].createTime,
        result: submissions[0].result,
        testcaseResult
      })
    })

    it('should throw exception if problem is not found', async () => {
      db.problem.findFirst.resolves(null)

      await expect(
        service.getSubmission({
          id: submissions[0].id,
          problemId: problems[0].id,
          userId: submissions[0].userId,
          userRole: Role.User,
          contestId: null,
          assignmentId: null
        })
      ).to.be.rejectedWith(EntityNotExistException)
    })

    it('should throw exception if submission is not found', async () => {
      db.problem.findFirst.resolves(problems[0])
      db.submission.findFirst.resolves(null)

      await expect(
        service.getSubmission({
          id: submissions[0].id,
          problemId: problems[0].id,
          userId: submissions[0].userId,
          userRole: Role.User,
          contestId: null,
          assignmentId: null
        })
      ).to.be.rejectedWith(EntityNotExistException)
    })

    it("should throw exception if submission is not user's and user has not passed this problem", async () => {
      db.problem.findFirst.resolves(problems[0])
      db.submission.findFirst.resolves({ ...submissions[0], userId: 2 })
      db.submission.count.resolves(0)

      await expect(
        service.getSubmission({
          id: submissions[0].id,
          problemId: problems[0].id,
          userId: submissions[0].userId,
          userRole: Role.User,
          contestId: null,
          assignmentId: null
        })
      ).to.be.rejectedWith(ForbiddenAccessException)
    })
  })

  describe('getContestSubmissions', () => {
    it('should return submissions', async () => {
      const adminUser: User = {
        id: 1,
        username: 'username',
        password: '1234',
        role: 'Admin',
        email: 'test@test.com',
        lastLogin: new Date(),
        createTime: new Date(),
        updateTime: new Date(),
        studentId: '2020000000',
        major: null,
        canCreateCourse: false,
        canCreateContest: false
      }
      db.user.findFirst.resolves(adminUser)
      db.contestRecord.findUnique.resolves({})
      db.contestProblem.findFirst.resolves({})
      db.submission.findMany.resolves(submissions)
      db.submission.count.resolves(1)
      db.contest.findFirst.resolves({ isJudgeResultVisible: true })

      expect(
        await service.getContestSubmissions({
          problemId: problems[0].id,
          contestId: CONTEST_ID,
          userId: submissions[0].userId
        })
      ).to.deep.equal({ data: submissions, total: 1 })
    })

    it('should throw exception if user is not registered to contest', async () => {
      db.user.findFirst.resolves(null)
      db.contestRecord.findUnique.resolves(null)

      await expect(
        service.getContestSubmissions({
          problemId: problems[0].id,
          contestId: CONTEST_ID,
          userId: submissions[0].userId
        })
      ).to.be.rejectedWith(EntityNotExistException)
    })

    it("should throw exception if contest doesn't have this problem", async () => {
      db.user.findFirst.resolves({})
      db.contestRecord.findUnique.resolves({})
      db.contestProblem.findFirst.resolves(null)

      await expect(
        service.getContestSubmissions({
          problemId: problems[0].id,
          contestId: CONTEST_ID,
          userId: submissions[0].userId
        })
      ).to.be.rejectedWith(EntityNotExistException)
    })
  })

  describe('getAssignmentSubmissions', () => {
    it('should return submissions', async () => {
      const adminUser: User = {
        id: 1,
        username: 'username',
        password: '1234',
        role: 'Admin',
        email: 'test@test.com',
        lastLogin: new Date(),
        createTime: new Date(),
        updateTime: new Date(),
        studentId: '2020000000',
        major: null,
        canCreateCourse: false,
        canCreateContest: false
      }
      db.user.findFirst.resolves(adminUser)
      db.assignmentRecord.findUnique.resolves()
      const assignmentProblem = {
        order: 0,
        problem: {
          id: 7,
          title: '천재 디자이너'
        },
        assignment: {
          id: 19,
          isJudgeResultVisible: true,
          title: '24학년도 성민규 과제'
        }
      }
      db.assignmentProblem.findFirst.resolves(assignmentProblem)
      db.submission.findMany.resolves(submissions)
      db.submission.count.resolves(1)

      expect(
        await service.getAssignmentSubmissions({
          problemId: problems[0].id,
          assignmentId: ASSIGNMENT_ID,
          userId: submissions[0].userId
        })
      ).to.deep.equal({ data: submissions, total: 1, assignmentProblem })
    })

    it('should throw exception if user is not registered to assignment', async () => {
      db.user.findFirst.resolves(null)
      db.assignmentRecord.findUnique.resolves(null)

      await expect(
        service.getAssignmentSubmissions({
          problemId: problems[0].id,
          assignmentId: ASSIGNMENT_ID,
          userId: submissions[0].userId
        })
      ).to.be.rejectedWith(EntityNotExistException)
    })

    it("should throw exception if assignment doesn't have this problem", async () => {
      db.user.findFirst.resolves({})
      db.assignmentRecord.findUnique.resolves({})
      db.assignmentProblem.findFirst.resolves(null)

      await expect(
        service.getAssignmentSubmissions({
          problemId: problems[0].id,
          assignmentId: ASSIGNMENT_ID,
          userId: submissions[0].userId
        })
      ).to.be.rejectedWith(EntityNotExistException)
    })
  })
  describe('getAssignmentSubmissionSummary', () => {
    it('should return submission summary for assignment problems', async () => {
      const assignmentId = 1
      const userId = 1
      const mockAssignmentProblems = [{ problemId: 1 }, { problemId: 2 }]
      const mockSubmissions = [
        {
          problemId: 1,
          createTime: new Date(),
          result: 'Accepted',
          submissionResult: [
            { result: 'Accepted' },
            { result: 'Accepted' },
            { result: 'Wrong Answer' }
          ]
        }
      ]

      db.assignmentRecord.findUnique.resolves({
        assignment: { isJudgeResultVisible: true }
      })
      db.assignmentProblem.findMany.resolves(mockAssignmentProblems)
      db.submission.findMany.resolves(mockSubmissions)

      const result = await service.getAssignmentSubmissionSummary(
        assignmentId,
        userId
      )

      expect(result).to.have.lengthOf(2)
      expect(result[0].problemId).to.equal(1)
      expect(result[0].submission).to.not.be.null
      expect(result[0].submission?.submissionResult).to.equal('Accepted')
      expect(result[0].submission?.testcaseCount).to.equal(3)
      expect(result[0].submission?.acceptedTestcaseCount).to.equal(2)

      expect(result[1].problemId).to.equal(2)
      expect(result[1].submission).to.be.null

      expect(db.assignmentRecord.findUnique.calledOnce).to.be.true
      expect(db.assignmentProblem.findMany.calledOnce).to.be.true
      expect(db.submission.findMany.calledOnce).to.be.true
    })

    it('should return empty array when there are no assignment problems', async () => {
      const assignmentId = 1
      const userId = 1

      db.assignmentRecord.findUnique.resolves({
        assignment: { isJudgeResultVisible: true }
      })
      db.assignmentProblem.findMany.resolves([])

      const result = await service.getAssignmentSubmissionSummary(
        assignmentId,
        userId
      )

      expect(result).to.be.an('array').that.is.empty

      expect(db.assignmentRecord.findUnique.calledOnce).to.be.true
      expect(db.assignmentProblem.findMany.calledOnce).to.be.true
      expect(db.submission.findMany.called).to.be.false
    })

    it('should throw ForbiddenAccessException when user is not participating in assignment', async () => {
      const assignmentId = 1
      const userId = 1

      db.assignmentRecord.findUnique.resolves(null)

      await expect(
        service.getAssignmentSubmissionSummary(assignmentId, userId)
      ).to.be.rejectedWith(
        ForbiddenAccessException,
        'User not participated in the assignment'
      )

      expect(db.assignmentRecord.findUnique.calledOnce).to.be.true
      expect(db.assignmentProblem.findMany.called).to.be.true
    })

    it('should handle multiple submissions for the same problem and use the most recent one', async () => {
      const assignmentId = 1
      const userId = 1
      const mockAssignmentProblems = [{ problemId: 1 }]
      const olderDate = new Date('2023-01-01')
      const newerDate = new Date('2023-01-02')

      const mockSubmissions = [
        {
          problemId: 1,
          createTime: newerDate,
          result: 'Accepted',
          submissionResult: [{ result: 'Accepted' }]
        },
        {
          problemId: 1,
          createTime: olderDate,
          result: 'Wrong Answer',
          submissionResult: [{ result: 'Wrong Answer' }]
        }
      ]

      db.assignmentRecord.findUnique.resolves({
        assignment: { isJudgeResultVisible: true }
      })
      db.assignmentProblem.findMany.resolves(mockAssignmentProblems)
      db.submission.findMany.resolves(mockSubmissions)

      const result = await service.getAssignmentSubmissionSummary(
        assignmentId,
        userId
      )

      expect(result).to.have.lengthOf(1)
      expect(result[0].problemId).to.equal(1)
      expect(result[0].submission?.submissionResult).to.equal('Accepted')
      expect(result[0].submission?.submissionTime).to.deep.equal(newerDate)
    })
  })
  // TODO: 기획 문의 / 확정 후 Test DB 기반으로 재작성 예정
  // describe('getContestSubmisssion', () => {
  //   it('should return submission', async () => {
  //     db.contestRecord.findUniqueOrThrow.resolves({
  //       contest: {
  //         groupId: problems[0].groupId,
  //         startTime: new Date(Date.now() - 10000),
  //         endTime: new Date(Date.now() - 10000)
  //       }
  //     })
  //     db.submission.findFirstOrThrow.resolves({
  //       ...submissions[0],
  //       submissionResult: submissionResults
  //     })

  //     expect(
  //       await service.getContestSubmission(
  //         submissions[0].id,
  //         problems[0].id,
  //         1,
  //         submissions[0].userId
  //       )
  //     ).to.deep.equal(submissionResults)
  //   })

  //   it('should throw exception if user is not registered to contest', async () => {
  //     db.contestRecord.findUniqueOrThrow.rejects(
  //       new NotFoundException('No contestRecord found error')
  //     )

  //     await expect(
  //       service.getContestSubmission(
  //         submissions[0].id,
  //         problems[0].id,
  //         1,
  //         submissions[0].userId
  //       )
  //     ).to.be.rejectedWith(NotFoundException)
  //   })

  //   it('should throw exception if the contest belong to different groups', async () => {
  //     db.contestRecord.findUniqueOrThrow.resolves({ contest: { groupId: 2 } })

  //     await expect(
  //       service.getContestSubmission(
  //         submissions[0].id,
  //         problems[0].id,
  //         1,
  //         submissions[0].userId
  //       )
  //     ).to.be.rejectedWith(EntityNotExistException)
  //   })

  //   it('should throw exception if submission does not exist', async () => {
  //     db.contestRecord.findUniqueOrThrow.resolves({
  //       contest: { groupId: problems[0].groupId }
  //     })
  //     db.submission.findFirstOrThrow.rejects(
  //       new NotFoundException('No submission found error')
  //     )

  //     await expect(
  //       service.getContestSubmission(
  //         submissions[0].id,
  //         problems[0].id,
  //         1,
  //         submissions[0].userId
  //       )
  //     ).to.be.rejectedWith(NotFoundException)
  //   })

  //   it('should throw exception if contest is ongoing and the submission does not belong to this user', async () => {
  //     db.contestRecord.findUniqueOrThrow.resolves({
  //       contest: {
  //         groupId: problems[0].groupId,
  //         startTime: new Date(Date.now() - 10000),
  //         endTime: new Date(Date.now() + 10000)
  //       }
  //     })
  //     db.submission.findFirstOrThrow.resolves({ ...submissions[0], userId: 2 })

  //     await expect(
  //       service.getContestSubmission(
  //         submissions[0].id,
  //         problems[0].id,
  //         1,
  //         submissions[0].userId
  //       )
  //     ).to.be.rejectedWith(ForbiddenAccessException)
  //   })
  // })

  // describe('getSubmissionResults', () => {
  //   it('should return judgeFinished=true when judge finished', async () => {
  //     const submissionId = 1
  //     const results = submissionResults.filter(
  //       (submissionResult) => submissionResult.submissionId === submissionId
  //     )
  //     db.submissionResult.findMany.resolves(results)

  //     const result = await service.getSubmissionResults(submissionId)

  //     expect(result).to.deep.equal({
  //       submissionResults: results,
  //       score: 100,
  //       passed: true,
  //       judgeFinished: true
  //     })
  //   })

  //   it('shoud return judgeFinished=false when judge not finished', async () => {
  //     const submissionId = 2
  //     db.submissionResult.findMany.resolves
  //     const results = submissionResults.filter(
  //       (submissionResult) => submissionResult.submissionId === submissionId
  //     )
  //     db.submissionResult.findMany.resolves(results)

  //     const result = await service.getSubmissionResults(submissionId)

  //     expect(result).to.deep.equal({
  //       submissionResults: results,
  //       score: 100,
  //       passed: false,
  //       judgeFinished: false
  //     })
  //   })

  //   it('shoud return passed=false when at least one of judge failed', async () => {
  //     const submissionId = 3
  //     db.submissionResult.findMany.resolves
  //     const results = submissionResults.filter(
  //       (submissionResult) => submissionResult.submissionId === submissionId
  //     )
  //     db.submissionResult.findMany.resolves(results)

  //     const result = await service.getSubmissionResults(submissionId)

  //     expect(result).to.deep.equal({
  //       submissionResults: results,
  //       score: 100,
  //       passed: false,
  //       judgeFinished: true
  //     })
  //   })
  // })
})<|MERGE_RESOLUTION|>--- conflicted
+++ resolved
@@ -16,11 +16,7 @@
   ForbiddenAccessException
 } from '@libs/exception'
 import { PrismaService } from '@libs/prisma'
-<<<<<<< HEAD
 import { SubmissionPublicationService } from '@libs/rabbitmq'
-import { StorageService } from '@libs/storage'
-=======
->>>>>>> 5cea990b
 import { Snippet } from '../class/create-submission.dto'
 import { problems } from '../mock/problem.mock'
 import { submissions, submissionDto } from '../mock/submission.mock'
