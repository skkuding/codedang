--- conflicted
+++ resolved
@@ -201,28 +201,12 @@
     @Args('searchingName', { type: () => String, nullable: true })
     searchingName?: string
   ) {
-<<<<<<< HEAD
     return await this.contestService.getContestScoreSummaries(
+      contestId,
       take,
-      contestId,
-      cursor
-    )
-=======
-    try {
-      return await this.contestService.getContestScoreSummaries(
-        contestId,
-        take,
-        cursor,
-        searchingName
-      )
-    } catch (error) {
-      if (error instanceof EntityNotExistException) {
-        throw error.convert2HTTPException()
-      }
-      this.logger.error(error)
-      throw new InternalServerErrorException()
-    }
->>>>>>> 81b67306
+      cursor,
+      searchingName
+    )
   }
 
   @Query(() => ContestsGroupedByStatus)
