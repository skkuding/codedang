--- conflicted
+++ resolved
@@ -1,17 +1,13 @@
 import { ParseBoolPipe } from '@nestjs/common'
 import { Args, Context, Int, Mutation, Query, Resolver } from '@nestjs/graphql'
 import { Contest, ContestProblem } from '@generated'
-<<<<<<< HEAD
 import { ContestRole } from '@prisma/client'
 import {
   AuthenticatedRequest,
-  UseContestRolesGuard,
-  UseRolesGuard
+  UseRolesGuard,
+  UseContestRolesGuard
 } from '@libs/auth'
 import { OPEN_SPACE_ID } from '@libs/constants'
-=======
-import { AuthenticatedRequest, UseRolesGuard } from '@libs/auth'
->>>>>>> 0d829ddb
 import {
   CursorValidationPipe,
   IDValidationPipe,
