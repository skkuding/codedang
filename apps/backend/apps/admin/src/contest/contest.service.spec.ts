import { CACHE_MANAGER } from '@nestjs/cache-manager'
import { Test, type TestingModule } from '@nestjs/testing'
import { ContestProblem, Group, ContestRecord } from '@generated'
import { Problem } from '@generated'
import { Contest } from '@generated'
import { faker } from '@faker-js/faker'
<<<<<<< HEAD
import { Prisma, ResultStatus } from '@prisma/client'
=======
>>>>>>> 1991b1bb
import type { Cache } from 'cache-manager'
import { expect } from 'chai'
import { stub } from 'sinon'
import { EntityNotExistException } from '@libs/exception'
import { PrismaService } from '@libs/prisma'
import { ContestService } from './contest.service'
import type { ContestWithParticipants } from './model/contest-with-participants.model'
import type {
  CreateContestInput,
  UpdateContestInput
} from './model/contest.input'
import type { PublicizingRequest } from './model/publicizing-request.model'

const contestId = 1
const userId = 1
const groupId = 1
const problemId = 2
const startTime = faker.date.past()
const endTime = faker.date.future()
const createTime = faker.date.past()
const updateTime = faker.date.past()
const invitationCode = '123456'
const problemIdsWithScore = {
  problemId,
  score: 10
}
// const duplicatedContestId = 2

const contest: Contest = {
  id: contestId,
  createdById: userId,
  groupId,
  title: 'title',
  description: 'description',
  startTime,
  endTime,
  isVisible: true,
  isRankVisible: true,
  isJudgeResultVisible: true,
  enableCopyPaste: true,
  createTime,
  updateTime,
  invitationCode,
  contestProblem: []
}

const contestWithCount = {
  id: contestId,
  createdById: userId,
  groupId,
  title: 'title',
  description: 'description',
  startTime,
  endTime,
  isVisible: true,
  isRankVisible: true,
  isJudgeResultVisible: true,
  enableCopyPaste: true,
  createTime,
  updateTime,
  invitationCode,
  // eslint-disable-next-line @typescript-eslint/naming-convention
  _count: {
    contestRecord: 10
  }
}

const contestWithParticipants: ContestWithParticipants = {
  id: contestId,
  createdById: userId,
  groupId,
  title: 'title',
  description: 'description',
  startTime,
  endTime,
  isVisible: true,
  isRankVisible: true,
  enableCopyPaste: true,
  isJudgeResultVisible: true,
  createTime,
  updateTime,
  participants: 10,
  invitationCode
}

const group: Group = {
  id: groupId,
  groupName: 'groupName',
  description: 'description',
  config: {
    showOnList: true,
    allowJoinFromSearch: true,
    allowJoinWithURL: false,
    requireApprovalBeforeJoin: true
  },
  createTime: faker.date.past(),
  updateTime: faker.date.past()
}

const problem: Problem = {
  id: problemId,
  createdById: 2,
  groupId: 2,
  title: 'test problem',
  description: 'thisistestproblem',
  inputDescription: 'inputdescription',
  outputDescription: 'outputdescription',
  hint: 'hint',
  template: [],
  languages: ['C'],
  timeLimit: 10000,
  memoryLimit: 100000,
  difficulty: 'Level1',
  source: 'source',
  visibleLockTime: faker.date.past(),
  createTime: faker.date.past(),
  updateTime: faker.date.past(),
  samples: [],
  submissionCount: 0,
  acceptedCount: 0,
  acceptedRate: 0,
  engDescription: null,
  engHint: null,
  engInputDescription: null,
  engOutputDescription: null,
  engTitle: null
}

const contestProblem: ContestProblem = {
  order: 0,
  contestId,
  problemId,
  score: 50,
  createTime: faker.date.past(),
  updateTime: faker.date.past()
}

const submissionsWithProblemTitleAndUsername = {
  id: 1,
  userId: 1,
  userIp: '127.0.0.1',
  problemId: 1,
  contestId: 1,
  workbookId: 1,
  code: [],
  codeSize: 1,
  language: 'C',
  result: ResultStatus.Accepted,
  createTime: '2000-01-01',
  updateTime: '2000-01-02',
  problem: {
    title: 'submission'
  },
  user: {
    username: 'user01',
    studentId: '1234567890'
  }
}

// const submissionResults = [
//   {
//     id: 1,
//     submissionId: 1,
//     problemTestcaseId: 1,
//     result: ResultStatus.Accepted,
//     cpuTime: BigInt(1),
//     memory: 1,
//     createTime: '2000-01-01',
//     updateTime: '2000-01-02'
//   }
// ]

const publicizingRequest: PublicizingRequest = {
  contestId,
  userId,
  expireTime: new Date('2050-08-19T07:32:07.533Z')
}

const input = {
  title: 'test title10',
  description: 'test description',
  startTime: faker.date.past(),
  endTime: faker.date.future(),
  isVisible: false,
  isRankVisible: false,
  enableCopyPaste: true,
  isJudgeResultVisible: true
} satisfies CreateContestInput

const updateInput = {
  id: 1,
  title: 'test title10',
  description: 'test description',
  startTime: faker.date.past(),
  endTime: faker.date.future(),
  isVisible: false,
  isRankVisible: false,
  enableCopyPaste: false
} satisfies UpdateContestInput

const db = {
  contest: {
    findFirst: stub().resolves(Contest),
    findUnique: stub().resolves(Contest),
    findMany: stub().resolves([Contest]),
    create: stub().resolves(Contest),
    update: stub().resolves(Contest),
    delete: stub().resolves(Contest)
  },
  contestProblem: {
    create: stub().resolves(ContestProblem),
    findMany: stub().resolves([ContestProblem]),
<<<<<<< HEAD
    findFirstOrThrow: stub().resolves(ContestProblem)
=======
    findFirst: stub().resolves(ContestProblem)
>>>>>>> 1991b1bb
  },
  contestRecord: {
    findMany: stub().resolves([ContestRecord]),
    create: stub().resolves(ContestRecord)
  },
  problem: {
    update: stub().resolves(Problem),
    updateMany: stub().resolves([Problem]),
    findFirstOrThrow: stub().resolves(Problem)
  },
  group: {
    findUnique: stub().resolves(Group)
  },
  submission: {
    findMany: stub().resolves([submissionsWithProblemTitleAndUsername])
  },
  // submissionResult: {
  //   findMany: stub().resolves([submissionResults])
  // },
  $transaction: stub().callsFake(async () => {
    const updatedProblem = await db.problem.update()
    const newContestProblem = await db.contestProblem.create()
    return [newContestProblem, updatedProblem]
  }),
  getPaginator: PrismaService.prototype.getPaginator
}

describe('ContestService', () => {
  let service: ContestService
  let cache: Cache

  beforeEach(async () => {
    const module: TestingModule = await Test.createTestingModule({
      providers: [
        ContestService,
        { provide: PrismaService, useValue: db },
        {
          provide: CACHE_MANAGER,
          useFactory: () => ({
            set: () => [],
            get: () => [],
            del: () => [],
            store: {
              keys: () => []
            }
          })
        }
      ]
    }).compile()

    service = module.get<ContestService>(ContestService)
    cache = module.get<Cache>(CACHE_MANAGER)
    stub(cache.store, 'keys').resolves(['contest:1:publicize'])
  })

  it('should be defined', () => {
    expect(service).to.be.ok
  })

  describe('getContests', () => {
    it('should return an array of contests', async () => {
      db.contest.findMany.resolves([contestWithCount])

      const res = await service.getContests(5, 2, 0)
      expect(res).to.deep.equal([contestWithParticipants])
    })
  })

  describe('getPublicizingRequests', () => {
    it('should return an array of PublicizingRequest', async () => {
      const cacheSpyGet = stub(cache, 'get').resolves([publicizingRequest])
      const res = await service.getPublicizingRequests()

      expect(cacheSpyGet.called).to.be.true
      expect(res).to.deep.equal([publicizingRequest])
    })
  })

  describe('createContest', () => {
    it('should return created contest', async () => {
      db.contest.create.resolves(contest)
      db.group.findUnique.resolves(group)

      const res = await service.createContest(groupId, userId, input)
      expect(res).to.deep.equal(contest)
    })
  })

  describe('updateContest', () => {
    it('should return updated contest', async () => {
      db.contest.findFirst.resolves(contest)
      db.contest.update.resolves(contest)

      const res = await service.updateContest(groupId, updateInput)
      expect(res).to.deep.equal(contest)
    })

    it('should throw error when groupId or contestId not exist', async () => {
      expect(service.updateContest(1000, updateInput)).to.be.rejectedWith(
        EntityNotExistException
      )
    })
  })

  describe('deleteContest', () => {
    it('should return deleted contest', async () => {
      db.contest.findFirst.resolves(contest)
      db.contest.delete.resolves(contest)

      const res = await service.deleteContest(groupId, contestId)
      expect(res).to.deep.equal(contest)
    })

    it('should throw error when groupId or contestId not exist', async () => {
      expect(service.deleteContest(1000, 1000)).to.be.rejectedWith(
        EntityNotExistException
      )
    })
  })

  describe('handlePublicizingRequest', () => {
    it('should return accepted state', async () => {
      db.contest.update.resolves(contest)

      const cacheSpyGet = stub(cache, 'get').resolves([publicizingRequest])
      const res = await service.handlePublicizingRequest(contestId, true)

      expect(cacheSpyGet.called).to.be.true
      expect(res).to.deep.equal({
        contestId,
        isAccepted: true
      })
    })

    it('should throw error when groupId or contestId not exist', async () => {
      expect(service.handlePublicizingRequest(1000, true)).to.be.rejectedWith(
        EntityNotExistException
      )
    })

    it('should throw error when the contest is not requested to public', async () => {
      expect(service.handlePublicizingRequest(3, true)).to.be.rejectedWith(
        EntityNotExistException
      )
    })
  })

  describe('importProblemsToContest', () => {
    it('should return created ContestProblems', async () => {
      db.contest.findUnique.resolves(contest)
      db.problem.update.resolves(problem)
      db.contestProblem.create.resolves(contestProblem)
      db.contestProblem.findFirst.resolves(null)

      const res = await Promise.all(
        await service.importProblemsToContest(groupId, contestId, [
          problemIdsWithScore
        ])
      )

      expect(res).to.deep.equal([contestProblem])
    })

    it('should return an empty array when the problem already exists in contest', async () => {
      db.contest.findUnique.resolves(contest)
      db.problem.update.resolves(problem)
      db.contestProblem.findFirst.resolves(ContestProblem)

      const res = await service.importProblemsToContest(groupId, contestId, [
        problemIdsWithScore
      ])

      expect(res).to.deep.equal([])
    })

    it('should throw error when the contestId not exist', async () => {
      expect(
        service.importProblemsToContest(groupId, 9999, [problemIdsWithScore])
      ).to.be.rejectedWith(EntityNotExistException)
    })
  })

  // describe('getContestSubmissionSummaryByUserId', () => {
  //   it('should return contest submission summaries', async () => {
  //     const res = await service.getContestSubmissionSummaryByUserId(10, 1, 1, 1)

  //     expect(res.submissions).to.deep.equal([
  //       {
  //         contestId: 1,
  //         problemTitle: 'submission',
  //         username: 'user01',
  //         studentId: '1234567890',
  //         submissionResult: ResultStatus.Accepted,
  //         language: 'C',
  //         submissionTime: '2000-01-01',
  //         codeSize: 1,
  //         ip: '127.0.0.1' // TODO: submission.ip 사용
  //       }
  //     ])
  //     expect(res.scoreSummary).to.deep.equal({
  //       totalProblemCount: 1,
  //       submittedProblemCount: 1,
  //       totalScore: 1,
  //       acceptedTestcaseCountPerProblem: [
  //         {
  //           acceptedTestcaseCount: 0,
  //           problemId: 1,
  //           totalTestcaseCount: 1
  //         }
  //       ]
  //     })
  //   })
  // })

  // describe('duplicateContest', () => {
  //   db['$transaction'] = stub().callsFake(async () => {
  //     const newContest = await db.contest.create()
  //     const newContestProblem = await db.contestProblem.create()
  //     const newContestRecord = await db.contestRecord.create()
  //     return [newContest, newContestProblem, newContestRecord]
  //   })

  //   it('should return duplicated contest', async () => {
  //     db.contest.findFirst.resolves(contest)
  //     db.contestProblem.create.resolves({
  //       ...contest,
  //       createdById: userId,
  //       groupId,
  //       isVisible: false
  //     })
  //     db.contestProblem.findMany.resolves([contestProblem])
  //     db.contestProblem.create.resolves({
  //       ...contestProblem,
  //       contestId: duplicatedContestId
  //     })
  //     db.contestRecord.findMany.resolves([contestRecord])
  //     db.contestRecord.create.resolves({
  //       ...contestRecord,
  //       contestId: duplicatedContestId
  //     })

  //     const res = await service.duplicateContest(groupId, contestId, userId)
  //     expect(res.contest).to.deep.equal(contest)
  //     expect(res.problems).to.deep.equal([
  //       {
  //         ...contestProblem,
  //         contestId: duplicatedContestId
  //       }
  //     ])
  //     expect(res.records).to.deep.equal([
  //       { ...contestRecord, contestId: duplicatedContestId }
  //     ])
  //   })

  //   it('should throw error when the contestId not exist', async () => {
  //     expect(
  //       service.duplicateContest(groupId, 9999, userId)
  //     ).to.be.rejectedWith(EntityNotExistException)
  //   })

  //   it('should throw error when the groupId not exist', async () => {
  //     expect(
  //       service.duplicateContest(9999, contestId, userId)
  //     ).to.be.rejectedWith(EntityNotExistException)
  //   })
  // })
})<|MERGE_RESOLUTION|>--- conflicted
+++ resolved
@@ -4,10 +4,7 @@
 import { Problem } from '@generated'
 import { Contest } from '@generated'
 import { faker } from '@faker-js/faker'
-<<<<<<< HEAD
 import { Prisma, ResultStatus } from '@prisma/client'
-=======
->>>>>>> 1991b1bb
 import type { Cache } from 'cache-manager'
 import { expect } from 'chai'
 import { stub } from 'sinon'
@@ -220,11 +217,8 @@
   contestProblem: {
     create: stub().resolves(ContestProblem),
     findMany: stub().resolves([ContestProblem]),
-<<<<<<< HEAD
-    findFirstOrThrow: stub().resolves(ContestProblem)
-=======
+    findFirstOrThrow: stub().resolves(ContestProblem),
     findFirst: stub().resolves(ContestProblem)
->>>>>>> 1991b1bb
   },
   contestRecord: {
     findMany: stub().resolves([ContestRecord]),
