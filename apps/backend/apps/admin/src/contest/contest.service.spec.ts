import { CACHE_MANAGER } from '@nestjs/cache-manager'
import { Test, type TestingModule } from '@nestjs/testing'
import { ContestProblem, Group, ContestRecord } from '@generated'
import { Problem } from '@generated'
import { Contest } from '@generated'
import { faker } from '@faker-js/faker'
import { Prisma } from '@prisma/client'
import type { Cache } from 'cache-manager'
import { expect } from 'chai'
import { stub } from 'sinon'
import { EntityNotExistException } from '@libs/exception'
import { PrismaService } from '@libs/prisma'
import { ContestService } from './contest.service'
import type { ContestWithParticipants } from './model/contest-with-participants.model'
import type {
  CreateContestInput,
  UpdateContestInput
} from './model/contest.input'
import type { PublicizingRequest } from './model/publicizing-request.model'

const contestId = 1
const userId = 1
const groupId = 1
const problemId = 2
const startTime = faker.date.past()
const endTime = faker.date.future()
const createTime = faker.date.past()
const updateTime = faker.date.past()
const invitationCode = '123456'
// const duplicatedContestId = 2

const contest: Contest = {
  id: contestId,
  createdById: userId,
  groupId,
  title: 'title',
  description: 'description',
  startTime,
  endTime,
  isVisible: true,
  isRankVisible: true,
  isJudgeResultVisible: true,
  enableCopyPaste: true,
  createTime,
  updateTime,
  invitationCode,
  contestProblem: []
}

const contestWithCount = {
  id: contestId,
  createdById: userId,
  groupId,
  title: 'title',
  description: 'description',
  startTime,
  endTime,
  isVisible: true,
  isRankVisible: true,
  isJudgeResultVisible: true,
  enableCopyPaste: true,
  createTime,
  updateTime,
  invitationCode,
  // eslint-disable-next-line @typescript-eslint/naming-convention
  _count: {
    contestRecord: 10
  }
}

const contestWithParticipants: ContestWithParticipants = {
  id: contestId,
  createdById: userId,
  groupId,
  title: 'title',
  description: 'description',
  startTime,
  endTime,
  isVisible: true,
  isRankVisible: true,
  enableCopyPaste: true,
  isJudgeResultVisible: true,
  createTime,
  updateTime,
  participants: 10,
  invitationCode
}

const group: Group = {
  id: groupId,
  groupName: 'groupName',
  description: 'description',
  config: {
    showOnList: true,
    allowJoinFromSearch: true,
    allowJoinWithURL: false,
    requireApprovalBeforeJoin: true
  },
  createTime: faker.date.past(),
  updateTime: faker.date.past()
}

const problem: Problem = {
  id: problemId,
  createdById: 2,
  groupId: 2,
  title: 'test problem',
  description: 'thisistestproblem',
  inputDescription: 'inputdescription',
  outputDescription: 'outputdescription',
  hint: 'hint',
  template: [],
  languages: ['C'],
  timeLimit: 10000,
  memoryLimit: 100000,
  difficulty: 'Level1',
  source: 'source',
  visibleLockTime: faker.date.past(),
  createTime: faker.date.past(),
  updateTime: faker.date.past(),
  samples: [],
  submissionCount: 0,
  acceptedCount: 0,
  acceptedRate: 0,
  engDescription: null,
  engHint: null,
  engInputDescription: null,
  engOutputDescription: null,
  engTitle: null
}

const contestProblem: ContestProblem = {
  order: 0,
  contestId,
  problemId,
  score: 50,
  createTime: faker.date.past(),
  updateTime: faker.date.past()
}

const submissionsWithProblemTitleAndUsername = {
  id: 1,
  userId: 1,
  problemId: 1,
  contestId: 1,
  workbookId: 1,
  code: [],
  codeSize: 1,
  language: 'C',
  result: 'ACCEPTED',
  createTime: '2000-01-01',
  updateTime: '2000-01-02',
  problem: {
    title: 'submission'
  },
  user: {
    username: 'user01',
    studentId: '1234567890'
  }
}

const publicizingRequest: PublicizingRequest = {
  contestId,
  userId,
  expireTime: new Date('2050-08-19T07:32:07.533Z')
}

const input = {
  title: 'test title10',
  description: 'test description',
  startTime: faker.date.past(),
  endTime: faker.date.future(),
  isVisible: false,
  isRankVisible: false,
  enableCopyPaste: true,
  isJudgeResultVisible: true
} satisfies CreateContestInput

const updateInput = {
  id: 1,
  title: 'test title10',
  description: 'test description',
  startTime: faker.date.past(),
  endTime: faker.date.future(),
  isVisible: false,
  isRankVisible: false,
  enableCopyPaste: false
} satisfies UpdateContestInput

const db = {
  contest: {
    findFirst: stub().resolves(Contest),
    findUnique: stub().resolves(Contest),
    findMany: stub().resolves([Contest]),
    create: stub().resolves(Contest),
    update: stub().resolves(Contest),
    delete: stub().resolves(Contest)
  },
  contestProblem: {
    create: stub().resolves(ContestProblem),
    findMany: stub().resolves([ContestProblem])
  },
  contestRecord: {
    findMany: stub().resolves([ContestRecord]),
    create: stub().resolves(ContestRecord)
  },
  problem: {
    update: stub().resolves(Problem),
    findFirstOrThrow: stub().resolves(Problem)
  },
  group: {
    findUnique: stub().resolves(Group)
  },
  submission: {
    findMany: stub().resolves([submissionsWithProblemTitleAndUsername])
  },
  $transaction: stub().callsFake(async () => {
    const updatedProblem = await db.problem.update()
    const newContestProblem = await db.contestProblem.create()
    return [newContestProblem, updatedProblem]
  }),
  getPaginator: PrismaService.prototype.getPaginator
}

describe('ContestService', () => {
  let service: ContestService
  let cache: Cache

  beforeEach(async () => {
    const module: TestingModule = await Test.createTestingModule({
      providers: [
        ContestService,
        { provide: PrismaService, useValue: db },
        {
          provide: CACHE_MANAGER,
          useFactory: () => ({
            set: () => [],
            get: () => [],
            del: () => [],
            store: {
              keys: () => []
            }
          })
        }
      ]
    }).compile()

    service = module.get<ContestService>(ContestService)
    cache = module.get<Cache>(CACHE_MANAGER)
    stub(cache.store, 'keys').resolves(['contest:1:publicize'])
  })

  it('should be defined', () => {
    expect(service).to.be.ok
  })

  describe('getContests', () => {
    it('should return an array of contests', async () => {
      db.contest.findMany.resolves([contestWithCount])

      const res = await service.getContests(5, 2, 0)
      expect(res).to.deep.equal([contestWithParticipants])
    })
  })

  describe('getPublicizingRequests', () => {
    it('should return an array of PublicizingRequest', async () => {
      const cacheSpyGet = stub(cache, 'get').resolves([publicizingRequest])
      const res = await service.getPublicizingRequests()

      expect(cacheSpyGet.called).to.be.true
      expect(res).to.deep.equal([publicizingRequest])
    })
  })

  describe('createContest', () => {
    it('should return created contest', async () => {
      db.contest.create.resolves(contest)
      db.group.findUnique.resolves(group)

      const res = await service.createContest(groupId, userId, input)
      expect(res).to.deep.equal(contest)
    })
  })

  describe('updateContest', () => {
    it('should return updated contest', async () => {
      db.contest.findFirst.resolves(contest)
      db.contest.update.resolves(contest)

      const res = await service.updateContest(groupId, updateInput)
      expect(res).to.deep.equal(contest)
    })

    it('should throw error when groupId or contestId not exist', async () => {
      expect(service.updateContest(1000, updateInput)).to.be.rejectedWith(
        EntityNotExistException
      )
    })
  })

  describe('deleteContest', () => {
    it('should return deleted contest', async () => {
      db.contest.findFirst.resolves(contest)
      db.contest.delete.resolves(contest)

      const res = await service.deleteContest(groupId, contestId)
      expect(res).to.deep.equal(contest)
    })

    it('should throw error when groupId or contestId not exist', async () => {
      expect(service.deleteContest(1000, 1000)).to.be.rejectedWith(
        EntityNotExistException
      )
    })
  })

  describe('handlePublicizingRequest', () => {
    it('should return accepted state', async () => {
      db.contest.update.resolves(contest)

      const cacheSpyGet = stub(cache, 'get').resolves([publicizingRequest])
      const res = await service.handlePublicizingRequest(contestId, true)

      expect(cacheSpyGet.called).to.be.true
      expect(res).to.deep.equal({
        contestId,
        isAccepted: true
      })
    })

    it('should throw error when groupId or contestId not exist', async () => {
      expect(service.handlePublicizingRequest(1000, true)).to.be.rejectedWith(
        EntityNotExistException
      )
    })

    it('should throw error when the contest is not requested to public', async () => {
      expect(service.handlePublicizingRequest(3, true)).to.be.rejectedWith(
        EntityNotExistException
      )
    })
  })

  describe('importProblemsToContest', () => {
    it('should return created ContestProblems', async () => {
      db.contest.findUnique.resolves(contest)
      db.problem.update.resolves(problem)
      db.contestProblem.create.resolves(contestProblem)

      const res = await Promise.all(
        await service.importProblemsToContest(groupId, contestId, [problemId])
      )

      expect(res).to.deep.equal([contestProblem])
    })

    it('should return an empty array when the problem already exists in contest', async () => {
      db.contest.findUnique.resolves(contest)
      db.problem.update.resolves(problem)
      db.contestProblem.create.throws(
        new Prisma.PrismaClientKnownRequestError(
          'ContestProblem already exists',
          { code: 'P2002', clientVersion: 'version' }
        )
      )

      const res = await service.importProblemsToContest(groupId, contestId, [
        problemId
      ])

      expect(res).to.deep.equal([])
    })

    it('should throw error when the contestId not exist', async () => {
      expect(
        service.importProblemsToContest(groupId, 9999, [problemId])
      ).to.be.rejectedWith(EntityNotExistException)
    })
  })

<<<<<<< HEAD
  describe('getContestSubmissionSummaryByUserId', () => {
    it('should return contest submission summaries', async () => {
      const res = await service.getContestSubmissionSummaryByUserId(1, 1)

      expect(res).to.deep.equal([
        {
          contestId: 1,
          problemTitle: 'submission',
          username: 'user01',
          studentId: '1234567890',
          submissionResult: 'ACCEPTED',
          language: 'C',
          submissionTime: '2000-01-01',
          codeSize: 1,
          ip: '127.0.0.1' // TODO: submission.ip 사용
        }
      ])
    })
  })
=======
  // describe('duplicateContest', () => {
  //   db['$transaction'] = stub().callsFake(async () => {
  //     const newContest = await db.contest.create()
  //     const newContestProblem = await db.contestProblem.create()
  //     const newContestRecord = await db.contestRecord.create()
  //     return [newContest, newContestProblem, newContestRecord]
  //   })

  //   it('should return duplicated contest', async () => {
  //     db.contest.findFirst.resolves(contest)
  //     db.contestProblem.create.resolves({
  //       ...contest,
  //       createdById: userId,
  //       groupId,
  //       isVisible: false
  //     })
  //     db.contestProblem.findMany.resolves([contestProblem])
  //     db.contestProblem.create.resolves({
  //       ...contestProblem,
  //       contestId: duplicatedContestId
  //     })
  //     db.contestRecord.findMany.resolves([contestRecord])
  //     db.contestRecord.create.resolves({
  //       ...contestRecord,
  //       contestId: duplicatedContestId
  //     })

  //     const res = await service.duplicateContest(groupId, contestId, userId)
  //     expect(res.contest).to.deep.equal(contest)
  //     expect(res.problems).to.deep.equal([
  //       {
  //         ...contestProblem,
  //         contestId: duplicatedContestId
  //       }
  //     ])
  //     expect(res.records).to.deep.equal([
  //       { ...contestRecord, contestId: duplicatedContestId }
  //     ])
  //   })

  //   it('should throw error when the contestId not exist', async () => {
  //     expect(
  //       service.duplicateContest(groupId, 9999, userId)
  //     ).to.be.rejectedWith(EntityNotExistException)
  //   })

  //   it('should throw error when the groupId not exist', async () => {
  //     expect(
  //       service.duplicateContest(9999, contestId, userId)
  //     ).to.be.rejectedWith(EntityNotExistException)
  //   })
  // })
>>>>>>> 264eef8d
})<|MERGE_RESOLUTION|>--- conflicted
+++ resolved
@@ -379,7 +379,6 @@
     })
   })
 
-<<<<<<< HEAD
   describe('getContestSubmissionSummaryByUserId', () => {
     it('should return contest submission summaries', async () => {
       const res = await service.getContestSubmissionSummaryByUserId(1, 1)
@@ -399,7 +398,7 @@
       ])
     })
   })
-=======
+
   // describe('duplicateContest', () => {
   //   db['$transaction'] = stub().callsFake(async () => {
   //     const newContest = await db.contest.create()
@@ -452,5 +451,4 @@
   //     ).to.be.rejectedWith(EntityNotExistException)
   //   })
   // })
->>>>>>> 264eef8d
 })