import { Module } from '@nestjs/common'
import { RolesModule } from '@libs/auth'
import { ProblemModule } from '@admin/problem/problem.module'
import { UserModule } from '@admin/user/user.module'
<<<<<<< HEAD
import { ContestQnAResolver, ContestResolver } from './contest.resolver'
=======
import { ContestProblemResolver } from './contest-problem.resolver'
import { ContestProblemService } from './contest-problem.service'
import { ContestResolver } from './contest.resolver'
>>>>>>> 1bb0aa74
import { ContestService } from './contest.service'

@Module({
  imports: [RolesModule, ProblemModule, UserModule],
<<<<<<< HEAD
  providers: [ContestService, ContestResolver, ContestQnAResolver]
=======
  providers: [
    ContestService,
    ContestProblemService,
    ContestResolver,
    ContestProblemResolver
  ]
>>>>>>> 1bb0aa74
})
export class ContestModule {}<|MERGE_RESOLUTION|>--- conflicted
+++ resolved
@@ -2,26 +2,19 @@
 import { RolesModule } from '@libs/auth'
 import { ProblemModule } from '@admin/problem/problem.module'
 import { UserModule } from '@admin/user/user.module'
-<<<<<<< HEAD
-import { ContestQnAResolver, ContestResolver } from './contest.resolver'
-=======
 import { ContestProblemResolver } from './contest-problem.resolver'
 import { ContestProblemService } from './contest-problem.service'
-import { ContestResolver } from './contest.resolver'
->>>>>>> 1bb0aa74
+import { ContestResolver, ContestQnAResolver } from './contest.resolver'
 import { ContestService } from './contest.service'
 
 @Module({
   imports: [RolesModule, ProblemModule, UserModule],
-<<<<<<< HEAD
-  providers: [ContestService, ContestResolver, ContestQnAResolver]
-=======
   providers: [
     ContestService,
     ContestProblemService,
     ContestResolver,
-    ContestProblemResolver
+    ContestProblemResolver,
+    ContestQnAResolver
   ]
->>>>>>> 1bb0aa74
 })
 export class ContestModule {}