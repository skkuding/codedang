--- conflicted
+++ resolved
@@ -486,7 +486,6 @@
   }
 
   /**
-<<<<<<< HEAD
    * Duplicate contest with contest problems and users who participated in the contest
    * Not copied: submission
    * @param groupId group to duplicate contest
@@ -576,8 +575,11 @@
       problems: newContestProblems,
       records: newContestRecords
     }
-=======
-   * 특정 User의 특정 Contest에 대한 총점, 통과한 문제 개수와 각 문제별 테스트케이스 통과 개수를 불러옵니다.
+  }
+
+  /**
+   *
+   * 특정 user의 특정 Contest에 대한 총점, 통과한 문제 개수와 각 문제별 테스트케이스 통과 개수를 불러옵니다.
    */
   async getContestScoreSummary(userId: number, contestId: number) {
     const [contestProblems, submissions] = await Promise.all([
@@ -684,6 +686,5 @@
     }
 
     return scoreSummary
->>>>>>> a581ef50
   }
 }