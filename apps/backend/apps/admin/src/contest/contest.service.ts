--- conflicted
+++ resolved
@@ -1419,39 +1419,30 @@
   }
 
   async getContestQnAs(
+    contestId: number,
+    take: number,
+    cursor: number | null,
     filter?: {
       orderBy?: 'asc' | 'desc'
       isResolved?: boolean
-    },
-    search?: string
+    }
   ) {
     const where: Prisma.ContestQnAWhereInput = {}
+
+    // 페이지네이션 설정
+    const paginator = this.prisma.getPaginator(cursor)
 
     // 해결 상태 필터링
     if (filter?.isResolved !== undefined) {
       where.isResolved = filter.isResolved
     }
 
-    // search 필터 적용
-    if (search) {
-      where.title = { contains: search, mode: Prisma.QueryMode.insensitive }
-    }
-
     return await this.prisma.contestQnA.findMany({
-<<<<<<< HEAD
-      where,
-=======
+      ...paginator,
+      take,
       where: {
         contestId
       },
-      include: {
-        createdBy: {
-          select: {
-            username: true
-          }
-        }
-      },
->>>>>>> a44b3eec
       orderBy: {
         order: filter?.orderBy || 'desc' // 최신 질문부터 표시
       },
@@ -1579,18 +1570,10 @@
     qnAOrder: number,
     commentOrder: number
   ) {
-    const contest = await this.prisma.contest.findFirst({
-      where: { id: contestId }
-    })
-
-    if (!contest) {
-      throw new EntityNotExistException('Contest')
-    }
-
-    const contestQnA = await this.prisma.contestQnA.findFirst({
-      where: {
-        contestId,
-        order: qnAOrder
+    const contestQnA = await this.prisma.contestQnA.findUnique({
+      where: {
+        // eslint-disable-next-line @typescript-eslint/naming-convention
+        contestId_order: { contestId, order: qnAOrder }
       }
     })
 
@@ -1638,18 +1621,10 @@
   }
 
   async toggleContestQnAResolved(contestId: number, qnAOrder: number) {
-    const contest = await this.prisma.contest.findFirst({
-      where: { id: contestId }
-    })
-
-    if (!contest) {
-      throw new EntityNotExistException('Contest')
-    }
-
-    const contestQnA = await this.prisma.contestQnA.findFirst({
-      where: {
-        contestId,
-        order: qnAOrder
+    const contestQnA = await this.prisma.contestQnA.findUnique({
+      where: {
+        // eslint-disable-next-line @typescript-eslint/naming-convention
+        contestId_order: { contestId, order: qnAOrder }
       }
     })
 
