import { CACHE_MANAGER } from '@nestjs/cache-manager'
import {
  Inject,
  Injectable,
  UnprocessableEntityException
} from '@nestjs/common'
import { Contest, ResultStatus, Submission } from '@generated'
import type { ContestProblem } from '@prisma/client'
import { Cache } from 'cache-manager'
import {
  OPEN_SPACE_ID,
  PUBLICIZING_REQUEST_EXPIRE_TIME,
  PUBLICIZING_REQUEST_KEY,
  MIN_DATE,
  MAX_DATE
} from '@libs/constants'
import {
  ConflictFoundException,
  EntityNotExistException,
  UnprocessableDataException
} from '@libs/exception'
import { PrismaService } from '@libs/prisma'
import type { CreateContestInput } from './model/contest.input'
import type { UpdateContestInput } from './model/contest.input'
import type { ProblemScoreInput } from './model/problem-score.input'
import type { PublicizingRequest } from './model/publicizing-request.model'
import type { PublicizingResponse } from './model/publicizing-response.output'

@Injectable()
export class ContestService {
  constructor(
    private readonly prisma: PrismaService,
    @Inject(CACHE_MANAGER) private readonly cacheManager: Cache
  ) {}

  async getContests(take: number, groupId: number, cursor: number | null) {
    const paginator = this.prisma.getPaginator(cursor)

    const contests = await this.prisma.contest.findMany({
      ...paginator,
      where: { groupId },
      take,
      include: {
        // eslint-disable-next-line @typescript-eslint/naming-convention
        _count: {
          select: { contestRecord: true }
        }
      }
    })

    return contests.map((contest) => {
      const { _count, ...data } = contest
      return {
        ...data,
        participants: _count.contestRecord
      }
    })
  }

  async getContest(contestId: number) {
    const contest = await this.prisma.contest.findFirst({
      where: {
        id: contestId
      },
      include: {
        // eslint-disable-next-line @typescript-eslint/naming-convention
        _count: {
          select: { contestRecord: true }
        }
      }
    })

    if (!contest) {
      throw new EntityNotExistException('contest')
    }

    const { _count, ...data } = contest

    return {
      ...data,
      participants: _count.contestRecord
    }
  }

  async createContest(
    groupId: number,
    userId: number,
    contest: CreateContestInput
  ): Promise<Contest> {
    if (contest.startTime >= contest.endTime) {
      throw new UnprocessableDataException(
        'The start time must be earlier than the end time'
      )
    }

    const group = await this.prisma.group.findUnique({
      where: {
        id: groupId
      }
    })
    if (!group) {
      throw new EntityNotExistException('Group')
    }

    try {
      return await this.prisma.contest.create({
        data: {
          createdById: userId,
          groupId,
          ...contest
        }
      })
    } catch (error) {
      throw new UnprocessableDataException(error.message)
    }
  }

  async updateContest(
    groupId: number,
    contest: UpdateContestInput
  ): Promise<Contest> {
    const contestFound = await this.prisma.contest.findFirst({
      where: {
        id: contest.id,
        groupId
      },
      select: {
        startTime: true,
        endTime: true,
        contestProblem: {
          select: {
            problemId: true
          }
        }
      }
    })
    if (!contestFound) {
      throw new EntityNotExistException('contest')
    }
    const isEndTimeChanged =
      contest.endTime && contest.endTime !== contestFound.endTime
    contest.startTime = contest.startTime || contestFound.startTime
    contest.endTime = contest.endTime || contestFound.endTime
    if (contest.startTime >= contest.endTime) {
      throw new UnprocessableDataException(
        'The start time must be earlier than the end time'
      )
    }

    const problemIds = contestFound.contestProblem.map(
      (problem) => problem.problemId
    )
    if (problemIds.length && isEndTimeChanged) {
      for (const problemId of problemIds) {
        try {
          // 문제가 포함된 대회 중 가장 늦게 끝나는 대회의 종료시각으로 visibleLockTime 설정
          let visibleLockTime = contest.endTime

          const contestIds = (
            await this.prisma.contestProblem.findMany({
              where: {
                problemId
              }
            })
          )
            .filter((contestProblem) => contestProblem.contestId !== contest.id)
            .map((contestProblem) => contestProblem.contestId)

          if (contestIds.length) {
            const latestContest = await this.prisma.contest.findFirstOrThrow({
              where: {
                id: {
                  in: contestIds
                }
              },
              orderBy: {
                endTime: 'desc'
              },
              select: {
                endTime: true
              }
            })
            if (contest.endTime < latestContest.endTime)
              visibleLockTime = latestContest.endTime
          }

          await this.prisma.problem.update({
            where: {
              id: problemId
            },
            data: {
              visibleLockTime
            }
          })
        } catch {
          continue
        }
      }
    }

    try {
      return await this.prisma.contest.update({
        where: {
          id: contest.id
        },
        data: {
          title: contest.title,
          ...contest
        }
      })
    } catch (error) {
      throw new UnprocessableDataException(error.message)
    }
  }

  async deleteContest(groupId: number, contestId: number) {
    const contest = await this.prisma.contest.findFirst({
      where: {
        id: contestId,
        groupId
      },
      select: {
        contestProblem: {
          select: {
            problemId: true
          }
        }
      }
    })
    if (!contest) {
      throw new EntityNotExistException('contest')
    }

    const problemIds = contest.contestProblem.map(
      (problem) => problem.problemId
    )
    if (problemIds.length) {
      await this.removeProblemsFromContest(groupId, contestId, problemIds)
    }

    try {
      return await this.prisma.contest.delete({
        where: {
          id: contestId
        }
      })
    } catch (error) {
      throw new UnprocessableDataException(error.message)
    }
  }

  async getPublicizingRequests() {
    const requests = await this.cacheManager.get<PublicizingRequest[]>(
      PUBLICIZING_REQUEST_KEY
    )

    if (!requests) {
      return []
    }

    const filteredRequests = requests.filter(
      (req) => new Date(req.expireTime) > new Date()
    )

    if (requests.length != filteredRequests.length) {
      await this.cacheManager.set(
        PUBLICIZING_REQUEST_KEY,
        filteredRequests,
        PUBLICIZING_REQUEST_EXPIRE_TIME
      )
    }

    return filteredRequests
  }

  async handlePublicizingRequest(contestId: number, isAccepted: boolean) {
    const requests = (await this.cacheManager.get(
      PUBLICIZING_REQUEST_KEY
    )) as Array<PublicizingRequest>
    if (!requests) {
      throw new EntityNotExistException('ContestPublicizingRequest')
    }

    const request = requests.find((req) => req.contestId === contestId)
    if (!request || new Date(request.expireTime) < new Date()) {
      throw new EntityNotExistException('ContestPublicizingRequest')
    }

    await this.cacheManager.set(
      PUBLICIZING_REQUEST_KEY,
      requests.filter((req) => req.contestId != contestId),
      PUBLICIZING_REQUEST_EXPIRE_TIME
    )

    if (isAccepted) {
      try {
        await this.prisma.contest.update({
          where: {
            id: contestId
          },
          data: {
            groupId: OPEN_SPACE_ID
          }
        })
      } catch (error) {
        throw new UnprocessableDataException(error.message)
      }
    }

    return {
      contestId,
      isAccepted
    } as PublicizingResponse
  }

  async createPublicizingRequest(groupId: number, contestId: number) {
    if (groupId == OPEN_SPACE_ID) {
      throw new UnprocessableEntityException(
        'This contest is already publicized'
      )
    }

    const contest = await this.prisma.contest.findFirst({
      where: {
        id: contestId,
        groupId
      }
    })
    if (!contest) {
      throw new EntityNotExistException('contest')
    }

    let requests = (await this.cacheManager.get(
      PUBLICIZING_REQUEST_KEY
    )) as Array<PublicizingRequest>
    if (!requests) {
      requests = []
    }

    const duplicatedRequest = requests.find((req) => req.contestId == contestId)
    if (duplicatedRequest) {
      throw new ConflictFoundException('duplicated publicizing request')
    }

    const newRequest: PublicizingRequest = {
      contestId,
      userId: contest.createdById!, // TODO: createdById가 null일 경우 예외처리
      expireTime: new Date(Date.now() + PUBLICIZING_REQUEST_EXPIRE_TIME)
    }
    requests.push(newRequest)

    await this.cacheManager.set(
      PUBLICIZING_REQUEST_KEY,
      requests,
      PUBLICIZING_REQUEST_EXPIRE_TIME
    )

    return newRequest
  }

  async importProblemsToContest(
    groupId: number,
    contestId: number,
    problemIdsWithScore: ProblemScoreInput[]
  ) {
    const contest = await this.prisma.contest.findUnique({
      where: {
        id: contestId,
        groupId
      },
      include: {
        submission: {
          select: {
            id: true
          }
        }
      }
    })
    if (!contest) {
      throw new EntityNotExistException('contest')
    }
    if (contest.submission.length) {
      throw new UnprocessableDataException(
        'Cannot import problems if submission exists'
      )
    }

    const contestProblems: ContestProblem[] = []

    for (const { problemId, score } of problemIdsWithScore) {
      const isProblemAlreadyImported =
        await this.prisma.contestProblem.findFirst({
          where: {
            contestId,
            problemId
          }
        })
      if (isProblemAlreadyImported) {
        continue
      }

      try {
        const [contestProblem] = await this.prisma.$transaction([
          this.prisma.contestProblem.create({
            data: {
              // 원래 id: 'temp'이었는데, contestProblem db schema field가 바뀌어서
              // 임시 방편으로 order: 0으로 설정합니다.
              order: 0,
              contestId,
              problemId,
              score
            }
          }),
          this.prisma.problem.updateMany({
            where: {
              id: problemId,
              OR: [
                {
                  visibleLockTime: {
                    equals: MIN_DATE
                  }
                },
                {
                  visibleLockTime: {
                    equals: MAX_DATE
                  }
                },
                {
                  visibleLockTime: {
                    lte: contest.endTime
                  }
                }
              ]
            },
            data: {
              visibleLockTime: contest.endTime
            }
          })
        ])
        contestProblems.push(contestProblem)
      } catch (error) {
        throw new UnprocessableDataException(error.message)
      }
    }

    return contestProblems
  }

  async removeProblemsFromContest(
    groupId: number,
    contestId: number,
    problemIds: number[]
  ) {
    const contest = await this.prisma.contest.findUnique({
      where: {
        id: contestId,
        groupId
      },
      include: {
        submission: {
          select: {
            id: true
          }
        }
      }
    })
    if (!contest) {
      throw new EntityNotExistException('contest')
    }
    if (contest.submission.length) {
      throw new UnprocessableDataException(
        'Cannot delete problems if submission exists'
      )
    }

    const contestProblems: ContestProblem[] = []

    for (const problemId of problemIds) {
      // 문제가 포함된 대회 중 가장 늦게 끝나는 대회의 종료시각으로 visibleLockTime 설정 (없을시 비공개 전환)
      let visibleLockTime = MAX_DATE

      const contestIds = (
        await this.prisma.contestProblem.findMany({
          where: {
            problemId
          }
        })
      )
        .filter((contestProblem) => contestProblem.contestId !== contestId)
        .map((contestProblem) => contestProblem.contestId)

      if (contestIds.length) {
        const latestContest = await this.prisma.contest.findFirst({
          where: {
            id: {
              in: contestIds
            }
          },
          orderBy: {
            endTime: 'desc'
          },
          select: {
            endTime: true
          }
        })

        if (!latestContest) {
          throw new EntityNotExistException('contest')
        }

        visibleLockTime = latestContest.endTime
      }

      try {
        const [, contestProblem] = await this.prisma.$transaction([
          this.prisma.problem.updateMany({
            where: {
              id: problemId,
              visibleLockTime: {
                lte: contest.endTime
              }
            },
            data: {
              visibleLockTime
            }
          }),
          this.prisma.contestProblem.delete({
            where: {
              // eslint-disable-next-line @typescript-eslint/naming-convention
              contestId_problemId: {
                contestId,
                problemId
              }
            }
          })
        ])

        contestProblems.push(contestProblem)
      } catch (error) {
        throw new UnprocessableDataException(error.message)
      }
    }

    return contestProblems
  }

  async getContestSubmissionSummaryByUserId(
    take: number,
    contestId: number,
    userId: number,
    problemId: number | null,
    cursor: number | null
  ) {
    const paginator = this.prisma.getPaginator(cursor)
    const submissions = await this.prisma.submission.findMany({
      ...paginator,
      take,
      where: {
        userId,
        contestId,
        problemId: problemId ?? undefined
      },
      include: {
        problem: {
          select: {
            title: true,
            contestProblem: {
              where: {
                contestId,
                problemId: problemId ?? undefined
              }
            }
          }
        },
        user: {
          select: {
            username: true,
            studentId: true
          }
        }
      }
    })

    const mappedSubmission = submissions.map((submission) => {
      return {
        contestId: submission.contestId,
        problemTitle: submission.problem.title,
        username: submission.user?.username,
        studentId: submission.user?.studentId,
        submissionResult: submission.result,
        language: submission.language,
        submissionTime: submission.createTime,
        codeSize: submission.codeSize,
        ip: submission.userIp,
        id: submission.id,
        problemId: submission.problemId,
        order: submission.problem.contestProblem.length
          ? submission.problem.contestProblem[0].order
          : null
      }
    })

    const scoreSummary = await this.getContestScoreSummary(userId, contestId)

    return {
      scoreSummary,
      submissions: mappedSubmission
    }
  }

  /**
   * Duplicate contest with contest problems and users who participated in the contest
   * Not copied: submission
   * @param groupId group to duplicate contest
   * @param contestId contest to duplicate
   * @param userId user who tries to duplicates the contest
   * @returns
   */
  async duplicateContest(groupId: number, contestId: number, userId: number) {
    const [contestFound, contestProblemsFound, userContestRecords] =
      await Promise.all([
        this.prisma.contest.findFirst({
          where: {
            id: contestId,
            groupId
          }
        }),
        this.prisma.contestProblem.findMany({
          where: {
            contestId
          }
        }),
        this.prisma.contestRecord.findMany({
          where: {
            contestId
          }
        })
      ])

    if (!contestFound) {
      throw new EntityNotExistException('contest')
    }

    // if contest status is ongoing, visible would be true. else, false
    const now = new Date()
    let newVisible = false
    if (contestFound.startTime <= now && now <= contestFound.endTime) {
      newVisible = true
    }

    // eslint-disable-next-line @typescript-eslint/no-unused-vars
    const { id, createTime, updateTime, title, ...contestDataToCopy } =
      contestFound

    try {
      const [newContest, newContestProblems, newContestRecords] =
        await this.prisma.$transaction(async (tx) => {
          // 1. copy contest
          const newContest = await tx.contest.create({
            data: {
              ...contestDataToCopy,
              title: 'Copy of ' + title,
              createdById: userId,
              groupId,
              isVisible: newVisible
            }
          })

          // 2. copy contest problems
          const newContestProblems = await Promise.all(
            contestProblemsFound.map((contestProblem) =>
              tx.contestProblem.create({
                data: {
                  order: contestProblem.order,
                  contestId: newContest.id,
                  problemId: contestProblem.problemId
                }
              })
            )
          )

          // 3. copy contest records (users who participated in the contest)
          const newContestRecords = await Promise.all(
            userContestRecords.map((userContestRecord) =>
              tx.contestRecord.create({
                data: {
                  contestId: newContest.id,
                  userId: userContestRecord.userId
                }
              })
            )
          )

          return [newContest, newContestProblems, newContestRecords]
        })

      return {
        contest: newContest,
        problems: newContestProblems,
        records: newContestRecords
      }
    } catch (error) {
      throw new UnprocessableDataException(error.message)
    }
  }

  /**
   * 특정 user의 특정 Contest에 대한 총점, 통과한 문제 개수와 각 문제별 테스트케이스 통과 개수를 불러옵니다.
   */
  async getContestScoreSummary(userId: number, contestId: number) {
    const [contestProblems, submissions, contestRecord] = await Promise.all([
      this.prisma.contestProblem.findMany({
        where: {
          contestId
        }
      }),
      this.prisma.submission.findMany({
        where: {
          userId,
          contestId
        },
        orderBy: {
          createTime: 'desc'
        }
      }),
      this.prisma.contestRecord.findFirst({
        where: {
          userId,
          contestId
        }
      })
    ])
    if (!contestProblems.length) {
      throw new EntityNotExistException('ContestProblems')
    } else if (!contestRecord) {
      throw new EntityNotExistException('contestRecord')
    }
    if (!submissions.length) {
      return {
        submittedProblemCount: 0,
        totalProblemCount: contestProblems.length,
        userContestScore: 0,
        contestPerfectScore: contestProblems.reduce(
          (total, { score }) => total + score,
          0
        ),
        problemScores: []
      }
    }
    // 하나의 Problem에 대해 여러 개의 Submission이 존재한다면, 마지막에 제출된 Submission만을 점수 계산에 반영함
    const latestSubmissions: {
      [problemId: string]: {
        result: ResultStatus
        score: number // Problem에서 획득한 점수 (maxScore 만점 기준)
        maxScore: number // Contest에서 Problem이 갖는 배점(만점)
      }
    } = await this.getlatestSubmissions(submissions)

    const problemScores: {
      problemId: number
      score: number
      maxScore: number
    }[] = []

    for (const problemId in latestSubmissions) {
      problemScores.push({
        problemId: parseInt(problemId),
        score: latestSubmissions[problemId].score,
        maxScore: latestSubmissions[problemId].maxScore
      })
    }

    const scoreSummary = {
      submittedProblemCount: Object.keys(latestSubmissions).length, // Contest에 존재하는 문제 중 제출된 문제의 개수
      totalProblemCount: contestProblems.length, // Contest에 존재하는 Problem의 총 개수
      userContestScore: problemScores.reduce(
        (total, { score }) => total + score,
        0
      ), // Contest에서 유저가 받은 점수
      contestPerfectScore: contestProblems.reduce(
        (total, { score }) => total + score,
        0
      ), // Contest의 만점
      problemScores // 개별 Problem의 점수 리스트 (각 문제에서 몇 점을 획득했는지)
    }

    return scoreSummary
  }

  async getlatestSubmissions(submissions: Submission[]) {
    const latestSubmissions: {
      [problemId: string]: {
        result: ResultStatus
        score: number // Problem에서 획득한 점수
        maxScore: number // Contest에서 Problem이 갖는 배점
      }
    } = {}

    for (const submission of submissions) {
      const problemId = submission.problemId
      if (problemId in latestSubmissions) continue

      const contestProblem = await this.prisma.contestProblem.findUnique({
        where: {
          // eslint-disable-next-line @typescript-eslint/naming-convention
          contestId_problemId: {
            contestId: submission.contestId!,
            problemId: submission.problemId
          }
<<<<<<< HEAD
=======
        },
        select: {
          score: true
>>>>>>> 81b67306
        }
      })

      if (!contestProblem) {
        throw new EntityNotExistException('contestProblem')
      }

      const maxScore = contestProblem.score

      latestSubmissions[problemId] = {
        result: submission.result as ResultStatus,
        score: (submission.score / 100) * maxScore, // contest에 할당된 Problem의 총점에 맞게 계산
        maxScore
      }
    }

    return latestSubmissions
  }

  async getContestScoreSummaries(
    contestId: number,
    take: number,
    cursor: number | null,
    searchingName?: string
  ) {
    const paginator = this.prisma.getPaginator(cursor)

    const contestRecords = await this.prisma.contestRecord.findMany({
      ...paginator,
      where: {
        contestId,
        userId: {
          not: null
        },
        user: searchingName
          ? {
              userProfile: {
                realName: {
                  contains: searchingName,
                  mode: 'insensitive'
                }
              }
            }
          : undefined
      },
      take,
      include: {
        user: {
          select: {
            username: true,
            studentId: true,
            userProfile: {
              select: {
                realName: true
              }
            }
          }
        }
      },
      orderBy: {
        user: {
          studentId: 'asc'
        }
      }
    })

    const contestRecordsWithScoreSummary = await Promise.all(
      contestRecords.map(async (record) => {
        return {
          userId: record.userId,
          username: record.user?.username,
          studentId: record.user?.studentId,
          realName: record.user?.userProfile?.realName,
          ...(await this.getContestScoreSummary(
            record.userId as number,
            contestId
          ))
        }
      })
    )

    return contestRecordsWithScoreSummary
  }

  async getContestsByProblemId(problemId: number) {
    const contestProblems = await this.prisma.contestProblem.findMany({
      where: {
        problemId
      },
      select: {
        contest: true
      }
    })

    if (!contestProblems.length) {
      throw new EntityNotExistException('Problem or ContestProblem')
    }

    const contests = contestProblems.map(
      (contestProblem) => contestProblem.contest
    )

    const now = new Date()

    const contestsGroupedByStatus = contests.reduce(
      (acc, contest) => {
        if (contest.endTime > now) {
          if (contest.startTime <= now) {
            acc.ongoing.push(contest)
          } else {
            acc.upcoming.push(contest)
          }
        } else {
          acc.finished.push(contest)
        }
        return acc
      },
      {
        upcoming: [] as Contest[],
        ongoing: [] as Contest[],
        finished: [] as Contest[]
      }
    )

    return contestsGroupedByStatus
  }
}<|MERGE_RESOLUTION|>--- conflicted
+++ resolved
@@ -807,12 +807,9 @@
             contestId: submission.contestId!,
             problemId: submission.problemId
           }
-<<<<<<< HEAD
-=======
         },
         select: {
           score: true
->>>>>>> 81b67306
         }
       })
 
