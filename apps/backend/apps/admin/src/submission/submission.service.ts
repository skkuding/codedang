--- conflicted
+++ resolved
@@ -17,25 +17,18 @@
 import sanitize from 'sanitize-filename'
 import {
   EntityNotExistException,
-<<<<<<< HEAD
+  ForbiddenAccessException,
   UnprocessableDataException,
   UnprocessableFileDataException
 } from '@libs/exception'
 import { PrismaService } from '@libs/prisma'
 import { SubmissionPublicationService } from '@libs/rabbitmq'
-import { Language, ResultStatus } from '@admin/@generated'
-=======
-  ForbiddenAccessException,
-  UnprocessableFileDataException
-} from '@libs/exception'
-import { PrismaService } from '@libs/prisma'
 import {
   ContestRole,
+  ResultStatus,
   Role,
-  type Language,
-  type ResultStatus
+  type Language
 } from '@admin/@generated'
->>>>>>> 240f91c2
 import { Snippet } from '@admin/problem/model/template.input'
 import { LanguageExtension } from './enum/language-extensions.enum'
 import { SubmissionOrder } from './enum/submission-order.enum'
