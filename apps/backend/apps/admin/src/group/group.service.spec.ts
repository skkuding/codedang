--- conflicted
+++ resolved
@@ -11,12 +11,8 @@
 import { AuthenticatedUser } from '@libs/auth'
 import {
   ConflictFoundException,
-<<<<<<< HEAD
-  ForbiddenAccessException
-=======
   ForbiddenAccessException,
   UnprocessableDataException
->>>>>>> 20585671
 } from '@libs/exception'
 import { PrismaService } from '@libs/prisma'
 import {
