--- conflicted
+++ resolved
@@ -36,11 +36,8 @@
   problemsWithIsVisible,
   template,
   testcaseInput,
-<<<<<<< HEAD
-  updateHistories
-=======
+  updateHistories,
   testcaseData
->>>>>>> c0c840d7
 } from './mock/mock'
 import { ProblemService } from './problem.service'
 
