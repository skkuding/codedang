--- conflicted
+++ resolved
@@ -652,11 +652,7 @@
       )
       //when & then
       await expect(
-<<<<<<< HEAD
         service.updateContestProblemsOrder(-1, [2, 3, 4, 5, 6, 7, 8, 9, 10, 1])
-=======
-        service.updateContestProblemsOrder(1, [2, 3, 4, 5, 6, 7, 8, 9, 10, 1])
->>>>>>> 4c12dc79
       ).to.be.rejectedWith(EntityNotExistException)
     })
 
