--- conflicted
+++ resolved
@@ -9,13 +9,8 @@
   @Field(() => String)
   output!: string
 
-<<<<<<< HEAD
-  @Field(() => Boolean, { nullable: true })
-  isHidden?: boolean
-=======
   @Field(() => Boolean)
   isHidden!: boolean
->>>>>>> 17acda37
 
   @Field(() => IntScoreScalar, { nullable: true })
   scoreWeight?: number
