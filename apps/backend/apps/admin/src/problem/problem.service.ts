--- conflicted
+++ resolved
@@ -22,10 +22,7 @@
 import {
   MAX_DATE,
   MAX_IMAGE_SIZE,
-<<<<<<< HEAD
-=======
   MAX_FILE_SIZE,
->>>>>>> 17acda37
   MAX_ZIP_SIZE,
   MIN_DATE
 } from '@libs/constants'
@@ -545,14 +542,10 @@
       throw new UnprocessableDataException('Only pdf files can be accepted')
     }
 
-<<<<<<< HEAD
-    const fileSize = await this.getFileSize(createReadStream(), MAX_IMAGE_SIZE)
-=======
     const fileSize = await this.getFileSize(
       createReadStream(),
       isImage ? MAX_IMAGE_SIZE : MAX_FILE_SIZE
     )
->>>>>>> 17acda37
     try {
       await this.storageService.uploadFile({
         filename: newFilename,
