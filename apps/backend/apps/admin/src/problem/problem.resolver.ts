--- conflicted
+++ resolved
@@ -162,18 +162,7 @@
 
   @Mutation(() => ProblemWithIsVisible)
   async updateProblem(
-<<<<<<< HEAD
-    @Args(
-      'groupId',
-      { defaultValue: OPEN_SPACE_ID, type: () => Int },
-      GroupIDPipe
-    )
-    groupId: number,
-    @Args('input') input: UpdateProblemInput,
-    @Context('req') req: AuthenticatedRequest
-  ) {
-    return await this.problemService.updateProblem(input, groupId, req.user.id)
-=======
+
     @Context('req') req: AuthenticatedRequest,
     @Args('input') input: UpdateProblemInput
   ) {
@@ -182,7 +171,6 @@
       req.user.role,
       req.user.id
     )
->>>>>>> d7a0041e
   }
 
   @Mutation(() => ProblemWithIsVisible)
