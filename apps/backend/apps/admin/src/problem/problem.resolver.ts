--- conflicted
+++ resolved
@@ -19,11 +19,7 @@
 } from '@nestjs/graphql'
 import {
   ContestProblem,
-<<<<<<< HEAD
-=======
   Image,
-  Problem,
->>>>>>> 4680a36c
   ProblemTag,
   ProblemTestcase,
   WorkbookProblem
@@ -112,9 +108,6 @@
     }
   }
 
-<<<<<<< HEAD
-  @Query(() => [ProblemWithIsVisible])
-=======
   @Mutation(() => ImageSource)
   async uploadImage(
     @Args('input') input: UploadFileInput,
@@ -152,8 +145,7 @@
     }
   }
 
-  @Query(() => [Problem])
->>>>>>> 4680a36c
+  @Query(() => [ProblemWithIsVisible])
   async getProblems(
     @Args(
       'groupId',
