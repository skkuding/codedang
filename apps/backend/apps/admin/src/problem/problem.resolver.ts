--- conflicted
+++ resolved
@@ -140,15 +140,15 @@
     return await this.problemService.getProblem(id, req.user.role, req.user.id)
   }
 
-<<<<<<< HEAD
+
   @ResolveField('updateHistory', () => [UpdateHistory])
   async getProblemUpdateHistory(@Parent() problem: ProblemWithIsVisible) {
     return await this.problemService.getProblemUpdateHistory(problem.id)
-=======
+  }
+
   @ResolveField('sharedGroups', () => [Group])
   async getSharedGroups(@Parent() problem: ProblemWithIsVisible) {
     return await this.problemService.getSharedGroups(problem.id)
->>>>>>> 375e88f0
   }
 
   @ResolveField('tag', () => [ProblemTag])
