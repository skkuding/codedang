import { ApolloDriver, type ApolloDriverConfig } from '@nestjs/apollo'
import { CacheModule } from '@nestjs/cache-manager'
import { Module, type OnApplicationBootstrap } from '@nestjs/common'
import { ConfigModule } from '@nestjs/config'
import { APP_GUARD, APP_FILTER, HttpAdapterHost } from '@nestjs/core'
import { GraphQLModule } from '@nestjs/graphql'
import { ScheduleModule } from '@nestjs/schedule'
import type { Server } from 'http'
import { LoggerModule } from 'nestjs-pino'
import {
  JwtAuthModule,
  JwtAuthGuard,
  RolesModule,
  AdminGuard
} from '@libs/auth'
import { CacheConfigService } from '@libs/cache'
import { AdminExceptionFilter } from '@libs/exception'
import { apolloErrorFormatter } from '@libs/exception'
import { LoggingPlugin, pinoLoggerModuleOption } from '@libs/logger'
import { PrismaModule } from '@libs/prisma'
import { LibsRabbitMQModule } from '@libs/rabbitmq'
import { NoticeModule } from '@admin/notice/notice.module'
import { AdminController } from './admin.controller'
import { AdminService } from './admin.service'
import { AnnouncementModule } from './announcement/announcement.module'
import { AssignmentModule } from './assignment/assignment.module'
import { ContestModule } from './contest/contest.module'
import { GroupModule } from './group/group.module'
import { ProblemModule } from './problem/problem.module'
import { StorageModule } from './storage/storage.module'
import { SubmissionModule } from './submission/submission.module'
import { UserModule } from './user/user.module'

@Module({
  imports: [
    CacheModule.registerAsync({
      isGlobal: true,
      useClass: CacheConfigService
    }),
    ConfigModule.forRoot({ isGlobal: true }),
    GraphQLModule.forRoot<ApolloDriverConfig>({
      driver: ApolloDriver,
      autoSchemaFile: 'schema.gql',
      sortSchema: true,
      introspection: true,
      formatError: apolloErrorFormatter
    }),
    CacheModule.registerAsync({
      isGlobal: true,
      useClass: CacheConfigService
    }),
    JwtAuthModule,
    RolesModule,
    PrismaModule,
    ContestModule,
    AssignmentModule,
    ProblemModule,
    StorageModule,
    GroupModule,
    UserModule,
    AnnouncementModule,
    NoticeModule,
    SubmissionModule,
<<<<<<< HEAD
    LibsRabbitMQModule,
    LoggerModule.forRoot(pinoLoggerModuleOption)
=======
    LoggerModule.forRoot(pinoLoggerModuleOption),
    ScheduleModule.forRoot()
>>>>>>> 99a563d7
  ],
  controllers: [AdminController],
  providers: [
    AdminService,
    { provide: APP_GUARD, useClass: JwtAuthGuard },
    { provide: APP_GUARD, useClass: AdminGuard },
    { provide: APP_FILTER, useClass: AdminExceptionFilter },
    LoggingPlugin
  ]
})
export class AdminModule implements OnApplicationBootstrap {
  constructor(private readonly refHost: HttpAdapterHost) {}

  onApplicationBootstrap() {
    // Keep-Alive timeout of reverse proxy must be longer than of the backend
    // Set timeout of Caddy to 60s and of the backend to 61s to avoid timeout error
    // https://adamcrowder.net/posts/node-express-api-and-aws-alb-502/
    const server: Server = this.refHost.httpAdapter.getHttpServer()
    server.keepAliveTimeout = 61 * 1000
    server.headersTimeout = 62 * 1000
  }
}<|MERGE_RESOLUTION|>--- conflicted
+++ resolved
@@ -61,13 +61,9 @@
     AnnouncementModule,
     NoticeModule,
     SubmissionModule,
-<<<<<<< HEAD
     LibsRabbitMQModule,
-    LoggerModule.forRoot(pinoLoggerModuleOption)
-=======
     LoggerModule.forRoot(pinoLoggerModuleOption),
     ScheduleModule.forRoot()
->>>>>>> 99a563d7
   ],
   controllers: [AdminController],
   providers: [
