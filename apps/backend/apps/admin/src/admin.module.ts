import { ApolloDriver, type ApolloDriverConfig } from '@nestjs/apollo'
import { CacheModule } from '@nestjs/cache-manager'
import { Module, type OnApplicationBootstrap } from '@nestjs/common'
import { ConfigModule } from '@nestjs/config'
import { APP_GUARD, APP_FILTER, HttpAdapterHost } from '@nestjs/core'
import { GraphQLModule } from '@nestjs/graphql'
import type { Server } from 'http'
import { LoggerModule } from 'nestjs-pino'
import {
  JwtAuthModule,
  JwtAuthGuard,
  RolesModule,
  AdminGuard
} from '@libs/auth'
import { CacheConfigService } from '@libs/cache'
import { AdminExceptionFilter } from '@libs/exception'
import { apolloErrorFormatter } from '@libs/exception'
import { LoggingPlugin, pinoLoggerModuleOption } from '@libs/logger'
import { PrismaModule } from '@libs/prisma'
import { LibsRabbitMQModule } from '@libs/rabbitmq'
import { NoticeModule } from '@admin/notice/notice.module'
import { AdminController } from './admin.controller'
import { AdminService } from './admin.service'
import { AnnouncementModule } from './announcement/announcement.module'
import { AssignmentModule } from './assignment/assignment.module'
import { ContestModule } from './contest/contest.module'
import { GroupModule } from './group/group.module'
import { ProblemModule } from './problem/problem.module'
import { StorageModule } from './storage/storage.module'
import { SubmissionModule } from './submission/submission.module'
import { UserModule } from './user/user.module'

@Module({
  imports: [
    CacheModule.registerAsync({
      isGlobal: true,
      useClass: CacheConfigService
    }),
    ConfigModule.forRoot({ isGlobal: true }),
    GraphQLModule.forRoot<ApolloDriverConfig>({
      driver: ApolloDriver,
      autoSchemaFile: 'schema.gql',
      sortSchema: true,
      introspection: true,
      formatError: apolloErrorFormatter
    }),
    CacheModule.registerAsync({
      isGlobal: true,
      useClass: CacheConfigService
    }),
    JwtAuthModule,
    RolesModule,
    PrismaModule,
    ContestModule,
    AssignmentModule,
    ProblemModule,
    StorageModule,
    GroupModule,
    UserModule,
    AnnouncementModule,
    NoticeModule,
    SubmissionModule,
<<<<<<< HEAD
    LibsRabbitMQModule,
    LoggerModule.forRoot(pinoLoggerModuleOption),
    ScheduleModule.forRoot()
=======
    LoggerModule.forRoot(pinoLoggerModuleOption)
>>>>>>> 931b27b3
  ],
  controllers: [AdminController],
  providers: [
    AdminService,
    { provide: APP_GUARD, useClass: JwtAuthGuard },
    { provide: APP_GUARD, useClass: AdminGuard },
    { provide: APP_FILTER, useClass: AdminExceptionFilter },
    LoggingPlugin
  ]
})
export class AdminModule implements OnApplicationBootstrap {
  constructor(private readonly refHost: HttpAdapterHost) {}

  onApplicationBootstrap() {
    // Keep-Alive timeout of reverse proxy must be longer than of the backend
    // Set timeout of Caddy to 60s and of the backend to 61s to avoid timeout error
    // https://adamcrowder.net/posts/node-express-api-and-aws-alb-502/
    const server: Server = this.refHost.httpAdapter.getHttpServer()
    server.keepAliveTimeout = 61 * 1000
    server.headersTimeout = 62 * 1000
  }
}<|MERGE_RESOLUTION|>--- conflicted
+++ resolved
@@ -60,13 +60,8 @@
     AnnouncementModule,
     NoticeModule,
     SubmissionModule,
-<<<<<<< HEAD
     LibsRabbitMQModule,
-    LoggerModule.forRoot(pinoLoggerModuleOption),
-    ScheduleModule.forRoot()
-=======
     LoggerModule.forRoot(pinoLoggerModuleOption)
->>>>>>> 931b27b3
   ],
   controllers: [AdminController],
   providers: [
