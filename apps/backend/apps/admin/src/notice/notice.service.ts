--- conflicted
+++ resolved
@@ -1,9 +1,4 @@
-<<<<<<< HEAD
-import { Injectable, NotFoundException } from '@nestjs/common'
-=======
 import { Injectable } from '@nestjs/common'
-import { EventEmitter2 } from '@nestjs/event-emitter'
->>>>>>> f024ba37
 import { PrismaService } from '@libs/prisma'
 import type {
   CreateCourseNoticeInput,
