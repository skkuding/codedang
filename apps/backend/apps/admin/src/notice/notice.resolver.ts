--- conflicted
+++ resolved
@@ -9,20 +9,10 @@
   ResolveField,
   Parent
 } from '@nestjs/graphql'
-<<<<<<< HEAD
-import { Group, Notice, User } from '@generated'
-import { AuthenticatedRequest, UseGroupLeaderGuard } from '@libs/auth'
-import type { LoaderMap } from '@libs/dataloader'
-import {
-  CursorValidationPipe,
-  IDValidationPipe,
-  NullableGroupIDPipe
-} from '@libs/pipe'
-=======
 import { Notice, User } from '@generated'
 import { AuthenticatedRequest } from '@libs/auth'
+import { LoaderMap } from '@libs/dataloader'
 import { CursorValidationPipe, IDValidationPipe } from '@libs/pipe'
->>>>>>> f706774b
 import { GroupService } from '@admin/group/group.service'
 import { UserService } from '@admin/user/user.service'
 import { CreateNoticeInput, UpdateNoticeInput } from './model/notice.input'
