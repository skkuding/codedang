--- conflicted
+++ resolved
@@ -1608,7 +1608,6 @@
     engines: {node: ^12.22.0 || ^14.17.0 || >=16.0.0}
     dev: true
 
-<<<<<<< HEAD
   /@golevelup/nestjs-common@1.4.4:
     resolution: {integrity: sha512-NTjtOhHTMuGwiR3lmBQKKaRr++mHQEsh8AxtaH+/EWOYKMK2Cv/8duaH9MQ0hI3TwnouyaA5IRxYR1ZCUyNXOQ==}
     dependencies:
@@ -1646,12 +1645,8 @@
       - supports-color
     dev: false
 
-  /@graphql-tools/merge@8.4.0(graphql@16.6.0):
-    resolution: {integrity: sha512-3XYCWe0d3I4F1azNj1CdShlbHfTIfiDgj00R9uvFH8tHKh7i1IWN3F7QQYovcHKhayaR6zPok3YYMESYQcBoaA==}
-=======
   /@graphql-tools/merge@8.4.2(graphql@16.6.0):
     resolution: {integrity: sha512-XbrHAaj8yDuINph+sAfuq3QCZ/tKblrTLOpirK0+CAgNlZUCHs0Fa+xtMUURgwCVThLle1AF7svJCxFizygLsw==}
->>>>>>> d428170c
     peerDependencies:
       graphql: ^14.0.0 || ^15.0.0 || ^16.0.0 || ^17.0.0
     dependencies:
