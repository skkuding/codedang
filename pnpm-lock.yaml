--- conflicted
+++ resolved
@@ -10732,7 +10732,6 @@
       passport-strategy: 1.0.0
     dev: false
 
-<<<<<<< HEAD
   /passport-local@1.0.0:
     resolution: {integrity: sha512-9wCE6qKznvf9mQYYbgJ3sVOHmCWoUNMVFoZzNoznmISbhnNNPhN9xfY3sLmScHMetEJeoY7CXwfhCe7argfQow==}
     engines: {node: '>= 0.4.0'}
@@ -10751,8 +10750,6 @@
       utils-merge: 1.0.1
     dev: false
 
-=======
->>>>>>> f7540a92
   /passport-strategy@1.0.0:
     resolution: {integrity: sha512-CB97UUvDKJde2V0KDWWB3lyf6PC3FaZP7YxZ2G8OAtn9p4HI9j9JLP9qjOGZFvyl8uwNT8qM+hGnz/n16NI7oA==}
     engines: {node: '>= 0.4.0'}
@@ -12619,6 +12616,16 @@
       to-space-case: 1.0.0
     dev: true
 
+  /to-no-case@1.0.2:
+    resolution: {integrity: sha512-Z3g735FxuZY8rodxV4gH7LxClE4H0hTIyHNIHdk+vpQxjLm0cwnKXq/OFVZ76SOQmto7txVcwSCwkU5kqp+FKg==}
+    dev: true
+
+  /to-pascal-case@1.0.0:
+    resolution: {integrity: sha512-QGMWHqM6xPrcQW57S23c5/3BbYb0Tbe9p+ur98ckRnGDwD4wbbtDiYI38CfmMKNB5Iv0REjs5SNDntTwvDxzZA==}
+    dependencies:
+      to-space-case: 1.0.0
+    dev: true
+
   /to-regex-range@5.0.1:
     resolution: {integrity: sha512-65P7iz6X5yEr1cwcgvQxbbIw7Uk3gOy5dIdtZ4rDveLqhrdJP+Li/Hx6tyK0NEb+2GCyneCMJiGqrADCSNk8sQ==}
     engines: {node: '>=8.0'}
