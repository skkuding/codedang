lockfileVersion: '6.0'

settings:
  autoInstallPeers: true
  excludeLinksFromLockfile: false

importers:

  .:
    devDependencies:
      '@commitlint/cli':
        specifier: ^17.6.6
        version: 17.6.6
      '@commitlint/config-conventional':
        specifier: ^17.6.6
        version: 17.6.6
      '@commitlint/types':
        specifier: ^17.4.4
        version: 17.4.4
      '@trivago/prettier-plugin-sort-imports':
        specifier: ^4.1.1
        version: 4.1.1(prettier@2.8.8)
      '@typescript-eslint/eslint-plugin':
        specifier: ^5.60.1
        version: 5.60.1(@typescript-eslint/parser@5.60.1)(eslint@8.44.0)(typescript@5.1.6)
      '@typescript-eslint/parser':
        specifier: ^5.60.1
        version: 5.60.1(eslint@8.44.0)(typescript@5.1.6)
      eslint:
        specifier: ^8.44.0
        version: 8.44.0
      eslint-config-prettier:
        specifier: ^8.8.0
        version: 8.8.0(eslint@8.44.0)
      eslint-plugin-prettier:
        specifier: ^4.2.1
        version: 4.2.1(eslint-config-prettier@8.8.0)(eslint@8.44.0)(prettier@2.8.8)
      eslint-plugin-vue:
        specifier: ^9.15.1
        version: 9.15.1(eslint@8.44.0)
      lefthook:
        specifier: ^1.4.3
        version: 1.4.3
      prettier:
        specifier: ^2.8.8
        version: 2.8.8
      prettier-plugin-tailwindcss:
        specifier: ^0.3.0
        version: 0.3.0(@trivago/prettier-plugin-sort-imports@4.1.1)(prettier@2.8.8)
      typescript:
        specifier: ^5.1.6
        version: 5.1.6
      vitepress:
        specifier: 1.0.0-beta.4
        version: 1.0.0-beta.4(@algolia/client-search@4.18.0)(@types/node@18.16.19)(search-insights@2.6.0)
      vue-eslint-parser:
        specifier: ^9.3.1
        version: 9.3.1(eslint@8.44.0)

  backend:
    dependencies:
      '@apollo/server':
        specifier: ^4.7.5
        version: 4.7.5(graphql@16.7.1)
      '@golevelup/nestjs-rabbitmq':
        specifier: ^3.7.0
        version: 3.7.0(@nestjs/common@10.0.4)(@nestjs/core@10.0.4)(reflect-metadata@0.1.13)(rxjs@7.8.1)
      '@nestjs-modules/mailer':
        specifier: ^1.8.1
        version: 1.8.1(@nestjs/common@10.0.4)(@nestjs/core@10.0.4)(nodemailer@6.9.3)
      '@nestjs/apollo':
        specifier: ^12.0.7
        version: 12.0.7(@apollo/server@4.7.5)(@nestjs/common@10.0.4)(@nestjs/core@10.0.4)(@nestjs/graphql@12.0.7)(graphql@16.7.1)
      '@nestjs/cache-manager':
        specifier: ^2.0.1
        version: 2.0.1(@nestjs/common@10.0.4)(@nestjs/core@10.0.4)(cache-manager@5.2.3)(reflect-metadata@0.1.13)(rxjs@7.8.1)
      '@nestjs/common':
        specifier: ^10.0.4
        version: 10.0.4(class-transformer@0.5.1)(class-validator@0.14.0)(reflect-metadata@0.1.13)(rxjs@7.8.1)
      '@nestjs/config':
        specifier: ^3.0.0
        version: 3.0.0(@nestjs/common@10.0.4)(reflect-metadata@0.1.13)
      '@nestjs/core':
        specifier: ^10.0.4
        version: 10.0.4(@nestjs/common@10.0.4)(@nestjs/platform-express@10.0.4)(reflect-metadata@0.1.13)(rxjs@7.8.1)
      '@nestjs/graphql':
        specifier: ^12.0.7
        version: 12.0.7(@nestjs/common@10.0.4)(@nestjs/core@10.0.4)(class-transformer@0.5.1)(class-validator@0.14.0)(graphql@16.7.1)(reflect-metadata@0.1.13)
      '@nestjs/jwt':
        specifier: ^10.1.0
        version: 10.1.0(@nestjs/common@10.0.4)
      '@nestjs/passport':
        specifier: ^10.0.0
        version: 10.0.0(@nestjs/common@10.0.4)(passport@0.6.0)
      '@nestjs/platform-express':
        specifier: ^10.0.4
        version: 10.0.4(@nestjs/common@10.0.4)(@nestjs/core@10.0.4)
      '@nestjs/swagger':
        specifier: ^7.0.12
        version: 7.0.12(@nestjs/common@10.0.4)(@nestjs/core@10.0.4)(class-transformer@0.5.1)(class-validator@0.14.0)(reflect-metadata@0.1.13)
      '@prisma/client':
        specifier: ^4.16.2
        version: 4.16.2(prisma@4.16.2)
      argon2:
        specifier: ^0.30.3
        version: 0.30.3
      cache-manager:
        specifier: ^5.2.3
        version: 5.2.3
      cache-manager-redis-yet:
        specifier: ^4.1.2
        version: 4.1.2
      class-transformer:
        specifier: ^0.5.1
        version: 0.5.1
      class-validator:
        specifier: ^0.14.0
        version: 0.14.0
      cookie-parser:
        specifier: ^1.4.6
        version: 1.4.6
      dayjs:
        specifier: ^1.11.9
        version: 1.11.9
      graphql:
        specifier: ^16.7.1
        version: 16.7.1
      handlebars:
        specifier: ^4.7.7
        version: 4.7.7
      minio:
        specifier: ^7.1.1
        version: 7.1.1
      nodemailer:
        specifier: ^6.9.3
        version: 6.9.3
      passport:
        specifier: ^0.6.0
        version: 0.6.0
      passport-jwt:
        specifier: ^4.0.1
        version: 4.0.1
      passport-local:
        specifier: ^1.0.0
        version: 1.0.0
      reflect-metadata:
        specifier: ^0.1.13
        version: 0.1.13
      rxjs:
        specifier: ^7.8.1
        version: 7.8.1
      swagger-ui-express:
        specifier: ^4.6.3
        version: 4.6.3(express@4.18.2)
    devDependencies:
      '@nestjs/cli':
        specifier: ^10.1.0
        version: 10.1.0
      '@nestjs/schematics':
        specifier: ^10.0.1
        version: 10.0.1(chokidar@3.5.3)(typescript@5.1.6)
      '@nestjs/testing':
        specifier: ^10.0.4
        version: 10.0.4(@nestjs/common@10.0.4)(@nestjs/core@10.0.4)(@nestjs/platform-express@10.0.4)
      '@types/cache-manager':
        specifier: ^4.0.2
        version: 4.0.2
      '@types/chai':
        specifier: ^4.3.5
        version: 4.3.5
      '@types/chai-as-promised':
        specifier: ^7.1.5
        version: 7.1.5
      '@types/express':
        specifier: ^4.17.17
        version: 4.17.17
      '@types/mocha':
        specifier: ^10.0.1
        version: 10.0.1
      '@types/node':
        specifier: ^18.16.19
        version: 18.16.19
      '@types/nodemailer':
        specifier: ^6.4.8
        version: 6.4.8
      '@types/passport-jwt':
        specifier: ^3.0.8
        version: 3.0.8
      '@types/passport-local':
        specifier: ^1.0.35
        version: 1.0.35
      '@types/proxyquire':
        specifier: ^1.3.28
        version: 1.3.28
      '@types/sinon':
        specifier: ^10.0.15
        version: 10.0.15
      '@types/supertest':
        specifier: ^2.0.12
        version: 2.0.12
      chai:
        specifier: ^4.3.7
        version: 4.3.7
      chai-as-promised:
        specifier: ^7.1.1
        version: 7.1.1(chai@4.3.7)
      graphql-type-json:
        specifier: ^0.3.2
        version: 0.3.2(graphql@16.7.1)
      mocha:
        specifier: ^10.2.0
        version: 10.2.0
      prisma:
        specifier: ^4.16.2
        version: 4.16.2
      prisma-nestjs-graphql:
        specifier: ^18.0.2
        version: 18.0.2
      proxyquire:
        specifier: ^2.1.3
        version: 2.1.3
      sinon:
        specifier: ^15.2.0
        version: 15.2.0
      source-map-support:
        specifier: ^0.5.21
        version: 0.5.21
      supertest:
        specifier: ^6.3.3
        version: 6.3.3
      ts-loader:
        specifier: ^9.4.4
        version: 9.4.4(typescript@5.1.6)(webpack@5.88.1)
      ts-node:
        specifier: ^10.9.1
        version: 10.9.1(@types/node@18.16.19)(typescript@5.1.6)
      tsconfig-paths:
        specifier: ^4.2.0
        version: 4.2.0
      typescript:
        specifier: ^5.1.6
        version: 5.1.6

  frontend:
    dependencies:
      '@codemirror/autocomplete':
        specifier: ^6.8.1
        version: 6.8.1(@codemirror/language@6.8.0)(@codemirror/state@6.2.1)(@codemirror/view@6.14.0)(@lezer/common@1.0.3)
      '@codemirror/commands':
        specifier: ^6.2.4
        version: 6.2.4
      '@codemirror/lang-cpp':
        specifier: ^6.0.2
        version: 6.0.2
      '@codemirror/lang-java':
        specifier: ^6.0.1
        version: 6.0.1
      '@codemirror/lang-javascript':
        specifier: ^6.1.9
        version: 6.1.9
      '@codemirror/lang-python':
        specifier: ^6.1.3
        version: 6.1.3(@codemirror/state@6.2.1)(@codemirror/view@6.14.0)(@lezer/common@1.0.3)
      '@codemirror/language':
        specifier: ^6.8.0
        version: 6.8.0
      '@codemirror/state':
        specifier: ^6.2.1
        version: 6.2.1
      '@codemirror/theme-one-dark':
        specifier: ^6.1.2
        version: 6.1.2
      '@codemirror/view':
        specifier: ^6.14.0
        version: 6.14.0
      '@tiptap/starter-kit':
        specifier: ^2.0.3
        version: 2.0.3(@tiptap/pm@2.0.3)
      '@tiptap/vue-3':
        specifier: ^2.0.3
        version: 2.0.3(@tiptap/core@2.0.3)(@tiptap/pm@2.0.3)(vue@3.3.4)
      '@vueuse/components':
        specifier: ^10.2.1
        version: 10.2.1(vue@3.3.4)
      '@vueuse/core':
        specifier: ^10.2.1
        version: 10.2.1(vue@3.3.4)
      '@vueuse/math':
        specifier: ^10.2.1
        version: 10.2.1(vue@3.3.4)
      '@vueuse/router':
        specifier: ^10.2.1
        version: 10.2.1(vue-router@4.2.2)(vue@3.3.4)
      axios:
        specifier: ^1.4.0
        version: 1.4.0
      axios-retry:
        specifier: ^3.5.1
        version: 3.5.1
      naive-ui:
        specifier: ^2.34.4
        version: 2.34.4(vue@3.3.4)
      nprogress:
        specifier: 0.2.0
        version: 0.2.0
      pinia:
        specifier: ^2.1.4
        version: 2.1.4(typescript@5.1.6)(vue@3.3.4)
      vue:
        specifier: ^3.3.4
        version: 3.3.4
      vue-dompurify-html:
        specifier: ^4.1.4
        version: 4.1.4(vue@3.3.4)
      vue-router:
        specifier: ^4.2.2
        version: 4.2.2(vue@3.3.4)
    devDependencies:
      '@histoire/plugin-vue':
        specifier: ^0.16.1
        version: 0.16.1(histoire@0.16.2)(vite@4.3.9)(vue@3.3.4)
      '@iconify-json/ant-design':
        specifier: ^1.1.5
        version: 1.1.5
      '@iconify-json/bi':
        specifier: ^1.1.17
        version: 1.1.17
      '@iconify-json/fa':
        specifier: ^1.1.4
        version: 1.1.4
      '@iconify-json/fa6-brands':
        specifier: ^1.1.11
        version: 1.1.11
      '@iconify-json/fa6-regular':
        specifier: ^1.1.11
        version: 1.1.11
      '@iconify-json/fa6-solid':
        specifier: ^1.1.13
        version: 1.1.13
      '@iconify-json/fluent':
        specifier: ^1.1.25
        version: 1.1.25
      '@iconify-json/iconoir':
        specifier: ^1.1.29
        version: 1.1.29
      '@iconify-json/ri':
        specifier: ^1.1.10
        version: 1.1.10
      '@tailwindcss/forms':
        specifier: ^0.5.3
        version: 0.5.3(tailwindcss@3.3.2)
      '@tailwindcss/typography':
        specifier: ^0.5.9
        version: 0.5.9(tailwindcss@3.3.2)
      '@tsconfig/node18':
        specifier: ^18.2.0
        version: 18.2.0
      '@types/node':
        specifier: ^18.16.19
        version: 18.16.19
      '@types/nprogress':
        specifier: ^0.2.0
        version: 0.2.0
      '@vitejs/plugin-vue':
        specifier: ^4.2.3
        version: 4.2.3(vite@4.3.9)(vue@3.3.4)
      '@vue/tsconfig':
        specifier: ^0.4.0
        version: 0.4.0
      autoprefixer:
        specifier: ^10.4.14
        version: 10.4.14(postcss@8.4.24)
      histoire:
        specifier: ^0.16.2
        version: 0.16.2(@types/node@18.16.19)(vite@4.3.9)
      postcss:
        specifier: ^8.4.24
        version: 8.4.24
      tailwindcss:
        specifier: ^3.3.2
        version: 3.3.2(ts-node@10.9.1)
      typescript:
        specifier: ^5.1.6
        version: 5.1.6
      unplugin-icons:
        specifier: ^0.16.3
        version: 0.16.3
      vite:
        specifier: ^4.3.9
        version: 4.3.9(@types/node@18.16.19)
      vite-plugin-checker:
        specifier: ^0.6.1
        version: 0.6.1(eslint@8.44.0)(typescript@5.1.6)(vite@4.3.9)(vue-tsc@1.8.3)
      vite-plugin-pages:
        specifier: ^0.31.0
        version: 0.31.0(vite@4.3.9)
      vite-plugin-vue-layouts:
        specifier: ^0.8.0
        version: 0.8.0(vite@4.3.9)(vue-router@4.2.2)(vue@3.3.4)
      vue-tsc:
        specifier: ^1.8.3
        version: 1.8.3(typescript@5.1.6)

packages:

  /@aashutoshrathi/word-wrap@1.2.6:
    resolution: {integrity: sha512-1Yjs2SvM8TflER/OD3cOjhWWOZb58A2t7wpE2S9XfBYTiIl+XFhQG2bjy4Pu1I+EAlCNUzRDYDdFwFYUKvXcIA==}
    engines: {node: '>=0.10.0'}
    dev: true

  /@akryum/tinypool@0.3.1:
    resolution: {integrity: sha512-nznEC1ZA/m3hQDEnrGQ4c5gkaa9pcaVnw4LFJyzBAaR7E3nfiAPEHS3otnSafpZouVnoKeITl5D+2LsnwlnK8g==}
    engines: {node: '>=14.0.0'}
    dev: true

  /@algolia/autocomplete-core@1.9.3(@algolia/client-search@4.18.0)(algoliasearch@4.17.2)(search-insights@2.6.0):
    resolution: {integrity: sha512-009HdfugtGCdC4JdXUbVJClA0q0zh24yyePn+KUGk3rP7j8FEe/m5Yo/z65gn6nP/cM39PxpzqKrL7A6fP6PPw==}
    dependencies:
      '@algolia/autocomplete-plugin-algolia-insights': 1.9.3(@algolia/client-search@4.18.0)(algoliasearch@4.17.2)(search-insights@2.6.0)
      '@algolia/autocomplete-shared': 1.9.3(@algolia/client-search@4.18.0)(algoliasearch@4.17.2)
    transitivePeerDependencies:
      - '@algolia/client-search'
      - algoliasearch
      - search-insights
    dev: true

  /@algolia/autocomplete-plugin-algolia-insights@1.9.3(@algolia/client-search@4.18.0)(algoliasearch@4.17.2)(search-insights@2.6.0):
    resolution: {integrity: sha512-a/yTUkcO/Vyy+JffmAnTWbr4/90cLzw+CC3bRbhnULr/EM0fGNvM13oQQ14f2moLMcVDyAx/leczLlAOovhSZg==}
    peerDependencies:
      search-insights: '>= 1 < 3'
    dependencies:
      '@algolia/autocomplete-shared': 1.9.3(@algolia/client-search@4.18.0)(algoliasearch@4.17.2)
      search-insights: 2.6.0
    transitivePeerDependencies:
      - '@algolia/client-search'
      - algoliasearch
    dev: true

  /@algolia/autocomplete-preset-algolia@1.9.3(@algolia/client-search@4.18.0)(algoliasearch@4.17.2):
    resolution: {integrity: sha512-d4qlt6YmrLMYy95n5TB52wtNDr6EgAIPH81dvvvW8UmuWRgxEtY0NJiPwl/h95JtG2vmRM804M0DSwMCNZlzRA==}
    peerDependencies:
      '@algolia/client-search': '>= 4.9.1 < 6'
      algoliasearch: '>= 4.9.1 < 6'
    dependencies:
      '@algolia/autocomplete-shared': 1.9.3(@algolia/client-search@4.18.0)(algoliasearch@4.17.2)
      '@algolia/client-search': 4.18.0
      algoliasearch: 4.17.2
    dev: true

  /@algolia/autocomplete-shared@1.9.3(@algolia/client-search@4.18.0)(algoliasearch@4.17.2):
    resolution: {integrity: sha512-Wnm9E4Ye6Rl6sTTqjoymD+l8DjSTHsHboVRYrKgEt8Q7UHm9nYbqhN/i0fhUYA3OAEH7WA8x3jfpnmJm3rKvaQ==}
    peerDependencies:
      '@algolia/client-search': '>= 4.9.1 < 6'
      algoliasearch: '>= 4.9.1 < 6'
    dependencies:
      '@algolia/client-search': 4.18.0
      algoliasearch: 4.17.2
    dev: true

  /@algolia/cache-browser-local-storage@4.17.2:
    resolution: {integrity: sha512-ZkVN7K/JE+qMQbpR6h3gQOGR6yCJpmucSBCmH5YDxnrYbp2CbrVCu0Nr+FGVoWzMJNznj1waShkfQ9awERulLw==}
    dependencies:
      '@algolia/cache-common': 4.17.2
    dev: true

  /@algolia/cache-common@4.17.2:
    resolution: {integrity: sha512-fojbhYIS8ovfYs6hwZpy1O4mBfVRxNgAaZRqsdVQd54hU4MxYDYFCxagYX28lOBz7btcDHld6BMoWXvjzkx6iQ==}
    dev: true

  /@algolia/cache-common@4.18.0:
    resolution: {integrity: sha512-BmxsicMR4doGbeEXQu8yqiGmiyvpNvejYJtQ7rvzttEAMxOPoWEHrWyzBQw4x7LrBY9pMrgv4ZlUaF8PGzewHg==}
    dev: true

  /@algolia/cache-in-memory@4.17.2:
    resolution: {integrity: sha512-UYQcMzPurNi+cPYkuPemTZkjKAjdgAS1hagC5irujKbrYnN4yscK4TkOI5tX+O8/KegtJt3kOK07OIrJ2QDAAw==}
    dependencies:
      '@algolia/cache-common': 4.17.2
    dev: true

  /@algolia/client-account@4.17.2:
    resolution: {integrity: sha512-doSk89pBPDpDyKJSHFADIGa2XSGrBCj3QwPvqtRJXDADpN+OjW+eTR8r4hEs/7X4GGfjfAOAES8JgDx+fZntYw==}
    dependencies:
      '@algolia/client-common': 4.17.2
      '@algolia/client-search': 4.17.2
      '@algolia/transporter': 4.17.2
    dev: true

  /@algolia/client-analytics@4.17.2:
    resolution: {integrity: sha512-V+DcXbOtD/hKwAR3qGQrtlrJ3q2f9OKfx843q744o4m3xHv5ueCAvGXB1znPsdaUrVDNAImcgEgqwI9x7EJbDw==}
    dependencies:
      '@algolia/client-common': 4.17.2
      '@algolia/client-search': 4.17.2
      '@algolia/requester-common': 4.17.2
      '@algolia/transporter': 4.17.2
    dev: true

  /@algolia/client-common@4.17.2:
    resolution: {integrity: sha512-gKBUnjxi0ukJYIJxVREYGt1Dmj1B3RBYbfGWi0dIPp1BC1VvQm+BOuNwsIwmq/x3MPO+sGuK978eKiP3tZDvag==}
    dependencies:
      '@algolia/requester-common': 4.17.2
      '@algolia/transporter': 4.17.2
    dev: true

  /@algolia/client-common@4.18.0:
    resolution: {integrity: sha512-7N+soJFP4wn8tjTr3MSUT/U+4xVXbz4jmeRfWfVAzdAbxLAQbHa0o/POSdTvQ8/02DjCLelloZ1bb4ZFVKg7Wg==}
    dependencies:
      '@algolia/requester-common': 4.18.0
      '@algolia/transporter': 4.18.0
    dev: true

  /@algolia/client-personalization@4.17.2:
    resolution: {integrity: sha512-wc4UgOWxSYWz5wpuelNmlt895jA9twjZWM2ms17Ws8qCvBHF7OVGdMGgbysPB8790YnfvvDnSsWOv3CEj26Eow==}
    dependencies:
      '@algolia/client-common': 4.17.2
      '@algolia/requester-common': 4.17.2
      '@algolia/transporter': 4.17.2
    dev: true

  /@algolia/client-search@4.17.2:
    resolution: {integrity: sha512-FUjIs+gRe0upJC++uVs4sdxMw15JxfkT86Gr/kqVwi9kcqaZhXntSbW/Fw959bIYXczjmeVQsilYvBWW4YvSZA==}
    dependencies:
      '@algolia/client-common': 4.17.2
      '@algolia/requester-common': 4.17.2
      '@algolia/transporter': 4.17.2
    dev: true

  /@algolia/client-search@4.18.0:
    resolution: {integrity: sha512-F9xzQXTjm6UuZtnsLIew6KSraXQ0AzS/Ee+OD+mQbtcA/K1sg89tqb8TkwjtiYZ0oij13u3EapB3gPZwm+1Y6g==}
    dependencies:
      '@algolia/client-common': 4.18.0
      '@algolia/requester-common': 4.18.0
      '@algolia/transporter': 4.18.0
    dev: true

  /@algolia/logger-common@4.17.2:
    resolution: {integrity: sha512-EfXuweUE+1HiSMsQidaDWA5Lv4NnStYIlh7PO5pLkI+sdhbMX0e5AO5nUAMIFM1VkEANes70RA8fzhP6OqCqQQ==}
    dev: true

  /@algolia/logger-common@4.18.0:
    resolution: {integrity: sha512-46etYgSlkoKepkMSyaoriSn2JDgcrpc/nkOgou/lm0y17GuMl9oYZxwKKTSviLKI5Irk9nSKGwnBTQYwXOYdRg==}
    dev: true

  /@algolia/logger-console@4.17.2:
    resolution: {integrity: sha512-JuG8HGVlJ+l/UEDK4h2Y8q/IEmRjQz1J0aS9tf6GPNbGYiSvMr1DDdZ+hqV3bb1XE6wU8Ypex56HisWMSpnG0A==}
    dependencies:
      '@algolia/logger-common': 4.17.2
    dev: true

  /@algolia/requester-browser-xhr@4.17.2:
    resolution: {integrity: sha512-FKI2lYWwksALfRt2OETFmGb5+P7WVc4py2Ai3H7k8FSfTLwVvs9WVVmtlx6oANQ8RFEK4B85h8DQJTJ29TDfmA==}
    dependencies:
      '@algolia/requester-common': 4.17.2
    dev: true

  /@algolia/requester-common@4.17.2:
    resolution: {integrity: sha512-Rfim23ztAhYpE9qm+KCfCRo+YLJCjiiTG+IpDdzUjMpYPhUtirQT0A35YEd/gKn86YNyydxS9w8iRSjwKh+L0A==}
    dev: true

  /@algolia/requester-common@4.18.0:
    resolution: {integrity: sha512-xlT8R1qYNRBCi1IYLsx7uhftzdfsLPDGudeQs+xvYB4sQ3ya7+ppolB/8m/a4F2gCkEO6oxpp5AGemM7kD27jA==}
    dev: true

  /@algolia/requester-node-http@4.17.2:
    resolution: {integrity: sha512-E0b0kyCDMvUIhQmDNd/mH4fsKJdEEX6PkMKrYJjzm6moo+rP22tqpq4Rfe7DZD8OB6/LsDD3zs3Kvd+L+M5wwQ==}
    dependencies:
      '@algolia/requester-common': 4.17.2
    dev: true

  /@algolia/transporter@4.17.2:
    resolution: {integrity: sha512-m8pXlz5OnNzjD1rcw+duCN4jG4yEzkJBsvKYMoN22Oq6rQwy1AY5muZ+IQUs4dL+A364CYkRMLRWhvXpCZ1x+g==}
    dependencies:
      '@algolia/cache-common': 4.17.2
      '@algolia/logger-common': 4.17.2
      '@algolia/requester-common': 4.17.2
    dev: true

  /@algolia/transporter@4.18.0:
    resolution: {integrity: sha512-xbw3YRUGtXQNG1geYFEDDuFLZt4Z8YNKbamHPkzr3rWc6qp4/BqEeXcI2u/P/oMq2yxtXgMxrCxOPA8lyIe5jw==}
    dependencies:
      '@algolia/cache-common': 4.18.0
      '@algolia/logger-common': 4.18.0
      '@algolia/requester-common': 4.18.0
    dev: true

  /@alloc/quick-lru@5.2.0:
    resolution: {integrity: sha512-UrcABB+4bUrFABwbluTIBErXwvbsU/V7TZWfmbgJfbkwiBuziS9gxdODUyuiecfdGQ85jglMW6juS3+z5TsKLw==}
    engines: {node: '>=10'}
    dev: true

  /@ampproject/remapping@2.2.1:
    resolution: {integrity: sha512-lFMjJTrFL3j7L9yBxwYfCq2k6qqwHyzuUl/XBnif78PWTJYyL/dfowQHWE3sp6U6ZzqWiiIZnpTMO96zhkjwtg==}
    engines: {node: '>=6.0.0'}
    dependencies:
      '@jridgewell/gen-mapping': 0.3.3
      '@jridgewell/trace-mapping': 0.3.18
    dev: false

  /@angular-devkit/core@16.1.0(chokidar@3.5.3):
    resolution: {integrity: sha512-mrWpuDvttmhrCGcLc68RIXKtTzUhkBTsE5ZZFZNO1+FSC+vO/ZpyCpPd6C+6coM68NfXYjHlms5XF6KbxeGn/Q==}
    engines: {node: ^16.14.0 || >=18.10.0, npm: ^6.11.0 || ^7.5.6 || >=8.0.0, yarn: '>= 1.13.0'}
    peerDependencies:
      chokidar: ^3.5.2
    peerDependenciesMeta:
      chokidar:
        optional: true
    dependencies:
      ajv: 8.12.0
      ajv-formats: 2.1.1(ajv@8.12.0)
      chokidar: 3.5.3
      jsonc-parser: 3.2.0
      rxjs: 7.8.1
      source-map: 0.7.4
    dev: true

  /@angular-devkit/core@16.1.3(chokidar@3.5.3):
    resolution: {integrity: sha512-cFhNdJHumNMZGD3NYxOtNuMGRQXeDnKbwvK+IJmKAttXt8na6EvURR/ZxZOI7rl/YRVX+vcNSdtXz3hE6g+Isw==}
    engines: {node: ^16.14.0 || >=18.10.0, npm: ^6.11.0 || ^7.5.6 || >=8.0.0, yarn: '>= 1.13.0'}
    peerDependencies:
      chokidar: ^3.5.2
    peerDependenciesMeta:
      chokidar:
        optional: true
    dependencies:
      ajv: 8.12.0
      ajv-formats: 2.1.1(ajv@8.12.0)
      chokidar: 3.5.3
      jsonc-parser: 3.2.0
      rxjs: 7.8.1
      source-map: 0.7.4
    dev: true

  /@angular-devkit/schematics-cli@16.1.3(chokidar@3.5.3):
    resolution: {integrity: sha512-uZAi5xrvZLgQkqVsR0wxbUZgiMHVNstOnNm446Bs69iadbLymvWvdg95hYPL3IWAlYrNiwwGNSjyp6JS0Qn06Q==}
    engines: {node: ^16.14.0 || >=18.10.0, npm: ^6.11.0 || ^7.5.6 || >=8.0.0, yarn: '>= 1.13.0'}
    hasBin: true
    dependencies:
      '@angular-devkit/core': 16.1.3(chokidar@3.5.3)
      '@angular-devkit/schematics': 16.1.3(chokidar@3.5.3)
      ansi-colors: 4.1.3
      inquirer: 8.2.4
      symbol-observable: 4.0.0
      yargs-parser: 21.1.1
    transitivePeerDependencies:
      - chokidar
    dev: true

  /@angular-devkit/schematics@16.1.0(chokidar@3.5.3):
    resolution: {integrity: sha512-LM35PH9DT3eQRSZgrkk2bx1ZQjjVh8BCByTlr37/c+FnF9mNbeBsa1YkxrlsN/CwO+045OwEwRHnkM9Zcx0U/A==}
    engines: {node: ^16.14.0 || >=18.10.0, npm: ^6.11.0 || ^7.5.6 || >=8.0.0, yarn: '>= 1.13.0'}
    dependencies:
      '@angular-devkit/core': 16.1.0(chokidar@3.5.3)
      jsonc-parser: 3.2.0
      magic-string: 0.30.0
      ora: 5.4.1
      rxjs: 7.8.1
    transitivePeerDependencies:
      - chokidar
    dev: true

  /@angular-devkit/schematics@16.1.3(chokidar@3.5.3):
    resolution: {integrity: sha512-hWEuQnfQOgcSs4YX6iF4QR/34ROeSPaMi7lQOYg33hStg+pnk/JDdIU0f2nrIIz3t0jqAj+5VXVLBJvOCd84vg==}
    engines: {node: ^16.14.0 || >=18.10.0, npm: ^6.11.0 || ^7.5.6 || >=8.0.0, yarn: '>= 1.13.0'}
    dependencies:
      '@angular-devkit/core': 16.1.3(chokidar@3.5.3)
      jsonc-parser: 3.2.0
      magic-string: 0.30.0
      ora: 5.4.1
      rxjs: 7.8.1
    transitivePeerDependencies:
      - chokidar
    dev: true

  /@antfu/install-pkg@0.1.1:
    resolution: {integrity: sha512-LyB/8+bSfa0DFGC06zpCEfs89/XoWZwws5ygEa5D+Xsm3OfI+aXQ86VgVG7Acyef+rSZ5HE7J8rrxzrQeM3PjQ==}
    dependencies:
      execa: 5.1.1
      find-up: 5.0.0
    dev: true

  /@antfu/utils@0.7.4:
    resolution: {integrity: sha512-qe8Nmh9rYI/HIspLSTwtbMFPj6dISG6+dJnOguTlPNXtCvS2uezdxscVBb7/3DrmNbQK49TDqpkSQ1chbRGdpQ==}
    dev: true

  /@apollo/cache-control-types@1.0.3(graphql@16.7.1):
    resolution: {integrity: sha512-F17/vCp7QVwom9eG7ToauIKdAxpSoadsJnqIfyryLFSkLSOEqu+eC5Z3N8OXcUVStuOMcNHlyraRsA6rRICu4g==}
    peerDependencies:
      graphql: 14.x || 15.x || 16.x
    dependencies:
      graphql: 16.7.1
    dev: false

  /@apollo/protobufjs@1.2.7:
    resolution: {integrity: sha512-Lahx5zntHPZia35myYDBRuF58tlwPskwHc5CWBZC/4bMKB6siTBWwtMrkqXcsNwQiFSzSx5hKdRPUmemrEp3Gg==}
    hasBin: true
    requiresBuild: true
    dependencies:
      '@protobufjs/aspromise': 1.1.2
      '@protobufjs/base64': 1.1.2
      '@protobufjs/codegen': 2.0.4
      '@protobufjs/eventemitter': 1.1.0
      '@protobufjs/fetch': 1.1.0
      '@protobufjs/float': 1.0.2
      '@protobufjs/inquire': 1.1.0
      '@protobufjs/path': 1.1.2
      '@protobufjs/pool': 1.1.0
      '@protobufjs/utf8': 1.1.0
      '@types/long': 4.0.2
      long: 4.0.0
    dev: false

  /@apollo/server-gateway-interface@1.1.1(graphql@16.7.1):
    resolution: {integrity: sha512-pGwCl/po6+rxRmDMFgozKQo2pbsSwE91TpsDBAOgf74CRDPXHHtM88wbwjab0wMMZh95QfR45GGyDIdhY24bkQ==}
    peerDependencies:
      graphql: 14.x || 15.x || 16.x
    dependencies:
      '@apollo/usage-reporting-protobuf': 4.1.1
      '@apollo/utils.fetcher': 2.0.1
      '@apollo/utils.keyvaluecache': 2.1.1
      '@apollo/utils.logger': 2.0.1
      graphql: 16.7.1
    dev: false

  /@apollo/server-plugin-landing-page-graphql-playground@4.0.0(@apollo/server@4.7.5):
    resolution: {integrity: sha512-PBDtKI/chJ+hHeoJUUH9Kuqu58txQl00vUGuxqiC9XcReulIg7RjsyD0G1u3drX4V709bxkL5S0nTeXfRHD0qA==}
    engines: {node: '>=14.0'}
    deprecated: The use of GraphQL Playground in Apollo Server was supported in previous versions, but this is no longer the case as of December 31, 2022. This package exists for v4 migration purposes only. We do not intend to resolve security issues or other bugs with this package if they arise, so please migrate away from this to [Apollo Server's default Explorer](https://www.apollographql.com/docs/apollo-server/api/plugin/landing-pages) as soon as possible.
    peerDependencies:
      '@apollo/server': ^4.0.0
    dependencies:
      '@apollo/server': 4.7.5(graphql@16.7.1)
      '@apollographql/graphql-playground-html': 1.6.29
    dev: false

  /@apollo/server@4.7.5(graphql@16.7.1):
    resolution: {integrity: sha512-XobKpTnW/jbmr0DuJ+8zBzoeL6uEat4CkBN7kOCjhXEUuCNxiLrQGrWFVDqgV7bSdOJr6o2POmZYBPNQXLdyvA==}
    engines: {node: '>=14.16.0'}
    peerDependencies:
      graphql: ^16.6.0
    dependencies:
      '@apollo/cache-control-types': 1.0.3(graphql@16.7.1)
      '@apollo/server-gateway-interface': 1.1.1(graphql@16.7.1)
      '@apollo/usage-reporting-protobuf': 4.1.1
      '@apollo/utils.createhash': 2.0.1
      '@apollo/utils.fetcher': 2.0.1
      '@apollo/utils.isnodelike': 2.0.1
      '@apollo/utils.keyvaluecache': 2.1.1
      '@apollo/utils.logger': 2.0.1
      '@apollo/utils.usagereporting': 2.1.0(graphql@16.7.1)
      '@apollo/utils.withrequired': 2.0.1
      '@graphql-tools/schema': 9.0.19(graphql@16.7.1)
      '@josephg/resolvable': 1.0.1
      '@types/express': 4.17.17
      '@types/express-serve-static-core': 4.17.35
      '@types/node-fetch': 2.6.4
      async-retry: 1.3.3
      body-parser: 1.20.2
      cors: 2.8.5
      express: 4.18.2
      graphql: 16.7.1
      loglevel: 1.8.1
      lru-cache: 7.18.3
      negotiator: 0.6.3
      node-abort-controller: 3.1.1
      node-fetch: 2.6.11
      uuid: 9.0.0
      whatwg-mimetype: 3.0.0
    transitivePeerDependencies:
      - encoding
      - supports-color
    dev: false

  /@apollo/usage-reporting-protobuf@4.1.1:
    resolution: {integrity: sha512-u40dIUePHaSKVshcedO7Wp+mPiZsaU6xjv9J+VyxpoU/zL6Jle+9zWeG98tr/+SZ0nZ4OXhrbb8SNr0rAPpIDA==}
    dependencies:
      '@apollo/protobufjs': 1.2.7
    dev: false

  /@apollo/utils.createhash@2.0.1:
    resolution: {integrity: sha512-fQO4/ZOP8LcXWvMNhKiee+2KuKyqIcfHrICA+M4lj/h/Lh1H10ICcUtk6N/chnEo5HXu0yejg64wshdaiFitJg==}
    engines: {node: '>=14'}
    dependencies:
      '@apollo/utils.isnodelike': 2.0.1
      sha.js: 2.4.11
    dev: false

  /@apollo/utils.dropunuseddefinitions@2.0.1(graphql@16.7.1):
    resolution: {integrity: sha512-EsPIBqsSt2BwDsv8Wu76LK5R1KtsVkNoO4b0M5aK0hx+dGg9xJXuqlr7Fo34Dl+y83jmzn+UvEW+t1/GP2melA==}
    engines: {node: '>=14'}
    peerDependencies:
      graphql: 14.x || 15.x || 16.x
    dependencies:
      graphql: 16.7.1
    dev: false

  /@apollo/utils.fetcher@2.0.1:
    resolution: {integrity: sha512-jvvon885hEyWXd4H6zpWeN3tl88QcWnHp5gWF5OPF34uhvoR+DFqcNxs9vrRaBBSY3qda3Qe0bdud7tz2zGx1A==}
    engines: {node: '>=14'}
    dev: false

  /@apollo/utils.isnodelike@2.0.1:
    resolution: {integrity: sha512-w41XyepR+jBEuVpoRM715N2ZD0xMD413UiJx8w5xnAZD2ZkSJnMJBoIzauK83kJpSgNuR6ywbV29jG9NmxjK0Q==}
    engines: {node: '>=14'}
    dev: false

  /@apollo/utils.keyvaluecache@2.1.1:
    resolution: {integrity: sha512-qVo5PvUUMD8oB9oYvq4ViCjYAMWnZ5zZwEjNF37L2m1u528x5mueMlU+Cr1UinupCgdB78g+egA1G98rbJ03Vw==}
    engines: {node: '>=14'}
    dependencies:
      '@apollo/utils.logger': 2.0.1
      lru-cache: 7.18.3
    dev: false

  /@apollo/utils.logger@2.0.1:
    resolution: {integrity: sha512-YuplwLHaHf1oviidB7MxnCXAdHp3IqYV8n0momZ3JfLniae92eYqMIx+j5qJFX6WKJPs6q7bczmV4lXIsTu5Pg==}
    engines: {node: '>=14'}
    dev: false

  /@apollo/utils.printwithreducedwhitespace@2.0.1(graphql@16.7.1):
    resolution: {integrity: sha512-9M4LUXV/fQBh8vZWlLvb/HyyhjJ77/I5ZKu+NBWV/BmYGyRmoEP9EVAy7LCVoY3t8BDcyCAGfxJaLFCSuQkPUg==}
    engines: {node: '>=14'}
    peerDependencies:
      graphql: 14.x || 15.x || 16.x
    dependencies:
      graphql: 16.7.1
    dev: false

  /@apollo/utils.removealiases@2.0.1(graphql@16.7.1):
    resolution: {integrity: sha512-0joRc2HBO4u594Op1nev+mUF6yRnxoUH64xw8x3bX7n8QBDYdeYgY4tF0vJReTy+zdn2xv6fMsquATSgC722FA==}
    engines: {node: '>=14'}
    peerDependencies:
      graphql: 14.x || 15.x || 16.x
    dependencies:
      graphql: 16.7.1
    dev: false

  /@apollo/utils.sortast@2.0.1(graphql@16.7.1):
    resolution: {integrity: sha512-eciIavsWpJ09za1pn37wpsCGrQNXUhM0TktnZmHwO+Zy9O4fu/WdB4+5BvVhFiZYOXvfjzJUcc+hsIV8RUOtMw==}
    engines: {node: '>=14'}
    peerDependencies:
      graphql: 14.x || 15.x || 16.x
    dependencies:
      graphql: 16.7.1
      lodash.sortby: 4.7.0
    dev: false

  /@apollo/utils.stripsensitiveliterals@2.0.1(graphql@16.7.1):
    resolution: {integrity: sha512-QJs7HtzXS/JIPMKWimFnUMK7VjkGQTzqD9bKD1h3iuPAqLsxd0mUNVbkYOPTsDhUKgcvUOfOqOJWYohAKMvcSA==}
    engines: {node: '>=14'}
    peerDependencies:
      graphql: 14.x || 15.x || 16.x
    dependencies:
      graphql: 16.7.1
    dev: false

  /@apollo/utils.usagereporting@2.1.0(graphql@16.7.1):
    resolution: {integrity: sha512-LPSlBrn+S17oBy5eWkrRSGb98sWmnEzo3DPTZgp8IQc8sJe0prDgDuppGq4NeQlpoqEHz0hQeYHAOA0Z3aQsxQ==}
    engines: {node: '>=14'}
    peerDependencies:
      graphql: 14.x || 15.x || 16.x
    dependencies:
      '@apollo/usage-reporting-protobuf': 4.1.1
      '@apollo/utils.dropunuseddefinitions': 2.0.1(graphql@16.7.1)
      '@apollo/utils.printwithreducedwhitespace': 2.0.1(graphql@16.7.1)
      '@apollo/utils.removealiases': 2.0.1(graphql@16.7.1)
      '@apollo/utils.sortast': 2.0.1(graphql@16.7.1)
      '@apollo/utils.stripsensitiveliterals': 2.0.1(graphql@16.7.1)
      graphql: 16.7.1
    dev: false

  /@apollo/utils.withrequired@2.0.1:
    resolution: {integrity: sha512-YBDiuAX9i1lLc6GeTy1m7DGLFn/gMnvXqlalOIMjM7DeOgIacEjjfwPqb0M1CQ2v11HhR15d1NmxJoRCfrNqcA==}
    engines: {node: '>=14'}
    dev: false

  /@apollographql/graphql-playground-html@1.6.29:
    resolution: {integrity: sha512-xCcXpoz52rI4ksJSdOCxeOCn2DLocxwHf9dVT/Q90Pte1LX+LY+91SFtJF3KXVHH8kEin+g1KKCQPKBjZJfWNA==}
    dependencies:
      xss: 1.0.14
    dev: false

  /@babel/code-frame@7.22.5:
    resolution: {integrity: sha512-Xmwn266vad+6DAqEB2A6V/CcZVp62BbwVmcOJc2RPuwih1kw02TjQvWVWlcKGbBPd+8/0V5DEkOcizRGYsspYQ==}
    engines: {node: '>=6.9.0'}
    dependencies:
      '@babel/highlight': 7.22.5

  /@babel/compat-data@7.22.6:
    resolution: {integrity: sha512-29tfsWTq2Ftu7MXmimyC0C5FDZv5DYxOZkh3XD3+QW4V/BYuv/LyEsjj3c0hqedEaDt6DBfDvexMKU8YevdqFg==}
    engines: {node: '>=6.9.0'}
    dev: false

  /@babel/core@7.22.8:
    resolution: {integrity: sha512-75+KxFB4CZqYRXjx4NlR4J7yGvKumBuZTmV4NV6v09dVXXkuYVYLT68N6HCzLvfJ+fWCxQsntNzKwwIXL4bHnw==}
    engines: {node: '>=6.9.0'}
    dependencies:
      '@ampproject/remapping': 2.2.1
      '@babel/code-frame': 7.22.5
      '@babel/generator': 7.22.7
      '@babel/helper-compilation-targets': 7.22.6(@babel/core@7.22.8)
      '@babel/helper-module-transforms': 7.22.5
      '@babel/helpers': 7.22.6
      '@babel/parser': 7.22.7
      '@babel/template': 7.22.5
      '@babel/traverse': 7.22.8
      '@babel/types': 7.22.5
      '@nicolo-ribaudo/semver-v6': 6.3.3
      convert-source-map: 1.9.0
      debug: 4.3.4(supports-color@8.1.1)
      gensync: 1.0.0-beta.2
      json5: 2.2.3
    transitivePeerDependencies:
      - supports-color
    dev: false

  /@babel/generator@7.17.7:
    resolution: {integrity: sha512-oLcVCTeIFadUoArDTwpluncplrYBmTCCZZgXCbgNGvOBBiSDDK3eWO4b/+eOTli5tKv1lg+a5/NAXg+nTcei1w==}
    engines: {node: '>=6.9.0'}
    dependencies:
      '@babel/types': 7.22.5
      jsesc: 2.5.2
      source-map: 0.5.7
    dev: true

  /@babel/generator@7.22.5:
    resolution: {integrity: sha512-+lcUbnTRhd0jOewtFSedLyiPsD5tswKkbgcezOqqWFUVNEwoUTlpPOBmvhG7OXWLR4jMdv0czPGH5XbflnD1EA==}
    engines: {node: '>=6.9.0'}
    dependencies:
      '@babel/types': 7.22.5
      '@jridgewell/gen-mapping': 0.3.3
      '@jridgewell/trace-mapping': 0.3.18
      jsesc: 2.5.2
    dev: true

  /@babel/generator@7.22.7:
    resolution: {integrity: sha512-p+jPjMG+SI8yvIaxGgeW24u7q9+5+TGpZh8/CuB7RhBKd7RCy8FayNEFNNKrNK/eUcY/4ExQqLmyrvBXKsIcwQ==}
    engines: {node: '>=6.9.0'}
    dependencies:
      '@babel/types': 7.22.5
      '@jridgewell/gen-mapping': 0.3.3
      '@jridgewell/trace-mapping': 0.3.18
      jsesc: 2.5.2
    dev: false

  /@babel/helper-compilation-targets@7.22.6(@babel/core@7.22.8):
    resolution: {integrity: sha512-534sYEqWD9VfUm3IPn2SLcH4Q3P86XL+QvqdC7ZsFrzyyPF3T4XGiVghF6PTYNdWg6pXuoqXxNQAhbYeEInTzA==}
    engines: {node: '>=6.9.0'}
    peerDependencies:
      '@babel/core': ^7.0.0
    dependencies:
      '@babel/compat-data': 7.22.6
      '@babel/core': 7.22.8
      '@babel/helper-validator-option': 7.22.5
      '@nicolo-ribaudo/semver-v6': 6.3.3
      browserslist: 4.21.9
      lru-cache: 5.1.1
    dev: false

  /@babel/helper-environment-visitor@7.22.5:
    resolution: {integrity: sha512-XGmhECfVA/5sAt+H+xpSg0mfrHq6FzNr9Oxh7PSEBBRUb/mL7Kz3NICXb194rCqAEdxkhPT1a88teizAFyvk8Q==}
    engines: {node: '>=6.9.0'}

  /@babel/helper-function-name@7.22.5:
    resolution: {integrity: sha512-wtHSq6jMRE3uF2otvfuD3DIvVhOsSNshQl0Qrd7qC9oQJzHvOL4qQXlQn2916+CXGywIjpGuIkoyZRRxHPiNQQ==}
    engines: {node: '>=6.9.0'}
    dependencies:
      '@babel/template': 7.22.5
      '@babel/types': 7.22.5

  /@babel/helper-hoist-variables@7.22.5:
    resolution: {integrity: sha512-wGjk9QZVzvknA6yKIUURb8zY3grXCcOZt+/7Wcy8O2uctxhplmUPkOdlgoNhmdVee2c92JXbf1xpMtVNbfoxRw==}
    engines: {node: '>=6.9.0'}
    dependencies:
      '@babel/types': 7.22.5

  /@babel/helper-module-imports@7.22.5:
    resolution: {integrity: sha512-8Dl6+HD/cKifutF5qGd/8ZJi84QeAKh+CEe1sBzz8UayBBGg1dAIJrdHOcOM5b2MpzWL2yuotJTtGjETq0qjXg==}
    engines: {node: '>=6.9.0'}
    dependencies:
      '@babel/types': 7.22.5
    dev: false

  /@babel/helper-module-transforms@7.22.5:
    resolution: {integrity: sha512-+hGKDt/Ze8GFExiVHno/2dvG5IdstpzCq0y4Qc9OJ25D4q3pKfiIP/4Vp3/JvhDkLKsDK2api3q3fpIgiIF5bw==}
    engines: {node: '>=6.9.0'}
    dependencies:
      '@babel/helper-environment-visitor': 7.22.5
      '@babel/helper-module-imports': 7.22.5
      '@babel/helper-simple-access': 7.22.5
      '@babel/helper-split-export-declaration': 7.22.6
      '@babel/helper-validator-identifier': 7.22.5
      '@babel/template': 7.22.5
      '@babel/traverse': 7.22.8
      '@babel/types': 7.22.5
    transitivePeerDependencies:
      - supports-color
    dev: false

  /@babel/helper-plugin-utils@7.22.5:
    resolution: {integrity: sha512-uLls06UVKgFG9QD4OeFYLEGteMIAa5kpTPcFL28yuCIIzsf6ZyKZMllKVOCZFhiZ5ptnwX4mtKdWCBE/uT4amg==}
    engines: {node: '>=6.9.0'}
    dev: false

  /@babel/helper-simple-access@7.22.5:
    resolution: {integrity: sha512-n0H99E/K+Bika3++WNL17POvo4rKWZ7lZEp1Q+fStVbUi8nxPQEBOlTmCOxW/0JsS56SKKQ+ojAe2pHKJHN35w==}
    engines: {node: '>=6.9.0'}
    dependencies:
      '@babel/types': 7.22.5
    dev: false

  /@babel/helper-split-export-declaration@7.22.5:
    resolution: {integrity: sha512-thqK5QFghPKWLhAV321lxF95yCg2K3Ob5yw+M3VHWfdia0IkPXUtoLH8x/6Fh486QUvzhb8YOWHChTVen2/PoQ==}
    engines: {node: '>=6.9.0'}
    dependencies:
      '@babel/types': 7.22.5
    dev: true

  /@babel/helper-split-export-declaration@7.22.6:
    resolution: {integrity: sha512-AsUnxuLhRYsisFiaJwvp1QF+I3KjD5FOxut14q/GzovUe6orHLesW2C7d754kRm53h5gqrz6sFl6sxc4BVtE/g==}
    engines: {node: '>=6.9.0'}
    dependencies:
      '@babel/types': 7.22.5
    dev: false

  /@babel/helper-string-parser@7.22.5:
    resolution: {integrity: sha512-mM4COjgZox8U+JcXQwPijIZLElkgEpO5rsERVDJTc2qfCDfERyob6k5WegS14SX18IIjv+XD+GrqNumY5JRCDw==}
    engines: {node: '>=6.9.0'}

  /@babel/helper-validator-identifier@7.22.5:
    resolution: {integrity: sha512-aJXu+6lErq8ltp+JhkJUfk1MTGyuA4v7f3pA+BJ5HLfNC6nAQ0Cpi9uOquUj8Hehg0aUiHzWQbOVJGao6ztBAQ==}
    engines: {node: '>=6.9.0'}

  /@babel/helper-validator-option@7.22.5:
    resolution: {integrity: sha512-R3oB6xlIVKUnxNUxbmgq7pKjxpru24zlimpE8WK47fACIlM0II/Hm1RS8IaOI7NgCr6LNS+jl5l75m20npAziw==}
    engines: {node: '>=6.9.0'}
    dev: false

  /@babel/helpers@7.22.6:
    resolution: {integrity: sha512-YjDs6y/fVOYFV8hAf1rxd1QvR9wJe1pDBZ2AREKq/SDayfPzgk0PBnVuTCE5X1acEpMMNOVUqoe+OwiZGJ+OaA==}
    engines: {node: '>=6.9.0'}
    dependencies:
      '@babel/template': 7.22.5
      '@babel/traverse': 7.22.8
      '@babel/types': 7.22.5
    transitivePeerDependencies:
      - supports-color
    dev: false

  /@babel/highlight@7.22.5:
    resolution: {integrity: sha512-BSKlD1hgnedS5XRnGOljZawtag7H1yPfQp0tdNJCHoH6AZ+Pcm9VvkrK59/Yy593Ypg0zMxH2BxD1VPYUQ7UIw==}
    engines: {node: '>=6.9.0'}
    dependencies:
      '@babel/helper-validator-identifier': 7.22.5
      chalk: 2.4.2
      js-tokens: 4.0.0

  /@babel/parser@7.22.5:
    resolution: {integrity: sha512-DFZMC9LJUG9PLOclRC32G63UXwzqS2koQC8dkx+PLdmt1xSePYpbT/NbsrJy8Q/muXz7o/h/d4A7Fuyixm559Q==}
    engines: {node: '>=6.0.0'}
    hasBin: true
    dependencies:
      '@babel/types': 7.22.5

  /@babel/parser@7.22.7:
    resolution: {integrity: sha512-7NF8pOkHP5o2vpmGgNGcfAeCvOYhGLyA3Z4eBQkT1RJlWu47n63bCs93QfJ2hIAFCil7L5P2IWhs1oToVgrL0Q==}
    engines: {node: '>=6.0.0'}
    hasBin: true
    dependencies:
      '@babel/types': 7.22.5
    dev: false

  /@babel/plugin-proposal-export-namespace-from@7.18.9(@babel/core@7.22.8):
    resolution: {integrity: sha512-k1NtHyOMvlDDFeb9G5PhUXuGj8m/wiwojgQVEhJ/fsVsMCpLyOP4h0uGEjYJKrRI+EVPlb5Jk+Gt9P97lOGwtA==}
    engines: {node: '>=6.9.0'}
    peerDependencies:
      '@babel/core': ^7.0.0-0
    dependencies:
      '@babel/core': 7.22.8
      '@babel/helper-plugin-utils': 7.22.5
      '@babel/plugin-syntax-export-namespace-from': 7.8.3(@babel/core@7.22.8)
    dev: false

  /@babel/plugin-syntax-dynamic-import@7.8.3(@babel/core@7.22.8):
    resolution: {integrity: sha512-5gdGbFon+PszYzqs83S3E5mpi7/y/8M9eC90MRTZfduQOYW76ig6SOSPNe41IG5LoP3FGBn2N0RjVDSQiS94kQ==}
    peerDependencies:
      '@babel/core': ^7.0.0-0
    dependencies:
      '@babel/core': 7.22.8
      '@babel/helper-plugin-utils': 7.22.5
    dev: false

  /@babel/plugin-syntax-export-namespace-from@7.8.3(@babel/core@7.22.8):
    resolution: {integrity: sha512-MXf5laXo6c1IbEbegDmzGPwGNTsHZmEy6QGznu5Sh2UCWvueywb2ee+CCE4zQiZstxU9BMoQO9i6zUFSY0Kj0Q==}
    peerDependencies:
      '@babel/core': ^7.0.0-0
    dependencies:
      '@babel/core': 7.22.8
      '@babel/helper-plugin-utils': 7.22.5
    dev: false

  /@babel/plugin-transform-modules-commonjs@7.22.5(@babel/core@7.22.8):
    resolution: {integrity: sha512-B4pzOXj+ONRmuaQTg05b3y/4DuFz3WcCNAXPLb2Q0GT0TrGKGxNKV4jwsXts+StaM0LQczZbOpj8o1DLPDJIiA==}
    engines: {node: '>=6.9.0'}
    peerDependencies:
      '@babel/core': ^7.0.0-0
    dependencies:
      '@babel/core': 7.22.8
      '@babel/helper-module-transforms': 7.22.5
      '@babel/helper-plugin-utils': 7.22.5
      '@babel/helper-simple-access': 7.22.5
    transitivePeerDependencies:
      - supports-color
    dev: false

  /@babel/runtime@7.22.5:
    resolution: {integrity: sha512-ecjvYlnAaZ/KVneE/OdKYBYfgXV3Ptu6zQWmgEF7vwKhQnvVS6bjMD2XYgj+SNvQ1GfK/pjgokfPkC/2CO8CuA==}
    engines: {node: '>=6.9.0'}
    dependencies:
      regenerator-runtime: 0.13.11
    dev: false

  /@babel/runtime@7.22.6:
    resolution: {integrity: sha512-wDb5pWm4WDdF6LFUde3Jl8WzPA+3ZbxYqkC6xAXuD3irdEHN1k0NfTRrJD8ZD378SJ61miMLCqIOXYhd8x+AJQ==}
    engines: {node: '>=6.9.0'}
    dependencies:
      regenerator-runtime: 0.13.11
    dev: false

  /@babel/template@7.22.5:
    resolution: {integrity: sha512-X7yV7eiwAxdj9k94NEylvbVHLiVG1nvzCV2EAowhxLTwODV1jl9UzZ48leOC0sH7OnuHrIkllaBgneUykIcZaw==}
    engines: {node: '>=6.9.0'}
    dependencies:
      '@babel/code-frame': 7.22.5
      '@babel/parser': 7.22.5
      '@babel/types': 7.22.5

  /@babel/traverse@7.17.3:
    resolution: {integrity: sha512-5irClVky7TxRWIRtxlh2WPUUOLhcPN06AGgaQSB8AEwuyEBgJVuJ5imdHm5zxk8w0QS5T+tDfnDxAlhWjpb7cw==}
    engines: {node: '>=6.9.0'}
    dependencies:
      '@babel/code-frame': 7.22.5
      '@babel/generator': 7.22.5
      '@babel/helper-environment-visitor': 7.22.5
      '@babel/helper-function-name': 7.22.5
      '@babel/helper-hoist-variables': 7.22.5
      '@babel/helper-split-export-declaration': 7.22.5
      '@babel/parser': 7.22.5
      '@babel/types': 7.22.5
      debug: 4.3.4(supports-color@8.1.1)
      globals: 11.12.0
    transitivePeerDependencies:
      - supports-color
    dev: true

  /@babel/traverse@7.22.8:
    resolution: {integrity: sha512-y6LPR+wpM2I3qJrsheCTwhIinzkETbplIgPBbwvqPKc+uljeA5gP+3nP8irdYt1mjQaDnlIcG+dw8OjAco4GXw==}
    engines: {node: '>=6.9.0'}
    dependencies:
      '@babel/code-frame': 7.22.5
      '@babel/generator': 7.22.7
      '@babel/helper-environment-visitor': 7.22.5
      '@babel/helper-function-name': 7.22.5
      '@babel/helper-hoist-variables': 7.22.5
      '@babel/helper-split-export-declaration': 7.22.6
      '@babel/parser': 7.22.7
      '@babel/types': 7.22.5
      debug: 4.3.4(supports-color@8.1.1)
      globals: 11.12.0
    transitivePeerDependencies:
      - supports-color
    dev: false

  /@babel/types@7.17.0:
    resolution: {integrity: sha512-TmKSNO4D5rzhL5bjWFcVHHLETzfQ/AmbKpKPOSjlP0WoHZ6L911fgoOKY4Alp/emzG4cHJdyN49zpgkbXFEHHw==}
    engines: {node: '>=6.9.0'}
    dependencies:
      '@babel/helper-validator-identifier': 7.22.5
      to-fast-properties: 2.0.0
    dev: true

  /@babel/types@7.22.5:
    resolution: {integrity: sha512-zo3MIHGOkPOfoRXitsgHLjEXmlDaD/5KU1Uzuc9GNiZPhSqVxVRtxuPaSBZDsYZ9qV88AjtMtWW7ww98loJ9KA==}
    engines: {node: '>=6.9.0'}
    dependencies:
      '@babel/helper-string-parser': 7.22.5
      '@babel/helper-validator-identifier': 7.22.5
      to-fast-properties: 2.0.0

  /@codemirror/autocomplete@6.8.1(@codemirror/language@6.8.0)(@codemirror/state@6.2.1)(@codemirror/view@6.14.0)(@lezer/common@1.0.3):
    resolution: {integrity: sha512-HpphvDcTdOx+9R3eUw9hZK9JA77jlaBF0kOt2McbyfvY0rX9pnMoO8rkkZc0GzSbzhIY4m5xJ0uHHgjfqHNmXQ==}
    peerDependencies:
      '@codemirror/language': ^6.0.0
      '@codemirror/state': ^6.0.0
      '@codemirror/view': ^6.0.0
      '@lezer/common': ^1.0.0
    dependencies:
      '@codemirror/language': 6.8.0
      '@codemirror/state': 6.2.1
      '@codemirror/view': 6.14.0
      '@lezer/common': 1.0.3
    dev: false

  /@codemirror/commands@6.2.4:
    resolution: {integrity: sha512-42lmDqVH0ttfilLShReLXsDfASKLXzfyC36bzwcqzox9PlHulMcsUOfHXNo2X2aFMVNUoQ7j+d4q5bnfseYoOA==}
    dependencies:
      '@codemirror/language': 6.8.0
      '@codemirror/state': 6.2.1
      '@codemirror/view': 6.14.0
      '@lezer/common': 1.0.3

  /@codemirror/lang-cpp@6.0.2:
    resolution: {integrity: sha512-6oYEYUKHvrnacXxWxYa6t4puTlbN3dgV662BDfSH8+MfjQjVmP697/KYTDOqpxgerkvoNm7q5wlFMBeX8ZMocg==}
    dependencies:
      '@codemirror/language': 6.8.0
      '@lezer/cpp': 1.1.0
    dev: false

  /@codemirror/lang-java@6.0.1:
    resolution: {integrity: sha512-OOnmhH67h97jHzCuFaIEspbmsT98fNdhVhmA3zCxW0cn7l8rChDhZtwiwJ/JOKXgfm4J+ELxQihxaI7bj7mJRg==}
    dependencies:
      '@codemirror/language': 6.8.0
      '@lezer/java': 1.0.3
    dev: false

  /@codemirror/lang-javascript@6.1.9:
    resolution: {integrity: sha512-z3jdkcqOEBT2txn2a87A0jSy6Te3679wg/U8QzMeftFt+4KA6QooMwfdFzJiuC3L6fXKfTXZcDocoaxMYfGz0w==}
    dependencies:
      '@codemirror/autocomplete': 6.8.1(@codemirror/language@6.8.0)(@codemirror/state@6.2.1)(@codemirror/view@6.14.0)(@lezer/common@1.0.3)
      '@codemirror/language': 6.8.0
      '@codemirror/lint': 6.2.2
      '@codemirror/state': 6.2.1
      '@codemirror/view': 6.14.0
      '@lezer/common': 1.0.3
      '@lezer/javascript': 1.4.3
    dev: false

  /@codemirror/lang-json@6.0.1:
    resolution: {integrity: sha512-+T1flHdgpqDDlJZ2Lkil/rLiRy684WMLc74xUnjJH48GQdfJo/pudlTRreZmKwzP8/tGdKf83wlbAdOCzlJOGQ==}
    dependencies:
      '@codemirror/language': 6.8.0
      '@lezer/json': 1.0.0
    dev: true

  /@codemirror/lang-python@6.1.3(@codemirror/state@6.2.1)(@codemirror/view@6.14.0)(@lezer/common@1.0.3):
    resolution: {integrity: sha512-S9w2Jl74hFlD5nqtUMIaXAq9t5WlM0acCkyuQWUUSvZclk1sV+UfnpFiZzuZSG+hfEaOmxKR5UxY/Uxswn7EhQ==}
    dependencies:
      '@codemirror/autocomplete': 6.8.1(@codemirror/language@6.8.0)(@codemirror/state@6.2.1)(@codemirror/view@6.14.0)(@lezer/common@1.0.3)
      '@codemirror/language': 6.8.0
      '@lezer/python': 1.1.7
    transitivePeerDependencies:
      - '@codemirror/state'
      - '@codemirror/view'
      - '@lezer/common'
    dev: false

  /@codemirror/language@6.8.0:
    resolution: {integrity: sha512-r1paAyWOZkfY0RaYEZj3Kul+MiQTEbDvYqf8gPGaRvNneHXCmfSaAVFjwRUPlgxS8yflMxw2CTu6uCMp8R8A2g==}
    dependencies:
      '@codemirror/state': 6.2.1
      '@codemirror/view': 6.14.0
      '@lezer/common': 1.0.3
      '@lezer/highlight': 1.1.6
      '@lezer/lr': 1.3.6
      style-mod: 4.0.3

  /@codemirror/lint@6.2.2:
    resolution: {integrity: sha512-kHGuynBHjqinp1Bx25D2hgH8a6Fh1m9rSmZFzBVTqPIXDIcZ6j3VI67DY8USGYpGrjrJys9R52eLxtfERGNozg==}
    dependencies:
      '@codemirror/state': 6.2.1
      '@codemirror/view': 6.14.0
      crelt: 1.0.6

  /@codemirror/state@6.2.1:
    resolution: {integrity: sha512-RupHSZ8+OjNT38zU9fKH2sv+Dnlr8Eb8sl4NOnnqz95mCFTZUaiRP8Xv5MeeaG0px2b8Bnfe7YGwCV3nsBhbuw==}

  /@codemirror/theme-one-dark@6.1.2:
    resolution: {integrity: sha512-F+sH0X16j/qFLMAfbciKTxVOwkdAS336b7AXTKOZhy8BR3eH/RelsnLgLFINrpST63mmN2OuwUt0W2ndUgYwUA==}
    dependencies:
      '@codemirror/language': 6.8.0
      '@codemirror/state': 6.2.1
      '@codemirror/view': 6.14.0
      '@lezer/highlight': 1.1.6

  /@codemirror/view@6.14.0:
    resolution: {integrity: sha512-I263FPs4In42MNmrdwN2DfmYPFMVMXgT7o/mxdGp4jv5LPs8i0FOxzmxF5yeeQdYSTztb2ZhmPIu0ahveInVTg==}
    dependencies:
      '@codemirror/state': 6.2.1
      style-mod: 4.0.3
      w3c-keyname: 2.2.8

  /@colors/colors@1.5.0:
    resolution: {integrity: sha512-ooWCrlZP11i8GImSjTHYHLkvFDP48nS4+204nGb1RiX/WXYHmJA2III9/e2DWVabCESdW7hBAEzHRqUn9OUVvQ==}
    engines: {node: '>=0.1.90'}
    requiresBuild: true
    dev: true
    optional: true

  /@commitlint/cli@17.6.6:
    resolution: {integrity: sha512-sTKpr2i/Fjs9OmhU+beBxjPavpnLSqZaO6CzwKVq2Tc4UYVTMFgpKOslDhUBVlfAUBfjVO8ParxC/MXkIOevEA==}
    engines: {node: '>=v14'}
    hasBin: true
    dependencies:
      '@commitlint/format': 17.4.4
      '@commitlint/lint': 17.6.6
      '@commitlint/load': 17.5.0
      '@commitlint/read': 17.5.1
      '@commitlint/types': 17.4.4
      execa: 5.1.1
      lodash.isfunction: 3.0.9
      resolve-from: 5.0.0
      resolve-global: 1.0.0
      yargs: 17.7.2
    transitivePeerDependencies:
      - '@swc/core'
      - '@swc/wasm'
    dev: true

  /@commitlint/config-conventional@17.6.6:
    resolution: {integrity: sha512-phqPz3BDhfj49FUYuuZIuDiw+7T6gNAEy7Yew1IBHqSohVUCWOK2FXMSAExzS2/9X+ET93g0Uz83KjiHDOOFag==}
    engines: {node: '>=v14'}
    dependencies:
      conventional-changelog-conventionalcommits: 5.0.0
    dev: true

  /@commitlint/config-validator@17.4.4:
    resolution: {integrity: sha512-bi0+TstqMiqoBAQDvdEP4AFh0GaKyLFlPPEObgI29utoKEYoPQTvF0EYqIwYYLEoJYhj5GfMIhPHJkTJhagfeg==}
    engines: {node: '>=v14'}
    dependencies:
      '@commitlint/types': 17.4.4
      ajv: 8.12.0
    dev: true

  /@commitlint/ensure@17.4.4:
    resolution: {integrity: sha512-AHsFCNh8hbhJiuZ2qHv/m59W/GRE9UeOXbkOqxYMNNg9pJ7qELnFcwj5oYpa6vzTSHtPGKf3C2yUFNy1GGHq6g==}
    engines: {node: '>=v14'}
    dependencies:
      '@commitlint/types': 17.4.4
      lodash.camelcase: 4.3.0
      lodash.kebabcase: 4.1.1
      lodash.snakecase: 4.1.1
      lodash.startcase: 4.4.0
      lodash.upperfirst: 4.3.1
    dev: true

  /@commitlint/execute-rule@17.4.0:
    resolution: {integrity: sha512-LIgYXuCSO5Gvtc0t9bebAMSwd68ewzmqLypqI2Kke1rqOqqDbMpYcYfoPfFlv9eyLIh4jocHWwCK5FS7z9icUA==}
    engines: {node: '>=v14'}
    dev: true

  /@commitlint/format@17.4.4:
    resolution: {integrity: sha512-+IS7vpC4Gd/x+uyQPTAt3hXs5NxnkqAZ3aqrHd5Bx/R9skyCAWusNlNbw3InDbAK6j166D9asQM8fnmYIa+CXQ==}
    engines: {node: '>=v14'}
    dependencies:
      '@commitlint/types': 17.4.4
      chalk: 4.1.2
    dev: true

  /@commitlint/is-ignored@17.6.6:
    resolution: {integrity: sha512-4Fw875faAKO+2nILC04yW/2Vy/wlV3BOYCSQ4CEFzriPEprc1Td2LILmqmft6PDEK5Sr14dT9tEzeaZj0V56Gg==}
    engines: {node: '>=v14'}
    dependencies:
      '@commitlint/types': 17.4.4
      semver: 7.5.2
    dev: true

  /@commitlint/lint@17.6.6:
    resolution: {integrity: sha512-5bN+dnHcRLkTvwCHYMS7Xpbr+9uNi0Kq5NR3v4+oPNx6pYXt8ACuw9luhM/yMgHYwW0ajIR20wkPAFkZLEMGmg==}
    engines: {node: '>=v14'}
    dependencies:
      '@commitlint/is-ignored': 17.6.6
      '@commitlint/parse': 17.6.5
      '@commitlint/rules': 17.6.5
      '@commitlint/types': 17.4.4
    dev: true

  /@commitlint/load@17.5.0:
    resolution: {integrity: sha512-l+4W8Sx4CD5rYFsrhHH8HP01/8jEP7kKf33Xlx2Uk2out/UKoKPYMOIRcDH5ppT8UXLMV+x6Wm5osdRKKgaD1Q==}
    engines: {node: '>=v14'}
    dependencies:
      '@commitlint/config-validator': 17.4.4
      '@commitlint/execute-rule': 17.4.0
      '@commitlint/resolve-extends': 17.4.4
      '@commitlint/types': 17.4.4
      '@types/node': 18.16.19
      chalk: 4.1.2
      cosmiconfig: 8.2.0
      cosmiconfig-typescript-loader: 4.3.0(@types/node@18.16.19)(cosmiconfig@8.2.0)(ts-node@10.9.1)(typescript@5.1.6)
      lodash.isplainobject: 4.0.6
      lodash.merge: 4.6.2
      lodash.uniq: 4.5.0
      resolve-from: 5.0.0
      ts-node: 10.9.1(@types/node@18.16.19)(typescript@5.1.6)
      typescript: 5.1.6
    transitivePeerDependencies:
      - '@swc/core'
      - '@swc/wasm'
    dev: true

  /@commitlint/message@17.4.2:
    resolution: {integrity: sha512-3XMNbzB+3bhKA1hSAWPCQA3lNxR4zaeQAQcHj0Hx5sVdO6ryXtgUBGGv+1ZCLMgAPRixuc6en+iNAzZ4NzAa8Q==}
    engines: {node: '>=v14'}
    dev: true

  /@commitlint/parse@17.6.5:
    resolution: {integrity: sha512-0zle3bcn1Hevw5Jqpz/FzEWNo2KIzUbc1XyGg6WrWEoa6GH3A1pbqNF6MvE6rjuy6OY23c8stWnb4ETRZyN+Yw==}
    engines: {node: '>=v14'}
    dependencies:
      '@commitlint/types': 17.4.4
      conventional-changelog-angular: 5.0.13
      conventional-commits-parser: 3.2.4
    dev: true

  /@commitlint/read@17.5.1:
    resolution: {integrity: sha512-7IhfvEvB//p9aYW09YVclHbdf1u7g7QhxeYW9ZHSO8Huzp8Rz7m05aCO1mFG7G8M+7yfFnXB5xOmG18brqQIBg==}
    engines: {node: '>=v14'}
    dependencies:
      '@commitlint/top-level': 17.4.0
      '@commitlint/types': 17.4.4
      fs-extra: 11.1.1
      git-raw-commits: 2.0.11
      minimist: 1.2.8
    dev: true

  /@commitlint/resolve-extends@17.4.4:
    resolution: {integrity: sha512-znXr1S0Rr8adInptHw0JeLgumS11lWbk5xAWFVno+HUFVN45875kUtqjrI6AppmD3JI+4s0uZlqqlkepjJd99A==}
    engines: {node: '>=v14'}
    dependencies:
      '@commitlint/config-validator': 17.4.4
      '@commitlint/types': 17.4.4
      import-fresh: 3.3.0
      lodash.mergewith: 4.6.2
      resolve-from: 5.0.0
      resolve-global: 1.0.0
    dev: true

  /@commitlint/rules@17.6.5:
    resolution: {integrity: sha512-uTB3zSmnPyW2qQQH+Dbq2rekjlWRtyrjDo4aLFe63uteandgkI+cc0NhhbBAzcXShzVk0qqp8SlkQMu0mgHg/A==}
    engines: {node: '>=v14'}
    dependencies:
      '@commitlint/ensure': 17.4.4
      '@commitlint/message': 17.4.2
      '@commitlint/to-lines': 17.4.0
      '@commitlint/types': 17.4.4
      execa: 5.1.1
    dev: true

  /@commitlint/to-lines@17.4.0:
    resolution: {integrity: sha512-LcIy/6ZZolsfwDUWfN1mJ+co09soSuNASfKEU5sCmgFCvX5iHwRYLiIuoqXzOVDYOy7E7IcHilr/KS0e5T+0Hg==}
    engines: {node: '>=v14'}
    dev: true

  /@commitlint/top-level@17.4.0:
    resolution: {integrity: sha512-/1loE/g+dTTQgHnjoCy0AexKAEFyHsR2zRB4NWrZ6lZSMIxAhBJnmCqwao7b4H8888PsfoTBCLBYIw8vGnej8g==}
    engines: {node: '>=v14'}
    dependencies:
      find-up: 5.0.0
    dev: true

  /@commitlint/types@17.4.4:
    resolution: {integrity: sha512-amRN8tRLYOsxRr6mTnGGGvB5EmW/4DDjLMgiwK3CCVEmN6Sr/6xePGEpWaspKkckILuUORCwe6VfDBw6uj4axQ==}
    engines: {node: '>=v14'}
    dependencies:
      chalk: 4.1.2
    dev: true

  /@cspotcode/source-map-support@0.8.1:
    resolution: {integrity: sha512-IchNf6dN4tHoMFIn/7OE8LWZ19Y6q/67Bmf6vnGREv8RSbBVb9LPJxEcnwrcwX6ixSvaiGoomAUvu4YSxXrVgw==}
    engines: {node: '>=12'}
    dependencies:
      '@jridgewell/trace-mapping': 0.3.9
    dev: true

  /@css-render/plugin-bem@0.15.12(css-render@0.15.12):
    resolution: {integrity: sha512-Lq2jSOZn+wYQtsyaFj6QRz2EzAnd3iW5fZeHO1WSXQdVYwvwGX0ZiH3X2JQgtgYLT1yeGtrwrqJdNdMEUD2xTw==}
    peerDependencies:
      css-render: ~0.15.12
    dependencies:
      css-render: 0.15.12
    dev: false

  /@css-render/vue3-ssr@0.15.12(vue@3.3.4):
    resolution: {integrity: sha512-AQLGhhaE0F+rwybRCkKUdzBdTEM/5PZBYy+fSYe1T9z9+yxMuV/k7ZRqa4M69X+EI1W8pa4kc9Iq2VjQkZx4rg==}
    peerDependencies:
      vue: ^3.0.11
    dependencies:
      vue: 3.3.4
    dev: false

  /@docsearch/css@3.5.1:
    resolution: {integrity: sha512-2Pu9HDg/uP/IT10rbQ+4OrTQuxIWdKVUEdcw9/w7kZJv9NeHS6skJx1xuRiFyoGKwAzcHXnLp7csE99sj+O1YA==}
    dev: true

  /@docsearch/js@3.5.1(@algolia/client-search@4.18.0)(search-insights@2.6.0):
    resolution: {integrity: sha512-EXi8de5njxgP6TV3N9ytnGRLG9zmBNTEZjR4VzwPcpPLbZxxTLG2gaFyJyKiFVQxHW/DPlMrDJA3qoRRGEkgZw==}
    dependencies:
      '@docsearch/react': 3.5.1(@algolia/client-search@4.18.0)(search-insights@2.6.0)
      preact: 10.15.1
    transitivePeerDependencies:
      - '@algolia/client-search'
      - '@types/react'
      - react
      - react-dom
      - search-insights
    dev: true

  /@docsearch/react@3.5.1(@algolia/client-search@4.18.0)(search-insights@2.6.0):
    resolution: {integrity: sha512-t5mEODdLzZq4PTFAm/dvqcvZFdPDMdfPE5rJS5SC8OUq9mPzxEy6b+9THIqNM9P0ocCb4UC5jqBrxKclnuIbzQ==}
    peerDependencies:
      '@types/react': '>= 16.8.0 < 19.0.0'
      react: '>= 16.8.0 < 19.0.0'
      react-dom: '>= 16.8.0 < 19.0.0'
    peerDependenciesMeta:
      '@types/react':
        optional: true
      react:
        optional: true
      react-dom:
        optional: true
    dependencies:
      '@algolia/autocomplete-core': 1.9.3(@algolia/client-search@4.18.0)(algoliasearch@4.17.2)(search-insights@2.6.0)
      '@algolia/autocomplete-preset-algolia': 1.9.3(@algolia/client-search@4.18.0)(algoliasearch@4.17.2)
      '@docsearch/css': 3.5.1
      algoliasearch: 4.17.2
    transitivePeerDependencies:
      - '@algolia/client-search'
      - search-insights
    dev: true

  /@emotion/hash@0.8.0:
    resolution: {integrity: sha512-kBJtf7PH6aWwZ6fka3zQ0p6SBYzx4fl1LoZXE2RrnYST9Xljm7WfKJrU4g/Xr3Beg72MLrp1AWNUmuYJTL7Cow==}
    dev: false

  /@esbuild/android-arm64@0.17.19:
    resolution: {integrity: sha512-KBMWvEZooR7+kzY0BtbTQn0OAYY7CsiydT63pVEaPtVYF0hXbUaOyZog37DKxK7NF3XacBJOpYT4adIJh+avxA==}
    engines: {node: '>=12'}
    cpu: [arm64]
    os: [android]
    requiresBuild: true
    dev: true
    optional: true

  /@esbuild/android-arm64@0.18.11:
    resolution: {integrity: sha512-snieiq75Z1z5LJX9cduSAjUr7vEI1OdlzFPMw0HH5YI7qQHDd3qs+WZoMrWYDsfRJSq36lIA6mfZBkvL46KoIw==}
    engines: {node: '>=12'}
    cpu: [arm64]
    os: [android]
    requiresBuild: true
    dev: true
    optional: true

  /@esbuild/android-arm@0.17.19:
    resolution: {integrity: sha512-rIKddzqhmav7MSmoFCmDIb6e2W57geRsM94gV2l38fzhXMwq7hZoClug9USI2pFRGL06f4IOPHHpFNOkWieR8A==}
    engines: {node: '>=12'}
    cpu: [arm]
    os: [android]
    requiresBuild: true
    dev: true
    optional: true

  /@esbuild/android-arm@0.18.11:
    resolution: {integrity: sha512-q4qlUf5ucwbUJZXF5tEQ8LF7y0Nk4P58hOsGk3ucY0oCwgQqAnqXVbUuahCddVHfrxmpyewRpiTHwVHIETYu7Q==}
    engines: {node: '>=12'}
    cpu: [arm]
    os: [android]
    requiresBuild: true
    dev: true
    optional: true

  /@esbuild/android-x64@0.17.19:
    resolution: {integrity: sha512-uUTTc4xGNDT7YSArp/zbtmbhO0uEEK9/ETW29Wk1thYUJBz3IVnvgEiEwEa9IeLyvnpKrWK64Utw2bgUmDveww==}
    engines: {node: '>=12'}
    cpu: [x64]
    os: [android]
    requiresBuild: true
    dev: true
    optional: true

  /@esbuild/android-x64@0.18.11:
    resolution: {integrity: sha512-iPuoxQEV34+hTF6FT7om+Qwziv1U519lEOvekXO9zaMMlT9+XneAhKL32DW3H7okrCOBQ44BMihE8dclbZtTuw==}
    engines: {node: '>=12'}
    cpu: [x64]
    os: [android]
    requiresBuild: true
    dev: true
    optional: true

  /@esbuild/darwin-arm64@0.17.19:
    resolution: {integrity: sha512-80wEoCfF/hFKM6WE1FyBHc9SfUblloAWx6FJkFWTWiCoht9Mc0ARGEM47e67W9rI09YoUxJL68WHfDRYEAvOhg==}
    engines: {node: '>=12'}
    cpu: [arm64]
    os: [darwin]
    requiresBuild: true
    dev: true
    optional: true

  /@esbuild/darwin-arm64@0.18.11:
    resolution: {integrity: sha512-Gm0QkI3k402OpfMKyQEEMG0RuW2LQsSmI6OeO4El2ojJMoF5NLYb3qMIjvbG/lbMeLOGiW6ooU8xqc+S0fgz2w==}
    engines: {node: '>=12'}
    cpu: [arm64]
    os: [darwin]
    requiresBuild: true
    dev: true
    optional: true

  /@esbuild/darwin-x64@0.17.19:
    resolution: {integrity: sha512-IJM4JJsLhRYr9xdtLytPLSH9k/oxR3boaUIYiHkAawtwNOXKE8KoU8tMvryogdcT8AU+Bflmh81Xn6Q0vTZbQw==}
    engines: {node: '>=12'}
    cpu: [x64]
    os: [darwin]
    requiresBuild: true
    dev: true
    optional: true

  /@esbuild/darwin-x64@0.18.11:
    resolution: {integrity: sha512-N15Vzy0YNHu6cfyDOjiyfJlRJCB/ngKOAvoBf1qybG3eOq0SL2Lutzz9N7DYUbb7Q23XtHPn6lMDF6uWbGv9Fw==}
    engines: {node: '>=12'}
    cpu: [x64]
    os: [darwin]
    requiresBuild: true
    dev: true
    optional: true

  /@esbuild/freebsd-arm64@0.17.19:
    resolution: {integrity: sha512-pBwbc7DufluUeGdjSU5Si+P3SoMF5DQ/F/UmTSb8HXO80ZEAJmrykPyzo1IfNbAoaqw48YRpv8shwd1NoI0jcQ==}
    engines: {node: '>=12'}
    cpu: [arm64]
    os: [freebsd]
    requiresBuild: true
    dev: true
    optional: true

  /@esbuild/freebsd-arm64@0.18.11:
    resolution: {integrity: sha512-atEyuq6a3omEY5qAh5jIORWk8MzFnCpSTUruBgeyN9jZq1K/QI9uke0ATi3MHu4L8c59CnIi4+1jDKMuqmR71A==}
    engines: {node: '>=12'}
    cpu: [arm64]
    os: [freebsd]
    requiresBuild: true
    dev: true
    optional: true

  /@esbuild/freebsd-x64@0.17.19:
    resolution: {integrity: sha512-4lu+n8Wk0XlajEhbEffdy2xy53dpR06SlzvhGByyg36qJw6Kpfk7cp45DR/62aPH9mtJRmIyrXAS5UWBrJT6TQ==}
    engines: {node: '>=12'}
    cpu: [x64]
    os: [freebsd]
    requiresBuild: true
    dev: true
    optional: true

  /@esbuild/freebsd-x64@0.18.11:
    resolution: {integrity: sha512-XtuPrEfBj/YYYnAAB7KcorzzpGTvOr/dTtXPGesRfmflqhA4LMF0Gh/n5+a9JBzPuJ+CGk17CA++Hmr1F/gI0Q==}
    engines: {node: '>=12'}
    cpu: [x64]
    os: [freebsd]
    requiresBuild: true
    dev: true
    optional: true

  /@esbuild/linux-arm64@0.17.19:
    resolution: {integrity: sha512-ct1Tg3WGwd3P+oZYqic+YZF4snNl2bsnMKRkb3ozHmnM0dGWuxcPTTntAF6bOP0Sp4x0PjSF+4uHQ1xvxfRKqg==}
    engines: {node: '>=12'}
    cpu: [arm64]
    os: [linux]
    requiresBuild: true
    dev: true
    optional: true

  /@esbuild/linux-arm64@0.18.11:
    resolution: {integrity: sha512-c6Vh2WS9VFKxKZ2TvJdA7gdy0n6eSy+yunBvv4aqNCEhSWVor1TU43wNRp2YLO9Vng2G+W94aRz+ILDSwAiYog==}
    engines: {node: '>=12'}
    cpu: [arm64]
    os: [linux]
    requiresBuild: true
    dev: true
    optional: true

  /@esbuild/linux-arm@0.17.19:
    resolution: {integrity: sha512-cdmT3KxjlOQ/gZ2cjfrQOtmhG4HJs6hhvm3mWSRDPtZ/lP5oe8FWceS10JaSJC13GBd4eH/haHnqf7hhGNLerA==}
    engines: {node: '>=12'}
    cpu: [arm]
    os: [linux]
    requiresBuild: true
    dev: true
    optional: true

  /@esbuild/linux-arm@0.18.11:
    resolution: {integrity: sha512-Idipz+Taso/toi2ETugShXjQ3S59b6m62KmLHkJlSq/cBejixmIydqrtM2XTvNCywFl3VC7SreSf6NV0i6sRyg==}
    engines: {node: '>=12'}
    cpu: [arm]
    os: [linux]
    requiresBuild: true
    dev: true
    optional: true

  /@esbuild/linux-ia32@0.17.19:
    resolution: {integrity: sha512-w4IRhSy1VbsNxHRQpeGCHEmibqdTUx61Vc38APcsRbuVgK0OPEnQ0YD39Brymn96mOx48Y2laBQGqgZ0j9w6SQ==}
    engines: {node: '>=12'}
    cpu: [ia32]
    os: [linux]
    requiresBuild: true
    dev: true
    optional: true

  /@esbuild/linux-ia32@0.18.11:
    resolution: {integrity: sha512-S3hkIF6KUqRh9n1Q0dSyYcWmcVa9Cg+mSoZEfFuzoYXXsk6196qndrM+ZiHNwpZKi3XOXpShZZ+9dfN5ykqjjw==}
    engines: {node: '>=12'}
    cpu: [ia32]
    os: [linux]
    requiresBuild: true
    dev: true
    optional: true

  /@esbuild/linux-loong64@0.17.19:
    resolution: {integrity: sha512-2iAngUbBPMq439a+z//gE+9WBldoMp1s5GWsUSgqHLzLJ9WoZLZhpwWuym0u0u/4XmZ3gpHmzV84PonE+9IIdQ==}
    engines: {node: '>=12'}
    cpu: [loong64]
    os: [linux]
    requiresBuild: true
    dev: true
    optional: true

  /@esbuild/linux-loong64@0.18.11:
    resolution: {integrity: sha512-MRESANOoObQINBA+RMZW+Z0TJWpibtE7cPFnahzyQHDCA9X9LOmGh68MVimZlM9J8n5Ia8lU773te6O3ILW8kw==}
    engines: {node: '>=12'}
    cpu: [loong64]
    os: [linux]
    requiresBuild: true
    dev: true
    optional: true

  /@esbuild/linux-mips64el@0.17.19:
    resolution: {integrity: sha512-LKJltc4LVdMKHsrFe4MGNPp0hqDFA1Wpt3jE1gEyM3nKUvOiO//9PheZZHfYRfYl6AwdTH4aTcXSqBerX0ml4A==}
    engines: {node: '>=12'}
    cpu: [mips64el]
    os: [linux]
    requiresBuild: true
    dev: true
    optional: true

  /@esbuild/linux-mips64el@0.18.11:
    resolution: {integrity: sha512-qVyPIZrXNMOLYegtD1u8EBccCrBVshxMrn5MkuFc3mEVsw7CCQHaqZ4jm9hbn4gWY95XFnb7i4SsT3eflxZsUg==}
    engines: {node: '>=12'}
    cpu: [mips64el]
    os: [linux]
    requiresBuild: true
    dev: true
    optional: true

  /@esbuild/linux-ppc64@0.17.19:
    resolution: {integrity: sha512-/c/DGybs95WXNS8y3Ti/ytqETiW7EU44MEKuCAcpPto3YjQbyK3IQVKfF6nbghD7EcLUGl0NbiL5Rt5DMhn5tg==}
    engines: {node: '>=12'}
    cpu: [ppc64]
    os: [linux]
    requiresBuild: true
    dev: true
    optional: true

  /@esbuild/linux-ppc64@0.18.11:
    resolution: {integrity: sha512-T3yd8vJXfPirZaUOoA9D2ZjxZX4Gr3QuC3GztBJA6PklLotc/7sXTOuuRkhE9W/5JvJP/K9b99ayPNAD+R+4qQ==}
    engines: {node: '>=12'}
    cpu: [ppc64]
    os: [linux]
    requiresBuild: true
    dev: true
    optional: true

  /@esbuild/linux-riscv64@0.17.19:
    resolution: {integrity: sha512-FC3nUAWhvFoutlhAkgHf8f5HwFWUL6bYdvLc/TTuxKlvLi3+pPzdZiFKSWz/PF30TB1K19SuCxDTI5KcqASJqA==}
    engines: {node: '>=12'}
    cpu: [riscv64]
    os: [linux]
    requiresBuild: true
    dev: true
    optional: true

  /@esbuild/linux-riscv64@0.18.11:
    resolution: {integrity: sha512-evUoRPWiwuFk++snjH9e2cAjF5VVSTj+Dnf+rkO/Q20tRqv+644279TZlPK8nUGunjPAtQRCj1jQkDAvL6rm2w==}
    engines: {node: '>=12'}
    cpu: [riscv64]
    os: [linux]
    requiresBuild: true
    dev: true
    optional: true

  /@esbuild/linux-s390x@0.17.19:
    resolution: {integrity: sha512-IbFsFbxMWLuKEbH+7sTkKzL6NJmG2vRyy6K7JJo55w+8xDk7RElYn6xvXtDW8HCfoKBFK69f3pgBJSUSQPr+4Q==}
    engines: {node: '>=12'}
    cpu: [s390x]
    os: [linux]
    requiresBuild: true
    dev: true
    optional: true

  /@esbuild/linux-s390x@0.18.11:
    resolution: {integrity: sha512-/SlRJ15XR6i93gRWquRxYCfhTeC5PdqEapKoLbX63PLCmAkXZHY2uQm2l9bN0oPHBsOw2IswRZctMYS0MijFcg==}
    engines: {node: '>=12'}
    cpu: [s390x]
    os: [linux]
    requiresBuild: true
    dev: true
    optional: true

  /@esbuild/linux-x64@0.17.19:
    resolution: {integrity: sha512-68ngA9lg2H6zkZcyp22tsVt38mlhWde8l3eJLWkyLrp4HwMUr3c1s/M2t7+kHIhvMjglIBrFpncX1SzMckomGw==}
    engines: {node: '>=12'}
    cpu: [x64]
    os: [linux]
    requiresBuild: true
    dev: true
    optional: true

  /@esbuild/linux-x64@0.18.11:
    resolution: {integrity: sha512-xcncej+wF16WEmIwPtCHi0qmx1FweBqgsRtEL1mSHLFR6/mb3GEZfLQnx+pUDfRDEM4DQF8dpXIW7eDOZl1IbA==}
    engines: {node: '>=12'}
    cpu: [x64]
    os: [linux]
    requiresBuild: true
    dev: true
    optional: true

  /@esbuild/netbsd-x64@0.17.19:
    resolution: {integrity: sha512-CwFq42rXCR8TYIjIfpXCbRX0rp1jo6cPIUPSaWwzbVI4aOfX96OXY8M6KNmtPcg7QjYeDmN+DD0Wp3LaBOLf4Q==}
    engines: {node: '>=12'}
    cpu: [x64]
    os: [netbsd]
    requiresBuild: true
    dev: true
    optional: true

  /@esbuild/netbsd-x64@0.18.11:
    resolution: {integrity: sha512-aSjMHj/F7BuS1CptSXNg6S3M4F3bLp5wfFPIJM+Km2NfIVfFKhdmfHF9frhiCLIGVzDziggqWll0B+9AUbud/Q==}
    engines: {node: '>=12'}
    cpu: [x64]
    os: [netbsd]
    requiresBuild: true
    dev: true
    optional: true

  /@esbuild/openbsd-x64@0.17.19:
    resolution: {integrity: sha512-cnq5brJYrSZ2CF6c35eCmviIN3k3RczmHz8eYaVlNasVqsNY+JKohZU5MKmaOI+KkllCdzOKKdPs762VCPC20g==}
    engines: {node: '>=12'}
    cpu: [x64]
    os: [openbsd]
    requiresBuild: true
    dev: true
    optional: true

  /@esbuild/openbsd-x64@0.18.11:
    resolution: {integrity: sha512-tNBq+6XIBZtht0xJGv7IBB5XaSyvYPCm1PxJ33zLQONdZoLVM0bgGqUrXnJyiEguD9LU4AHiu+GCXy/Hm9LsdQ==}
    engines: {node: '>=12'}
    cpu: [x64]
    os: [openbsd]
    requiresBuild: true
    dev: true
    optional: true

  /@esbuild/sunos-x64@0.17.19:
    resolution: {integrity: sha512-vCRT7yP3zX+bKWFeP/zdS6SqdWB8OIpaRq/mbXQxTGHnIxspRtigpkUcDMlSCOejlHowLqII7K2JKevwyRP2rg==}
    engines: {node: '>=12'}
    cpu: [x64]
    os: [sunos]
    requiresBuild: true
    dev: true
    optional: true

  /@esbuild/sunos-x64@0.18.11:
    resolution: {integrity: sha512-kxfbDOrH4dHuAAOhr7D7EqaYf+W45LsAOOhAet99EyuxxQmjbk8M9N4ezHcEiCYPaiW8Dj3K26Z2V17Gt6p3ng==}
    engines: {node: '>=12'}
    cpu: [x64]
    os: [sunos]
    requiresBuild: true
    dev: true
    optional: true

  /@esbuild/win32-arm64@0.17.19:
    resolution: {integrity: sha512-yYx+8jwowUstVdorcMdNlzklLYhPxjniHWFKgRqH7IFlUEa0Umu3KuYplf1HUZZ422e3NU9F4LGb+4O0Kdcaag==}
    engines: {node: '>=12'}
    cpu: [arm64]
    os: [win32]
    requiresBuild: true
    dev: true
    optional: true

  /@esbuild/win32-arm64@0.18.11:
    resolution: {integrity: sha512-Sh0dDRyk1Xi348idbal7lZyfSkjhJsdFeuC13zqdipsvMetlGiFQNdO+Yfp6f6B4FbyQm7qsk16yaZk25LChzg==}
    engines: {node: '>=12'}
    cpu: [arm64]
    os: [win32]
    requiresBuild: true
    dev: true
    optional: true

  /@esbuild/win32-ia32@0.17.19:
    resolution: {integrity: sha512-eggDKanJszUtCdlVs0RB+h35wNlb5v4TWEkq4vZcmVt5u/HiDZrTXe2bWFQUez3RgNHwx/x4sk5++4NSSicKkw==}
    engines: {node: '>=12'}
    cpu: [ia32]
    os: [win32]
    requiresBuild: true
    dev: true
    optional: true

  /@esbuild/win32-ia32@0.18.11:
    resolution: {integrity: sha512-o9JUIKF1j0rqJTFbIoF4bXj6rvrTZYOrfRcGyL0Vm5uJ/j5CkBD/51tpdxe9lXEDouhRgdr/BYzUrDOvrWwJpg==}
    engines: {node: '>=12'}
    cpu: [ia32]
    os: [win32]
    requiresBuild: true
    dev: true
    optional: true

  /@esbuild/win32-x64@0.17.19:
    resolution: {integrity: sha512-lAhycmKnVOuRYNtRtatQR1LPQf2oYCkRGkSFnseDAKPl8lu5SOsK/e1sXe5a0Pc5kHIHe6P2I/ilntNv2xf3cA==}
    engines: {node: '>=12'}
    cpu: [x64]
    os: [win32]
    requiresBuild: true
    dev: true
    optional: true

  /@esbuild/win32-x64@0.18.11:
    resolution: {integrity: sha512-rQI4cjLHd2hGsM1LqgDI7oOCYbQ6IBOVsX9ejuRMSze0GqXUG2ekwiKkiBU1pRGSeCqFFHxTrcEydB2Hyoz9CA==}
    engines: {node: '>=12'}
    cpu: [x64]
    os: [win32]
    requiresBuild: true
    dev: true
    optional: true

  /@eslint-community/eslint-utils@4.4.0(eslint@8.44.0):
    resolution: {integrity: sha512-1/sA4dwrzBAyeUoQ6oxahHKmrZvsnLCg4RfxW3ZFGGmQkSNQPFNLV9CUEFQP1x9EYXHTo5p6xdhZM1Ne9p/AfA==}
    engines: {node: ^12.22.0 || ^14.17.0 || >=16.0.0}
    peerDependencies:
      eslint: ^6.0.0 || ^7.0.0 || >=8.0.0
    dependencies:
      eslint: 8.44.0
      eslint-visitor-keys: 3.4.1
    dev: true

  /@eslint-community/regexpp@4.5.1:
    resolution: {integrity: sha512-Z5ba73P98O1KUYCCJTUeVpja9RcGoMdncZ6T49FCUl2lN38JtCJ+3WgIDBv0AuY4WChU5PmtJmOCTlN6FZTFKQ==}
    engines: {node: ^12.0.0 || ^14.0.0 || >=16.0.0}
    dev: true

  /@eslint/eslintrc@2.1.0:
    resolution: {integrity: sha512-Lj7DECXqIVCqnqjjHMPna4vn6GJcMgul/wuS0je9OZ9gsL0zzDpKPVtcG1HaDVc+9y+qgXneTeUMbCqXJNpH1A==}
    engines: {node: ^12.22.0 || ^14.17.0 || >=16.0.0}
    dependencies:
      ajv: 6.12.6
      debug: 4.3.4(supports-color@8.1.1)
      espree: 9.6.0
      globals: 13.20.0
      ignore: 5.2.4
      import-fresh: 3.3.0
      js-yaml: 4.1.0
      minimatch: 3.1.2
      strip-json-comments: 3.1.1
    transitivePeerDependencies:
      - supports-color
    dev: true

  /@eslint/js@8.44.0:
    resolution: {integrity: sha512-Ag+9YM4ocKQx9AarydN0KY2j0ErMHNIocPDrVo8zAE44xLTjEtz81OdR68/cydGtk6m6jDb5Za3r2useMzYmSw==}
    engines: {node: ^12.22.0 || ^14.17.0 || >=16.0.0}
    dev: true

  /@golevelup/nestjs-common@1.4.5(@nestjs/common@10.0.4):
    resolution: {integrity: sha512-WqxGAP4KZjvUea/lYCEfFXB8fS3NwxEWgrQpz2H8jusbz11OSrLECv5TNU9RIRKFnUPbGevy45dvKHF2JTQfJw==}
    peerDependencies:
      '@nestjs/common': ^9.x
    dependencies:
      '@nestjs/common': 10.0.4(class-transformer@0.5.1)(class-validator@0.14.0)(reflect-metadata@0.1.13)(rxjs@7.8.1)
      lodash: 4.17.21
      nanoid: 3.3.6
    dev: false

  /@golevelup/nestjs-discovery@3.0.1(@nestjs/common@10.0.4)(@nestjs/core@10.0.4):
    resolution: {integrity: sha512-kK/GBYVxb8XGlwXgtCWAkPOwDVh7dXyLRaoZuk2bBYntV3DZkYGAIbLKOFTGz+MGz71vEeQ9bGLP7cHKtCee4g==}
    peerDependencies:
      '@nestjs/common': ^9.x
      '@nestjs/core': ^9.x
    dependencies:
      '@nestjs/common': 10.0.4(class-transformer@0.5.1)(class-validator@0.14.0)(reflect-metadata@0.1.13)(rxjs@7.8.1)
      '@nestjs/core': 10.0.4(@nestjs/common@10.0.4)(@nestjs/platform-express@10.0.4)(reflect-metadata@0.1.13)(rxjs@7.8.1)
      lodash: 4.17.21
    dev: false

  /@golevelup/nestjs-modules@0.6.1(@nestjs/common@10.0.4)(rxjs@7.8.1):
    resolution: {integrity: sha512-E0STg8In8fhIivnGDJAA70+XLPHzK5bMTkCnif9FbZ8waTYDQ3T/QQL0h73k+CUFeznn1hmuEW14sNaE+8cd7w==}
    peerDependencies:
      '@nestjs/common': ^9.x
      rxjs: ^7.x
    dependencies:
      '@nestjs/common': 10.0.4(class-transformer@0.5.1)(class-validator@0.14.0)(reflect-metadata@0.1.13)(rxjs@7.8.1)
      lodash: 4.17.21
      rxjs: 7.8.1
    dev: false

  /@golevelup/nestjs-rabbitmq@3.7.0(@nestjs/common@10.0.4)(@nestjs/core@10.0.4)(reflect-metadata@0.1.13)(rxjs@7.8.1):
    resolution: {integrity: sha512-wV6SA8oCTu8v66U5i3vu/k6DEvlHKM+LTb9JY7Iz8C0nUUuf6pufgvAalusAi4iJJ7/7p3Q44LF38SB4buszWw==}
    peerDependencies:
      '@nestjs/common': ^9.x
      '@nestjs/core': ^9.x
      reflect-metadata: ^0.1.0
      rxjs: ^7.x
    dependencies:
      '@golevelup/nestjs-common': 1.4.5(@nestjs/common@10.0.4)
      '@golevelup/nestjs-discovery': 3.0.1(@nestjs/common@10.0.4)(@nestjs/core@10.0.4)
      '@golevelup/nestjs-modules': 0.6.1(@nestjs/common@10.0.4)(rxjs@7.8.1)
      '@nestjs/common': 10.0.4(class-transformer@0.5.1)(class-validator@0.14.0)(reflect-metadata@0.1.13)(rxjs@7.8.1)
      '@nestjs/core': 10.0.4(@nestjs/common@10.0.4)(@nestjs/platform-express@10.0.4)(reflect-metadata@0.1.13)(rxjs@7.8.1)
      amqp-connection-manager: 3.9.0(amqplib@0.8.0)
      amqplib: 0.8.0
      lodash: 4.17.21
      reflect-metadata: 0.1.13
      rxjs: 7.8.1
    transitivePeerDependencies:
      - supports-color
    dev: false

  /@graphql-tools/merge@8.4.2(graphql@16.7.1):
    resolution: {integrity: sha512-XbrHAaj8yDuINph+sAfuq3QCZ/tKblrTLOpirK0+CAgNlZUCHs0Fa+xtMUURgwCVThLle1AF7svJCxFizygLsw==}
    peerDependencies:
      graphql: ^14.0.0 || ^15.0.0 || ^16.0.0 || ^17.0.0
    dependencies:
      '@graphql-tools/utils': 9.2.1(graphql@16.7.1)
      graphql: 16.7.1
      tslib: 2.6.0
    dev: false

  /@graphql-tools/merge@9.0.0(graphql@16.7.1):
    resolution: {integrity: sha512-J7/xqjkGTTwOJmaJQJ2C+VDBDOWJL3lKrHJN4yMaRLAJH3PosB7GiPRaSDZdErs0+F77sH2MKs2haMMkywzx7Q==}
    engines: {node: '>=16.0.0'}
    peerDependencies:
      graphql: ^14.0.0 || ^15.0.0 || ^16.0.0 || ^17.0.0
    dependencies:
      '@graphql-tools/utils': 10.0.1(graphql@16.7.1)
      graphql: 16.7.1
      tslib: 2.6.0
    dev: false

  /@graphql-tools/schema@10.0.0(graphql@16.7.1):
    resolution: {integrity: sha512-kf3qOXMFcMs2f/S8Y3A8fm/2w+GaHAkfr3Gnhh2LOug/JgpY/ywgFVxO3jOeSpSEdoYcDKLcXVjMigNbY4AdQg==}
    engines: {node: '>=16.0.0'}
    peerDependencies:
      graphql: ^14.0.0 || ^15.0.0 || ^16.0.0 || ^17.0.0
    dependencies:
      '@graphql-tools/merge': 9.0.0(graphql@16.7.1)
      '@graphql-tools/utils': 10.0.1(graphql@16.7.1)
      graphql: 16.7.1
      tslib: 2.6.0
      value-or-promise: 1.0.12
    dev: false

  /@graphql-tools/schema@9.0.19(graphql@16.7.1):
    resolution: {integrity: sha512-oBRPoNBtCkk0zbUsyP4GaIzCt8C0aCI4ycIRUL67KK5pOHljKLBBtGT+Jr6hkzA74C8Gco8bpZPe7aWFjiaK2w==}
    peerDependencies:
      graphql: ^14.0.0 || ^15.0.0 || ^16.0.0 || ^17.0.0
    dependencies:
      '@graphql-tools/merge': 8.4.2(graphql@16.7.1)
      '@graphql-tools/utils': 9.2.1(graphql@16.7.1)
      graphql: 16.7.1
      tslib: 2.6.0
      value-or-promise: 1.0.12
    dev: false

  /@graphql-tools/utils@10.0.1(graphql@16.7.1):
    resolution: {integrity: sha512-i1FozbDGHgdsFA47V/JvQZ0FE8NAy0Eiz7HGCJO2MkNdZAKNnwei66gOq0JWYVFztwpwbVQ09GkKhq7Kjcq5Cw==}
    engines: {node: '>=16.0.0'}
    peerDependencies:
      graphql: ^14.0.0 || ^15.0.0 || ^16.0.0 || ^17.0.0
    dependencies:
      '@graphql-typed-document-node/core': 3.2.0(graphql@16.7.1)
      graphql: 16.7.1
      tslib: 2.6.0
    dev: false

  /@graphql-tools/utils@9.2.1(graphql@16.7.1):
    resolution: {integrity: sha512-WUw506Ql6xzmOORlriNrD6Ugx+HjVgYxt9KCXD9mHAak+eaXSwuGGPyE60hy9xaDEoXKBsG7SkG69ybitaVl6A==}
    peerDependencies:
      graphql: ^14.0.0 || ^15.0.0 || ^16.0.0 || ^17.0.0
    dependencies:
      '@graphql-typed-document-node/core': 3.2.0(graphql@16.7.1)
      graphql: 16.7.1
      tslib: 2.6.0
    dev: false

  /@graphql-typed-document-node/core@3.2.0(graphql@16.7.1):
    resolution: {integrity: sha512-mB9oAsNCm9aM3/SOv4YtBMqZbYj10R7dkq8byBqxGY/ncFwhf2oQzMV+LCRlWoDSEBJ3COiR1yeDvMtsoOsuFQ==}
    peerDependencies:
      graphql: ^0.8.0 || ^0.9.0 || ^0.10.0 || ^0.11.0 || ^0.12.0 || ^0.13.0 || ^14.0.0 || ^15.0.0 || ^16.0.0 || ^17.0.0
    dependencies:
      graphql: 16.7.1
    dev: false

  /@histoire/app@0.16.1(vite@4.3.9):
    resolution: {integrity: sha512-13komnhVk1Pk0wMmkJKDPWT8RKpA5HfAbeeXSHAq29pvFP9Faq+dAa62g1wqOpoyJD5C7SkI0OPI3eJwJHgTiQ==}
    dependencies:
      '@histoire/controls': 0.16.1(vite@4.3.9)
      '@histoire/shared': 0.16.1(vite@4.3.9)
      '@histoire/vendors': 0.16.0
      '@types/flexsearch': 0.7.3
      flexsearch: 0.7.21
      shiki-es: 0.2.0
    transitivePeerDependencies:
      - vite
    dev: true

  /@histoire/controls@0.16.1(vite@4.3.9):
    resolution: {integrity: sha512-Ot/J/LPzUexn+fLrJrWu3jUakx9aVSJWKnriiJSmEodAxJq+4mrprX3xS0bnzieud19pJc3mzC/MSD94urTbHA==}
    dependencies:
      '@codemirror/commands': 6.2.4
      '@codemirror/lang-json': 6.0.1
      '@codemirror/language': 6.8.0
      '@codemirror/lint': 6.2.2
      '@codemirror/state': 6.2.1
      '@codemirror/theme-one-dark': 6.1.2
      '@codemirror/view': 6.14.0
      '@histoire/shared': 0.16.1(vite@4.3.9)
      '@histoire/vendors': 0.16.0
    transitivePeerDependencies:
      - vite
    dev: true

  /@histoire/plugin-vue@0.16.1(histoire@0.16.2)(vite@4.3.9)(vue@3.3.4):
    resolution: {integrity: sha512-K7ZZl5tA8PWHjQsWFmFX3xa4HlRs+S8+nxym1Smh4dudQ6XSVwdF+gsPQ+RE4zwf6YQ8HDPsvOobI31dz6F4Tg==}
    peerDependencies:
      histoire: ^0.16.1
      vue: ^3.2.47
    dependencies:
      '@histoire/controls': 0.16.1(vite@4.3.9)
      '@histoire/shared': 0.16.1(vite@4.3.9)
      '@histoire/vendors': 0.16.0
      change-case: 4.1.2
      globby: 13.1.4
      histoire: 0.16.2(@types/node@18.16.19)(vite@4.3.9)
      launch-editor: 2.6.0
      pathe: 0.2.0
      vue: 3.3.4
    transitivePeerDependencies:
      - vite
    dev: true

  /@histoire/shared@0.16.1(vite@4.3.9):
    resolution: {integrity: sha512-bcySHGC6kcZ1U9OZUcBQCROTBygTZ9T9MlqfeGtBtJWXGdmHPZ/64elZOY36O8gUAMF89Q08EIVe5cIQ0SJ3Uw==}
    peerDependencies:
      vite: ^2.9.0 || ^3.0.0 || ^4.0.0
    dependencies:
      '@histoire/vendors': 0.16.0
      '@types/fs-extra': 9.0.13
      '@types/markdown-it': 12.2.3
      chokidar: 3.5.3
      pathe: 0.2.0
      picocolors: 1.0.0
      vite: 4.3.9(@types/node@18.16.19)
    dev: true

  /@histoire/vendors@0.16.0:
    resolution: {integrity: sha512-MVr3P2q5Q9UiLJJT99b+j2ABCSerQG4VnUeCr5+eOxyEmoIFz1a0KGJimzqQM0EoVnMQmiaNN3WhuUYG+DWh/w==}
    dev: true

  /@humanwhocodes/config-array@0.11.10:
    resolution: {integrity: sha512-KVVjQmNUepDVGXNuoRRdmmEjruj0KfiGSbS8LVc12LMsWDQzRXJ0qdhN8L8uUigKpfEHRhlaQFY0ib1tnUbNeQ==}
    engines: {node: '>=10.10.0'}
    dependencies:
      '@humanwhocodes/object-schema': 1.2.1
      debug: 4.3.4(supports-color@8.1.1)
      minimatch: 3.1.2
    transitivePeerDependencies:
      - supports-color
    dev: true

  /@humanwhocodes/module-importer@1.0.1:
    resolution: {integrity: sha512-bxveV4V8v5Yb4ncFTT3rPSgZBOpCkjfK0y4oVVVJwIuDVBRMDXrPyXRL988i5ap9m9bnyEEjWfm5WkBmtffLfA==}
    engines: {node: '>=12.22'}
    dev: true

  /@humanwhocodes/object-schema@1.2.1:
    resolution: {integrity: sha512-ZnQMnLV4e7hDlUvw8H+U8ASL02SS2Gn6+9Ac3wGGLIe7+je2AeAOxPY+izIPJDfFDb7eDjev0Us8MO1iFRN8hA==}
    dev: true

  /@iconify-json/ant-design@1.1.5:
    resolution: {integrity: sha512-lNEC95u9QdmS3GfMLnbAjLZCfQ9i4xURyn7P4UVHa6ejjLjs5FVyi/J+itrmnBpwb36YZo4CT0GDIn2AgvkNng==}
    dependencies:
      '@iconify/types': 2.0.0
    dev: true

  /@iconify-json/bi@1.1.17:
    resolution: {integrity: sha512-wWu0uLe3STp9JiE7TIZLvlZwQ7DJkup8lr59A4Ayl6b41KLBiAxnCi8l+Ohmtkdr6auNo8UM//gO0Pcx48GhOg==}
    dependencies:
      '@iconify/types': 2.0.0
    dev: true

  /@iconify-json/fa6-brands@1.1.11:
    resolution: {integrity: sha512-+/dsIafxFCXlUvti0EHzVas9tnYXGqcSpybTBzzXbSVl2Ay1v26e/so/fz2Wrh8L3JrXq0LrMUYDsgZ4geQOqw==}
    dependencies:
      '@iconify/types': 2.0.0
    dev: true

  /@iconify-json/fa6-regular@1.1.11:
    resolution: {integrity: sha512-ekohCwqrZIbDJUHwZoiUO5O8bz/LiF1JIfHGHUbP+Y9IZwZqMac+1Td8xzQ+d/6FEIgVjmxccbph/wCCVznFyQ==}
    dependencies:
      '@iconify/types': 2.0.0
    dev: true

  /@iconify-json/fa6-solid@1.1.13:
    resolution: {integrity: sha512-4rpV5lqeerkL3PBuoIYFKtOWjEIcv2q9g+lai0jSTlgzmF/hcxkozXzhhGtEjQhYqAIPR01wxlHFIhwhLN2O9w==}
    dependencies:
      '@iconify/types': 2.0.0
    dev: true

  /@iconify-json/fa@1.1.4:
    resolution: {integrity: sha512-A7FAeKvR8BP8c2oFgryGLTBkH3FwiSwf3t9RpPkxA3eMyoO2sTpRQqj+BuxU+oxUzAP22Ylz7rEKB/U0QODrHA==}
    dependencies:
      '@iconify/types': 2.0.0
    dev: true

  /@iconify-json/fluent@1.1.25:
    resolution: {integrity: sha512-93VTPFM6tDpnws+FqgJ26oHAZc4nhXK9VGpMUnia18onJUqIvkLtXLsKqXqi0L2AGn5afADxMtufqra1d0+dzg==}
    dependencies:
      '@iconify/types': 2.0.0
    dev: true

  /@iconify-json/iconoir@1.1.29:
    resolution: {integrity: sha512-8X4WkiHEKeDKmTnbX1jizFBw9IlwGkKUisAYaftHsc3jJSZGJwWEInDgQ4g3KAiU5a2PJs4TWmGLjBcAkjj/SQ==}
    dependencies:
      '@iconify/types': 2.0.0
    dev: true

  /@iconify-json/ri@1.1.10:
    resolution: {integrity: sha512-fsJuXLfpdxb9pfn8LFcfM6LS82j358HaI29Y1qcH1UDnt/V439rTivV6v/YSLkd4z/dZIbh5iOR8+Cg4qtu5Rw==}
    dependencies:
      '@iconify/types': 2.0.0
    dev: true

  /@iconify/types@2.0.0:
    resolution: {integrity: sha512-+wluvCrRhXrhyOmRDJ3q8mux9JkKy5SJ/v8ol2tu4FVjyYvtEzkc/3pK15ET6RKg4b4w4BmTk1+gsCUhf21Ykg==}
    dev: true

  /@iconify/utils@2.1.6:
    resolution: {integrity: sha512-WJNcj/mmFQoYok+576EexlCQe/g2tZ8X9jR4QLo++z6DlVqrjwt7FBYetTQ3iyTtrPMFHcAx0JiCqtUz30XG5A==}
    dependencies:
      '@antfu/install-pkg': 0.1.1
      '@antfu/utils': 0.7.4
      '@iconify/types': 2.0.0
      debug: 4.3.4(supports-color@8.1.1)
      kolorist: 1.8.0
      local-pkg: 0.4.3
    transitivePeerDependencies:
      - supports-color
    dev: true

  /@jonkemp/package-utils@1.0.8:
    resolution: {integrity: sha512-bIcKnH5YmtTYr7S6J3J86dn/rFiklwRpOqbTOQ9C0WMmR9FKHVb3bxs2UYfqEmNb93O4nbA97sb6rtz33i9SyA==}
    dev: false

  /@josephg/resolvable@1.0.1:
    resolution: {integrity: sha512-CtzORUwWTTOTqfVtHaKRJ0I1kNQd1bpn3sUh8I3nJDVY+5/M/Oe1DnEWzPQvqq/xPIIkzzzIP7mfCoAjFRvDhg==}
    dev: false

  /@jridgewell/gen-mapping@0.3.3:
    resolution: {integrity: sha512-HLhSWOLRi875zjjMG/r+Nv0oCW8umGb0BgEhyX3dDX3egwZtB8PqLnjz3yedt8R5StBrzcg4aBpnh8UA9D1BoQ==}
    engines: {node: '>=6.0.0'}
    dependencies:
      '@jridgewell/set-array': 1.1.2
      '@jridgewell/sourcemap-codec': 1.4.15
      '@jridgewell/trace-mapping': 0.3.18

  /@jridgewell/resolve-uri@3.1.0:
    resolution: {integrity: sha512-F2msla3tad+Mfht5cJq7LSXcdudKTWCVYUgw6pLFOOHSTtZlj6SWNYAp+AhuqLmWdBO2X5hPrLcu8cVP8fy28w==}
    engines: {node: '>=6.0.0'}

  /@jridgewell/resolve-uri@3.1.1:
    resolution: {integrity: sha512-dSYZh7HhCDtCKm4QakX0xFpsRDqjjtZf/kjI/v3T3Nwt5r8/qz/M19F9ySyOqU94SXBmeG9ttTul+YnR4LOxFA==}
    engines: {node: '>=6.0.0'}
    dev: true

  /@jridgewell/set-array@1.1.2:
    resolution: {integrity: sha512-xnkseuNADM0gt2bs+BvhO0p78Mk762YnZdsuzFV018NoG1Sj1SCQvpSqa7XUaTam5vAGasABV9qXASMKnFMwMw==}
    engines: {node: '>=6.0.0'}

  /@jridgewell/source-map@0.3.3:
    resolution: {integrity: sha512-b+fsZXeLYi9fEULmfBrhxn4IrPlINf8fiNarzTof004v3lFdntdwa9PF7vFJqm3mg7s+ScJMxXaE3Acp1irZcg==}
    dependencies:
      '@jridgewell/gen-mapping': 0.3.3
      '@jridgewell/trace-mapping': 0.3.18
    dev: true

  /@jridgewell/sourcemap-codec@1.4.14:
    resolution: {integrity: sha512-XPSJHWmi394fuUuzDnGz1wiKqWfo1yXecHQMRf2l6hztTO+nPru658AyDngaBe7isIxEkRsPR3FZh+s7iVa4Uw==}

  /@jridgewell/sourcemap-codec@1.4.15:
    resolution: {integrity: sha512-eF2rxCRulEKXHTRiDrDy6erMYWqNw4LPdQ8UQA4huuxaQsVeRPFl2oM8oDGxMFhJUWZf9McpLtJasDDZb/Bpeg==}

  /@jridgewell/trace-mapping@0.3.18:
    resolution: {integrity: sha512-w+niJYzMHdd7USdiH2U6869nqhD2nbfZXND5Yp93qIbEmnDNk7PD48o+YchRVpzMU7M6jVCbenTR7PA1FLQ9pA==}
    dependencies:
      '@jridgewell/resolve-uri': 3.1.0
      '@jridgewell/sourcemap-codec': 1.4.14

  /@jridgewell/trace-mapping@0.3.9:
    resolution: {integrity: sha512-3Belt6tdc8bPgAtbcmdtNJlirVoTmEb5e2gC94PnkwEW9jI6CAHUeoG85tjWP5WquqfavoMtMwiG4P926ZKKuQ==}
    dependencies:
      '@jridgewell/resolve-uri': 3.1.1
      '@jridgewell/sourcemap-codec': 1.4.15
    dev: true

  /@juggle/resize-observer@3.4.0:
    resolution: {integrity: sha512-dfLbk+PwWvFzSxwk3n5ySL0hfBog779o8h68wK/7/APo/7cgyWp5jcXockbxdk5kFRkbeXWm4Fbi9FrdN381sA==}
    dev: false

  /@lezer/common@1.0.3:
    resolution: {integrity: sha512-JH4wAXCgUOcCGNekQPLhVeUtIqjH0yPBs7vvUdSjyQama9618IOKFJwkv2kcqdhF0my8hQEgCTEJU0GIgnahvA==}

  /@lezer/cpp@1.1.0:
    resolution: {integrity: sha512-zUHrjNFuY/DOZCkOBJ6qItQIkcopHM/Zv/QOE0a4XNG3HDNahxTNu5fQYl8dIuKCpxCqRdMl5cEwl5zekFc7BA==}
    dependencies:
      '@lezer/highlight': 1.1.6
      '@lezer/lr': 1.3.6
    dev: false

  /@lezer/highlight@1.1.6:
    resolution: {integrity: sha512-cmSJYa2us+r3SePpRCjN5ymCqCPv+zyXmDl0ciWtVaNiORT/MxM7ZgOMQZADD0o51qOaOg24qc/zBViOIwAjJg==}
    dependencies:
      '@lezer/common': 1.0.3

  /@lezer/java@1.0.3:
    resolution: {integrity: sha512-kKN17wmgP1cgHb8juR4pwVSPMKkDMzY/lAPbBsZ1fpXwbk2sg3N1kIrf0q+LefxgrANaQb/eNO7+m2QPruTFng==}
    dependencies:
      '@lezer/highlight': 1.1.6
      '@lezer/lr': 1.3.6
    dev: false

  /@lezer/javascript@1.4.3:
    resolution: {integrity: sha512-k7Eo9z9B1supZ5cCD4ilQv/RZVN30eUQL+gGbr6ybrEY3avBAL5MDiYi2aa23Aj0A79ry4rJRvPAwE2TM8bd+A==}
    dependencies:
      '@lezer/highlight': 1.1.6
      '@lezer/lr': 1.3.6
    dev: false

  /@lezer/json@1.0.0:
    resolution: {integrity: sha512-zbAuUY09RBzCoCA3lJ1+ypKw5WSNvLqGMtasdW6HvVOqZoCpPr8eWrsGnOVWGKGn8Rh21FnrKRVlJXrGAVUqRw==}
    dependencies:
      '@lezer/highlight': 1.1.6
      '@lezer/lr': 1.3.6
    dev: true

  /@lezer/lr@1.3.6:
    resolution: {integrity: sha512-IDhcWjfxwWACnatUi0GzWBCbochfqxo3LZZlS27LbJh8RVYYXXyR5Ck9659IhkWkhSW/kZlaaiJpUO+YZTUK+Q==}
    dependencies:
      '@lezer/common': 1.0.3

  /@lezer/python@1.1.7:
    resolution: {integrity: sha512-RbhKQ9+Y/r/Xv6OcJmETEM5tBFdpdAJRqrgi3akJkWBLCuiAaLP/jKdYzu+ICljaSXPCQeznrv+r9HUEnjq3HQ==}
    dependencies:
      '@lezer/highlight': 1.1.6
      '@lezer/lr': 1.3.6
    dev: false

  /@linaria/core@4.2.9:
    resolution: {integrity: sha512-ELcu37VNVOT/PU0L6WDIN+aLzNFyJrqoBYT0CucGOCAmODbojUMCv8oJYRbWzA3N34w1t199dN4UFdfRWFG2rg==}
    engines: {node: ^12.16.0 || >=13.7.0}
    dependencies:
      '@linaria/logger': 4.0.0
      '@linaria/tags': 4.3.5
      '@linaria/utils': 4.3.4
    transitivePeerDependencies:
      - supports-color
    dev: false

  /@linaria/logger@4.0.0:
    resolution: {integrity: sha512-YnBq0JlDWMEkTOK+tMo5yEVR0f5V//6qMLToGcLhTyM9g9i+IDFn51Z+5q2hLk7RdG4NBPgbcCXYi2w4RKsPeg==}
    engines: {node: ^12.16.0 || >=13.7.0}
    dependencies:
      debug: 4.3.4(supports-color@8.1.1)
      picocolors: 1.0.0
    transitivePeerDependencies:
      - supports-color
    dev: false

  /@linaria/tags@4.3.5:
    resolution: {integrity: sha512-PgaIi8Vv89YOjc6rpKL/uPg2w4k0rAwAYxcqeXqzKqsEAste5rgB8xp1/KUOG0oAOkPd3MRL6Duj+m0ZwJ3g+g==}
    engines: {node: ^12.16.0 || >=13.7.0}
    dependencies:
      '@babel/generator': 7.22.7
      '@linaria/logger': 4.0.0
      '@linaria/utils': 4.3.4
    transitivePeerDependencies:
      - supports-color
    dev: false

  /@linaria/utils@4.3.4:
    resolution: {integrity: sha512-vt6WJG54n+KANaqxOfzIIU7aSfFHEWFbnGLsgxL7nASHqO0zezrNA2y2Rrp80zSeTW+wSpbmDM4uJyC9UW1qoA==}
    engines: {node: ^12.16.0 || >=13.7.0}
    dependencies:
      '@babel/core': 7.22.8
      '@babel/plugin-proposal-export-namespace-from': 7.18.9(@babel/core@7.22.8)
      '@babel/plugin-syntax-dynamic-import': 7.8.3(@babel/core@7.22.8)
      '@babel/plugin-transform-modules-commonjs': 7.22.5(@babel/core@7.22.8)
      '@babel/traverse': 7.22.8
      '@babel/types': 7.22.5
      '@linaria/logger': 4.0.0
      babel-merge: 3.0.0(@babel/core@7.22.8)
    transitivePeerDependencies:
      - supports-color
    dev: false

  /@lukeed/csprng@1.1.0:
    resolution: {integrity: sha512-Z7C/xXCiGWsg0KuKsHTKJxbWhpI3Vs5GwLfOean7MGyVFGqdRgBbAjOCh6u4bbjPc/8MJ2pZmK/0DLdCbivLDA==}
    engines: {node: '>=8'}

  /@mapbox/node-pre-gyp@1.0.10:
    resolution: {integrity: sha512-4ySo4CjzStuprMwk35H5pPbkymjv1SF3jGLj6rAHp/xT/RF7TL7bd9CTm1xDY49K2qF7jmR/g7k+SkLETP6opA==}
    hasBin: true
    dependencies:
      detect-libc: 2.0.1
      https-proxy-agent: 5.0.1
      make-dir: 3.1.0
      node-fetch: 2.6.11
      nopt: 5.0.0
      npmlog: 5.0.1
      rimraf: 3.0.2
      semver: 7.5.2
      tar: 6.1.15
    transitivePeerDependencies:
      - encoding
      - supports-color
    dev: false

  /@nestjs-modules/mailer@1.8.1(@nestjs/common@10.0.4)(@nestjs/core@10.0.4)(nodemailer@6.9.3):
    resolution: {integrity: sha512-rNlKzNB+Vr/aRDVcTibj2JCJQcTSE59EBQIpCwh/FkKg0Be1xoF3dQDZ4dmc9X1j396fkIBI5aQ5XAtJNPdxpw==}
    peerDependencies:
      '@nestjs/common': ^7.0.9 || ^8.0.0 || ^9.0.0
      '@nestjs/core': ^7.0.9 || ^8.0.0 || ^9.0.0
      nodemailer: ^6.4.6
    dependencies:
      '@nestjs/common': 10.0.4(class-transformer@0.5.1)(class-validator@0.14.0)(reflect-metadata@0.1.13)(rxjs@7.8.1)
      '@nestjs/core': 10.0.4(@nestjs/common@10.0.4)(@nestjs/platform-express@10.0.4)(reflect-metadata@0.1.13)(rxjs@7.8.1)
      glob: 8.0.3
      inline-css: 4.0.1
      mjml: 4.14.1
      nodemailer: 6.9.3
      preview-email: 3.0.5
    optionalDependencies:
      '@types/ejs': 3.1.2
      '@types/pug': 2.0.6
      ejs: 3.1.9
      handlebars: 4.7.7
      pug: 3.0.2
    transitivePeerDependencies:
      - encoding
      - supports-color
    dev: false

  /@nestjs/apollo@12.0.7(@apollo/server@4.7.5)(@nestjs/common@10.0.4)(@nestjs/core@10.0.4)(@nestjs/graphql@12.0.7)(graphql@16.7.1):
    resolution: {integrity: sha512-snY8uM/ypE5TZOVChIIuNlTFWGCrwJ8U/xq3EFYE6A+dIqY7/B9sou79snevCm3zTde69KdsOYg5FBmznasxNg==}
    peerDependencies:
      '@apollo/gateway': ^2.0.0
      '@apollo/server': ^4.3.2
      '@apollo/subgraph': ^2.0.0
      '@as-integrations/fastify': ^1.3.0 || ^2.0.0
      '@nestjs/common': ^9.3.8 || ^10.0.0
      '@nestjs/core': ^9.3.8 || ^10.0.0
      '@nestjs/graphql': ^12.0.0
      graphql: ^16.6.0
    peerDependenciesMeta:
      '@apollo/gateway':
        optional: true
      '@apollo/subgraph':
        optional: true
      '@as-integrations/fastify':
        optional: true
    dependencies:
      '@apollo/server': 4.7.5(graphql@16.7.1)
      '@apollo/server-plugin-landing-page-graphql-playground': 4.0.0(@apollo/server@4.7.5)
      '@nestjs/common': 10.0.4(class-transformer@0.5.1)(class-validator@0.14.0)(reflect-metadata@0.1.13)(rxjs@7.8.1)
      '@nestjs/core': 10.0.4(@nestjs/common@10.0.4)(@nestjs/platform-express@10.0.4)(reflect-metadata@0.1.13)(rxjs@7.8.1)
      '@nestjs/graphql': 12.0.7(@nestjs/common@10.0.4)(@nestjs/core@10.0.4)(class-transformer@0.5.1)(class-validator@0.14.0)(graphql@16.7.1)(reflect-metadata@0.1.13)
      graphql: 16.7.1
      iterall: 1.3.0
      lodash.omit: 4.5.0
      tslib: 2.6.0
    dev: false

  /@nestjs/cache-manager@2.0.1(@nestjs/common@10.0.4)(@nestjs/core@10.0.4)(cache-manager@5.2.3)(reflect-metadata@0.1.13)(rxjs@7.8.1):
    resolution: {integrity: sha512-UxDeuarskoSPVzLRl6SVNaUlGnwclhq48JCvQ/zu7W2RRaBqlxzfM8/CaRjrpSwC7/LVrLKv+f9EoAWYOvSULg==}
    peerDependencies:
      '@nestjs/common': ^9.0.0 || ^10.0.0
      '@nestjs/core': ^9.0.0 || ^10.0.0
      cache-manager: <=5
      reflect-metadata: ^0.1.12
      rxjs: ^7.0.0
    dependencies:
      '@nestjs/common': 10.0.4(class-transformer@0.5.1)(class-validator@0.14.0)(reflect-metadata@0.1.13)(rxjs@7.8.1)
      '@nestjs/core': 10.0.4(@nestjs/common@10.0.4)(@nestjs/platform-express@10.0.4)(reflect-metadata@0.1.13)(rxjs@7.8.1)
      cache-manager: 5.2.3
      reflect-metadata: 0.1.13
      rxjs: 7.8.1
    dev: false

  /@nestjs/cli@10.1.0:
    resolution: {integrity: sha512-R/n+cFIvK3YbFSU9t7NFyBgXJRDK1biCZgz1VqYdpZj4JmIj8RmllA9Fp3YZUg98D8K7T4HoIuVFUAkEFSSLTg==}
    engines: {node: '>= 16'}
    hasBin: true
    peerDependencies:
      '@swc/cli': ^0.1.62
      '@swc/core': ^1.3.62
    peerDependenciesMeta:
      '@swc/cli':
        optional: true
      '@swc/core':
        optional: true
    dependencies:
      '@angular-devkit/core': 16.1.3(chokidar@3.5.3)
      '@angular-devkit/schematics': 16.1.3(chokidar@3.5.3)
      '@angular-devkit/schematics-cli': 16.1.3(chokidar@3.5.3)
      '@nestjs/schematics': 10.0.1(chokidar@3.5.3)(typescript@5.1.6)
      chalk: 4.1.2
      chokidar: 3.5.3
      cli-table3: 0.6.3
      commander: 4.1.1
      fork-ts-checker-webpack-plugin: 8.0.0(typescript@5.1.6)(webpack@5.88.1)
      inquirer: 8.2.5
      node-emoji: 1.11.0
      ora: 5.4.1
      os-name: 4.0.1
      rimraf: 4.4.1
      shelljs: 0.8.5
      source-map-support: 0.5.21
      tree-kill: 1.2.2
      tsconfig-paths: 4.2.0
      tsconfig-paths-webpack-plugin: 4.0.1
      typescript: 5.1.6
      webpack: 5.88.1
      webpack-node-externals: 3.0.0
    transitivePeerDependencies:
      - esbuild
      - uglify-js
      - webpack-cli
    dev: true

  /@nestjs/common@10.0.4(class-transformer@0.5.1)(class-validator@0.14.0)(reflect-metadata@0.1.13)(rxjs@7.8.1):
    resolution: {integrity: sha512-p/QG9u5qUAjFlf1DdifPw87KK24hEY3GldignHrM6NgoKzdBXPNA4k8FL0I+HYPqX/hH7pAUEHQCUmjAz5L8bg==}
    peerDependencies:
      class-transformer: '*'
      class-validator: '*'
      reflect-metadata: ^0.1.12
      rxjs: ^7.1.0
    peerDependenciesMeta:
      class-transformer:
        optional: true
      class-validator:
        optional: true
    dependencies:
      class-transformer: 0.5.1
      class-validator: 0.14.0
      iterare: 1.2.1
      reflect-metadata: 0.1.13
      rxjs: 7.8.1
      tslib: 2.6.0
      uid: 2.0.2

  /@nestjs/config@3.0.0(@nestjs/common@10.0.4)(reflect-metadata@0.1.13):
    resolution: {integrity: sha512-fzASk1Uv6AjdE6uA1na8zpqRCXAhRpcfgpCVv3SAKlgJ3VR3bEjcI4G17WHLgLBsmPzI1ofdkSI451WLD1F1Rw==}
    peerDependencies:
      '@nestjs/common': ^8.0.0 || ^9.0.0 || ^10.0.0
      reflect-metadata: ^0.1.13
    dependencies:
      '@nestjs/common': 10.0.4(class-transformer@0.5.1)(class-validator@0.14.0)(reflect-metadata@0.1.13)(rxjs@7.8.1)
      dotenv: 16.1.4
      dotenv-expand: 10.0.0
      lodash: 4.17.21
      reflect-metadata: 0.1.13
      uuid: 9.0.0
    dev: false

  /@nestjs/core@10.0.4(@nestjs/common@10.0.4)(@nestjs/platform-express@10.0.4)(reflect-metadata@0.1.13)(rxjs@7.8.1):
    resolution: {integrity: sha512-shYB81/FgxtnlXRYcadzmduewkgjxGtIoTZBVzf9SM2FmLiltVGQJvZFkOdweTss19yA/503H62duZ6/Syev4w==}
    requiresBuild: true
    peerDependencies:
      '@nestjs/common': ^10.0.0
      '@nestjs/microservices': ^10.0.0
      '@nestjs/platform-express': ^10.0.0
      '@nestjs/websockets': ^10.0.0
      reflect-metadata: ^0.1.12
      rxjs: ^7.1.0
    peerDependenciesMeta:
      '@nestjs/microservices':
        optional: true
      '@nestjs/platform-express':
        optional: true
      '@nestjs/websockets':
        optional: true
    dependencies:
      '@nestjs/common': 10.0.4(class-transformer@0.5.1)(class-validator@0.14.0)(reflect-metadata@0.1.13)(rxjs@7.8.1)
      '@nestjs/platform-express': 10.0.4(@nestjs/common@10.0.4)(@nestjs/core@10.0.4)
      '@nuxtjs/opencollective': 0.3.2
      fast-safe-stringify: 2.1.1
      iterare: 1.2.1
      path-to-regexp: 3.2.0
      reflect-metadata: 0.1.13
      rxjs: 7.8.1
      tslib: 2.6.0
      uid: 2.0.2
    transitivePeerDependencies:
      - encoding

  /@nestjs/graphql@12.0.7(@nestjs/common@10.0.4)(@nestjs/core@10.0.4)(class-transformer@0.5.1)(class-validator@0.14.0)(graphql@16.7.1)(reflect-metadata@0.1.13):
    resolution: {integrity: sha512-4XnfdAb9JHazh6Z/zbh0IUbcs8iPS5VxCoDS77CsjOHDCYzrwDVFWiZ3k5XofACIpdyekagavmVNuo1G0Q6JlA==}
    peerDependencies:
      '@apollo/subgraph': ^2.0.0
      '@nestjs/common': ^9.3.8 || ^10.0.0
      '@nestjs/core': ^9.3.8 || ^10.0.0
      class-transformer: '*'
      class-validator: '*'
      graphql: ^16.6.0
      reflect-metadata: ^0.1.13
      ts-morph: ^16.0.0 || ^17.0.0 || ^18.0.0 || ^19.0.0
    peerDependenciesMeta:
      '@apollo/subgraph':
        optional: true
      class-transformer:
        optional: true
      class-validator:
        optional: true
      ts-morph:
        optional: true
    dependencies:
      '@graphql-tools/merge': 9.0.0(graphql@16.7.1)
      '@graphql-tools/schema': 10.0.0(graphql@16.7.1)
      '@graphql-tools/utils': 10.0.1(graphql@16.7.1)
      '@nestjs/common': 10.0.4(class-transformer@0.5.1)(class-validator@0.14.0)(reflect-metadata@0.1.13)(rxjs@7.8.1)
      '@nestjs/core': 10.0.4(@nestjs/common@10.0.4)(@nestjs/platform-express@10.0.4)(reflect-metadata@0.1.13)(rxjs@7.8.1)
      '@nestjs/mapped-types': 2.0.2(@nestjs/common@10.0.4)(class-transformer@0.5.1)(class-validator@0.14.0)(reflect-metadata@0.1.13)
      chokidar: 3.5.3
      class-transformer: 0.5.1
      class-validator: 0.14.0
      fast-glob: 3.2.12
      graphql: 16.7.1
      graphql-tag: 2.12.6(graphql@16.7.1)
      graphql-ws: 5.14.0(graphql@16.7.1)
      lodash: 4.17.21
      normalize-path: 3.0.0
      reflect-metadata: 0.1.13
      subscriptions-transport-ws: 0.11.0(graphql@16.7.1)
      tslib: 2.6.0
      uuid: 9.0.0
      ws: 8.13.0
    transitivePeerDependencies:
      - bufferutil
      - utf-8-validate
    dev: false

  /@nestjs/jwt@10.1.0(@nestjs/common@10.0.4):
    resolution: {integrity: sha512-iLwCGS25ybUxGS7i5j/Mwuyzvp/WxJftHlm8aLEBv5GV92apz6L1QVjxLdZrqXbzo++C8gdJauhzil8qitY+6w==}
    peerDependencies:
      '@nestjs/common': ^8.0.0 || ^9.0.0 || ^10.0.0
    dependencies:
      '@nestjs/common': 10.0.4(class-transformer@0.5.1)(class-validator@0.14.0)(reflect-metadata@0.1.13)(rxjs@7.8.1)
      '@types/jsonwebtoken': 9.0.2
      jsonwebtoken: 9.0.0
    dev: false

  /@nestjs/mapped-types@2.0.2(@nestjs/common@10.0.4)(class-transformer@0.5.1)(class-validator@0.14.0)(reflect-metadata@0.1.13):
    resolution: {integrity: sha512-V0izw6tWs6fTp9+KiiPUbGHWALy563Frn8X6Bm87ANLRuE46iuBMD5acKBDP5lKL/75QFvrzSJT7HkCbB0jTpg==}
    peerDependencies:
      '@nestjs/common': ^8.0.0 || ^9.0.0 || ^10.0.0
      class-transformer: ^0.4.0 || ^0.5.0
      class-validator: ^0.13.0 || ^0.14.0
      reflect-metadata: ^0.1.12
    peerDependenciesMeta:
      class-transformer:
        optional: true
      class-validator:
        optional: true
    dependencies:
      '@nestjs/common': 10.0.4(class-transformer@0.5.1)(class-validator@0.14.0)(reflect-metadata@0.1.13)(rxjs@7.8.1)
      class-transformer: 0.5.1
      class-validator: 0.14.0
      reflect-metadata: 0.1.13
    dev: false

  /@nestjs/passport@10.0.0(@nestjs/common@10.0.4)(passport@0.6.0):
    resolution: {integrity: sha512-IlKKc6M7JOe+4dBbW6gZsXBSD05ZYgwfGf3GJhgCmUGYVqffpDdALQSS6JftnExrE+12rACoEmHkzYwKAGVK0Q==}
    peerDependencies:
      '@nestjs/common': ^8.0.0 || ^9.0.0 || ^10.0.0
      passport: ^0.4.0 || ^0.5.0 || ^0.6.0
    dependencies:
      '@nestjs/common': 10.0.4(class-transformer@0.5.1)(class-validator@0.14.0)(reflect-metadata@0.1.13)(rxjs@7.8.1)
      passport: 0.6.0
    dev: false

  /@nestjs/platform-express@10.0.4(@nestjs/common@10.0.4)(@nestjs/core@10.0.4):
    resolution: {integrity: sha512-Gt1jMQr9rrAgnDNWGwZS6Me1JIp3j/NB82wTY6NGd/RZpe8cfz3JAPmjWK7ONnDuPZw9jyBw/+/C5+a1dJIylg==}
    peerDependencies:
      '@nestjs/common': ^10.0.0
      '@nestjs/core': ^10.0.0
    dependencies:
      '@nestjs/common': 10.0.4(class-transformer@0.5.1)(class-validator@0.14.0)(reflect-metadata@0.1.13)(rxjs@7.8.1)
      '@nestjs/core': 10.0.4(@nestjs/common@10.0.4)(@nestjs/platform-express@10.0.4)(reflect-metadata@0.1.13)(rxjs@7.8.1)
      body-parser: 1.20.2
      cors: 2.8.5
      express: 4.18.2
      multer: 1.4.4-lts.1
      tslib: 2.6.0
    transitivePeerDependencies:
      - supports-color

  /@nestjs/schematics@10.0.1(chokidar@3.5.3)(typescript@5.1.6):
    resolution: {integrity: sha512-buxpYtSwOmWyf0nUJWJCkCkYITwbOfIEKHTnGS7sDbcfaajrOFXb5pPAGD2E1CUb3C1+NkQIURPKzs0IouZTQg==}
    peerDependencies:
      typescript: '>=4.8.2'
    dependencies:
      '@angular-devkit/core': 16.1.0(chokidar@3.5.3)
      '@angular-devkit/schematics': 16.1.0(chokidar@3.5.3)
      comment-json: 4.2.3
      jsonc-parser: 3.2.0
      pluralize: 8.0.0
      typescript: 5.1.6
    transitivePeerDependencies:
      - chokidar
    dev: true

  /@nestjs/swagger@7.0.12(@nestjs/common@10.0.4)(@nestjs/core@10.0.4)(class-transformer@0.5.1)(class-validator@0.14.0)(reflect-metadata@0.1.13):
    resolution: {integrity: sha512-GOUc/WvDVzKyAwPe4P+Mds1xSvw9pxWOlIkOO0udjj2uQsOLizDBfmOVquZt3stTcdfu1CPVJAXxUHXgz51/EA==}
    peerDependencies:
      '@fastify/static': ^6.0.0
      '@nestjs/common': ^9.0.0 || ^10.0.0
      '@nestjs/core': ^9.0.0 || ^10.0.0
      class-transformer: '*'
      class-validator: '*'
      reflect-metadata: ^0.1.12
    peerDependenciesMeta:
      '@fastify/static':
        optional: true
      class-transformer:
        optional: true
      class-validator:
        optional: true
    dependencies:
      '@nestjs/common': 10.0.4(class-transformer@0.5.1)(class-validator@0.14.0)(reflect-metadata@0.1.13)(rxjs@7.8.1)
      '@nestjs/core': 10.0.4(@nestjs/common@10.0.4)(@nestjs/platform-express@10.0.4)(reflect-metadata@0.1.13)(rxjs@7.8.1)
      '@nestjs/mapped-types': 2.0.2(@nestjs/common@10.0.4)(class-transformer@0.5.1)(class-validator@0.14.0)(reflect-metadata@0.1.13)
      class-transformer: 0.5.1
      class-validator: 0.14.0
      js-yaml: 4.1.0
      lodash: 4.17.21
      path-to-regexp: 3.2.0
      reflect-metadata: 0.1.13
      swagger-ui-dist: 5.1.0
    dev: false

  /@nestjs/testing@10.0.4(@nestjs/common@10.0.4)(@nestjs/core@10.0.4)(@nestjs/platform-express@10.0.4):
    resolution: {integrity: sha512-x4aMwS27XvO3Zvkqv7Ogb9Hj2j5IkW+hthy2uC3BN1CvLoCYz6o2YJGK0CrCtLnugkbfSiJ+F03HE8gePJiEMg==}
    peerDependencies:
      '@nestjs/common': ^10.0.0
      '@nestjs/core': ^10.0.0
      '@nestjs/microservices': ^10.0.0
      '@nestjs/platform-express': ^10.0.0
    peerDependenciesMeta:
      '@nestjs/microservices':
        optional: true
      '@nestjs/platform-express':
        optional: true
    dependencies:
      '@nestjs/common': 10.0.4(class-transformer@0.5.1)(class-validator@0.14.0)(reflect-metadata@0.1.13)(rxjs@7.8.1)
      '@nestjs/core': 10.0.4(@nestjs/common@10.0.4)(@nestjs/platform-express@10.0.4)(reflect-metadata@0.1.13)(rxjs@7.8.1)
      '@nestjs/platform-express': 10.0.4(@nestjs/common@10.0.4)(@nestjs/core@10.0.4)
      tslib: 2.6.0
    dev: true

  /@nicolo-ribaudo/semver-v6@6.3.3:
    resolution: {integrity: sha512-3Yc1fUTs69MG/uZbJlLSI3JISMn2UV2rg+1D/vROUqZyh3l6iYHCs7GMp+M40ZD7yOdDbYjJcU1oTJhrc+dGKg==}
    hasBin: true
    dev: false

  /@nodelib/fs.scandir@2.1.5:
    resolution: {integrity: sha512-vq24Bq3ym5HEQm2NKCr3yXDwjc7vTsEThRDnkp2DK9p1uqLR+DHurm/NOTo0KG7HYHU7eppKZj3MyqYuMBf62g==}
    engines: {node: '>= 8'}
    dependencies:
      '@nodelib/fs.stat': 2.0.5
      run-parallel: 1.2.0

  /@nodelib/fs.stat@2.0.5:
    resolution: {integrity: sha512-RkhPPp2zrqDAQA/2jNhnztcPAlv64XdhIp7a7454A5ovI7Bukxgt7MX7udwAu3zg1DcpPU0rz3VV1SeaqvY4+A==}
    engines: {node: '>= 8'}

  /@nodelib/fs.walk@1.2.8:
    resolution: {integrity: sha512-oGB+UxlgWcgQkgwo8GcEGwemoTFt3FIO9ababBmaGwXIoBKZ+GTy0pP185beGg7Llih/NSHSV2XAs1lnznocSg==}
    engines: {node: '>= 8'}
    dependencies:
      '@nodelib/fs.scandir': 2.1.5
      fastq: 1.15.0

  /@nuxtjs/opencollective@0.3.2:
    resolution: {integrity: sha512-um0xL3fO7Mf4fDxcqx9KryrB7zgRM5JSlvGN5AGkP6JLM5XEKyjeAiPbNxdXVXQ16isuAhYpvP88NgL2BGd6aA==}
    engines: {node: '>=8.0.0', npm: '>=5.0.0'}
    hasBin: true
    dependencies:
      chalk: 4.1.2
      consola: 2.15.3
      node-fetch: 2.6.11
    transitivePeerDependencies:
      - encoding

  /@phc/format@1.0.0:
    resolution: {integrity: sha512-m7X9U6BG2+J+R1lSOdCiITLLrxm+cWlNI3HUFA92oLO77ObGNzaKdh8pMLqdZcshtkKuV84olNNXDfMc4FezBQ==}
    engines: {node: '>=10'}
    dev: false

  /@polka/url@1.0.0-next.21:
    resolution: {integrity: sha512-a5Sab1C4/icpTZVzZc5Ghpz88yQtGOyNqYXcZgOssB2uuAr+wF/MvN6bgtW32q7HHrvBki+BsZ0OuNv6EV3K9g==}
    dev: true

  /@popperjs/core@2.11.8:
    resolution: {integrity: sha512-P1st0aksCrn9sGZhp8GMYwBnQsbvAWsZAX44oXNNvLHGqAOcoVxmjZiohstwQ7SqKnbR47akdNi+uleWD8+g6A==}
    dev: false

  /@prisma/client@4.16.2(prisma@4.16.2):
    resolution: {integrity: sha512-qCoEyxv1ZrQ4bKy39GnylE8Zq31IRmm8bNhNbZx7bF2cU5aiCCnSa93J2imF88MBjn7J9eUQneNxUQVJdl/rPQ==}
    engines: {node: '>=14.17'}
    requiresBuild: true
    peerDependencies:
      prisma: '*'
    peerDependenciesMeta:
      prisma:
        optional: true
    dependencies:
      '@prisma/engines-version': 4.16.1-1.4bc8b6e1b66cb932731fb1bdbbc550d1e010de81
      prisma: 4.16.2
    dev: false

  /@prisma/debug@4.15.0:
    resolution: {integrity: sha512-dkbPz+gOVlWDBAaOEseSpAUz9NppT38UlwdryPyrwct6OClLirNC7wH+TpAQk5OZp9x59hNnfDz+T7XvL1v0/Q==}
    dependencies:
      '@types/debug': 4.1.8
      debug: 4.3.4(supports-color@8.1.1)
      strip-ansi: 6.0.1
    transitivePeerDependencies:
      - supports-color
    dev: true

  /@prisma/engines-version@4.16.1-1.4bc8b6e1b66cb932731fb1bdbbc550d1e010de81:
    resolution: {integrity: sha512-q617EUWfRIDTriWADZ4YiWRZXCa/WuhNgLTVd+HqWLffjMSPzyM5uOWoauX91wvQClSKZU4pzI4JJLQ9Kl62Qg==}
    dev: false

  /@prisma/engines@4.16.2:
    resolution: {integrity: sha512-vx1nxVvN4QeT/cepQce68deh/Turxy5Mr+4L4zClFuK1GlxN3+ivxfuv+ej/gvidWn1cE1uAhW7ALLNlYbRUAw==}
    requiresBuild: true

  /@prisma/generator-helper@4.15.0:
    resolution: {integrity: sha512-JVHNgXr0LrcqXqmFrs+BzxfyRL6cFD5GLTMVWfCLU7kqSJdWuZxfoZW995tg6mOXnBgPTf6Ocv3RY4RLQq8k4g==}
    dependencies:
      '@prisma/debug': 4.15.0
      '@types/cross-spawn': 6.0.2
      cross-spawn: 7.0.3
      kleur: 4.1.5
    transitivePeerDependencies:
      - supports-color
    dev: true

  /@protobufjs/aspromise@1.1.2:
    resolution: {integrity: sha512-j+gKExEuLmKwvz3OgROXtrJ2UG2x8Ch2YZUxahh+s1F2HZ+wAceUNLkvy6zKCPVRkU++ZWQrdxsUeQXmcg4uoQ==}
    dev: false

  /@protobufjs/base64@1.1.2:
    resolution: {integrity: sha512-AZkcAA5vnN/v4PDqKyMR5lx7hZttPDgClv83E//FMNhR2TMcLUhfRUBHCmSl0oi9zMgDDqRUJkSxO3wm85+XLg==}
    dev: false

  /@protobufjs/codegen@2.0.4:
    resolution: {integrity: sha512-YyFaikqM5sH0ziFZCN3xDC7zeGaB/d0IUb9CATugHWbd1FRFwWwt4ld4OYMPWu5a3Xe01mGAULCdqhMlPl29Jg==}
    dev: false

  /@protobufjs/eventemitter@1.1.0:
    resolution: {integrity: sha512-j9ednRT81vYJ9OfVuXG6ERSTdEL1xVsNgqpkxMsbIabzSo3goCjDIveeGv5d03om39ML71RdmrGNjG5SReBP/Q==}
    dev: false

  /@protobufjs/fetch@1.1.0:
    resolution: {integrity: sha512-lljVXpqXebpsijW71PZaCYeIcE5on1w5DlQy5WH6GLbFryLUrBD4932W/E2BSpfRJWseIL4v/KPgBFxDOIdKpQ==}
    dependencies:
      '@protobufjs/aspromise': 1.1.2
      '@protobufjs/inquire': 1.1.0
    dev: false

  /@protobufjs/float@1.0.2:
    resolution: {integrity: sha512-Ddb+kVXlXst9d+R9PfTIxh1EdNkgoRe5tOX6t01f1lYWOvJnSPDBlG241QLzcyPdoNTsblLUdujGSE4RzrTZGQ==}
    dev: false

  /@protobufjs/inquire@1.1.0:
    resolution: {integrity: sha512-kdSefcPdruJiFMVSbn801t4vFK7KB/5gd2fYvrxhuJYg8ILrmn9SKSX2tZdV6V+ksulWqS7aXjBcRXl3wHoD9Q==}
    dev: false

  /@protobufjs/path@1.1.2:
    resolution: {integrity: sha512-6JOcJ5Tm08dOHAbdR3GrvP+yUUfkjG5ePsHYczMFLq3ZmMkAD98cDgcT2iA1lJ9NVwFd4tH/iSSoe44YWkltEA==}
    dev: false

  /@protobufjs/pool@1.1.0:
    resolution: {integrity: sha512-0kELaGSIDBKvcgS4zkjz1PeddatrjYcmMWOlAuAPwAeccUrPHdUqo/J6LiymHHEiJT5NrF1UVwxY14f+fy4WQw==}
    dev: false

  /@protobufjs/utf8@1.1.0:
    resolution: {integrity: sha512-Vvn3zZrhQZkkBE8LSuW3em98c0FwgO4nxzv6OdSxPKJIEKY2bGbHn+mhGIPerzI4twdxaP8/0+06HBpwf345Lw==}
    dev: false

  /@redis/bloom@1.2.0(@redis/client@1.5.8):
    resolution: {integrity: sha512-HG2DFjYKbpNmVXsa0keLHp/3leGJz1mjh09f2RLGGLQZzSHpkmZWuwJbAvo3QcRY8p80m5+ZdXZdYOSBLlp7Cg==}
    peerDependencies:
      '@redis/client': ^1.0.0
    dependencies:
      '@redis/client': 1.5.8
    dev: false

  /@redis/client@1.5.8:
    resolution: {integrity: sha512-xzElwHIO6rBAqzPeVnCzgvrnBEcFL1P0w8P65VNLRkdVW8rOE58f52hdj0BDgmsdOm4f1EoXPZtH4Fh7M/qUpw==}
    engines: {node: '>=14'}
    dependencies:
      cluster-key-slot: 1.1.2
      generic-pool: 3.9.0
      yallist: 4.0.0
    dev: false

  /@redis/graph@1.1.0(@redis/client@1.5.8):
    resolution: {integrity: sha512-16yZWngxyXPd+MJxeSr0dqh2AIOi8j9yXKcKCwVaKDbH3HTuETpDVPcLujhFYVPtYrngSco31BUcSa9TH31Gqg==}
    peerDependencies:
      '@redis/client': ^1.0.0
    dependencies:
      '@redis/client': 1.5.8
    dev: false

  /@redis/json@1.0.4(@redis/client@1.5.8):
    resolution: {integrity: sha512-LUZE2Gdrhg0Rx7AN+cZkb1e6HjoSKaeeW8rYnt89Tly13GBI5eP4CwDVr+MY8BAYfCg4/N15OUrtLoona9uSgw==}
    peerDependencies:
      '@redis/client': ^1.0.0
    dependencies:
      '@redis/client': 1.5.8
    dev: false

  /@redis/search@1.1.3(@redis/client@1.5.8):
    resolution: {integrity: sha512-4Dg1JjvCevdiCBTZqjhKkGoC5/BcB7k9j99kdMnaXFXg8x4eyOIVg9487CMv7/BUVkFLZCaIh8ead9mU15DNng==}
    peerDependencies:
      '@redis/client': ^1.0.0
    dependencies:
      '@redis/client': 1.5.8
    dev: false

  /@redis/time-series@1.0.4(@redis/client@1.5.8):
    resolution: {integrity: sha512-ThUIgo2U/g7cCuZavucQTQzA9g9JbDDY2f64u3AbAoz/8vE2lt2U37LamDUVChhaDA3IRT9R6VvJwqnUfTJzng==}
    peerDependencies:
      '@redis/client': ^1.0.0
    dependencies:
      '@redis/client': 1.5.8
    dev: false

  /@remirror/core-constants@2.0.1:
    resolution: {integrity: sha512-ZR4aihtnnT9lMbhh5DEbsriJRlukRXmLZe7HmM+6ufJNNUDoazc75UX26xbgQlNUqgAqMcUdGFAnPc1JwgAdLQ==}
    dependencies:
      '@babel/runtime': 7.22.6
    dev: false

  /@remirror/core-helpers@2.0.3:
    resolution: {integrity: sha512-LqIPF4stGG69l9qu/FFicv9d9B+YaItzgDMC5A0CEvDQfKkGD3BfabLmfpnuWbsc06oKGdTduilgWcALLZoYLg==}
    dependencies:
      '@babel/runtime': 7.22.6
      '@linaria/core': 4.2.9
      '@remirror/core-constants': 2.0.1
      '@remirror/types': 1.0.1
      '@types/object.omit': 3.0.0
      '@types/object.pick': 1.3.2
      '@types/throttle-debounce': 2.1.0
      case-anything: 2.1.13
      dash-get: 1.0.2
      deepmerge: 4.3.1
      fast-deep-equal: 3.1.3
      make-error: 1.3.6
      object.omit: 3.0.0
      object.pick: 1.3.0
      throttle-debounce: 3.0.1
    transitivePeerDependencies:
      - supports-color
    dev: false

  /@remirror/types@1.0.1:
    resolution: {integrity: sha512-VlZQxwGnt1jtQ18D6JqdIF+uFZo525WEqrfp9BOc3COPpK4+AWCgdnAWL+ho6imWcoINlGjR/+3b6y5C1vBVEA==}
    dependencies:
      type-fest: 2.19.0
    dev: false

  /@selderee/plugin-htmlparser2@0.10.0:
    resolution: {integrity: sha512-gW69MEamZ4wk1OsOq1nG1jcyhXIQcnrsX5JwixVw/9xaiav8TCyjESAruu1Rz9yyInhgBXxkNwMeygKnN2uxNA==}
    dependencies:
      domhandler: 5.0.3
      selderee: 0.10.0
    dev: false

  /@sinonjs/commons@2.0.0:
    resolution: {integrity: sha512-uLa0j859mMrg2slwQYdO/AkrOfmH+X6LTVmNTS9CqexuE2IvVORIkSpJLqePAbEnKJ77aMmCwr1NUZ57120Xcg==}
    dependencies:
      type-detect: 4.0.8
    dev: true

  /@sinonjs/commons@3.0.0:
    resolution: {integrity: sha512-jXBtWAF4vmdNmZgD5FoKsVLv3rPgDnLgPbU84LIJ3otV44vJlDRokVng5v8NFJdCf/da9legHcKaRuZs4L7faA==}
    dependencies:
      type-detect: 4.0.8
    dev: true

  /@sinonjs/fake-timers@10.3.0:
    resolution: {integrity: sha512-V4BG07kuYSUkTCSBHG8G8TNhM+F19jXFWnQtzj+we8DrkpSBCee9Z3Ms8yiGer/dlmhe35/Xdgyo3/0rQKg7YA==}
    dependencies:
      '@sinonjs/commons': 3.0.0
    dev: true

  /@sinonjs/samsam@8.0.0:
    resolution: {integrity: sha512-Bp8KUVlLp8ibJZrnvq2foVhP0IVX2CIprMJPK0vqGqgrDa0OHVKeZyBykqskkrdxV6yKBPmGasO8LVjAKR3Gew==}
    dependencies:
      '@sinonjs/commons': 2.0.0
      lodash.get: 4.4.2
      type-detect: 4.0.8
    dev: true

  /@sinonjs/text-encoding@0.7.2:
    resolution: {integrity: sha512-sXXKG+uL9IrKqViTtao2Ws6dy0znu9sOaP1di/jKGW1M6VssO8vlpXCQcpZ+jisQ1tTFAC5Jo/EOzFbggBagFQ==}
    dev: true

  /@tailwindcss/forms@0.5.3(tailwindcss@3.3.2):
    resolution: {integrity: sha512-y5mb86JUoiUgBjY/o6FJSFZSEttfb3Q5gllE4xoKjAAD+vBrnIhE4dViwUuow3va8mpH4s9jyUbUbrRGoRdc2Q==}
    peerDependencies:
      tailwindcss: '>=3.0.0 || >= 3.0.0-alpha.1'
    dependencies:
      mini-svg-data-uri: 1.4.4
      tailwindcss: 3.3.2(ts-node@10.9.1)
    dev: true

  /@tailwindcss/typography@0.5.9(tailwindcss@3.3.2):
    resolution: {integrity: sha512-t8Sg3DyynFysV9f4JDOVISGsjazNb48AeIYQwcL+Bsq5uf4RYL75C1giZ43KISjeDGBaTN3Kxh7Xj/vRSMJUUg==}
    peerDependencies:
      tailwindcss: '>=3.0.0 || insiders'
    dependencies:
      lodash.castarray: 4.4.0
      lodash.isplainobject: 4.0.6
      lodash.merge: 4.6.2
      postcss-selector-parser: 6.0.10
      tailwindcss: 3.3.2(ts-node@10.9.1)
    dev: true

  /@tiptap/core@2.0.3(@tiptap/pm@2.0.3):
    resolution: {integrity: sha512-jLyVIWAdjjlNzrsRhSE2lVL/7N8228/1R1QtaVU85UlMIwHFAcdzhD8FeiKkqxpTnGpaDVaTy7VNEtEgaYdCyA==}
    peerDependencies:
      '@tiptap/pm': ^2.0.0
    dependencies:
      '@tiptap/pm': 2.0.3(@tiptap/core@2.0.3)
    dev: false

  /@tiptap/extension-blockquote@2.0.3(@tiptap/core@2.0.3):
    resolution: {integrity: sha512-rkUcFv2iL6f86DBBHoa4XdKNG2StvkJ7tfY9GoMpT46k3nxOaMTqak9/qZOo79TWxMLYtXzoxtKIkmWsbbcj4A==}
    peerDependencies:
      '@tiptap/core': ^2.0.0
    dependencies:
      '@tiptap/core': 2.0.3(@tiptap/pm@2.0.3)
    dev: false

  /@tiptap/extension-bold@2.0.3(@tiptap/core@2.0.3):
    resolution: {integrity: sha512-OGT62fMRovSSayjehumygFWTg2Qn0IDbqyMpigg/RUAsnoOI2yBZFVrdM2gk1StyoSay7gTn2MLw97IUfr7FXg==}
    peerDependencies:
      '@tiptap/core': ^2.0.0
    dependencies:
      '@tiptap/core': 2.0.3(@tiptap/pm@2.0.3)
    dev: false

  /@tiptap/extension-bubble-menu@2.0.3(@tiptap/core@2.0.3)(@tiptap/pm@2.0.3):
    resolution: {integrity: sha512-lPt1ELrYCuoQrQEUukqjp9xt38EwgPUwaKHI3wwt2Rbv+C6q1gmRsK1yeO/KqCNmFxNqF2p9ZF9srOnug/RZDQ==}
    peerDependencies:
      '@tiptap/core': ^2.0.0
      '@tiptap/pm': ^2.0.0
    dependencies:
      '@tiptap/core': 2.0.3(@tiptap/pm@2.0.3)
      '@tiptap/pm': 2.0.3(@tiptap/core@2.0.3)
      tippy.js: 6.3.7
    dev: false

  /@tiptap/extension-bullet-list@2.0.3(@tiptap/core@2.0.3):
    resolution: {integrity: sha512-RtaLiRvZbMTOje+FW5bn+mYogiIgNxOm065wmyLPypnTbLSeHeYkoqVSqzZeqUn+7GLnwgn1shirUe6csVE/BA==}
    peerDependencies:
      '@tiptap/core': ^2.0.0
    dependencies:
      '@tiptap/core': 2.0.3(@tiptap/pm@2.0.3)
    dev: false

  /@tiptap/extension-code-block@2.0.3(@tiptap/core@2.0.3)(@tiptap/pm@2.0.3):
    resolution: {integrity: sha512-F4xMy18EwgpyY9f5Te7UuF7UwxRLptOtCq1p2c2DfxBvHDWhAjQqVqcW/sq/I/WuED7FwCnPLyyAasPiVPkLPw==}
    peerDependencies:
      '@tiptap/core': ^2.0.0
      '@tiptap/pm': ^2.0.0
    dependencies:
      '@tiptap/core': 2.0.3(@tiptap/pm@2.0.3)
      '@tiptap/pm': 2.0.3(@tiptap/core@2.0.3)
    dev: false

  /@tiptap/extension-code@2.0.3(@tiptap/core@2.0.3):
    resolution: {integrity: sha512-LsVCKVxgBtkstAr1FjxN8T3OjlC76a2X8ouoZpELMp+aXbjqyanCKzt+sjjUhE4H0yLFd4v+5v6UFoCv4EILiw==}
    peerDependencies:
      '@tiptap/core': ^2.0.0
    dependencies:
      '@tiptap/core': 2.0.3(@tiptap/pm@2.0.3)
    dev: false

  /@tiptap/extension-document@2.0.3(@tiptap/core@2.0.3):
    resolution: {integrity: sha512-PsYeNQQBYIU9ayz1R11Kv/kKNPFNIV8tApJ9pxelXjzcAhkjncNUazPN/dyho60mzo+WpsmS3ceTj/gK3bCtWA==}
    peerDependencies:
      '@tiptap/core': ^2.0.0
    dependencies:
      '@tiptap/core': 2.0.3(@tiptap/pm@2.0.3)
    dev: false

  /@tiptap/extension-dropcursor@2.0.3(@tiptap/core@2.0.3)(@tiptap/pm@2.0.3):
    resolution: {integrity: sha512-McthMrfusn6PjcaynJLheZJcXto8TaIW5iVitYh8qQrDXr31MALC/5GvWuiswmQ8bAXiWPwlLDYE/OJfwtggaw==}
    peerDependencies:
      '@tiptap/core': ^2.0.0
      '@tiptap/pm': ^2.0.0
    dependencies:
      '@tiptap/core': 2.0.3(@tiptap/pm@2.0.3)
      '@tiptap/pm': 2.0.3(@tiptap/core@2.0.3)
    dev: false

  /@tiptap/extension-floating-menu@2.0.3(@tiptap/core@2.0.3)(@tiptap/pm@2.0.3):
    resolution: {integrity: sha512-zN1vRGRvyK3pO2aHRmQSOTpl4UJraXYwKYM009n6WviYKUNm0LPGo+VD4OAtdzUhPXyccnlsTv2p6LIqFty6Bg==}
    peerDependencies:
      '@tiptap/core': ^2.0.0
      '@tiptap/pm': ^2.0.0
    dependencies:
      '@tiptap/core': 2.0.3(@tiptap/pm@2.0.3)
      '@tiptap/pm': 2.0.3(@tiptap/core@2.0.3)
      tippy.js: 6.3.7
    dev: false

  /@tiptap/extension-gapcursor@2.0.3(@tiptap/core@2.0.3)(@tiptap/pm@2.0.3):
    resolution: {integrity: sha512-6I9EzzsYOyyqDvDvxIK6Rv3EXB+fHKFj8ntHO8IXmeNJ6pkhOinuXVsW6Yo7TcDYoTj4D5I2MNFAW2rIkgassw==}
    peerDependencies:
      '@tiptap/core': ^2.0.0
      '@tiptap/pm': ^2.0.0
    dependencies:
      '@tiptap/core': 2.0.3(@tiptap/pm@2.0.3)
      '@tiptap/pm': 2.0.3(@tiptap/core@2.0.3)
    dev: false

  /@tiptap/extension-hard-break@2.0.3(@tiptap/core@2.0.3):
    resolution: {integrity: sha512-RCln6ARn16jvKTjhkcAD5KzYXYS0xRMc0/LrHeV8TKdCd4Yd0YYHe0PU4F9gAgAfPQn7Dgt4uTVJLN11ICl8sQ==}
    peerDependencies:
      '@tiptap/core': ^2.0.0
    dependencies:
      '@tiptap/core': 2.0.3(@tiptap/pm@2.0.3)
    dev: false

  /@tiptap/extension-heading@2.0.3(@tiptap/core@2.0.3):
    resolution: {integrity: sha512-f0IEv5ms6aCzL80WeZ1qLCXTkRVwbpRr1qAETjg3gG4eoJN18+lZNOJYpyZy3P92C5KwF2T3Av00eFyVLIbb8Q==}
    peerDependencies:
      '@tiptap/core': ^2.0.0
    dependencies:
      '@tiptap/core': 2.0.3(@tiptap/pm@2.0.3)
    dev: false

  /@tiptap/extension-history@2.0.3(@tiptap/core@2.0.3)(@tiptap/pm@2.0.3):
    resolution: {integrity: sha512-00KHIcJ8kivn2ARI6NQYphv2LfllVCXViHGm0EhzDW6NQxCrriJKE3tKDcTFCu7LlC5doMpq9Z6KXdljc4oVeQ==}
    peerDependencies:
      '@tiptap/core': ^2.0.0
      '@tiptap/pm': ^2.0.0
    dependencies:
      '@tiptap/core': 2.0.3(@tiptap/pm@2.0.3)
      '@tiptap/pm': 2.0.3(@tiptap/core@2.0.3)
    dev: false

  /@tiptap/extension-horizontal-rule@2.0.3(@tiptap/core@2.0.3)(@tiptap/pm@2.0.3):
    resolution: {integrity: sha512-SZRUSh07b/M0kJHNKnfBwBMWrZBEm/E2LrK1NbluwT3DBhE+gvwiEdBxgB32zKHNxaDEXUJwUIPNC3JSbKvPUA==}
    peerDependencies:
      '@tiptap/core': ^2.0.0
      '@tiptap/pm': ^2.0.0
    dependencies:
      '@tiptap/core': 2.0.3(@tiptap/pm@2.0.3)
      '@tiptap/pm': 2.0.3(@tiptap/core@2.0.3)
    dev: false

  /@tiptap/extension-italic@2.0.3(@tiptap/core@2.0.3):
    resolution: {integrity: sha512-cfS5sW0gu7qf4ihwnLtW/QMTBrBEXaT0sJl3RwkhjIBg/65ywJKE5Nz9ewnQHmDeT18hvMJJ1VIb4j4ze9jj9A==}
    peerDependencies:
      '@tiptap/core': ^2.0.0
    dependencies:
      '@tiptap/core': 2.0.3(@tiptap/pm@2.0.3)
    dev: false

  /@tiptap/extension-list-item@2.0.3(@tiptap/core@2.0.3):
    resolution: {integrity: sha512-p7cUsk0LpM1PfdAuFE8wYBNJ3gvA0UhNGR08Lo++rt9UaCeFLSN1SXRxg97c0oa5+Ski7SrCjIJ5Ynhz0viTjQ==}
    peerDependencies:
      '@tiptap/core': ^2.0.0
    dependencies:
      '@tiptap/core': 2.0.3(@tiptap/pm@2.0.3)
    dev: false

  /@tiptap/extension-ordered-list@2.0.3(@tiptap/core@2.0.3):
    resolution: {integrity: sha512-ZB3MpZh/GEy1zKgw7XDQF4FIwycZWNof1k9WbDZOI063Ch4qHZowhVttH2mTCELuyvTMM/o9a8CS7qMqQB48bw==}
    peerDependencies:
      '@tiptap/core': ^2.0.0
    dependencies:
      '@tiptap/core': 2.0.3(@tiptap/pm@2.0.3)
    dev: false

  /@tiptap/extension-paragraph@2.0.3(@tiptap/core@2.0.3):
    resolution: {integrity: sha512-a+tKtmj4bU3GVCH1NE8VHWnhVexxX5boTVxsHIr4yGG3UoKo1c5AO7YMaeX2W5xB5iIA+BQqOPCDPEAx34dd2A==}
    peerDependencies:
      '@tiptap/core': ^2.0.0
    dependencies:
      '@tiptap/core': 2.0.3(@tiptap/pm@2.0.3)
    dev: false

  /@tiptap/extension-strike@2.0.3(@tiptap/core@2.0.3):
    resolution: {integrity: sha512-RO4/EYe2iPD6ifDHORT8fF6O9tfdtnzxLGwZIKZXnEgtweH+MgoqevEzXYdS+54Wraq4TUQGNcsYhe49pv7Rlw==}
    peerDependencies:
      '@tiptap/core': ^2.0.0
    dependencies:
      '@tiptap/core': 2.0.3(@tiptap/pm@2.0.3)
    dev: false

  /@tiptap/extension-text@2.0.3(@tiptap/core@2.0.3):
    resolution: {integrity: sha512-LvzChcTCcPSMNLUjZe/A9SHXWGDHtvk73fR7CBqAeNU0MxhBPEBI03GFQ6RzW3xX0CmDmjpZoDxFMB+hDEtW1A==}
    peerDependencies:
      '@tiptap/core': ^2.0.0
    dependencies:
      '@tiptap/core': 2.0.3(@tiptap/pm@2.0.3)
    dev: false

  /@tiptap/pm@2.0.3(@tiptap/core@2.0.3):
    resolution: {integrity: sha512-I9dsInD89Agdm1QjFRO9dmJtU1ldVSILNPW0pEhv9wYqYVvl4HUj/JMtYNqu2jWrCHNXQcaX/WkdSdvGJtmg5g==}
    peerDependencies:
      '@tiptap/core': ^2.0.0
    dependencies:
      '@tiptap/core': 2.0.3(@tiptap/pm@2.0.3)
      prosemirror-changeset: 2.2.1
      prosemirror-collab: 1.3.1
      prosemirror-commands: 1.5.2
      prosemirror-dropcursor: 1.8.1
      prosemirror-gapcursor: 1.3.2
      prosemirror-history: 1.3.2
      prosemirror-inputrules: 1.2.1
      prosemirror-keymap: 1.2.2
      prosemirror-markdown: 1.11.1
      prosemirror-menu: 1.2.2
      prosemirror-model: 1.19.2
      prosemirror-schema-basic: 1.2.2
      prosemirror-schema-list: 1.3.0
      prosemirror-state: 1.4.3
      prosemirror-tables: 1.3.4
      prosemirror-trailing-node: 2.0.4(prosemirror-model@1.19.2)(prosemirror-state@1.4.3)(prosemirror-view@1.31.5)
      prosemirror-transform: 1.7.3
      prosemirror-view: 1.31.5
    transitivePeerDependencies:
      - supports-color
    dev: false

  /@tiptap/starter-kit@2.0.3(@tiptap/pm@2.0.3):
    resolution: {integrity: sha512-t4WG4w93zTpL2VxhVyJJvl3kdLF001ZrhpOuEiZqEMBMUMbM56Uiigv1CnUQpTFrjDAh3IM8hkqzAh20TYw2iQ==}
    dependencies:
      '@tiptap/core': 2.0.3(@tiptap/pm@2.0.3)
      '@tiptap/extension-blockquote': 2.0.3(@tiptap/core@2.0.3)
      '@tiptap/extension-bold': 2.0.3(@tiptap/core@2.0.3)
      '@tiptap/extension-bullet-list': 2.0.3(@tiptap/core@2.0.3)
      '@tiptap/extension-code': 2.0.3(@tiptap/core@2.0.3)
      '@tiptap/extension-code-block': 2.0.3(@tiptap/core@2.0.3)(@tiptap/pm@2.0.3)
      '@tiptap/extension-document': 2.0.3(@tiptap/core@2.0.3)
      '@tiptap/extension-dropcursor': 2.0.3(@tiptap/core@2.0.3)(@tiptap/pm@2.0.3)
      '@tiptap/extension-gapcursor': 2.0.3(@tiptap/core@2.0.3)(@tiptap/pm@2.0.3)
      '@tiptap/extension-hard-break': 2.0.3(@tiptap/core@2.0.3)
      '@tiptap/extension-heading': 2.0.3(@tiptap/core@2.0.3)
      '@tiptap/extension-history': 2.0.3(@tiptap/core@2.0.3)(@tiptap/pm@2.0.3)
      '@tiptap/extension-horizontal-rule': 2.0.3(@tiptap/core@2.0.3)(@tiptap/pm@2.0.3)
      '@tiptap/extension-italic': 2.0.3(@tiptap/core@2.0.3)
      '@tiptap/extension-list-item': 2.0.3(@tiptap/core@2.0.3)
      '@tiptap/extension-ordered-list': 2.0.3(@tiptap/core@2.0.3)
      '@tiptap/extension-paragraph': 2.0.3(@tiptap/core@2.0.3)
      '@tiptap/extension-strike': 2.0.3(@tiptap/core@2.0.3)
      '@tiptap/extension-text': 2.0.3(@tiptap/core@2.0.3)
    transitivePeerDependencies:
      - '@tiptap/pm'
    dev: false

  /@tiptap/vue-3@2.0.3(@tiptap/core@2.0.3)(@tiptap/pm@2.0.3)(vue@3.3.4):
    resolution: {integrity: sha512-2CtNUzt+e7sgvIjxPOyBwoiRcuCHNeJzW+XGxNK2uCWlAKp/Yw3boJ51d51UuIbj9RitGHJ5GpCdLJoL7SDiQA==}
    peerDependencies:
      '@tiptap/core': ^2.0.0
      '@tiptap/pm': ^2.0.0
      vue: ^3.0.0
    dependencies:
      '@tiptap/core': 2.0.3(@tiptap/pm@2.0.3)
      '@tiptap/extension-bubble-menu': 2.0.3(@tiptap/core@2.0.3)(@tiptap/pm@2.0.3)
      '@tiptap/extension-floating-menu': 2.0.3(@tiptap/core@2.0.3)(@tiptap/pm@2.0.3)
      '@tiptap/pm': 2.0.3(@tiptap/core@2.0.3)
      vue: 3.3.4
    dev: false

  /@tootallnate/once@1.1.2:
    resolution: {integrity: sha512-RbzJvlNzmRq5c3O09UipeuXno4tA1FE6ikOjxZK0tuxVv3412l64l5t1W5pj4+rJq9vpkm/kwiR07aZXnsKPxw==}
    engines: {node: '>= 6'}
    dev: false

  /@tootallnate/once@2.0.0:
    resolution: {integrity: sha512-XCuKFP5PS55gnMVu3dty8KPatLqUoy/ZYzDzAGCQ8JNFCkLXzmI7vNHCR+XpbZaMWQK/vQubr7PkYq8g470J/A==}
    engines: {node: '>= 10'}
    dev: true

  /@trivago/prettier-plugin-sort-imports@4.1.1(prettier@2.8.8):
    resolution: {integrity: sha512-dQ2r2uzNr1x6pJsuh/8x0IRA3CBUB+pWEW3J/7N98axqt7SQSm+2fy0FLNXvXGg77xEDC7KHxJlHfLYyi7PDcw==}
    peerDependencies:
      '@vue/compiler-sfc': 3.x
      prettier: 2.x
    peerDependenciesMeta:
      '@vue/compiler-sfc':
        optional: true
    dependencies:
      '@babel/generator': 7.17.7
      '@babel/parser': 7.22.5
      '@babel/traverse': 7.17.3
      '@babel/types': 7.17.0
      javascript-natural-sort: 0.7.1
      lodash: 4.17.21
      prettier: 2.8.8
    transitivePeerDependencies:
      - supports-color
    dev: true

  /@ts-morph/common@0.17.0:
    resolution: {integrity: sha512-RMSSvSfs9kb0VzkvQ2NWobwnj7TxCA9vI/IjR9bDHqgAyVbu2T0DN4wiKVqomyDWqO7dPr/tErSfq7urQ1Q37g==}
    dependencies:
      fast-glob: 3.2.12
      minimatch: 5.1.6
      mkdirp: 1.0.4
      path-browserify: 1.0.1
    dev: true

  /@tsconfig/node10@1.0.9:
    resolution: {integrity: sha512-jNsYVVxU8v5g43Erja32laIDHXeoNvFEpX33OK4d6hljo3jDhCBDhx5dhCCTMWUojscpAagGiRkBKxpdl9fxqA==}
    dev: true

  /@tsconfig/node12@1.0.11:
    resolution: {integrity: sha512-cqefuRsh12pWyGsIoBKJA9luFu3mRxCA+ORZvA4ktLSzIuCUtWVxGIuXigEwO5/ywWFMZ2QEGKWvkZG1zDMTag==}
    dev: true

  /@tsconfig/node14@1.0.3:
    resolution: {integrity: sha512-ysT8mhdixWK6Hw3i1V2AeRqZ5WfXg1G43mqoYlM2nc6388Fq5jcXyr5mRsqViLx/GJYdoL0bfXD8nmF+Zn/Iow==}
    dev: true

  /@tsconfig/node16@1.0.4:
    resolution: {integrity: sha512-vxhUy4J8lyeyinH7Azl1pdd43GJhZH/tP2weN8TntQblOY+A0XbT8DJk1/oCPuOOyg/Ja757rG0CgHcWC8OfMA==}
    dev: true

  /@tsconfig/node18@18.2.0:
    resolution: {integrity: sha512-yhxwIlFVSVcMym3O31HoMnRXpoenmpIxcj4Yoes2DUpe+xCJnA7ECQP1Vw889V0jTt/2nzvpLQ/UuMYCd3JPIg==}
    dev: true

  /@types/body-parser@1.19.2:
    resolution: {integrity: sha512-ALYone6pm6QmwZoAgeyNksccT9Q4AWZQ6PvfwR37GT6r6FWUPguq6sUmNGSMV2Wr761oQoBxwGGa6DR5o1DC9g==}
    dependencies:
      '@types/connect': 3.4.35
      '@types/node': 18.16.19

  /@types/cache-manager@4.0.2:
    resolution: {integrity: sha512-fT5FMdzsiSX0AbgnS5gDvHl2Nco0h5zYyjwDQy4yPC7Ww6DeGMVKPRqIZtg9HOXDV2kkc18SL1B0N8f0BecrCA==}
    dev: true

  /@types/chai-as-promised@7.1.5:
    resolution: {integrity: sha512-jStwss93SITGBwt/niYrkf2C+/1KTeZCZl1LaeezTlqppAKeoQC7jxyqYuP72sxBGKCIbw7oHgbYssIRzT5FCQ==}
    dependencies:
      '@types/chai': 4.3.5
    dev: true

  /@types/chai@4.3.5:
    resolution: {integrity: sha512-mEo1sAde+UCE6b2hxn332f1g1E8WfYRu6p5SvTKr2ZKC1f7gFJXk4h5PyGP9Dt6gCaG8y8XhwnXWC6Iy2cmBng==}
    dev: true

  /@types/connect@3.4.35:
    resolution: {integrity: sha512-cdeYyv4KWoEgpBISTxWvqYsVy444DOqehiF3fM3ne10AmJ62RSyNkUnxMJXHQWRQQX2eR94m5y1IZyDwBjV9FQ==}
    dependencies:
      '@types/node': 18.16.19

  /@types/cookiejar@2.1.2:
    resolution: {integrity: sha512-t73xJJrvdTjXrn4jLS9VSGRbz0nUY3cl2DMGDU48lKl+HR9dbbjW2A9r3g40VA++mQpy6uuHg33gy7du2BKpog==}
    dev: true

  /@types/cross-spawn@6.0.2:
    resolution: {integrity: sha512-KuwNhp3eza+Rhu8IFI5HUXRP0LIhqH5cAjubUvGXXthh4YYBuP2ntwEX+Cz8GJoZUHlKo247wPWOfA9LYEq4cw==}
    dependencies:
      '@types/node': 18.16.19
    dev: true

  /@types/debug@4.1.8:
    resolution: {integrity: sha512-/vPO1EPOs306Cvhwv7KfVfYvOJqA/S/AXjaHQiJboCZzcNDb+TIJFN9/2C9DZ//ijSKWioNyUxD792QmDJ+HKQ==}
    dependencies:
      '@types/ms': 0.7.31
    dev: true

  /@types/ejs@3.1.2:
    resolution: {integrity: sha512-ZmiaE3wglXVWBM9fyVC17aGPkLo/UgaOjEiI2FXQfyczrCefORPxIe+2dVmnmk3zkVIbizjrlQzmPGhSYGXG5g==}
    dev: false
    optional: true

  /@types/eslint-scope@3.7.4:
    resolution: {integrity: sha512-9K4zoImiZc3HlIp6AVUDE4CWYx22a+lhSZMYNpbjW04+YF0KWj4pJXnEMjdnFTiQibFFmElcsasJXDbdI/EPhA==}
    dependencies:
      '@types/eslint': 8.40.2
      '@types/estree': 1.0.1
    dev: true

  /@types/eslint@8.40.2:
    resolution: {integrity: sha512-PRVjQ4Eh9z9pmmtaq8nTjZjQwKFk7YIHIud3lRoKRBgUQjgjRmoGxxGEPXQkF+lH7QkHJRNr5F4aBgYCW0lqpQ==}
    dependencies:
      '@types/estree': 1.0.1
      '@types/json-schema': 7.0.12
    dev: true

  /@types/estree@1.0.1:
    resolution: {integrity: sha512-LG4opVs2ANWZ1TJoKc937iMmNstM/d0ae1vNbnBvBhqCSezgVUOzcLCqbI5elV8Vy6WKwKjaqR+zO9VKirBBCA==}
    dev: true

  /@types/express-serve-static-core@4.17.35:
    resolution: {integrity: sha512-wALWQwrgiB2AWTT91CB62b6Yt0sNHpznUXeZEcnPU3DRdlDIz74x8Qg1UUYKSVFi+va5vKOLYRBI1bRKiLLKIg==}
    dependencies:
      '@types/node': 18.16.19
      '@types/qs': 6.9.7
      '@types/range-parser': 1.2.4
      '@types/send': 0.17.1

  /@types/express@4.17.17:
    resolution: {integrity: sha512-Q4FmmuLGBG58btUnfS1c1r/NQdlp3DMfGDGig8WhfpA2YRUtEkxAjkZb0yvplJGYdF1fsQ81iMDcH24sSCNC/Q==}
    dependencies:
      '@types/body-parser': 1.19.2
      '@types/express-serve-static-core': 4.17.35
      '@types/qs': 6.9.7
      '@types/serve-static': 1.15.1

  /@types/flexsearch@0.7.3:
    resolution: {integrity: sha512-HXwADeHEP4exXkCIwy2n1+i0f1ilP1ETQOH5KDOugjkTFZPntWo0Gr8stZOaebkxsdx+k0X/K6obU/+it07ocg==}
    dev: true

  /@types/fs-extra@9.0.13:
    resolution: {integrity: sha512-nEnwB++1u5lVDM2UI4c1+5R+FYaKfaAzS4OococimjVm3nQw3TuzH5UNsocrcTBbhnerblyHj4A49qXbIiZdpA==}
    dependencies:
      '@types/node': 18.16.19
    dev: true

  /@types/json-schema@7.0.12:
    resolution: {integrity: sha512-Hr5Jfhc9eYOQNPYO5WLDq/n4jqijdHNlDXjuAQkkt+mWdQR+XJToOHrsD4cPaMXpn6KO7y2+wM8AZEs8VpBLVA==}
    dev: true

  /@types/jsonwebtoken@9.0.2:
    resolution: {integrity: sha512-drE6uz7QBKq1fYqqoFKTDRdFCPHd5TCub75BM+D+cMx7NU9hUz7SESLfC2fSCXVFMO5Yj8sOWHuGqPgjc+fz0Q==}
    dependencies:
      '@types/node': 18.16.19

  /@types/katex@0.14.0:
    resolution: {integrity: sha512-+2FW2CcT0K3P+JMR8YG846bmDwplKUTsWgT2ENwdQ1UdVfRk3GQrh6Mi4sTopy30gI8Uau5CEqHTDZ6YvWIUPA==}
    dev: false

  /@types/linkify-it@3.0.2:
    resolution: {integrity: sha512-HZQYqbiFVWufzCwexrvh694SOim8z2d+xJl5UNamcvQFejLY/2YUtzXHYi3cHdI7PMlS8ejH2slRAOJQ32aNbA==}
    dev: true

  /@types/lodash-es@4.17.7:
    resolution: {integrity: sha512-z0ptr6UI10VlU6l5MYhGwS4mC8DZyYer2mCoyysZtSF7p26zOX8UpbrV0YpNYLGS8K4PUFIyEr62IMFFjveSiQ==}
    dependencies:
      '@types/lodash': 4.14.195
    dev: false

  /@types/lodash@4.14.195:
    resolution: {integrity: sha512-Hwx9EUgdwf2GLarOjQp5ZH8ZmblzcbTBC2wtQWNKARBSxM9ezRIAUpeDTgoQRAFB0+8CNWXVA9+MaSOzOF3nPg==}
    dev: false

  /@types/long@4.0.2:
    resolution: {integrity: sha512-MqTGEo5bj5t157U6fA/BiDynNkn0YknVdh48CMPkTSpFTVmvao5UQmm7uEF6xBEo7qIMAlY/JSleYaE6VOdpaA==}
    dev: false

  /@types/markdown-it@12.2.3:
    resolution: {integrity: sha512-GKMHFfv3458yYy+v/N8gjufHO6MSZKCOXpZc5GXIWWy8uldwfmPn98vp81gZ5f9SVw8YYBctgfJ22a2d7AOMeQ==}
    dependencies:
      '@types/linkify-it': 3.0.2
      '@types/mdurl': 1.0.2
    dev: true

  /@types/mdurl@1.0.2:
    resolution: {integrity: sha512-eC4U9MlIcu2q0KQmXszyn5Akca/0jrQmwDRgpAMJai7qBWq4amIQhZyNau4VYGtCeALvW1/NtjzJJ567aZxfKA==}
    dev: true

  /@types/mime@1.3.2:
    resolution: {integrity: sha512-YATxVxgRqNH6nHEIsvg6k2Boc1JHI9ZbH5iWFFv/MTkchz3b1ieGDa5T0a9RznNdI0KhVbdbWSN+KWWrQZRxTw==}

  /@types/mime@3.0.1:
    resolution: {integrity: sha512-Y4XFY5VJAuw0FgAqPNd6NNoV44jbq9Bz2L7Rh/J6jLTiHBSBJa9fxqQIvkIld4GsoDOcCbvzOUAbLPsSKKg+uA==}

  /@types/minimist@1.2.2:
    resolution: {integrity: sha512-jhuKLIRrhvCPLqwPcx6INqmKeiA5EWrsCOPhrlFSrbrmU4ZMPjj5Ul/oLCMDO98XRUIwVm78xICz4EPCektzeQ==}
    dev: true

  /@types/mocha@10.0.1:
    resolution: {integrity: sha512-/fvYntiO1GeICvqbQ3doGDIP97vWmvFt83GKguJ6prmQM2iXZfFcq6YE8KteFyRtX2/h5Hf91BYvPodJKFYv5Q==}
    dev: true

  /@types/ms@0.7.31:
    resolution: {integrity: sha512-iiUgKzV9AuaEkZqkOLDIvlQiL6ltuZd9tGcW3gwpnX8JbuiuhFlEGmmFXEXkN50Cvq7Os88IY2v0dkDqXYWVgA==}
    dev: true

  /@types/node-fetch@2.6.4:
    resolution: {integrity: sha512-1ZX9fcN4Rvkvgv4E6PAY5WXUFWFcRWxZa3EW83UjycOB9ljJCedb2CupIP4RZMEwF/M3eTcCihbBRgwtGbg5Rg==}
    dependencies:
      '@types/node': 18.16.19
      form-data: 3.0.1
    dev: false

  /@types/node@18.16.19:
    resolution: {integrity: sha512-IXl7o+R9iti9eBW4Wg2hx1xQDig183jj7YLn8F7udNceyfkbn1ZxmzZXuak20gR40D7pIkIY1kYGx5VIGbaHKA==}

  /@types/nodemailer@6.4.8:
    resolution: {integrity: sha512-oVsJSCkqViCn8/pEu2hfjwVO+Gb3e+eTWjg3PcjeFKRItfKpKwHphQqbYmPQrlMk+op7pNNWPbsJIEthpFN/OQ==}
    dependencies:
      '@types/node': 18.16.19
    dev: true

  /@types/normalize-package-data@2.4.1:
    resolution: {integrity: sha512-Gj7cI7z+98M282Tqmp2K5EIsoouUEzbBJhQQzDE3jSIRk6r9gsz0oUokqIUR4u1R3dMHo0pDHM7sNOHyhulypw==}
    dev: true

  /@types/nprogress@0.2.0:
    resolution: {integrity: sha512-1cYJrqq9GezNFPsWTZpFut/d4CjpZqA0vhqDUPFWYKF1oIyBz5qnoYMzR+0C/T96t3ebLAC1SSnwrVOm5/j74A==}
    dev: true

  /@types/object.omit@3.0.0:
    resolution: {integrity: sha512-I27IoPpH250TUzc9FzXd0P1BV/BMJuzqD3jOz98ehf9dQqGkxlq+hO1bIqZGWqCg5bVOy0g4AUVJtnxe0klDmw==}
    dev: false

  /@types/object.pick@1.3.2:
    resolution: {integrity: sha512-sn7L+qQ6RLPdXRoiaE7bZ/Ek+o4uICma/lBFPyJEKDTPTBP1W8u0c4baj3EiS4DiqLs+Hk+KUGvMVJtAw3ePJg==}
    dev: false

  /@types/parse-json@4.0.0:
    resolution: {integrity: sha512-//oorEZjL6sbPcKUaCdIGlIUeH26mgzimjBB77G6XRgnDl/L5wOnpyBGRe/Mmf5CVW3PwEBE1NjiMZ/ssFh4wA==}
    dev: true

  /@types/passport-jwt@3.0.8:
    resolution: {integrity: sha512-VKJZDJUAHFhPHHYvxdqFcc5vlDht8Q2pL1/ePvKAgqRThDaCc84lSYOTQmnx3+JIkDlN+2KfhFhXIzlcVT+Pcw==}
    dependencies:
      '@types/express': 4.17.17
      '@types/jsonwebtoken': 9.0.2
      '@types/passport-strategy': 0.2.35
    dev: true

  /@types/passport-local@1.0.35:
    resolution: {integrity: sha512-K4eLTJ8R0yYW8TvCqkjB0pTKoqfUSdl5PfZdidTjV2ETV3604fQxtY6BHKjQWAx50WUS0lqzBvKv3LoI1ZBPeA==}
    dependencies:
      '@types/express': 4.17.17
      '@types/passport': 1.0.12
      '@types/passport-strategy': 0.2.35
    dev: true

  /@types/passport-strategy@0.2.35:
    resolution: {integrity: sha512-o5D19Jy2XPFoX2rKApykY15et3Apgax00RRLf0RUotPDUsYrQa7x4howLYr9El2mlUApHmCMv5CZ1IXqKFQ2+g==}
    dependencies:
      '@types/express': 4.17.17
      '@types/passport': 1.0.12
    dev: true

  /@types/passport@1.0.12:
    resolution: {integrity: sha512-QFdJ2TiAEoXfEQSNDISJR1Tm51I78CymqcBa8imbjo6dNNu+l2huDxxbDEIoFIwOSKMkOfHEikyDuZ38WwWsmw==}
    dependencies:
      '@types/express': 4.17.17
    dev: true

  /@types/proxyquire@1.3.28:
    resolution: {integrity: sha512-SQaNzWQ2YZSr7FqAyPPiA3FYpux2Lqh3HWMZQk47x3xbMCqgC/w0dY3dw9rGqlweDDkrySQBcaScXWeR+Yb11Q==}
    dev: true

  /@types/pug@2.0.6:
    resolution: {integrity: sha512-SnHmG9wN1UVmagJOnyo/qkk0Z7gejYxOYYmaAwr5u2yFYfsupN3sg10kyzN8Hep/2zbHxCnsumxOoRIRMBwKCg==}
    dev: false
    optional: true

  /@types/qs@6.9.7:
    resolution: {integrity: sha512-FGa1F62FT09qcrueBA6qYTrJPVDzah9a+493+o2PCXsesWHIn27G98TsSMs3WPNbZIEj4+VJf6saSFpvD+3Zsw==}

  /@types/range-parser@1.2.4:
    resolution: {integrity: sha512-EEhsLsD6UsDM1yFhAvy0Cjr6VwmpMWqFBCb9w07wVugF7w9nfajxLuVmngTIpgS6svCnm6Vaw+MZhoDCKnOfsw==}

  /@types/semver@7.5.0:
    resolution: {integrity: sha512-G8hZ6XJiHnuhQKR7ZmysCeJWE08o8T0AXtk5darsCaTVsYZhhgUrq53jizaR2FvsoeCwJhlmwTjkXBY5Pn/ZHw==}
    dev: true

  /@types/send@0.17.1:
    resolution: {integrity: sha512-Cwo8LE/0rnvX7kIIa3QHCkcuF21c05Ayb0ZfxPiv0W8VRiZiNW/WuRupHKpqqGVGf7SUA44QSOUKaEd9lIrd/Q==}
    dependencies:
      '@types/mime': 1.3.2
      '@types/node': 18.16.19

  /@types/serve-static@1.15.1:
    resolution: {integrity: sha512-NUo5XNiAdULrJENtJXZZ3fHtfMolzZwczzBbnAeBbqBwG+LaG6YaJtuwzwGSQZ2wsCrxjEhNNjAkKigy3n8teQ==}
    dependencies:
      '@types/mime': 3.0.1
      '@types/node': 18.16.19

  /@types/sinon@10.0.15:
    resolution: {integrity: sha512-3lrFNQG0Kr2LDzvjyjB6AMJk4ge+8iYhQfdnSwIwlG88FUOV43kPcQqDZkDa/h3WSZy6i8Fr0BSjfQtB1B3xuQ==}
    dependencies:
      '@types/sinonjs__fake-timers': 8.1.2
    dev: true

  /@types/sinonjs__fake-timers@8.1.2:
    resolution: {integrity: sha512-9GcLXF0/v3t80caGs5p2rRfkB+a8VBGLJZVih6CNFkx8IZ994wiKKLSRs9nuFwk1HevWs/1mnUmkApGrSGsShA==}
    dev: true

  /@types/superagent@4.1.18:
    resolution: {integrity: sha512-LOWgpacIV8GHhrsQU+QMZuomfqXiqzz3ILLkCtKx3Us6AmomFViuzKT9D693QTKgyut2oCytMG8/efOop+DB+w==}
    dependencies:
      '@types/cookiejar': 2.1.2
      '@types/node': 18.16.19
    dev: true

  /@types/supertest@2.0.12:
    resolution: {integrity: sha512-X3HPWTwXRerBZS7Mo1k6vMVR1Z6zmJcDVn5O/31whe0tnjE4te6ZJSJGq1RiqHPjzPdMTfjCFogDJmwng9xHaQ==}
    dependencies:
      '@types/superagent': 4.1.18
    dev: true

  /@types/throttle-debounce@2.1.0:
    resolution: {integrity: sha512-5eQEtSCoESnh2FsiLTxE121IiE60hnMqcb435fShf4bpLRjEu1Eoekht23y6zXS9Ts3l+Szu3TARnTsA0GkOkQ==}
    dev: false

  /@types/validator@13.7.17:
    resolution: {integrity: sha512-aqayTNmeWrZcvnG2MG9eGYI6b7S5fl+yKgPs6bAjOTwPS316R5SxBGKvtSExfyoJU7pIeHJfsHI0Ji41RVMkvQ==}

  /@types/web-bluetooth@0.0.17:
    resolution: {integrity: sha512-4p9vcSmxAayx72yn70joFoL44c9MO/0+iVEBIQXe3v2h2SiAsEIo/G5v6ObFWvNKRFjbrVadNf9LqEEZeQPzdA==}

  /@typescript-eslint/eslint-plugin@5.60.1(@typescript-eslint/parser@5.60.1)(eslint@8.44.0)(typescript@5.1.6):
    resolution: {integrity: sha512-KSWsVvsJsLJv3c4e73y/Bzt7OpqMCADUO846bHcuWYSYM19bldbAeDv7dYyV0jwkbMfJ2XdlzwjhXtuD7OY6bw==}
    engines: {node: ^12.22.0 || ^14.17.0 || >=16.0.0}
    peerDependencies:
      '@typescript-eslint/parser': ^5.0.0
      eslint: ^6.0.0 || ^7.0.0 || ^8.0.0
      typescript: '*'
    peerDependenciesMeta:
      typescript:
        optional: true
    dependencies:
      '@eslint-community/regexpp': 4.5.1
      '@typescript-eslint/parser': 5.60.1(eslint@8.44.0)(typescript@5.1.6)
      '@typescript-eslint/scope-manager': 5.60.1
      '@typescript-eslint/type-utils': 5.60.1(eslint@8.44.0)(typescript@5.1.6)
      '@typescript-eslint/utils': 5.60.1(eslint@8.44.0)(typescript@5.1.6)
      debug: 4.3.4(supports-color@8.1.1)
      eslint: 8.44.0
      grapheme-splitter: 1.0.4
      ignore: 5.2.4
      natural-compare-lite: 1.4.0
      semver: 7.5.2
      tsutils: 3.21.0(typescript@5.1.6)
      typescript: 5.1.6
    transitivePeerDependencies:
      - supports-color
    dev: true

  /@typescript-eslint/parser@5.60.1(eslint@8.44.0)(typescript@5.1.6):
    resolution: {integrity: sha512-pHWlc3alg2oSMGwsU/Is8hbm3XFbcrb6P5wIxcQW9NsYBfnrubl/GhVVD/Jm/t8HXhA2WncoIRfBtnCgRGV96Q==}
    engines: {node: ^12.22.0 || ^14.17.0 || >=16.0.0}
    peerDependencies:
      eslint: ^6.0.0 || ^7.0.0 || ^8.0.0
      typescript: '*'
    peerDependenciesMeta:
      typescript:
        optional: true
    dependencies:
      '@typescript-eslint/scope-manager': 5.60.1
      '@typescript-eslint/types': 5.60.1
      '@typescript-eslint/typescript-estree': 5.60.1(typescript@5.1.6)
      debug: 4.3.4(supports-color@8.1.1)
      eslint: 8.44.0
      typescript: 5.1.6
    transitivePeerDependencies:
      - supports-color
    dev: true

  /@typescript-eslint/scope-manager@5.60.1:
    resolution: {integrity: sha512-Dn/LnN7fEoRD+KspEOV0xDMynEmR3iSHdgNsarlXNLGGtcUok8L4N71dxUgt3YvlO8si7E+BJ5Fe3wb5yUw7DQ==}
    engines: {node: ^12.22.0 || ^14.17.0 || >=16.0.0}
    dependencies:
      '@typescript-eslint/types': 5.60.1
      '@typescript-eslint/visitor-keys': 5.60.1
    dev: true

  /@typescript-eslint/type-utils@5.60.1(eslint@8.44.0)(typescript@5.1.6):
    resolution: {integrity: sha512-vN6UztYqIu05nu7JqwQGzQKUJctzs3/Hg7E2Yx8rz9J+4LgtIDFWjjl1gm3pycH0P3mHAcEUBd23LVgfrsTR8A==}
    engines: {node: ^12.22.0 || ^14.17.0 || >=16.0.0}
    peerDependencies:
      eslint: '*'
      typescript: '*'
    peerDependenciesMeta:
      typescript:
        optional: true
    dependencies:
      '@typescript-eslint/typescript-estree': 5.60.1(typescript@5.1.6)
      '@typescript-eslint/utils': 5.60.1(eslint@8.44.0)(typescript@5.1.6)
      debug: 4.3.4(supports-color@8.1.1)
      eslint: 8.44.0
      tsutils: 3.21.0(typescript@5.1.6)
      typescript: 5.1.6
    transitivePeerDependencies:
      - supports-color
    dev: true

  /@typescript-eslint/types@5.60.1:
    resolution: {integrity: sha512-zDcDx5fccU8BA0IDZc71bAtYIcG9PowaOwaD8rjYbqwK7dpe/UMQl3inJ4UtUK42nOCT41jTSCwg76E62JpMcg==}
    engines: {node: ^12.22.0 || ^14.17.0 || >=16.0.0}
    dev: true

  /@typescript-eslint/typescript-estree@5.60.1(typescript@5.1.6):
    resolution: {integrity: sha512-hkX70J9+2M2ZT6fhti5Q2FoU9zb+GeZK2SLP1WZlvUDqdMbEKhexZODD1WodNRyO8eS+4nScvT0dts8IdaBzfw==}
    engines: {node: ^12.22.0 || ^14.17.0 || >=16.0.0}
    peerDependencies:
      typescript: '*'
    peerDependenciesMeta:
      typescript:
        optional: true
    dependencies:
      '@typescript-eslint/types': 5.60.1
      '@typescript-eslint/visitor-keys': 5.60.1
      debug: 4.3.4(supports-color@8.1.1)
      globby: 11.1.0
      is-glob: 4.0.3
      semver: 7.5.2
      tsutils: 3.21.0(typescript@5.1.6)
      typescript: 5.1.6
    transitivePeerDependencies:
      - supports-color
    dev: true

  /@typescript-eslint/utils@5.60.1(eslint@8.44.0)(typescript@5.1.6):
    resolution: {integrity: sha512-tiJ7FFdFQOWssFa3gqb94Ilexyw0JVxj6vBzaSpfN/8IhoKkDuSAenUKvsSHw2A/TMpJb26izIszTXaqygkvpQ==}
    engines: {node: ^12.22.0 || ^14.17.0 || >=16.0.0}
    peerDependencies:
      eslint: ^6.0.0 || ^7.0.0 || ^8.0.0
    dependencies:
      '@eslint-community/eslint-utils': 4.4.0(eslint@8.44.0)
      '@types/json-schema': 7.0.12
      '@types/semver': 7.5.0
      '@typescript-eslint/scope-manager': 5.60.1
      '@typescript-eslint/types': 5.60.1
      '@typescript-eslint/typescript-estree': 5.60.1(typescript@5.1.6)
      eslint: 8.44.0
      eslint-scope: 5.1.1
      semver: 7.5.2
    transitivePeerDependencies:
      - supports-color
      - typescript
    dev: true

  /@typescript-eslint/visitor-keys@5.60.1:
    resolution: {integrity: sha512-xEYIxKcultP6E/RMKqube11pGjXH1DCo60mQoWhVYyKfLkwbIVVjYxmOenNMxILx0TjCujPTjjnTIVzm09TXIw==}
    engines: {node: ^12.22.0 || ^14.17.0 || >=16.0.0}
    dependencies:
      '@typescript-eslint/types': 5.60.1
      eslint-visitor-keys: 3.4.1
    dev: true

  /@vitejs/plugin-vue@4.2.3(vite@4.3.9)(vue@3.3.4):
    resolution: {integrity: sha512-R6JDUfiZbJA9cMiguQ7jxALsgiprjBeHL5ikpXfJCH62pPHtI+JdJ5xWj6Ev73yXSlYl86+blXn1kZHQ7uElxw==}
    engines: {node: ^14.18.0 || >=16.0.0}
    peerDependencies:
      vite: ^4.0.0
      vue: ^3.2.25
    dependencies:
      vite: 4.3.9(@types/node@18.16.19)
      vue: 3.3.4
    dev: true

  /@vitejs/plugin-vue@4.2.3(vite@4.4.0-beta.3)(vue@3.3.4):
    resolution: {integrity: sha512-R6JDUfiZbJA9cMiguQ7jxALsgiprjBeHL5ikpXfJCH62pPHtI+JdJ5xWj6Ev73yXSlYl86+blXn1kZHQ7uElxw==}
    engines: {node: ^14.18.0 || >=16.0.0}
    peerDependencies:
      vite: ^4.0.0
      vue: ^3.2.25
    dependencies:
      vite: 4.4.0-beta.3(@types/node@18.16.19)
      vue: 3.3.4
    dev: true

  /@volar/language-core@1.7.10:
    resolution: {integrity: sha512-18Gmth5M0UI3hDDqhZngjMnb6WCslcfglkOdepRIhGxRYe7xR7DRRzciisYDMZsvOQxDYme+uaohg0dKUxLV2Q==}
    dependencies:
      '@volar/source-map': 1.7.10
    dev: true

  /@volar/source-map@1.7.10:
    resolution: {integrity: sha512-FBpLEOKJpRxeh2nYbw1mTI5sZOPXYU8LlsCz6xuBY3yNtAizDTTIZtBHe1V8BaMpoSMgRysZe4gVxMEi3rDGVA==}
    dependencies:
      muggle-string: 0.3.1
    dev: true

  /@volar/typescript@1.7.10:
    resolution: {integrity: sha512-yqIov4wndLU3GE1iE25bU5W6T+P+exPePcE1dFPPBKzQIBki1KvmdQN5jBlJp3Wo+wp7UIxa/RsdNkXT+iFBjg==}
    dependencies:
      '@volar/language-core': 1.7.10
    dev: true

  /@vue/compiler-core@3.3.4:
    resolution: {integrity: sha512-cquyDNvZ6jTbf/+x+AgM2Arrp6G4Dzbb0R64jiG804HRMfRiFXWI6kqUVqZ6ZR0bQhIoQjB4+2bhNtVwndW15g==}
    dependencies:
      '@babel/parser': 7.22.5
      '@vue/shared': 3.3.4
      estree-walker: 2.0.2
      source-map-js: 1.0.2

  /@vue/compiler-dom@3.3.4:
    resolution: {integrity: sha512-wyM+OjOVpuUukIq6p5+nwHYtj9cFroz9cwkfmP9O1nzH68BenTTv0u7/ndggT8cIQlnBeOo6sUT/gvHcIkLA5w==}
    dependencies:
      '@vue/compiler-core': 3.3.4
      '@vue/shared': 3.3.4

  /@vue/compiler-sfc@3.3.4:
    resolution: {integrity: sha512-6y/d8uw+5TkCuzBkgLS0v3lSM3hJDntFEiUORM11pQ/hKvkhSKZrXW6i69UyXlJQisJxuUEJKAWEqWbWsLeNKQ==}
    dependencies:
      '@babel/parser': 7.22.5
      '@vue/compiler-core': 3.3.4
      '@vue/compiler-dom': 3.3.4
      '@vue/compiler-ssr': 3.3.4
      '@vue/reactivity-transform': 3.3.4
      '@vue/shared': 3.3.4
      estree-walker: 2.0.2
      magic-string: 0.30.0
      postcss: 8.4.24
      source-map-js: 1.0.2

  /@vue/compiler-ssr@3.3.4:
    resolution: {integrity: sha512-m0v6oKpup2nMSehwA6Uuu+j+wEwcy7QmwMkVNVfrV9P2qE5KshC6RwOCq8fjGS/Eak/uNb8AaWekfiXxbBB6gQ==}
    dependencies:
      '@vue/compiler-dom': 3.3.4
      '@vue/shared': 3.3.4

  /@vue/devtools-api@6.5.0:
    resolution: {integrity: sha512-o9KfBeaBmCKl10usN4crU53fYtC1r7jJwdGKjPT24t348rHxgfpZ0xL3Xm/gLUYnc0oTp8LAmrxOeLyu6tbk2Q==}

  /@vue/language-core@1.8.3(typescript@5.1.6):
    resolution: {integrity: sha512-AzhvMYoQkK/tg8CpAAttO19kx1zjS3+weYIr2AhlH/M5HebVzfftQoq4jZNFifjq+hyLKi8j9FiDMS8oqA89+A==}
    peerDependencies:
      typescript: '*'
    peerDependenciesMeta:
      typescript:
        optional: true
    dependencies:
      '@volar/language-core': 1.7.10
      '@volar/source-map': 1.7.10
      '@vue/compiler-dom': 3.3.4
      '@vue/reactivity': 3.3.4
      '@vue/shared': 3.3.4
      minimatch: 9.0.1
      muggle-string: 0.3.1
      typescript: 5.1.6
      vue-template-compiler: 2.7.14
    dev: true

  /@vue/reactivity-transform@3.3.4:
    resolution: {integrity: sha512-MXgwjako4nu5WFLAjpBnCj/ieqcjE2aJBINUNQzkZQfzIZA4xn+0fV1tIYBJvvva3N3OvKGofRLvQIwEQPpaXw==}
    dependencies:
      '@babel/parser': 7.22.5
      '@vue/compiler-core': 3.3.4
      '@vue/shared': 3.3.4
      estree-walker: 2.0.2
      magic-string: 0.30.0

  /@vue/reactivity@3.3.4:
    resolution: {integrity: sha512-kLTDLwd0B1jG08NBF3R5rqULtv/f8x3rOFByTDz4J53ttIQEDmALqKqXY0J+XQeN0aV2FBxY8nJDf88yvOPAqQ==}
    dependencies:
      '@vue/shared': 3.3.4

  /@vue/runtime-core@3.3.4:
    resolution: {integrity: sha512-R+bqxMN6pWO7zGI4OMlmvePOdP2c93GsHFM/siJI7O2nxFRzj55pLwkpCedEY+bTMgp5miZ8CxfIZo3S+gFqvA==}
    dependencies:
      '@vue/reactivity': 3.3.4
      '@vue/shared': 3.3.4

  /@vue/runtime-dom@3.3.4:
    resolution: {integrity: sha512-Aj5bTJ3u5sFsUckRghsNjVTtxZQ1OyMWCr5dZRAPijF/0Vy4xEoRCwLyHXcj4D0UFbJ4lbx3gPTgg06K/GnPnQ==}
    dependencies:
      '@vue/runtime-core': 3.3.4
      '@vue/shared': 3.3.4
      csstype: 3.1.2

  /@vue/server-renderer@3.3.4(vue@3.3.4):
    resolution: {integrity: sha512-Q6jDDzR23ViIb67v+vM1Dqntu+HUexQcsWKhhQa4ARVzxOY2HbC7QRW/ggkDBd5BU+uM1sV6XOAP0b216o34JQ==}
    peerDependencies:
      vue: 3.3.4
    dependencies:
      '@vue/compiler-ssr': 3.3.4
      '@vue/shared': 3.3.4
      vue: 3.3.4

  /@vue/shared@3.3.4:
    resolution: {integrity: sha512-7OjdcV8vQ74eiz1TZLzZP4JwqM5fA94K6yntPS5Z25r9HDuGNzaGdgvwKYq6S+MxwF0TFRwe50fIR/MYnakdkQ==}

  /@vue/tsconfig@0.4.0:
    resolution: {integrity: sha512-CPuIReonid9+zOG/CGTT05FXrPYATEqoDGNrEaqS4hwcw5BUNM2FguC0mOwJD4Jr16UpRVl9N0pY3P+srIbqmg==}
    dev: true

  /@vue/typescript@1.8.3(typescript@5.1.6):
    resolution: {integrity: sha512-6bdgSnIFpRYHlt70pHmnmNksPU00bfXgqAISeaNz3W6d2cH0OTfH8h/IhligQ82sJIhsuyfftQJ5518ZuKIhtA==}
    dependencies:
      '@volar/typescript': 1.7.10
      '@vue/language-core': 1.8.3(typescript@5.1.6)
    transitivePeerDependencies:
      - typescript
    dev: true

  /@vueuse/components@10.2.1(vue@3.3.4):
    resolution: {integrity: sha512-S21ZAfNSRouD/UokdGjBIrzvXH8WS7sz4t47ZWP+QRVWfsK9aIc5PmKMgkQrR5e8K3aNLiczqX8TuBa+l+CmDA==}
    dependencies:
      '@vueuse/core': 10.2.1(vue@3.3.4)
      '@vueuse/shared': 10.2.1(vue@3.3.4)
      vue-demi: 0.14.5(vue@3.3.4)
    transitivePeerDependencies:
      - '@vue/composition-api'
      - vue
    dev: false

  /@vueuse/core@10.2.1(vue@3.3.4):
    resolution: {integrity: sha512-c441bfMbkAwTNwVRHQ0zdYZNETK//P84rC01aP2Uy/aRFCiie9NE/k9KdIXbno0eDYP5NPUuWv0aA/I4Unr/7w==}
    dependencies:
      '@types/web-bluetooth': 0.0.17
      '@vueuse/metadata': 10.2.1
      '@vueuse/shared': 10.2.1(vue@3.3.4)
      vue-demi: 0.14.5(vue@3.3.4)
    transitivePeerDependencies:
      - '@vue/composition-api'
      - vue

  /@vueuse/integrations@10.2.1(focus-trap@7.4.3)(vue@3.3.4):
    resolution: {integrity: sha512-FDP5lni+z9FjHE9H3xuvwSjoRV9U8jmDvJpmHPCBjUgPGYRynwb60eHWXCFJXLUtb4gSIHy0e+iaEbrKdalCkQ==}
    peerDependencies:
      async-validator: '*'
      axios: '*'
      change-case: '*'
      drauu: '*'
      focus-trap: '*'
      fuse.js: '*'
      idb-keyval: '*'
      jwt-decode: '*'
      nprogress: '*'
      qrcode: '*'
      sortablejs: '*'
      universal-cookie: '*'
    peerDependenciesMeta:
      async-validator:
        optional: true
      axios:
        optional: true
      change-case:
        optional: true
      drauu:
        optional: true
      focus-trap:
        optional: true
      fuse.js:
        optional: true
      idb-keyval:
        optional: true
      jwt-decode:
        optional: true
      nprogress:
        optional: true
      qrcode:
        optional: true
      sortablejs:
        optional: true
      universal-cookie:
        optional: true
    dependencies:
      '@vueuse/core': 10.2.1(vue@3.3.4)
      '@vueuse/shared': 10.2.1(vue@3.3.4)
      focus-trap: 7.4.3
      vue-demi: 0.14.5(vue@3.3.4)
    transitivePeerDependencies:
      - '@vue/composition-api'
      - vue
    dev: true

  /@vueuse/math@10.2.1(vue@3.3.4):
    resolution: {integrity: sha512-5mOoPhezfgcRhBT0E2FXPEjCbrLWG9hjhGlg574yWYmwhcLKLtN993CsL3AucD8ULCmWZJJ/J03K4fLyPyaEzw==}
    dependencies:
      '@vueuse/shared': 10.2.1(vue@3.3.4)
      vue-demi: 0.14.5(vue@3.3.4)
    transitivePeerDependencies:
      - '@vue/composition-api'
      - vue
    dev: false

  /@vueuse/metadata@10.2.1:
    resolution: {integrity: sha512-3Gt68mY/i6bQvFqx7cuGBzrCCQu17OBaGWS5JdwISpMsHnMKKjC2FeB5OAfMcCQ0oINfADP3i9A4PPRo0peHdQ==}

  /@vueuse/router@10.2.1(vue-router@4.2.2)(vue@3.3.4):
    resolution: {integrity: sha512-H/1T4fLzMmeBNEmcXlbqk6AEp0HQpzf+0eeNJ6fGrs3RWClE2i3nYEFbtxfQeSm/7nZ6nf/UhgahzUQdyMhIwQ==}
    peerDependencies:
      vue-router: '>=4.0.0-rc.1'
    dependencies:
      '@vueuse/shared': 10.2.1(vue@3.3.4)
      vue-demi: 0.14.5(vue@3.3.4)
      vue-router: 4.2.2(vue@3.3.4)
    transitivePeerDependencies:
      - '@vue/composition-api'
      - vue
    dev: false

  /@vueuse/shared@10.2.1(vue@3.3.4):
    resolution: {integrity: sha512-QWHq2bSuGptkcxx4f4M/fBYC3Y8d3M2UYyLsyzoPgEoVzJURQ0oJeWXu79OiLlBb8gTKkqe4mO85T/sf39mmiw==}
    dependencies:
      vue-demi: 0.14.5(vue@3.3.4)
    transitivePeerDependencies:
      - '@vue/composition-api'
      - vue

  /@webassemblyjs/ast@1.11.6:
    resolution: {integrity: sha512-IN1xI7PwOvLPgjcf180gC1bqn3q/QaOCwYUahIOhbYUu8KA/3tw2RT/T0Gidi1l7Hhj5D/INhJxiICObqpMu4Q==}
    dependencies:
      '@webassemblyjs/helper-numbers': 1.11.6
      '@webassemblyjs/helper-wasm-bytecode': 1.11.6
    dev: true

  /@webassemblyjs/floating-point-hex-parser@1.11.6:
    resolution: {integrity: sha512-ejAj9hfRJ2XMsNHk/v6Fu2dGS+i4UaXBXGemOfQ/JfQ6mdQg/WXtwleQRLLS4OvfDhv8rYnVwH27YJLMyYsxhw==}
    dev: true

  /@webassemblyjs/helper-api-error@1.11.6:
    resolution: {integrity: sha512-o0YkoP4pVu4rN8aTJgAyj9hC2Sv5UlkzCHhxqWj8butaLvnpdc2jOwh4ewE6CX0txSfLn/UYaV/pheS2Txg//Q==}
    dev: true

  /@webassemblyjs/helper-buffer@1.11.6:
    resolution: {integrity: sha512-z3nFzdcp1mb8nEOFFk8DrYLpHvhKC3grJD2ardfKOzmbmJvEf/tPIqCY+sNcwZIY8ZD7IkB2l7/pqhUhqm7hLA==}
    dev: true

  /@webassemblyjs/helper-numbers@1.11.6:
    resolution: {integrity: sha512-vUIhZ8LZoIWHBohiEObxVm6hwP034jwmc9kuq5GdHZH0wiLVLIPcMCdpJzG4C11cHoQ25TFIQj9kaVADVX7N3g==}
    dependencies:
      '@webassemblyjs/floating-point-hex-parser': 1.11.6
      '@webassemblyjs/helper-api-error': 1.11.6
      '@xtuc/long': 4.2.2
    dev: true

  /@webassemblyjs/helper-wasm-bytecode@1.11.6:
    resolution: {integrity: sha512-sFFHKwcmBprO9e7Icf0+gddyWYDViL8bpPjJJl0WHxCdETktXdmtWLGVzoHbqUcY4Be1LkNfwTmXOJUFZYSJdA==}
    dev: true

  /@webassemblyjs/helper-wasm-section@1.11.6:
    resolution: {integrity: sha512-LPpZbSOwTpEC2cgn4hTydySy1Ke+XEu+ETXuoyvuyezHO3Kjdu90KK95Sh9xTbmjrCsUwvWwCOQQNta37VrS9g==}
    dependencies:
      '@webassemblyjs/ast': 1.11.6
      '@webassemblyjs/helper-buffer': 1.11.6
      '@webassemblyjs/helper-wasm-bytecode': 1.11.6
      '@webassemblyjs/wasm-gen': 1.11.6
    dev: true

  /@webassemblyjs/ieee754@1.11.6:
    resolution: {integrity: sha512-LM4p2csPNvbij6U1f19v6WR56QZ8JcHg3QIJTlSwzFcmx6WSORicYj6I63f9yU1kEUtrpG+kjkiIAkevHpDXrg==}
    dependencies:
      '@xtuc/ieee754': 1.2.0
    dev: true

  /@webassemblyjs/leb128@1.11.6:
    resolution: {integrity: sha512-m7a0FhE67DQXgouf1tbN5XQcdWoNgaAuoULHIfGFIEVKA6tu/edls6XnIlkmS6FrXAquJRPni3ZZKjw6FSPjPQ==}
    dependencies:
      '@xtuc/long': 4.2.2
    dev: true

  /@webassemblyjs/utf8@1.11.6:
    resolution: {integrity: sha512-vtXf2wTQ3+up9Zsg8sa2yWiQpzSsMyXj0qViVP6xKGCUT8p8YJ6HqI7l5eCnWx1T/FYdsv07HQs2wTFbbof/RA==}
    dev: true

  /@webassemblyjs/wasm-edit@1.11.6:
    resolution: {integrity: sha512-Ybn2I6fnfIGuCR+Faaz7YcvtBKxvoLV3Lebn1tM4o/IAJzmi9AWYIPWpyBfU8cC+JxAO57bk4+zdsTjJR+VTOw==}
    dependencies:
      '@webassemblyjs/ast': 1.11.6
      '@webassemblyjs/helper-buffer': 1.11.6
      '@webassemblyjs/helper-wasm-bytecode': 1.11.6
      '@webassemblyjs/helper-wasm-section': 1.11.6
      '@webassemblyjs/wasm-gen': 1.11.6
      '@webassemblyjs/wasm-opt': 1.11.6
      '@webassemblyjs/wasm-parser': 1.11.6
      '@webassemblyjs/wast-printer': 1.11.6
    dev: true

  /@webassemblyjs/wasm-gen@1.11.6:
    resolution: {integrity: sha512-3XOqkZP/y6B4F0PBAXvI1/bky7GryoogUtfwExeP/v7Nzwo1QLcq5oQmpKlftZLbT+ERUOAZVQjuNVak6UXjPA==}
    dependencies:
      '@webassemblyjs/ast': 1.11.6
      '@webassemblyjs/helper-wasm-bytecode': 1.11.6
      '@webassemblyjs/ieee754': 1.11.6
      '@webassemblyjs/leb128': 1.11.6
      '@webassemblyjs/utf8': 1.11.6
    dev: true

  /@webassemblyjs/wasm-opt@1.11.6:
    resolution: {integrity: sha512-cOrKuLRE7PCe6AsOVl7WasYf3wbSo4CeOk6PkrjS7g57MFfVUF9u6ysQBBODX0LdgSvQqRiGz3CXvIDKcPNy4g==}
    dependencies:
      '@webassemblyjs/ast': 1.11.6
      '@webassemblyjs/helper-buffer': 1.11.6
      '@webassemblyjs/wasm-gen': 1.11.6
      '@webassemblyjs/wasm-parser': 1.11.6
    dev: true

  /@webassemblyjs/wasm-parser@1.11.6:
    resolution: {integrity: sha512-6ZwPeGzMJM3Dqp3hCsLgESxBGtT/OeCvCZ4TA1JUPYgmhAx38tTPR9JaKy0S5H3evQpO/h2uWs2j6Yc/fjkpTQ==}
    dependencies:
      '@webassemblyjs/ast': 1.11.6
      '@webassemblyjs/helper-api-error': 1.11.6
      '@webassemblyjs/helper-wasm-bytecode': 1.11.6
      '@webassemblyjs/ieee754': 1.11.6
      '@webassemblyjs/leb128': 1.11.6
      '@webassemblyjs/utf8': 1.11.6
    dev: true

  /@webassemblyjs/wast-printer@1.11.6:
    resolution: {integrity: sha512-JM7AhRcE+yW2GWYaKeHL5vt4xqee5N2WcezptmgyhNS+ScggqcT1OtXykhAb13Sn5Yas0j2uv9tHgrjwvzAP4A==}
    dependencies:
      '@webassemblyjs/ast': 1.11.6
      '@xtuc/long': 4.2.2
    dev: true

  /@xtuc/ieee754@1.2.0:
    resolution: {integrity: sha512-DX8nKgqcGwsc0eJSqYt5lwP4DH5FlHnmuWWBRy7X0NcaGR0ZtuyeESgMwTYVEtxmsNGY+qit4QYT/MIYTOTPeA==}
    dev: true

  /@xtuc/long@4.2.2:
    resolution: {integrity: sha512-NuHqBY1PB/D8xU6s/thBgOAiAP7HOYDQ32+BFZILJ8ivkUkAHQnWfn6WhL79Owj1qmUnoN/YPhktdIoucipkAQ==}
    dev: true

  /@zxing/text-encoding@0.9.0:
    resolution: {integrity: sha512-U/4aVJ2mxI0aDNI8Uq0wEhMgY+u4CNtEb0om3+y3+niDAsoTCOB33UF0sxpzqzdqXLqmvc+vZyAt4O8pPdfkwA==}
    requiresBuild: true
    dev: false
    optional: true

  /JSONStream@1.3.5:
    resolution: {integrity: sha512-E+iruNOY8VV9s4JEbe1aNEm6MiszPRr/UfcHMz0TQh1BXSxHK+ASV1R6W4HpjBhSeS+54PIsAMCBmwD06LLsqQ==}
    hasBin: true
    dependencies:
      jsonparse: 1.3.1
      through: 2.3.8
    dev: true

  /abab@2.0.6:
    resolution: {integrity: sha512-j2afSsaIENvHZN2B8GOpF566vZ5WVk5opAiMTvWgaQT8DkbOqsTfvNAvHoRGU2zzP8cPoqys+xHTRDWW8L+/BA==}
    dev: true

  /abbrev@1.1.1:
    resolution: {integrity: sha512-nne9/IiQ/hzIhY6pdDnbBtz7DjPTKrY00P/zvPSm5pOFkl6xuGrGnXn/VtTNNfNtAfZ9/1RtehkszU9qcTii0Q==}
    dev: false

  /accepts@1.3.8:
    resolution: {integrity: sha512-PYAthTa2m2VKxuvSD3DPC/Gy+U+sOA1LAuT8mkmRuvw+NACSaeXEQ+NHcVF7rONl6qcaxV3Uuemwawk+7+SJLw==}
    engines: {node: '>= 0.6'}
    dependencies:
      mime-types: 2.1.35
      negotiator: 0.6.3

  /acorn-globals@7.0.1:
    resolution: {integrity: sha512-umOSDSDrfHbTNPuNpC2NSnnA3LUrqpevPb4T9jRx4MagXNS0rs+gwiTcAvqCRmsD6utzsrzNt+ebm00SNWiC3Q==}
    dependencies:
      acorn: 8.8.2
      acorn-walk: 8.2.0
    dev: true

  /acorn-import-assertions@1.9.0(acorn@8.8.2):
    resolution: {integrity: sha512-cmMwop9x+8KFhxvKrKfPYmN6/pKTYYHBqLa0DfvVZcKMJWNyWLnaqND7dx/qn66R7ewM1UX5XMaDVP5wlVTaVA==}
    peerDependencies:
      acorn: ^8
    dependencies:
      acorn: 8.8.2
    dev: true

  /acorn-jsx@5.3.2(acorn@8.10.0):
    resolution: {integrity: sha512-rq9s+JNhf0IChjtDXxllJ7g41oZk5SlXtp0LHwyA5cejwn7vKmKp4pPri6YEePv2PU65sAsegbXtIinmDFDXgQ==}
    peerDependencies:
      acorn: ^6.0.0 || ^7.0.0 || ^8.0.0
    dependencies:
      acorn: 8.10.0
    dev: true

  /acorn-jsx@5.3.2(acorn@8.8.2):
    resolution: {integrity: sha512-rq9s+JNhf0IChjtDXxllJ7g41oZk5SlXtp0LHwyA5cejwn7vKmKp4pPri6YEePv2PU65sAsegbXtIinmDFDXgQ==}
    peerDependencies:
      acorn: ^6.0.0 || ^7.0.0 || ^8.0.0
    dependencies:
      acorn: 8.8.2
    dev: true

  /acorn-walk@8.2.0:
    resolution: {integrity: sha512-k+iyHEuPgSw6SbuDpGQM+06HQUa04DZ3o+F6CSzXMvvI5KMvnaEqXe+YVe555R9nn6GPt404fos4wcgpw12SDA==}
    engines: {node: '>=0.4.0'}

  /acorn@7.4.1:
    resolution: {integrity: sha512-nQyp0o1/mNdbTO1PO6kHkwSrmgZ0MT/jCCpNiwbUjGoRN4dlBhqJtoQuCnEOKzgTVwg0ZWiCoQy6SxMebQVh8A==}
    engines: {node: '>=0.4.0'}
    hasBin: true
    dev: false

  /acorn@8.10.0:
    resolution: {integrity: sha512-F0SAmZ8iUtS//m8DmCTA0jlh6TDKkHQyK6xc6V4KDTyZKA9dnvX9/3sRTVQrWm79glUAZbnmmNcdYwUIHWVybw==}
    engines: {node: '>=0.4.0'}
    hasBin: true
    dev: true

  /acorn@8.8.2:
    resolution: {integrity: sha512-xjIYgE8HBrkpd/sJqOGNspf8uHG+NOHGOw6a/Urj8taM2EXfdNAH2oFcPeIFfsv3+kz/mJrS5VuMqbNLjCa2vw==}
    engines: {node: '>=0.4.0'}
    hasBin: true

  /agent-base@6.0.2:
    resolution: {integrity: sha512-RZNwNclF7+MS/8bDg70amg32dyeZGZxiDuQmZxKLAlQjr3jGyLx+4Kkk58UO7D2QdgFIQCovuSuZESne6RG6XQ==}
    engines: {node: '>= 6.0.0'}
    dependencies:
      debug: 4.3.4(supports-color@8.1.1)
    transitivePeerDependencies:
      - supports-color

  /ajv-formats@2.1.1(ajv@8.12.0):
    resolution: {integrity: sha512-Wx0Kx52hxE7C18hkMEggYlEifqWZtYaRgouJor+WMdPnQyEK13vgEWyVNup7SoeeoLMsr4kf5h6dOW11I15MUA==}
    peerDependencies:
      ajv: ^8.0.0
    peerDependenciesMeta:
      ajv:
        optional: true
    dependencies:
      ajv: 8.12.0
    dev: true

  /ajv-keywords@3.5.2(ajv@6.12.6):
    resolution: {integrity: sha512-5p6WTN0DdTGVQk6VjcEju19IgaHudalcfabD7yhDGeA6bcQnmL+CpveLJq/3hvfwd1aof6L386Ougkx6RfyMIQ==}
    peerDependencies:
      ajv: ^6.9.1
    dependencies:
      ajv: 6.12.6
    dev: true

  /ajv@6.12.6:
    resolution: {integrity: sha512-j3fVLgvTo527anyYyJOGTYJbG+vnnQYvE0m5mmkc1TK+nxAppkCLMIL0aZ4dblVCNoGShhm+kzE4ZUykBoMg4g==}
    dependencies:
      fast-deep-equal: 3.1.3
      fast-json-stable-stringify: 2.1.0
      json-schema-traverse: 0.4.1
      uri-js: 4.4.1
    dev: true

  /ajv@8.12.0:
    resolution: {integrity: sha512-sRu1kpcO9yLtYxBKvqfTeh9KzZEwO3STyX1HT+4CaDzC6HpTGYhIhPIzj9XuKU7KYDwnaeh5hcOwjy1QuJzBPA==}
    dependencies:
      fast-deep-equal: 3.1.3
      json-schema-traverse: 1.0.0
      require-from-string: 2.0.2
      uri-js: 4.4.1
    dev: true

  /algoliasearch@4.17.2:
    resolution: {integrity: sha512-VFu43JJNYIW74awp7oeQcQsPcxOhd8psqBDTfyNO2Zt6L1NqnNMTVnaIdQ+8dtKqUDBqQZp0szPxECvX8CK2Fg==}
    dependencies:
      '@algolia/cache-browser-local-storage': 4.17.2
      '@algolia/cache-common': 4.17.2
      '@algolia/cache-in-memory': 4.17.2
      '@algolia/client-account': 4.17.2
      '@algolia/client-analytics': 4.17.2
      '@algolia/client-common': 4.17.2
      '@algolia/client-personalization': 4.17.2
      '@algolia/client-search': 4.17.2
      '@algolia/logger-common': 4.17.2
      '@algolia/logger-console': 4.17.2
      '@algolia/requester-browser-xhr': 4.17.2
      '@algolia/requester-common': 4.17.2
      '@algolia/requester-node-http': 4.17.2
      '@algolia/transporter': 4.17.2
    dev: true

  /amqp-connection-manager@3.9.0(amqplib@0.8.0):
    resolution: {integrity: sha512-ZKw9ckJKz40Lc2pC7DY0NVocpzPalMaCgv0sBn+N4er2QFAJul9pIiMOm/FsPHeCzB+FulV7PckOpmZvWvewGQ==}
    engines: {node: '>=10.0.0', npm: '>5.0.0'}
    peerDependencies:
      amqplib: '*'
    dependencies:
      amqplib: 0.8.0
      promise-breaker: 5.0.0
    dev: false

  /amqplib@0.8.0:
    resolution: {integrity: sha512-icU+a4kkq4Y1PS4NNi+YPDMwdlbFcZ1EZTQT2nigW3fvOb6AOgUQ9+Mk4ue0Zu5cBg/XpDzB40oH10ysrk2dmA==}
    engines: {node: '>=10'}
    dependencies:
      bitsyntax: 0.1.0
      bluebird: 3.7.2
      buffer-more-ints: 1.0.0
      readable-stream: 1.1.14
      safe-buffer: 5.2.1
      url-parse: 1.5.10
    transitivePeerDependencies:
      - supports-color
    dev: false

  /ansi-colors@4.1.1:
    resolution: {integrity: sha512-JoX0apGbHaUJBNl6yF+p6JAFYZ666/hhCGKN5t9QFjbJQKUU/g8MNbFDbvfrgKXvI1QpZplPOnwIo99lX/AAmA==}
    engines: {node: '>=6'}
    dev: true

  /ansi-colors@4.1.3:
    resolution: {integrity: sha512-/6w/C21Pm1A7aZitlI5Ni/2J6FFQN8i1Cvz3kHABAAbw93v/NlvKdVOqz7CCWz/3iv/JplRSEEZ83XION15ovw==}
    engines: {node: '>=6'}

  /ansi-escapes@4.3.2:
    resolution: {integrity: sha512-gKXj5ALrKWQLsYG9jlTRmR/xKluxHV+Z9QEwNIgCfM1/uwPMCuzVVnh5mwTd+OuBZcwSIMbqssNWRm1lE51QaQ==}
    engines: {node: '>=8'}
    dependencies:
      type-fest: 0.21.3
    dev: true

  /ansi-regex@5.0.1:
    resolution: {integrity: sha512-quJQXlTSUGL2LH9SUXo8VwsY4soanhgo6LNSm84E1LBcE8s3O0wpdiRzyR9z/ZZJMlMWv37qOOb9pdJlMUEKFQ==}
    engines: {node: '>=8'}

  /ansi-sequence-parser@1.1.0:
    resolution: {integrity: sha512-lEm8mt52to2fT8GhciPCGeCXACSz2UwIN4X2e2LJSnZ5uAbn2/dsYdOmUXq0AtWS5cpAupysIneExOgH0Vd2TQ==}
    dev: true

  /ansi-styles@3.2.1:
    resolution: {integrity: sha512-VT0ZI6kZRdTh8YyJw3SMbYm/u+NqfsAxEpWO0Pf9sq8/e94WxxOpPKx9FR1FlyCtOVDNOQ+8ntlqFxiRc+r5qA==}
    engines: {node: '>=4'}
    dependencies:
      color-convert: 1.9.3

  /ansi-styles@4.3.0:
    resolution: {integrity: sha512-zbB9rCJAT1rbjiVDb2hqKFHNYLxgtk8NURxZ3IZwD3F6NtxbXZQCnnSi1Lkx+IDohdPlFp222wVALIheZJQSEg==}
    engines: {node: '>=8'}
    dependencies:
      color-convert: 2.0.1

  /any-promise@1.3.0:
    resolution: {integrity: sha512-7UvmKalWRt1wgjL1RrGxoSJW/0QZFIegpeGvZG9kjp8vrRu55XTHbwnqq2GpXm9uLbcuhxm3IqX9OB4MZR1b2A==}
    dev: true

  /anymatch@3.1.3:
    resolution: {integrity: sha512-KMReFUr0B4t+D+OBkjR3KYqvocp2XaSzO55UcB6mgQMd3KbcE+mWTyvVV7D/zsdEbNnV6acZUutkiHQXvTr1Rw==}
    engines: {node: '>= 8'}
    dependencies:
      normalize-path: 3.0.0
      picomatch: 2.3.1

  /append-field@1.0.0:
    resolution: {integrity: sha512-klpgFSWLW1ZEs8svjfb7g4qWY0YS5imI82dTg+QahUvJ8YqAY0P10Uk8tTyh9ZGuYEZEMaeJYCF5BFuX552hsw==}

  /aproba@2.0.0:
    resolution: {integrity: sha512-lYe4Gx7QT+MKGbDsA+Z+he/Wtef0BiwDOlK/XkBrdfsh9J/jPPXbX0tE9x9cl27Tmu5gg3QUbUrQYa/y+KOHPQ==}
    dev: false

  /are-we-there-yet@2.0.0:
    resolution: {integrity: sha512-Ci/qENmwHnsYo9xKIcUJN5LeDKdJ6R1Z1j9V/J5wyq8nh/mYPEpIKJbBZXtZjG04HiK7zV/p6Vs9952MrMeUIw==}
    engines: {node: '>=10'}
    dependencies:
      delegates: 1.0.0
      readable-stream: 3.6.2
    dev: false

  /arg@4.1.3:
    resolution: {integrity: sha512-58S9QDqG0Xx27YwPSt9fJxivjYl432YCwfDMfZ+71RAqUrZef7LrKQZ3LHLOwCS4FLNBplP533Zx895SeOCHvA==}
    dev: true

  /arg@5.0.2:
    resolution: {integrity: sha512-PYjyFOLKQ9y57JvQ6QLo8dAgNqswh8M1RMJYdQduT6xbWSgK36P/Z/v+p888pM69jMMfS8Xd8F6I1kQ/I9HUGg==}
    dev: true

  /argon2@0.30.3:
    resolution: {integrity: sha512-DoH/kv8c9127ueJSBxAVJXinW9+EuPA3EMUxoV2sAY1qDE5H9BjTyVF/aD2XyHqbqUWabgBkIfcP3ZZuGhbJdg==}
    engines: {node: '>=14.0.0'}
    requiresBuild: true
    dependencies:
      '@mapbox/node-pre-gyp': 1.0.10
      '@phc/format': 1.0.0
      node-addon-api: 5.1.0
    transitivePeerDependencies:
      - encoding
      - supports-color
    dev: false

  /argparse@1.0.10:
    resolution: {integrity: sha512-o5Roy6tNG4SL/FOkCAN6RzjiakZS25RLYFrcMttJqbdd8BWrnA+fGz57iN5Pb06pvBGvl5gQ0B48dJlslXvoTg==}
    dependencies:
      sprintf-js: 1.0.3
    dev: true

  /argparse@2.0.1:
    resolution: {integrity: sha512-8+9WqebbFzpX9OR+Wa6O29asIogeRMzcGtAINdpMHHyAg10f05aSFVBbcEqGf/PXw1EjAZ+q2/bEBg3DvurK3Q==}

  /array-buffer-byte-length@1.0.0:
    resolution: {integrity: sha512-LPuwb2P+NrQw3XhxGc36+XSvuBPopovXYTR9Ew++Du9Yb/bx5AzBfrIsBoj0EZUifjQU+sHL21sseZ3jerWO/A==}
    dependencies:
      call-bind: 1.0.2
      is-array-buffer: 3.0.2
    dev: true

  /array-flatten@1.1.1:
    resolution: {integrity: sha512-PCVAQswWemu6UdxsDFFX/+gVeYqKAod3D3UVm91jHwynguOwAvYPhx8nNlM++NqRcK6CxxpUafjmhIdKiHibqg==}

  /array-ify@1.0.0:
    resolution: {integrity: sha512-c5AMf34bKdvPhQ7tBGhqkgKNUzMr4WUs+WDtC2ZUGOUncbxKMTvqxYctiseW3+L4bA8ec+GcZ6/A/FW4m8ukng==}
    dev: true

  /array-timsort@1.0.3:
    resolution: {integrity: sha512-/+3GRL7dDAGEfM6TseQk/U+mi18TU2Ms9I3UlLdUMhz2hbvGNTKdj9xniwXfUqgYhHxRx0+8UnKkvlNwVU+cWQ==}
    dev: true

  /array-union@2.1.0:
    resolution: {integrity: sha512-HGyxoOTYUyCM6stUe6EJgnd4EoewAI7zMdfqO+kGjnlZmBDz/cR5pf8r/cR4Wq60sL/p0IkcjUEEPwS3GFrIyw==}
    engines: {node: '>=8'}
    dev: true

  /arrify@1.0.1:
    resolution: {integrity: sha512-3CYzex9M9FGQjCGMGyi6/31c8GJbgb0qGyrx5HWxPd0aCwh4cB2YjMb2Xf9UuoogrMrlO9cTqnB5rI5GHZTcUA==}
    engines: {node: '>=0.10.0'}
    dev: true

  /asap@2.0.6:
    resolution: {integrity: sha512-BSHWgDSAiKs50o2Re8ppvp3seVHXSRM44cdSsT9FfNEUUZLOGWVCsiWaRPWM1Znn+mqZ1OfVZ3z3DWEzSp7hRA==}

  /assert-never@1.2.1:
    resolution: {integrity: sha512-TaTivMB6pYI1kXwrFlEhLeGfOqoDNdTxjCdwRfFFkEA30Eu+k48W34nlok2EYWJfFFzqaEmichdNM7th6M5HNw==}
    dev: false

  /assertion-error@1.1.0:
    resolution: {integrity: sha512-jgsaNduz+ndvGyFt3uSuWqvy4lCnIJiovtouQN5JZHOKCS2QuhEdbcQHFhVksz2N2U9hXJo8odG7ETyWlEeuDw==}
    dev: true

  /ast-types@0.13.4:
    resolution: {integrity: sha512-x1FCFnFifvYDDzTaLII71vG5uvDwgtmDTEVWAxrgeiR8VjMONcCXJx7E+USjDtHlwFmt9MysbqgF9b9Vjr6w+w==}
    engines: {node: '>=4'}
    dependencies:
      tslib: 2.6.0
    dev: false

  /async-retry@1.3.3:
    resolution: {integrity: sha512-wfr/jstw9xNi/0teMHrRW7dsz3Lt5ARhYNZ2ewpadnhaIp5mbALhOAP+EAdsC7t4Z6wqsDVv9+W6gm1Dk9mEyw==}
    dependencies:
      retry: 0.13.1
    dev: false

  /async-validator@4.2.5:
    resolution: {integrity: sha512-7HhHjtERjqlNbZtqNqy2rckN/SpOOlmDliet+lP7k+eKZEjPk3DgyeU9lIXLdeLz0uBbbVp+9Qdow9wJWgwwfg==}
    dev: false

  /async@3.2.4:
    resolution: {integrity: sha512-iAB+JbDEGXhyIUavoDl9WP/Jj106Kz9DEn1DPgYw5ruDn0e3Wgi3sKFm55sASdGBNOQB8F59d9qQ7deqrHA8wQ==}
    dev: false

  /asynckit@0.4.0:
    resolution: {integrity: sha512-Oei9OH4tRh0YqU3GxhX79dM/mwVgvbZJaSNaRk+bshkj0S5cfHcgYakreBjrHwatXKbz+IoIdYLxrKim2MjW0Q==}

  /autoprefixer@10.4.14(postcss@8.4.24):
    resolution: {integrity: sha512-FQzyfOsTlwVzjHxKEqRIAdJx9niO6VCBCoEwax/VLSoQF29ggECcPuBqUMZ+u8jCZOPSy8b8/8KnuFbp0SaFZQ==}
    engines: {node: ^10 || ^12 || >=14}
    hasBin: true
    peerDependencies:
      postcss: ^8.1.0
    dependencies:
      browserslist: 4.21.8
      caniuse-lite: 1.0.30001503
      fraction.js: 4.2.0
      normalize-range: 0.1.2
      picocolors: 1.0.0
      postcss: 8.4.24
      postcss-value-parser: 4.2.0
    dev: true

  /available-typed-arrays@1.0.5:
    resolution: {integrity: sha512-DMD0KiN46eipeziST1LPP/STfDU0sufISXmjSgvVsoU2tqxctQeASejWcfNtxYKqETM1UxQ8sp2OrSBWpHY6sw==}
    engines: {node: '>= 0.4'}

  /await-event-emitter@2.0.2:
    resolution: {integrity: sha512-3+cjm1wr2MQz0bFM1f5F0pR9XUitF5/kaKUfeGXJWFKC57FgDY61BoQp/xzjjkxXCz8tw1S2fCpeHtxpTID9tA==}
    engines: {node: '>=10'}
    dependencies:
      is-promise: 4.0.0
    dev: true

  /axios-retry@3.5.1:
    resolution: {integrity: sha512-mQRJ4IyAUnYig14BQ4MnnNHHuH1cNH7NW4JxEUD6mNJwK6pwOY66wKLCwZ6Y0o3POpfStalqRC+J4+Hnn6Om7w==}
    dependencies:
      '@babel/runtime': 7.22.5
      is-retry-allowed: 2.2.0
    dev: false

  /axios@1.4.0:
    resolution: {integrity: sha512-S4XCWMEmzvo64T9GfvQDOXgYRDJ/wsSZc7Jvdgx5u1sd0JwsuPLqb3SYmusag+edF6ziyMensPVqLTSc1PiSEA==}
    dependencies:
      follow-redirects: 1.15.2
      form-data: 4.0.0
      proxy-from-env: 1.1.0
    transitivePeerDependencies:
      - debug
    dev: false

  /babel-merge@3.0.0(@babel/core@7.22.8):
    resolution: {integrity: sha512-eBOBtHnzt9xvnjpYNI5HmaPp/b2vMveE5XggzqHnQeHJ8mFIBrBv6WZEVIj5jJ2uwTItkqKo9gWzEEcBxEq0yw==}
    peerDependencies:
      '@babel/core': ^7.0.0
    dependencies:
      '@babel/core': 7.22.8
      deepmerge: 2.2.1
      object.omit: 3.0.0
    dev: false

  /babel-walk@3.0.0-canary-5:
    resolution: {integrity: sha512-GAwkz0AihzY5bkwIY5QDR+LvsRQgB/B+1foMPvi0FZPMl5fjD7ICiznUiBdLYMH1QYe6vqu4gWYytZOccLouFw==}
    engines: {node: '>= 10.0.0'}
    dependencies:
      '@babel/types': 7.22.5
    dev: false

  /backo2@1.0.2:
    resolution: {integrity: sha512-zj6Z6M7Eq+PBZ7PQxl5NT665MvJdAkzp0f60nAJ+sLaSCBPMwVak5ZegFbgVCzFcCJTKFoMizvM5Ld7+JrRJHA==}
    dev: false

  /balanced-match@1.0.2:
    resolution: {integrity: sha512-3oSeUO0TMV67hN1AmbXsK4yaqU7tjiHlbxRDZOpH0KW9+CeX4bRAaX0Anxt0tx2MrpRpWwQaPwIlISEJhYU5Pw==}

  /base64-js@1.5.1:
    resolution: {integrity: sha512-AKpaYlHn8t4SVbOHCy+b5+KKgvR4vrsD8vbvrbiQJps7fKDTkjkDry6ji0rUJjC0kzbNePLwzxq8iypo41qeWA==}
    dev: true

  /batch@0.6.1:
    resolution: {integrity: sha512-x+VAiMRL6UPkx+kudNvxTl6hB2XNNCG2r+7wixVfIYwu/2HKRXimwQyaumLjMveWvT2Hkd/cAJw+QBMfJ/EKVw==}
    dev: false

  /binary-extensions@2.2.0:
    resolution: {integrity: sha512-jDctJ/IVQbZoJykoeHbhXpOlNBqGNcwXJKJog42E5HDPUwQTSdjCHdihjj0DlnheQ7blbT6dHOafNAiS8ooQKA==}
    engines: {node: '>=8'}

  /birpc@0.1.1:
    resolution: {integrity: sha512-B64AGL4ug2IS2jvV/zjTYDD1L+2gOJTT7Rv+VaK7KVQtQOo/xZbCDsh7g727ipckmU+QJYRqo5RcifVr0Kgcmg==}
    dev: true

  /bitsyntax@0.1.0:
    resolution: {integrity: sha512-ikAdCnrloKmFOugAfxWws89/fPc+nw0OOG1IzIE72uSOg/A3cYptKCjSUhDTuj7fhsJtzkzlv7l3b8PzRHLN0Q==}
    engines: {node: '>=0.8'}
    dependencies:
      buffer-more-ints: 1.0.0
      debug: 2.6.9
      safe-buffer: 5.1.2
    transitivePeerDependencies:
      - supports-color
    dev: false

  /bl@4.1.0:
    resolution: {integrity: sha512-1W07cM9gS6DcLperZfFSj+bWLtaPGSOHWhPiGzXmvVJbRLdG82sH/Kn8EtW1VqWVA54AKf2h5k5BbnIbwF3h6w==}
    dependencies:
      buffer: 5.7.1
      inherits: 2.0.4
      readable-stream: 3.6.2
    dev: true

<<<<<<< HEAD
  /bluebird@3.7.2:
    resolution: {integrity: sha512-XpNj6GDQzdfW+r2Wnn7xiSAd7TM3jzkxGXBGTtWKuSXv1xUV+azxAm8jdWZN06QTQk+2N2XB9jRDkvbmQmcRtg==}
=======
  /block-stream2@2.1.0:
    resolution: {integrity: sha512-suhjmLI57Ewpmq00qaygS8UgEq2ly2PCItenIyhMqVjo4t4pGzqMvfgJuX8iWTeSDdfSSqS6j38fL4ToNL7Pfg==}
    dependencies:
      readable-stream: 3.6.2
>>>>>>> de0d5346
    dev: false

  /body-parser@1.20.1:
    resolution: {integrity: sha512-jWi7abTbYwajOytWCQc37VulmWiRae5RyTpaCyDcS5/lMdtwSz5lOpDE67srw/HYe35f1z3fDQw+3txg7gNtWw==}
    engines: {node: '>= 0.8', npm: 1.2.8000 || >= 1.4.16}
    dependencies:
      bytes: 3.1.2
      content-type: 1.0.5
      debug: 2.6.9
      depd: 2.0.0
      destroy: 1.2.0
      http-errors: 2.0.0
      iconv-lite: 0.4.24
      on-finished: 2.4.1
      qs: 6.11.0
      raw-body: 2.5.1
      type-is: 1.6.18
      unpipe: 1.0.0
    transitivePeerDependencies:
      - supports-color

  /body-parser@1.20.2:
    resolution: {integrity: sha512-ml9pReCu3M61kGlqoTm2umSXTlRTuGTx0bfYj+uIUKKYycG5NtSbeetV3faSU6R7ajOPw0g/J1PvK4qNy7s5bA==}
    engines: {node: '>= 0.8', npm: 1.2.8000 || >= 1.4.16}
    dependencies:
      bytes: 3.1.2
      content-type: 1.0.5
      debug: 2.6.9
      depd: 2.0.0
      destroy: 1.2.0
      http-errors: 2.0.0
      iconv-lite: 0.4.24
      on-finished: 2.4.1
      qs: 6.11.0
      raw-body: 2.5.2
      type-is: 1.6.18
      unpipe: 1.0.0
    transitivePeerDependencies:
      - supports-color

  /body-scroll-lock@4.0.0-beta.0:
    resolution: {integrity: sha512-a7tP5+0Mw3YlUJcGAKUqIBkYYGlYxk2fnCasq/FUph1hadxlTRjF+gAcZksxANnaMnALjxEddmSi/H3OR8ugcQ==}
    dev: true

  /boolbase@1.0.0:
    resolution: {integrity: sha512-JZOSA7Mo9sNGB8+UjSgzdLtokWAky1zbztM3WRLCbZ70/3cTANmQmOdR7y2g+J0e2WXywy1yS468tY+IruqEww==}

  /brace-expansion@1.1.11:
    resolution: {integrity: sha512-iCuPHDFgrHX7H2vEI/5xpz07zSHB00TpugqhmYtVmMO6518mCuRMoOYFldEBl0g187ufozdaHgWKcYFb61qGiA==}
    dependencies:
      balanced-match: 1.0.2
      concat-map: 0.0.1

  /brace-expansion@2.0.1:
    resolution: {integrity: sha512-XnAIvQ8eM+kC6aULx6wuQiwVsnzsi9d3WxzV3FpWTGA19F621kwdbsAcFKXgKUHZWsy+mY6iL1sHTxWEFCytDA==}
    dependencies:
      balanced-match: 1.0.2

  /braces@3.0.2:
    resolution: {integrity: sha512-b8um+L1RzM3WDSzvhm6gIz1yfTbBt6YTlcEKAvsmqCZZFw46z626lVj9j1yEPW33H5H+lBQpZMP1k8l+78Ha0A==}
    engines: {node: '>=8'}
    dependencies:
      fill-range: 7.0.1

  /browser-or-node@2.1.1:
    resolution: {integrity: sha512-8CVjaLJGuSKMVTxJ2DpBl5XnlNDiT4cQFeuCJJrvJmts9YrTZDizTX7PjC2s6W4x+MBGZeEY6dGMrF04/6Hgqg==}
    dev: false

  /browser-stdout@1.3.1:
    resolution: {integrity: sha512-qhAVI1+Av2X7qelOfAIYwXONood6XlZE/fXaBSmW/T5SzLAmCgzi+eiWE7fUvbHaeNBQH13UftjpXxsfLkMpgw==}
    dev: true

  /browserslist@4.21.8:
    resolution: {integrity: sha512-j+7xYe+v+q2Id9qbBeCI8WX5NmZSRe8es1+0xntD/+gaWXznP8tFEkv5IgSaHf5dS1YwVMbX/4W6m937mj+wQw==}
    engines: {node: ^6 || ^7 || ^8 || ^9 || ^10 || ^11 || ^12 || >=13.7}
    hasBin: true
    dependencies:
      caniuse-lite: 1.0.30001503
      electron-to-chromium: 1.4.431
      node-releases: 2.0.12
      update-browserslist-db: 1.0.11(browserslist@4.21.8)
    dev: true

  /browserslist@4.21.9:
    resolution: {integrity: sha512-M0MFoZzbUrRU4KNfCrDLnvyE7gub+peetoTid3TBIqtunaDJyXlwhakT+/VkvSXcfIzFfK/nkCs4nmyTmxdNSg==}
    engines: {node: ^6 || ^7 || ^8 || ^9 || ^10 || ^11 || ^12 || >=13.7}
    hasBin: true
    dependencies:
      caniuse-lite: 1.0.30001514
      electron-to-chromium: 1.4.454
      node-releases: 2.0.13
      update-browserslist-db: 1.0.11(browserslist@4.21.9)
    dev: false

  /buffer-crc32@0.2.13:
    resolution: {integrity: sha512-VO9Ht/+p3SN7SKWqcrgEzjGbRSJYTx+Q1pTQC0wrWqHx0vpJraQ6GtHx8tvcg1rlK1byhU5gccxgOgj7B0TDkQ==}
    dev: false

  /buffer-equal-constant-time@1.0.1:
    resolution: {integrity: sha512-zRpUiDwd/xk6ADqPMATG8vc9VPrkck7T07OIx0gnjmJAnHnTVXNQG3vfvWNuiZIkwu9KrKdA1iJKfsfTVxE6NA==}
    dev: false

  /buffer-from@1.1.2:
    resolution: {integrity: sha512-E+XQCRwSbaaiChtv6k6Dwgc+bx+Bs6vuKJHHl5kox/BaKbhiXzqQOwK4cO22yElGp2OCmjwVhT3HmxgyPGnJfQ==}

  /buffer-more-ints@1.0.0:
    resolution: {integrity: sha512-EMetuGFz5SLsT0QTnXzINh4Ksr+oo4i+UGTXEshiGCQWnsgSs7ZhJ8fzlwQ+OzEMs0MpDAMr1hxnblp5a4vcHg==}
    dev: false

  /buffer@5.7.1:
    resolution: {integrity: sha512-EHcyIPBQ4BSGlvjB16k5KgAJ27CIsHY/2JBmCRReo48y9rQ3MaUzWX3KVlBa4U7MyX02HdVj0K7C3WaB3ju7FQ==}
    dependencies:
      base64-js: 1.5.1
      ieee754: 1.2.1
    dev: true

  /busboy@1.6.0:
    resolution: {integrity: sha512-8SFQbg/0hQ9xy3UNTB0YEnsNBbWfhf7RtnzpL7TkBiTBRfrQ9Fxcnz7VJsleJpyp6rVLvXiuORqjlHi5q+PYuA==}
    engines: {node: '>=10.16.0'}
    dependencies:
      streamsearch: 1.1.0

  /bytes@3.1.2:
    resolution: {integrity: sha512-/Nf7TyzTx6S3yRJObOAV7956r8cr2+Oj8AC5dt8wSP3BQAoeX58NoHyCU8P8zGkNXStjTSi6fzO6F0pBdcYbEg==}
    engines: {node: '>= 0.8'}

  /cac@6.7.14:
    resolution: {integrity: sha512-b6Ilus+c3RrdDk+JhLKUAQfzzgLEPy6wcXqS7f/xe1EETvsDP6GORG7SFuOs6cID5YkqchW/LXZbX5bc8j7ZcQ==}
    engines: {node: '>=8'}
    dev: true

  /cache-manager-redis-yet@4.1.2:
    resolution: {integrity: sha512-pM2K1ZlOv8gQpE1Z5mcDrfLj5CsNKVRiYua/SZ12j7LEDgfDeFVntI6JSgIw0siFSR/9P/FpG30scI3frHwibA==}
    engines: {node: '>= 16.17.0'}
    dependencies:
      '@redis/bloom': 1.2.0(@redis/client@1.5.8)
      '@redis/client': 1.5.8
      '@redis/graph': 1.1.0(@redis/client@1.5.8)
      '@redis/json': 1.0.4(@redis/client@1.5.8)
      '@redis/search': 1.1.3(@redis/client@1.5.8)
      '@redis/time-series': 1.0.4(@redis/client@1.5.8)
      cache-manager: 5.2.3
      redis: 4.6.7
    dev: false

  /cache-manager@5.2.3:
    resolution: {integrity: sha512-9OErI8fksFkxAMJ8Mco0aiZSdphyd90HcKiOMJQncSlU1yq/9lHHxrT8PDayxrmr9IIIZPOAEfXuGSD7g29uog==}
    dependencies:
      lodash.clonedeep: 4.5.0
      lru-cache: 9.1.2
    dev: false

  /call-bind@1.0.2:
    resolution: {integrity: sha512-7O+FbCihrB5WGbFYesctwmTKae6rOiIzmz1icreWJ+0aA7LJfuqhEso2T9ncpcFtzMQtzXf2QGGueWJGTYsqrA==}
    dependencies:
      function-bind: 1.1.1
      get-intrinsic: 1.2.1

  /callsites@3.1.0:
    resolution: {integrity: sha512-P8BjAsXvZS+VIDUI11hHCQEv74YT67YUi5JJFNWIqL235sBmjX4+qx9Muvls5ivyNENctx46xQLQ3aTuE7ssaQ==}
    engines: {node: '>=6'}
    dev: true

  /camel-case@3.0.0:
    resolution: {integrity: sha512-+MbKztAYHXPr1jNTSKQF52VpcFjwY5RkR7fxksV8Doo4KAYc5Fl4UJRgthBbTmEx8C54DqahhbLJkDwjI3PI/w==}
    dependencies:
      no-case: 2.3.2
      upper-case: 1.1.3
    dev: false

  /camel-case@4.1.2:
    resolution: {integrity: sha512-gxGWBrTT1JuMx6R+o5PTXMmUnhnVzLQ9SNutD4YqKtI6ap897t3tKECYla6gCWEkplXnlNybEkZg9GEGxKFCgw==}
    dependencies:
      pascal-case: 3.1.2
      tslib: 2.6.0
    dev: true

  /camelcase-css@2.0.1:
    resolution: {integrity: sha512-QOSvevhslijgYwRx6Rv7zKdMF8lbRmx+uQGx2+vDc+KI/eBnsy9kit5aj23AgGu3pa4t9AgwbnXWqS+iOY+2aA==}
    engines: {node: '>= 6'}
    dev: true

  /camelcase-keys@6.2.2:
    resolution: {integrity: sha512-YrwaA0vEKazPBkn0ipTiMpSajYDSe+KjQfrjhcBMxJt/znbvlHd8Pw/Vamaz5EB4Wfhs3SUR3Z9mwRu/P3s3Yg==}
    engines: {node: '>=8'}
    dependencies:
      camelcase: 5.3.1
      map-obj: 4.3.0
      quick-lru: 4.0.1
    dev: true

  /camelcase@5.3.1:
    resolution: {integrity: sha512-L28STB170nwWS63UjtlEOE3dldQApaJXZkOI1uMFfzf3rRuPegHaHesyee+YxQ+W6SvRDQV6UrdOdRiR153wJg==}
    engines: {node: '>=6'}
    dev: true

  /camelcase@6.3.0:
    resolution: {integrity: sha512-Gmy6FhYlCY7uOElZUSbxo2UCDH8owEk996gkbrpsgGtrJLM3J7jGxl9Ic7Qwwj4ivOE5AWZWRMecDdF7hqGjFA==}
    engines: {node: '>=10'}
    dev: true

  /caniuse-lite@1.0.30001503:
    resolution: {integrity: sha512-Sf9NiF+wZxPfzv8Z3iS0rXM1Do+iOy2Lxvib38glFX+08TCYYYGR5fRJXk4d77C4AYwhUjgYgMsMudbh2TqCKw==}
    dev: true

  /caniuse-lite@1.0.30001514:
    resolution: {integrity: sha512-ENcIpYBmwAAOm/V2cXgM7rZUrKKaqisZl4ZAI520FIkqGXUxJjmaIssbRW5HVVR5tyV6ygTLIm15aU8LUmQSaQ==}
    dev: false

  /capital-case@1.0.4:
    resolution: {integrity: sha512-ds37W8CytHgwnhGGTi88pcPyR15qoNkOpYwmMMfnWqqWgESapLqvDx6huFjQ5vqWSn2Z06173XNA7LtMOeUh1A==}
    dependencies:
      no-case: 3.0.4
      tslib: 2.6.0
      upper-case-first: 2.0.2
    dev: true

  /case-anything@2.1.13:
    resolution: {integrity: sha512-zlOQ80VrQ2Ue+ymH5OuM/DlDq64mEm+B9UTdHULv5osUMD6HalNTblf2b1u/m6QecjsnOkBpqVZ+XPwIVsy7Ng==}
    engines: {node: '>=12.13'}
    dev: false

  /chai-as-promised@7.1.1(chai@4.3.7):
    resolution: {integrity: sha512-azL6xMoi+uxu6z4rhWQ1jbdUhOMhis2PvscD/xjLqNMkv3BPPp2JyyuTHOrf9BOosGpNQ11v6BKv/g57RXbiaA==}
    peerDependencies:
      chai: '>= 2.1.2 < 5'
    dependencies:
      chai: 4.3.7
      check-error: 1.0.2
    dev: true

  /chai@4.3.7:
    resolution: {integrity: sha512-HLnAzZ2iupm25PlN0xFreAlBA5zaBSv3og0DdeGA4Ar6h6rJ3A0rolRUKJhSF2V10GZKDgWF/VmAEsNWjCRB+A==}
    engines: {node: '>=4'}
    dependencies:
      assertion-error: 1.1.0
      check-error: 1.0.2
      deep-eql: 4.1.3
      get-func-name: 2.0.0
      loupe: 2.3.6
      pathval: 1.1.1
      type-detect: 4.0.8
    dev: true

  /chalk@2.4.2:
    resolution: {integrity: sha512-Mti+f9lpJNcwF4tWV8/OrTTtF1gZi+f8FqlyAdouralcFWFQWF2+NgCHShjkCb+IFBLq9buZwE1xckQU4peSuQ==}
    engines: {node: '>=4'}
    dependencies:
      ansi-styles: 3.2.1
      escape-string-regexp: 1.0.5
      supports-color: 5.5.0

  /chalk@4.1.2:
    resolution: {integrity: sha512-oKnbhFyRIXpUuez8iBMmyEa4nbj4IOQyuhc/wy9kY7/WVPcwIO9VA668Pu8RkO7+0G76SLROeyw9CpQ061i4mA==}
    engines: {node: '>=10'}
    dependencies:
      ansi-styles: 4.3.0
      supports-color: 7.2.0

  /change-case@4.1.2:
    resolution: {integrity: sha512-bSxY2ws9OtviILG1EiY5K7NNxkqg/JnRnFxLtKQ96JaviiIxi7djMrSd0ECT9AC+lttClmYwKw53BWpOMblo7A==}
    dependencies:
      camel-case: 4.1.2
      capital-case: 1.0.4
      constant-case: 3.0.4
      dot-case: 3.0.4
      header-case: 2.0.4
      no-case: 3.0.4
      param-case: 3.0.4
      pascal-case: 3.1.2
      path-case: 3.0.4
      sentence-case: 3.0.4
      snake-case: 3.0.4
      tslib: 2.5.3
    dev: true

  /character-parser@2.2.0:
    resolution: {integrity: sha512-+UqJQjFEFaTAs3bNsF2j2kEN1baG/zghZbdqoYEDxGZtJo9LBzl1A+m0D4n3qKx8N2FNv8/Xp6yV9mQmBuptaw==}
    dependencies:
      is-regex: 1.1.4
    dev: false

  /chardet@0.7.0:
    resolution: {integrity: sha512-mT8iDcrh03qDGRRmoA2hmBJnxpllMR+0/0qlzjqZES6NdiWDcZkCNAk4rPFZ9Q85r27unkiNNg8ZOiwZXBHwcA==}
    dev: true

  /check-error@1.0.2:
    resolution: {integrity: sha512-BrgHpW9NURQgzoNyjfq0Wu6VFO6D7IZEmJNdtgNqpzGG8RuNFHt2jQxWlAs4HMe119chBnv+34syEZtc6IhLtA==}
    dev: true

  /cheerio-select@2.1.0:
    resolution: {integrity: sha512-9v9kG0LvzrlcungtnJtpGNxY+fzECQKhK4EGJX2vByejiMX84MFNQw4UxPJl3bFbTMw+Dfs37XaIkCwTZfLh4g==}
    dependencies:
      boolbase: 1.0.0
      css-select: 5.1.0
      css-what: 6.1.0
      domelementtype: 2.3.0
      domhandler: 5.0.3
      domutils: 3.1.0
    dev: false

  /cheerio@1.0.0-rc.12:
    resolution: {integrity: sha512-VqR8m68vM46BNnuZ5NtnGBKIE/DfN0cRIzg9n40EIq9NOv90ayxLBXA8fXC5gquFRGJSTRqBq25Jt2ECLR431Q==}
    engines: {node: '>= 6'}
    dependencies:
      cheerio-select: 2.1.0
      dom-serializer: 2.0.0
      domhandler: 5.0.3
      domutils: 3.1.0
      htmlparser2: 8.0.2
      parse5: 7.1.2
      parse5-htmlparser2-tree-adapter: 7.0.0
    dev: false

  /chokidar@3.5.3:
    resolution: {integrity: sha512-Dr3sfKRP6oTcjf2JmUmFJfeVMvXBdegxB0iVQ5eb2V10uFJUCAS8OByZdVAyVb8xXNz3GjjTgj9kLWsZTqE6kw==}
    engines: {node: '>= 8.10.0'}
    dependencies:
      anymatch: 3.1.3
      braces: 3.0.2
      glob-parent: 5.1.2
      is-binary-path: 2.1.0
      is-glob: 4.0.3
      normalize-path: 3.0.0
      readdirp: 3.6.0
    optionalDependencies:
      fsevents: 2.3.2

  /chownr@2.0.0:
    resolution: {integrity: sha512-bIomtDF5KGpdogkLd9VspvFzk9KfpyyGlS8YFVZl7TGPBHL5snIOnxeshwVgPteQ9b4Eydl+pVbIyE1DcvCWgQ==}
    engines: {node: '>=10'}
    dev: false

  /chrome-trace-event@1.0.3:
    resolution: {integrity: sha512-p3KULyQg4S7NIHixdwbGX+nFHkoBiA4YQmyWtjb8XngSKV124nJmRysgAeujbUVb15vh+RvFUfCPqU7rXk+hZg==}
    engines: {node: '>=6.0'}
    dev: true

  /class-transformer@0.5.1:
    resolution: {integrity: sha512-SQa1Ws6hUbfC98vKGxZH3KFY0Y1lm5Zm0SY8XX9zbK7FJCyVEac3ATW0RIpwzW+oOfmHE5PMPufDG9hCfoEOMw==}

  /class-validator@0.14.0:
    resolution: {integrity: sha512-ct3ltplN8I9fOwUd8GrP8UQixwff129BkEtuWDKL5W45cQuLd19xqmTLu5ge78YDm/fdje6FMt0hGOhl0lii3A==}
    dependencies:
      '@types/validator': 13.7.17
      libphonenumber-js: 1.10.36
      validator: 13.9.0

  /clean-css@4.2.4:
    resolution: {integrity: sha512-EJUDT7nDVFDvaQgAo2G/PJvxmp1o/c6iXLbswsBbUFXi1Nr+AjA2cKmfbKDMjMvzEe75g3P6JkaDDAKk96A85A==}
    engines: {node: '>= 4.0'}
    dependencies:
      source-map: 0.6.1
    dev: false

  /cli-cursor@3.1.0:
    resolution: {integrity: sha512-I/zHAwsKf9FqGoXM4WWRACob9+SNukZTd94DWF57E4toouRulbCxcUh6RKUEOQlYTHJnzkPMySvPNaaSLNfLZw==}
    engines: {node: '>=8'}
    dependencies:
      restore-cursor: 3.1.0
    dev: true

  /cli-spinners@2.9.0:
    resolution: {integrity: sha512-4/aL9X3Wh0yiMQlE+eeRhWP6vclO3QRtw1JHKIT0FFUs5FjpFmESqtMvYZ0+lbzBw900b95mS0hohy+qn2VK/g==}
    engines: {node: '>=6'}
    dev: true

  /cli-table3@0.6.3:
    resolution: {integrity: sha512-w5Jac5SykAeZJKntOxJCrm63Eg5/4dhMWIcuTbo9rpE+brgaSZo0RuNJZeOyMgsUdhDeojvgyQLmjI+K50ZGyg==}
    engines: {node: 10.* || >= 12.*}
    dependencies:
      string-width: 4.2.3
    optionalDependencies:
      '@colors/colors': 1.5.0
    dev: true

  /cli-width@3.0.0:
    resolution: {integrity: sha512-FxqpkPPwu1HjuN93Omfm4h8uIanXofW0RxVEW3k5RKx+mJJYSthzNhp32Kzxxy3YAEZ/Dc/EWN1vZRY0+kOhbw==}
    engines: {node: '>= 10'}
    dev: true

  /cliui@7.0.4:
    resolution: {integrity: sha512-OcRE68cOsVMXp1Yvonl/fzkQOyjLSu/8bhPDfQt0e0/Eb283TKP20Fs2MqoPsr9SwA595rRCA+QMzYc9nBP+JQ==}
    dependencies:
      string-width: 4.2.3
      strip-ansi: 6.0.1
      wrap-ansi: 7.0.0

  /cliui@8.0.1:
    resolution: {integrity: sha512-BSeNnyus75C4//NQ9gQt1/csTXyo/8Sb+afLAkzAptFuMsod9HFokGNudZpi/oQV73hnVK+sR+5PVRMd+Dr7YQ==}
    engines: {node: '>=12'}
    dependencies:
      string-width: 4.2.3
      strip-ansi: 6.0.1
      wrap-ansi: 7.0.0
    dev: true

  /clone@1.0.4:
    resolution: {integrity: sha512-JQHZ2QMW6l3aH/j6xCqQThY/9OH4D/9ls34cgkUBiEeocRTU04tHfKPBsUK1PqZCUQM7GiA0IIXJSuXHI64Kbg==}
    engines: {node: '>=0.8'}
    dev: true

  /cluster-key-slot@1.1.2:
    resolution: {integrity: sha512-RMr0FhtfXemyinomL4hrWcYJxmX6deFdCxpJzhDttxgO1+bcCnkk+9drydLVDmAMG7NE6aN/fl4F7ucU/90gAA==}
    engines: {node: '>=0.10.0'}
    dev: false

  /code-block-writer@11.0.3:
    resolution: {integrity: sha512-NiujjUFB4SwScJq2bwbYUtXbZhBSlY6vYzm++3Q6oC+U+injTqfPYFK8wS9COOmb2lueqp0ZRB4nK1VYeHgNyw==}
    dev: true

  /color-convert@1.9.3:
    resolution: {integrity: sha512-QfAUtd+vFdAtFQcC8CCyYt1fYWxSqAiK2cSD6zDB8N3cpsEBAvRxp9zOGg6G/SHHJYAT88/az/IuDGALsNVbGg==}
    dependencies:
      color-name: 1.1.3

  /color-convert@2.0.1:
    resolution: {integrity: sha512-RRECPsj7iu/xb5oKYcsFHSppFNnsj/52OVTRKb4zP5onXwVF3zVmmToNcOfGC+CRDpfK/U584fMg38ZHCaElKQ==}
    engines: {node: '>=7.0.0'}
    dependencies:
      color-name: 1.1.4

  /color-name@1.1.3:
    resolution: {integrity: sha512-72fSenhMw2HZMTVHeCA9KCmpEIbzWiQsjN+BHcBbS9vr1mtt+vJjPdksIBNUmKAW8TFUDPJK5SUU3QhE9NEXDw==}

  /color-name@1.1.4:
    resolution: {integrity: sha512-dOy+3AuW3a2wNbZHIuMZpTcgjGuLU/uBL/ubcZF9OXbDo8ff4O8yVp5Bf0efS8uEoYo5q4Fx7dY9OgQGXgAsQA==}

  /color-support@1.1.3:
    resolution: {integrity: sha512-qiBjkpbMLO/HL68y+lh4q0/O1MZFj2RX6X/KmMa3+gJD3z+WwI1ZzDHysvqHGS3mP6mznPckpXmw1nI9cJjyRg==}
    hasBin: true
    dev: false

  /combined-stream@1.0.8:
    resolution: {integrity: sha512-FQN4MRfuJeHf7cBbBMJFXhKSDq+2kAArBlmRBvcvFE5BB1HZKXtSFASDhdlz9zOYwxh8lDdnvmMOe/+5cdoEdg==}
    engines: {node: '>= 0.8'}
    dependencies:
      delayed-stream: 1.0.0

  /commander@2.20.3:
    resolution: {integrity: sha512-GpVkmM8vF2vQUkj2LvZmD35JxeJOLCwJ9cUkugyk2nuhbv3+mJvpLYYt+0+USMxE+oj+ey/lJEnhZw75x/OMcQ==}

  /commander@4.1.1:
    resolution: {integrity: sha512-NOKm8xhkzAjzFx8B2v5OAHT+u5pRQc2UCa2Vq9jYL/31o2wi9mxBA7LIFs3sV5VSC49z6pEhfbMULvShKj26WA==}
    engines: {node: '>= 6'}
    dev: true

  /commander@6.2.1:
    resolution: {integrity: sha512-U7VdrJFnJgo4xjrHpTzu0yrHPGImdsmD95ZlgYSEajAn2JKzDhDTPG9kBTefmObL2w/ngeZnilk+OV9CG3d7UA==}
    engines: {node: '>= 6'}
    dev: false

  /commander@8.3.0:
    resolution: {integrity: sha512-OkTL9umf+He2DZkUq8f8J9of7yL6RJKI24dVITBmNfZBmri9zYZQrKkuXiKhyfPSu8tUhnVBB1iKXevvnlR4Ww==}
    engines: {node: '>= 12'}
    dev: true

  /comment-json@4.2.3:
    resolution: {integrity: sha512-SsxdiOf064DWoZLH799Ata6u7iV658A11PlWtZATDlXPpKGJnbJZ5Z24ybixAi+LUUqJ/GKowAejtC5GFUG7Tw==}
    engines: {node: '>= 6'}
    dependencies:
      array-timsort: 1.0.3
      core-util-is: 1.0.3
      esprima: 4.0.1
      has-own-prop: 2.0.0
      repeat-string: 1.6.1
    dev: true

  /compare-func@2.0.0:
    resolution: {integrity: sha512-zHig5N+tPWARooBnb0Zx1MFcdfpyJrfTJ3Y5L+IFvUm8rM74hHz66z0gw0x4tijh5CorKkKUCnW82R2vmpeCRA==}
    dependencies:
      array-ify: 1.0.0
      dot-prop: 5.3.0
    dev: true

  /component-emitter@1.3.0:
    resolution: {integrity: sha512-Rd3se6QB+sO1TwqZjscQrurpEPIfO0/yYnSin6Q/rD3mOutHvUrCAhJub3r90uNb+SESBuE0QYoB90YdfatsRg==}

  /concat-map@0.0.1:
    resolution: {integrity: sha512-/Srv4dswyQNBfohGpz9o6Yb3Gz3SrUDqBH5rTuhGR7ahtlbYKnVxw2bCFMRljaA7EXHaXZ8wsHdodFvbkhKmqg==}

  /concat-stream@1.6.2:
    resolution: {integrity: sha512-27HBghJxjiZtIk3Ycvn/4kbJk/1uZuJFfuPEns6LaEvpvG1f0hTea8lilrouyo9mVc2GWdcEZ8OLoGmSADlrCw==}
    engines: {'0': node >= 0.8}
    dependencies:
      buffer-from: 1.1.2
      inherits: 2.0.4
      readable-stream: 2.3.8
      typedarray: 0.0.6

  /config-chain@1.1.13:
    resolution: {integrity: sha512-qj+f8APARXHrM0hraqXYb2/bOVSV4PvJQlNZ/DVj0QrmNM2q2euizkeuVckQ57J+W0mRH6Hvi+k50M4Jul2VRQ==}
    dependencies:
      ini: 1.3.8
      proto-list: 1.2.4
    dev: false

  /connect@3.7.0:
    resolution: {integrity: sha512-ZqRXc+tZukToSNmh5C2iWMSoV3X1YUcPbqEM4DkEG5tNQXrQUZCNVGGv3IuicnkMtPfGf3Xtp8WCXs295iQ1pQ==}
    engines: {node: '>= 0.10.0'}
    dependencies:
      debug: 2.6.9
      finalhandler: 1.1.2
      parseurl: 1.3.3
      utils-merge: 1.0.1
    transitivePeerDependencies:
      - supports-color
    dev: true

  /consola@2.15.3:
    resolution: {integrity: sha512-9vAdYbHj6x2fLKC4+oPH0kFzY/orMZyG2Aj+kNylHxKGJ/Ed4dpNyAQYwJOdqO4zdM7XpVHmyejQDcQHrnuXbw==}

  /console-control-strings@1.1.0:
    resolution: {integrity: sha512-ty/fTekppD2fIwRvnZAVdeOiGd1c7YXEixbgJTNzqcxJWKQnjJ/V1bNEEE6hygpM3WjwHFUVK6HTjWSzV4a8sQ==}
    dev: false

  /constant-case@3.0.4:
    resolution: {integrity: sha512-I2hSBi7Vvs7BEuJDr5dDHfzb/Ruj3FyvFyh7KLilAjNQw3Be+xgqUBA2W6scVEcL0hL1dwPRtIqEPVUCKkSsyQ==}
    dependencies:
      no-case: 3.0.4
      tslib: 2.6.0
      upper-case: 2.0.2
    dev: true

  /constantinople@4.0.1:
    resolution: {integrity: sha512-vCrqcSIq4//Gx74TXXCGnHpulY1dskqLTFGDmhrGxzeXL8lF8kvXv6mpNWlJj1uD4DW23D4ljAqbY4RRaaUZIw==}
    dependencies:
      '@babel/parser': 7.22.5
      '@babel/types': 7.22.5
    dev: false

  /content-disposition@0.5.4:
    resolution: {integrity: sha512-FveZTNuGw04cxlAiWbzi6zTAL/lhehaWbTtgluJh4/E95DqMwTmha3KZN1aAWA8cFIhHzMZUvLevkw5Rqk+tSQ==}
    engines: {node: '>= 0.6'}
    dependencies:
      safe-buffer: 5.2.1

  /content-type@1.0.5:
    resolution: {integrity: sha512-nTjqfcBFEipKdXCv4YDQWCfmcLZKm81ldF0pAopTvyrFGVbcR6P/VAAd5G7N+0tTr8QqiU0tFadD6FK4NtJwOA==}
    engines: {node: '>= 0.6'}

  /conventional-changelog-angular@5.0.13:
    resolution: {integrity: sha512-i/gipMxs7s8L/QeuavPF2hLnJgH6pEZAttySB6aiQLWcX3puWDL3ACVmvBhJGxnAy52Qc15ua26BufY6KpmrVA==}
    engines: {node: '>=10'}
    dependencies:
      compare-func: 2.0.0
      q: 1.5.1
    dev: true

  /conventional-changelog-conventionalcommits@5.0.0:
    resolution: {integrity: sha512-lCDbA+ZqVFQGUj7h9QBKoIpLhl8iihkO0nCTyRNzuXtcd7ubODpYB04IFy31JloiJgG0Uovu8ot8oxRzn7Nwtw==}
    engines: {node: '>=10'}
    dependencies:
      compare-func: 2.0.0
      lodash: 4.17.21
      q: 1.5.1
    dev: true

  /conventional-commits-parser@3.2.4:
    resolution: {integrity: sha512-nK7sAtfi+QXbxHCYfhpZsfRtaitZLIA6889kFIouLvz6repszQDgxBu7wf2WbU+Dco7sAnNCJYERCwt54WPC2Q==}
    engines: {node: '>=10'}
    hasBin: true
    dependencies:
      JSONStream: 1.3.5
      is-text-path: 1.0.1
      lodash: 4.17.21
      meow: 8.1.2
      split2: 3.2.2
      through2: 4.0.2
    dev: true

  /convert-source-map@1.9.0:
    resolution: {integrity: sha512-ASFBup0Mz1uyiIjANan1jzLQami9z1PoYSZCiiYW2FczPbenXc45FZdBZLzOT+r6+iciuEModtmCti+hjaAk0A==}
    dev: false

  /cookie-parser@1.4.6:
    resolution: {integrity: sha512-z3IzaNjdwUC2olLIB5/ITd0/setiaFMLYiZJle7xg5Fe9KWAceil7xszYfHHBtDFYLSgJduS2Ty0P1uJdPDJeA==}
    engines: {node: '>= 0.8.0'}
    dependencies:
      cookie: 0.4.1
      cookie-signature: 1.0.6
    dev: false

  /cookie-signature@1.0.6:
    resolution: {integrity: sha512-QADzlaHc8icV8I7vbaJXJwod9HWYp8uCqf1xa4OfNu1T7JVxQIrUgOWtHdNDtPiywmFbiS12VjotIXLrKM3orQ==}

  /cookie@0.4.1:
    resolution: {integrity: sha512-ZwrFkGJxUR3EIoXtO+yVE69Eb7KlixbaeAWfBQB9vVsNn/o+Yw69gBWSSDK825hQNdN+wF8zELf3dFNl/kxkUA==}
    engines: {node: '>= 0.6'}
    dev: false

  /cookie@0.5.0:
    resolution: {integrity: sha512-YZ3GUyn/o8gfKJlnlX7g7xq4gyO6OSuhGPKaaGssGB2qgDUS0gPgtTvoyZLTt9Ab6dC4hfc9dV5arkvc/OCmrw==}
    engines: {node: '>= 0.6'}

  /cookiejar@2.1.4:
    resolution: {integrity: sha512-LDx6oHrK+PhzLKJU9j5S7/Y3jM/mUHvD/DeI1WQmJn652iPC5Y4TBzC9l+5OMOXlyTTA+SmVUPm0HQUwpD5Jqw==}

  /core-util-is@1.0.3:
    resolution: {integrity: sha512-ZQBvi1DcpJ4GDqanjucZ2Hj3wEO5pZDS89BWbkcrvdxksJorwUDDZamX9ldFkp9aw2lmBDLgkObEA4DWNJ9FYQ==}

  /cors@2.8.5:
    resolution: {integrity: sha512-KIHbLJqu73RGr/hnbrO9uBeixNGuvSQjul/jdFvS/KFSIH1hWVd1ng7zOHx+YrEfInLG7q4n6GHQ9cDtxv/P6g==}
    engines: {node: '>= 0.10'}
    dependencies:
      object-assign: 4.1.1
      vary: 1.1.2

  /cosmiconfig-typescript-loader@4.3.0(@types/node@18.16.19)(cosmiconfig@8.2.0)(ts-node@10.9.1)(typescript@5.1.6):
    resolution: {integrity: sha512-NTxV1MFfZDLPiBMjxbHRwSh5LaLcPMwNdCutmnHJCKoVnlvldPWlllonKwrsRJ5pYZBIBGRWWU2tfvzxgeSW5Q==}
    engines: {node: '>=12', npm: '>=6'}
    peerDependencies:
      '@types/node': '*'
      cosmiconfig: '>=7'
      ts-node: '>=10'
      typescript: '>=3'
    dependencies:
      '@types/node': 18.16.19
      cosmiconfig: 8.2.0
      ts-node: 10.9.1(@types/node@18.16.19)(typescript@5.1.6)
      typescript: 5.1.6
    dev: true

  /cosmiconfig@7.1.0:
    resolution: {integrity: sha512-AdmX6xUzdNASswsFtmwSt7Vj8po9IuqXm0UXz7QKPuEUmPB4XyjGfaAr2PSuELMwkRMVH1EpIkX5bTZGRB3eCA==}
    engines: {node: '>=10'}
    dependencies:
      '@types/parse-json': 4.0.0
      import-fresh: 3.3.0
      parse-json: 5.2.0
      path-type: 4.0.0
      yaml: 1.10.2
    dev: true

  /cosmiconfig@8.2.0:
    resolution: {integrity: sha512-3rTMnFJA1tCOPwRxtgF4wd7Ab2qvDbL8jX+3smjIbS4HlZBagTlpERbdN7iAbWlrfxE3M8c27kTwTawQ7st+OQ==}
    engines: {node: '>=14'}
    dependencies:
      import-fresh: 3.3.0
      js-yaml: 4.1.0
      parse-json: 5.2.0
      path-type: 4.0.0
    dev: true

  /create-require@1.1.1:
    resolution: {integrity: sha512-dcKFX3jn0MpIaXjisoRvexIJVEKzaq7z2rZKxf+MSr9TkdmHmsU4m2lcLojrj/FHl8mk5VxMmYA+ftRkP/3oKQ==}
    dev: true

  /crelt@1.0.6:
    resolution: {integrity: sha512-VQ2MBenTq1fWZUH9DJNGti7kKv6EeAuYr3cLwxUWhIu1baTaXh4Ib5W2CqHVqib4/MqbYGJqiL3Zb8GJZr3l4g==}

  /cross-spawn@7.0.3:
    resolution: {integrity: sha512-iRDPJKUPVEND7dHPO8rkbOnPpyDygcDFtWjpeWNCgy8WP2rXcxXL8TskReQl6OrB2G7+UJrags1q15Fudc7G6w==}
    engines: {node: '>= 8'}
    dependencies:
      path-key: 3.1.1
      shebang-command: 2.0.0
      which: 2.0.2
    dev: true

  /css-render@0.15.12:
    resolution: {integrity: sha512-eWzS66patiGkTTik+ipO9qNGZ+uNuGyTmnz6/+EJIiFg8+3yZRpnMwgFo8YdXhQRsiePzehnusrxVvugNjXzbw==}
    dependencies:
      '@emotion/hash': 0.8.0
      csstype: 3.0.11
    dev: false

  /css-rules@1.1.0:
    resolution: {integrity: sha512-7L6krLIRwAEVCaVKyCEL6PQjQXUmf8DM9bWYKutlZd0DqOe0SiKIGQOkFb59AjDBb+3If7SDp3X8UlzDAgYSow==}
    dependencies:
      cssom: 0.5.0
    dev: false

  /css-select@5.1.0:
    resolution: {integrity: sha512-nwoRF1rvRRnnCqqY7updORDsuqKzqYJ28+oSMaJMMgOauh3fvwHqMS7EZpIPqK8GL+g9mKxF1vP/ZjSeNjEVHg==}
    dependencies:
      boolbase: 1.0.0
      css-what: 6.1.0
      domhandler: 5.0.3
      domutils: 3.1.0
      nth-check: 2.1.1
    dev: false

  /css-what@6.1.0:
    resolution: {integrity: sha512-HTUrgRJ7r4dsZKU6GjmpfRK1O76h97Z8MfS1G0FozR+oF2kG6Vfe8JE6zwrkbxigziPHinCJ+gCPjA9EaBDtRw==}
    engines: {node: '>= 6'}
    dev: false

  /cssesc@3.0.0:
    resolution: {integrity: sha512-/Tb/JcjK111nNScGob5MNtsntNM1aCNUDipB/TkwZFhyDrrE47SOx/18wF2bbjgc3ZzCSKW1T5nt5EbFoAz/Vg==}
    engines: {node: '>=4'}
    hasBin: true
    dev: true

  /cssfilter@0.0.10:
    resolution: {integrity: sha512-FAaLDaplstoRsDR8XGYH51znUN0UY7nMc6Z9/fvE8EXGwvJE9hu7W2vHwx1+bd6gCYnln9nLbzxFTrcO9YQDZw==}
    dev: false

  /cssom@0.3.8:
    resolution: {integrity: sha512-b0tGHbfegbhPJpxpiBPU2sCkigAqtM9O121le6bbOlgyV+NyGyCmVfJ6QW9eRjz8CpNfWEOYBIMIGRYkLwsIYg==}
    dev: true

  /cssom@0.5.0:
    resolution: {integrity: sha512-iKuQcq+NdHqlAcwUY0o/HL69XQrUaQdMjmStJ8JFmUaiiQErlhrmuigkg/CU4E2J0IyUKUrMAgl36TvN67MqTw==}

  /cssstyle@2.3.0:
    resolution: {integrity: sha512-AZL67abkUzIuvcHqk7c09cezpGNcxUxU4Ioi/05xHk4DQeTkWmGYftIE6ctU6AEt+Gn4n1lDStOtj7FKycP71A==}
    engines: {node: '>=8'}
    dependencies:
      cssom: 0.3.8
    dev: true

  /csstype@3.0.11:
    resolution: {integrity: sha512-sa6P2wJ+CAbgyy4KFssIb/JNMLxFvKF1pCYCSXS8ZMuqZnMsrxqI2E5sPyoTpxoPU/gVZMzr2zjOfg8GIZOMsw==}
    dev: false

  /csstype@3.1.2:
    resolution: {integrity: sha512-I7K1Uu0MBPzaFKg4nI5Q7Vs2t+3gWWW648spaF+Rg7pI9ds18Ugn+lvg4SHczUdKlHI5LWBXyqfS8+DufyBsgQ==}

  /dargs@7.0.0:
    resolution: {integrity: sha512-2iy1EkLdlBzQGvbweYRFxmFath8+K7+AKB0TlhHWkNuH+TmovaMH/Wp7V7R4u7f4SnX3OgLsU9t1NI9ioDnUpg==}
    engines: {node: '>=8'}
    dev: true

  /dash-get@1.0.2:
    resolution: {integrity: sha512-4FbVrHDwfOASx7uQVxeiCTo7ggSdYZbqs8lH+WU6ViypPlDbe9y6IP5VVUDQBv9DcnyaiPT5XT0UWHgJ64zLeQ==}
    dev: false

  /data-uri-to-buffer@3.0.1:
    resolution: {integrity: sha512-WboRycPNsVw3B3TL559F7kuBUM4d8CgMEvk6xEJlOp7OBPjt6G7z8WMWlD2rOFZLk6OYfFIUGsCOWzcQH9K2og==}
    engines: {node: '>= 6'}
    dev: false

  /data-urls@3.0.2:
    resolution: {integrity: sha512-Jy/tj3ldjZJo63sVAvg6LHt2mHvl4V6AgRAmNDtLdm7faqtsx+aJG42rsyCo9JCoRVKwPFzKlIPx3DIibwSIaQ==}
    engines: {node: '>=12'}
    dependencies:
      abab: 2.0.6
      whatwg-mimetype: 3.0.0
      whatwg-url: 11.0.0
    dev: true

  /date-fns-tz@1.3.8(date-fns@2.30.0):
    resolution: {integrity: sha512-qwNXUFtMHTTU6CFSFjoJ80W8Fzzp24LntbjFFBgL/faqds4e5mo9mftoRLgr3Vi1trISsg4awSpYVsOQCRnapQ==}
    peerDependencies:
      date-fns: '>=2.0.0'
    dependencies:
      date-fns: 2.30.0
    dev: false

  /date-fns@2.30.0:
    resolution: {integrity: sha512-fnULvOpxnC5/Vg3NCiWelDsLiUc9bRwAPs/+LfTLNvetFCtCTN+yQz15C/fs4AwX1R9K5GLtLfn8QW+dWisaAw==}
    engines: {node: '>=0.11'}
    dependencies:
      '@babel/runtime': 7.22.5
    dev: false

  /dayjs@1.11.9:
    resolution: {integrity: sha512-QvzAURSbQ0pKdIye2txOzNaHmxtUBXerpY0FJsFXUMKbIZeFm5ht1LS/jFsrncjnmtv8HsG0W2g6c0zUjZWmpA==}
    dev: false

  /de-indent@1.0.2:
    resolution: {integrity: sha512-e/1zu3xH5MQryN2zdVaF0OrdNLUbvWxzMbi+iNA6Bky7l1RoP8a2fIbRocyHclXt/arDrrR6lL3TqFD9pMQTsg==}
    dev: true

  /debug@2.6.9:
    resolution: {integrity: sha512-bC7ElrdJaJnPbAP+1EotYvqZsb3ecl5wi6Bfi6BJTUcNowp6cvspg0jXznRTKDjm/E7AdgFBVeAPVMNcKGsHMA==}
    peerDependencies:
      supports-color: '*'
    peerDependenciesMeta:
      supports-color:
        optional: true
    dependencies:
      ms: 2.0.0

  /debug@4.3.4(supports-color@8.1.1):
    resolution: {integrity: sha512-PRWFHuSU3eDtQJPvnNY7Jcket1j0t5OuOsFzPPzsekD52Zl8qUfFIPEiswXqIvHWGVHOgX+7G/vCNNhehwxfkQ==}
    engines: {node: '>=6.0'}
    peerDependencies:
      supports-color: '*'
    peerDependenciesMeta:
      supports-color:
        optional: true
    dependencies:
      ms: 2.1.2
      supports-color: 8.1.1

  /decamelize-keys@1.1.1:
    resolution: {integrity: sha512-WiPxgEirIV0/eIOMcnFBA3/IJZAZqKnwAwWyvvdi4lsr1WCN22nhdf/3db3DoZcUjTV2SqfzIwNyp6y2xs3nmg==}
    engines: {node: '>=0.10.0'}
    dependencies:
      decamelize: 1.2.0
      map-obj: 1.0.1
    dev: true

  /decamelize@1.2.0:
    resolution: {integrity: sha512-z2S+W9X73hAUUki+N+9Za2lBlun89zigOyGrsax+KUQ6wKW4ZoWpEYBkGhQjwAjjDCkWxhY0VKEhk8wzY7F5cA==}
    engines: {node: '>=0.10.0'}
    dev: true

  /decamelize@4.0.0:
    resolution: {integrity: sha512-9iE1PgSik9HeIIw2JO94IidnE3eBoQrFJ3w7sFuzSX4DpmZ3v5sZpUiV5Swcf6mQEF+Y0ru8Neo+p+nyh2J+hQ==}
    engines: {node: '>=10'}
    dev: true

  /decimal.js@10.4.3:
    resolution: {integrity: sha512-VBBaLc1MgL5XpzgIP7ny5Z6Nx3UrRkIViUkPUdtl9aya5amy3De1gsUUSB1g3+3sExYNjCAsAznmukyxCb1GRA==}
    dev: true

  /decode-uri-component@0.2.2:
    resolution: {integrity: sha512-FqUYQ+8o158GyGTrMFJms9qh3CqTKvAqgqsTnkLI8sKu0028orqBhxNMFkFen0zGyg6epACD32pjVk58ngIErQ==}
    engines: {node: '>=0.10'}
    dev: false

  /deep-eql@4.1.3:
    resolution: {integrity: sha512-WaEtAOpRA1MQ0eohqZjpGD8zdI0Ovsm8mmFhaDN8dvDZzyoUMcYDnf5Y6iu7HTXxf8JDS23qWa4a+hKCDyOPzw==}
    engines: {node: '>=6'}
    dependencies:
      type-detect: 4.0.8
    dev: true

  /deep-equal@2.2.1:
    resolution: {integrity: sha512-lKdkdV6EOGoVn65XaOsPdH4rMxTZOnmFyuIkMjM1i5HHCbfjC97dawgTAy0deYNfuqUqW+Q5VrVaQYtUpSd6yQ==}
    dependencies:
      array-buffer-byte-length: 1.0.0
      call-bind: 1.0.2
      es-get-iterator: 1.1.3
      get-intrinsic: 1.2.1
      is-arguments: 1.1.1
      is-array-buffer: 3.0.2
      is-date-object: 1.0.5
      is-regex: 1.1.4
      is-shared-array-buffer: 1.0.2
      isarray: 2.0.5
      object-is: 1.1.5
      object-keys: 1.1.1
      object.assign: 4.1.4
      regexp.prototype.flags: 1.5.0
      side-channel: 1.0.4
      which-boxed-primitive: 1.0.2
      which-collection: 1.0.1
      which-typed-array: 1.1.9
    dev: true

  /deep-is@0.1.4:
    resolution: {integrity: sha512-oIPzksmTg4/MriiaYGO+okXDT7ztn/w3Eptv/+gSIdMdKsJo0u4CfYNFJPy+4SKMuCqGw2wxnA+URMg3t8a/bQ==}

  /deepmerge@2.2.1:
    resolution: {integrity: sha512-R9hc1Xa/NOBi9WRVUWg19rl1UB7Tt4kuPd+thNJgFZoxXsTz7ncaPaeIm+40oSGuP33DfMb4sZt1QIGiJzC4EA==}
    engines: {node: '>=0.10.0'}
    dev: false

  /deepmerge@4.3.1:
    resolution: {integrity: sha512-3sUqbMEc77XqpdNO7FRyRog+eW3ph+GYCbj+rK+uYyRMuwsVy0rMiVtPn+QJlKFvWP/1PYpapqYn0Me2knFn+A==}
    engines: {node: '>=0.10.0'}

  /defaults@1.0.4:
    resolution: {integrity: sha512-eFuaLoy/Rxalv2kr+lqMlUnrDWV+3j4pljOIJgLIhI058IQfWJ7vXhyEIHu+HtC738klGALYxOKDO0bQP3tg8A==}
    dependencies:
      clone: 1.0.4
    dev: true

  /define-properties@1.2.0:
    resolution: {integrity: sha512-xvqAVKGfT1+UAvPwKTVw/njhdQ8ZhXK4lI0bCIuCMrp2up9nPnaDftrLtmpTazqd1o+UY4zgzU+avtMbDP+ldA==}
    engines: {node: '>= 0.4'}
    dependencies:
      has-property-descriptors: 1.0.0
      object-keys: 1.1.1
    dev: true

  /defu@6.1.2:
    resolution: {integrity: sha512-+uO4+qr7msjNNWKYPHqN/3+Dx3NFkmIzayk2L1MyZQlvgZb/J1A0fo410dpKrN2SnqFjt8n4JL8fDJE0wIgjFQ==}
    dev: true

  /degenerator@3.0.4:
    resolution: {integrity: sha512-Z66uPeBfHZAHVmue3HPfyKu2Q0rC2cRxbTOsvmU/po5fvvcx27W4mIu9n0PUlQih4oUYvcG1BsbtVv8x7KDOSw==}
    engines: {node: '>= 6'}
    dependencies:
      ast-types: 0.13.4
      escodegen: 1.14.3
      esprima: 4.0.1
      vm2: 3.9.19
    dev: false

  /delayed-stream@1.0.0:
    resolution: {integrity: sha512-ZySD7Nf91aLB0RxL4KGrKHBXl7Eds1DAmEdcoVawXnLD7SDhpNgtuII2aAkg7a7QS41jxPSZ17p4VdGnMHk3MQ==}
    engines: {node: '>=0.4.0'}

  /delegates@1.0.0:
    resolution: {integrity: sha512-bd2L678uiWATM6m5Z1VzNCErI3jiGzt6HGY8OVICs40JQq/HALfbyNJmp0UDakEY4pMMaN0Ly5om/B1VI/+xfQ==}
    dev: false

  /depd@2.0.0:
    resolution: {integrity: sha512-g7nH6P6dyDioJogAAGprGpCtVImJhpPk/roCzdb3fIh61/s/nPsfR6onyMwkCAR/OlC3yBC0lESvUoQEAssIrw==}
    engines: {node: '>= 0.8'}

  /destroy@1.2.0:
    resolution: {integrity: sha512-2sJGJTaXIIaR1w4iJSNoN0hnMY7Gpc/n8D4qSCJw8QqFWXf7cuAgnEHxBpweaVcPevC2l3KpjYCx3NypQQgaJg==}
    engines: {node: '>= 0.8', npm: 1.2.8000 || >= 1.4.16}

  /detect-libc@2.0.1:
    resolution: {integrity: sha512-463v3ZeIrcWtdgIg6vI6XUncguvr2TnGl4SzDXinkt9mSLpBJKXT3mW6xT3VQdDN11+WVs29pgvivTc4Lp8v+w==}
    engines: {node: '>=8'}
    dev: false

  /detect-node@2.0.4:
    resolution: {integrity: sha512-ZIzRpLJrOj7jjP2miAtgqIfmzbxa4ZOr5jJc601zklsfEx9oTzmmj2nVpIPRpNlRTIh8lc1kyViIY7BWSGNmKw==}
    dev: false

  /detect-node@2.1.0:
    resolution: {integrity: sha512-T0NIuQpnTvFDATNuHN5roPwSBG83rFsuO+MXXH9/3N1eFbn4wcPjttvjMLEPWJ0RGUYgQE7cGgS3tNxbqCGM7g==}
    dev: false

  /dezalgo@1.0.4:
    resolution: {integrity: sha512-rXSP0bf+5n0Qonsb+SVVfNfIsimO4HEtmnIpPHY8Q1UCzKlQrDMfdobr8nJOOsRgWCyMRqeSBQzmWUMq7zvVig==}
    dependencies:
      asap: 2.0.6
      wrappy: 1.0.2

  /diacritics@1.3.0:
    resolution: {integrity: sha512-wlwEkqcsaxvPJML+rDh/2iS824jbREk6DUMUKkEaSlxdYHeS43cClJtsWglvw2RfeXGm6ohKDqsXteJ5sP5enA==}
    dev: true

  /didyoumean@1.2.2:
    resolution: {integrity: sha512-gxtyfqMg7GKyhQmb056K7M3xszy/myH8w+B4RT+QXBQsvAOdc3XymqDDPHx1BgPgsdAA5SIifona89YtRATDzw==}
    dev: true

  /diff@4.0.2:
    resolution: {integrity: sha512-58lmxKSA4BNyLz+HHMUzlOEpg09FV+ev6ZMe3vJihgdxzgcwZ8VoEEPmALCZG9LmqfVoNMMKpttIYTVG6uDY7A==}
    engines: {node: '>=0.3.1'}
    dev: true

  /diff@5.0.0:
    resolution: {integrity: sha512-/VTCrvm5Z0JGty/BWHljh+BAiw3IK+2j87NGMu8Nwc/f48WoDAC395uomO9ZD117ZOBaHmkX1oyLvkVM/aIT3w==}
    engines: {node: '>=0.3.1'}
    dev: true

  /diff@5.1.0:
    resolution: {integrity: sha512-D+mk+qE8VC/PAUrlAU34N+VfXev0ghe5ywmpqrawphmVZc1bEfn56uo9qpyGp1p4xpzOHkSW4ztBd6L7Xx4ACw==}
    engines: {node: '>=0.3.1'}
    dev: true

  /dir-glob@3.0.1:
    resolution: {integrity: sha512-WkrWp9GR4KXfKGYzOLmTuGVi1UWFfws377n9cc55/tb6DuqyF6pcQ5AbiHEshaDpY9v6oaSr2XCDidGmMwdzIA==}
    engines: {node: '>=8'}
    dependencies:
      path-type: 4.0.0
    dev: true

  /dlv@1.1.3:
    resolution: {integrity: sha512-+HlytyjlPKnIG8XuRG8WvmBP8xs8P71y+SKKS6ZXWoEgLuePxtDoUEiH7WkdePWrQ5JBpE6aoVqfZfJUQkjXwA==}
    dev: true

  /doctrine@3.0.0:
    resolution: {integrity: sha512-yS+Q5i3hBf7GBkd4KG8a7eBNNWNGLTaEwwYWUijIYM7zrlYDM0BFXHjjPWlWZ1Rg7UaddZeIDmi9jF3HmqiQ2w==}
    engines: {node: '>=6.0.0'}
    dependencies:
      esutils: 2.0.3
    dev: true

  /doctypes@1.1.0:
    resolution: {integrity: sha512-LLBi6pEqS6Do3EKQ3J0NqHWV5hhb78Pi8vvESYwyOy2c31ZEZVdtitdzsQsKb7878PEERhzUk0ftqGhG6Mz+pQ==}
    dev: false

  /dom-serializer@1.4.1:
    resolution: {integrity: sha512-VHwB3KfrcOOkelEG2ZOfxqLZdfkil8PtJi4P8N2MMXucZq2yLp75ClViUlOVwyoHEDjYU433Aq+5zWP61+RGag==}
    dependencies:
      domelementtype: 2.3.0
      domhandler: 4.3.1
      entities: 2.2.0
    dev: false

  /dom-serializer@2.0.0:
    resolution: {integrity: sha512-wIkAryiqt/nV5EQKqQpo3SToSOV9J0DnbJqwK7Wv/Trc92zIAYZ4FlMu+JPFW1DfGFt81ZTCGgDEabffXeLyJg==}
    dependencies:
      domelementtype: 2.3.0
      domhandler: 5.0.3
      entities: 4.5.0
    dev: false

  /domelementtype@2.3.0:
    resolution: {integrity: sha512-OLETBj6w0OsagBwdXnPdN0cnMfF9opN69co+7ZrbfPGrdpPVNBUj02spi6B1N7wChLQiPn4CSH/zJvXw56gmHw==}
    dev: false

  /domexception@4.0.0:
    resolution: {integrity: sha512-A2is4PLG+eeSfoTMA95/s4pvAoSo2mKtiM5jlHkAVewmiO8ISFTFKZjH7UAM1Atli/OT/7JHOrJRJiMKUZKYBw==}
    engines: {node: '>=12'}
    dependencies:
      webidl-conversions: 7.0.0
    dev: true

  /domhandler@3.3.0:
    resolution: {integrity: sha512-J1C5rIANUbuYK+FuFL98650rihynUOEzRLxW+90bKZRWB6A1X1Tf82GxR1qAWLyfNPRvjqfip3Q5tdYlmAa9lA==}
    engines: {node: '>= 4'}
    dependencies:
      domelementtype: 2.3.0
    dev: false

  /domhandler@4.3.1:
    resolution: {integrity: sha512-GrwoxYN+uWlzO8uhUXRl0P+kHE4GtVPfYzVLcUxPL7KNdHKj66vvlhiweIHqYYXWlw+T8iLMp42Lm67ghw4WMQ==}
    engines: {node: '>= 4'}
    dependencies:
      domelementtype: 2.3.0
    dev: false

  /domhandler@5.0.3:
    resolution: {integrity: sha512-cgwlv/1iFQiFnU96XXgROh8xTeetsnJiDsTc7TYCLFd9+/WNkIqPTxiM/8pSd8VIrhXGTf1Ny1q1hquVqDJB5w==}
    engines: {node: '>= 4'}
    dependencies:
      domelementtype: 2.3.0
    dev: false

  /dompurify@3.0.3:
    resolution: {integrity: sha512-axQ9zieHLnAnHh0sfAamKYiqXMJAVwu+LM/alQ7WDagoWessyWvMSFyW65CqF3owufNu8HBcE4cM2Vflu7YWcQ==}
    dev: false

  /domutils@2.8.0:
    resolution: {integrity: sha512-w96Cjofp72M5IIhpjgobBimYEfoPjx1Vx0BSX9P30WBdZW2WIKU0T1Bd0kz2eNZ9ikjKgHbEyKx8BB6H1L3h3A==}
    dependencies:
      dom-serializer: 1.4.1
      domelementtype: 2.3.0
      domhandler: 4.3.1
    dev: false

  /domutils@3.1.0:
    resolution: {integrity: sha512-H78uMmQtI2AhgDJjWeQmHwJJ2bLPD3GMmO7Zja/ZZh84wkm+4ut+IUnUdRa8uCGX88DiVx1j6FRe1XfxEgjEZA==}
    dependencies:
      dom-serializer: 2.0.0
      domelementtype: 2.3.0
      domhandler: 5.0.3
    dev: false

  /dot-case@3.0.4:
    resolution: {integrity: sha512-Kv5nKlh6yRrdrGvxeJ2e5y2eRUpkUosIW4A2AS38zwSz27zu7ufDwQPi5Jhs3XAlGNetl3bmnGhQsMtkKJnj3w==}
    dependencies:
      no-case: 3.0.4
      tslib: 2.6.0
    dev: true

  /dot-prop@5.3.0:
    resolution: {integrity: sha512-QM8q3zDe58hqUqjraQOmzZ1LIH9SWQJTlEKCH4kJ2oQvLZk7RbQXvtDM2XEq3fwkV9CCvvH4LA0AV+ogFsBM2Q==}
    engines: {node: '>=8'}
    dependencies:
      is-obj: 2.0.0
    dev: true

  /dotenv-expand@10.0.0:
    resolution: {integrity: sha512-GopVGCpVS1UKH75VKHGuQFqS1Gusej0z4FyQkPdwjil2gNIv+LNsqBlboOzpJFZKVT95GkCyWJbBSdFEFUWI2A==}
    engines: {node: '>=12'}
    dev: false

  /dotenv@16.1.4:
    resolution: {integrity: sha512-m55RtE8AsPeJBpOIFKihEmqUcoVncQIwo7x9U8ZwLEZw9ZpXboz2c+rvog+jUaJvVrZ5kBOeYQBX5+8Aa/OZQw==}
    engines: {node: '>=12'}
    dev: false

  /ecdsa-sig-formatter@1.0.11:
    resolution: {integrity: sha512-nagl3RYrbNv6kQkeJIpt6NJZy8twLB/2vtz6yN9Z4vRKHN4/QZJIEbqohALSgwKdnksuY3k5Addp5lg8sVoVcQ==}
    dependencies:
      safe-buffer: 5.2.1
    dev: false

  /editorconfig@0.15.3:
    resolution: {integrity: sha512-M9wIMFx96vq0R4F+gRpY3o2exzb8hEj/n9S8unZtHSvYjibBp/iMufSzvmOcV/laG0ZtuTVGtiJggPOSW2r93g==}
    hasBin: true
    dependencies:
      commander: 2.20.3
      lru-cache: 4.1.5
      semver: 5.7.1
      sigmund: 1.0.1
    dev: false

  /ee-first@1.1.1:
    resolution: {integrity: sha512-WMwm9LhRUo+WUaRN+vRuETqG89IgZphVSNkdFgeb6sS/E4OrDIN7t48CAewSHXc6C8lefD8KKfr5vY61brQlow==}

  /ejs@3.1.9:
    resolution: {integrity: sha512-rC+QVNMJWv+MtPgkt0y+0rVEIdbtxVADApW9JXrUVlzHetgcyczP/E7DJmWJ4fJCZF2cPcBk0laWO9ZHMG3DmQ==}
    engines: {node: '>=0.10.0'}
    hasBin: true
    dependencies:
      jake: 10.8.7
    dev: false
    optional: true

  /electron-to-chromium@1.4.431:
    resolution: {integrity: sha512-m232JTVmCawA2vG+1azVxhKZ9Sv1Q//xxNv5PkP5rWxGgQE8c3CiZFrh8Xnp+d1NmNxlu3QQrGIfdeW5TtXX5w==}
    dev: true

  /electron-to-chromium@1.4.454:
    resolution: {integrity: sha512-pmf1rbAStw8UEQ0sr2cdJtWl48ZMuPD9Sto8HVQOq9vx9j2WgDEN6lYoaqFvqEHYOmGA9oRGn7LqWI9ta0YugQ==}
    dev: false

  /emoji-regex@8.0.0:
    resolution: {integrity: sha512-MSjYzcWNOA0ewAHpz0MxpYFvwg6yjy1NG3xteoqz644VCo/RPgnr1/GGt+ic3iJTzQ8Eu3TdM14SawnVUmGE6A==}

  /encodeurl@1.0.2:
    resolution: {integrity: sha512-TPJXq8JqFaVYm2CWmPvnP2Iyo4ZSM7/QKcSmuMLDObfpH5fi7RUGmd/rTDf+rut/saiDiQEeVTNgAmJEdAOx0w==}
    engines: {node: '>= 0.8'}

  /encoding-japanese@2.0.0:
    resolution: {integrity: sha512-++P0RhebUC8MJAwJOsT93dT+5oc5oPImp1HubZpAuCZ5kTLnhuuBhKHj2jJeO/Gj93idPBWmIuQ9QWMe5rX3pQ==}
    engines: {node: '>=8.10.0'}
    dev: false

  /end-of-stream@1.4.4:
    resolution: {integrity: sha512-+uw1inIHVPQoaVuHzRyXd21icM+cnt4CzD5rW+NC1wjOUSTOs+Te7FOv7AhN7vS9x/oIyhLP5PR1H+phQAHu5Q==}
    dependencies:
      once: 1.4.0
    dev: true

  /enhanced-resolve@5.15.0:
    resolution: {integrity: sha512-LXYT42KJ7lpIKECr2mAXIaMldcNCh/7E0KBKOu4KSfkHmP+mZmSs+8V5gBAqisWBy0OO4W5Oyys0GO1Y8KtdKg==}
    engines: {node: '>=10.13.0'}
    dependencies:
      graceful-fs: 4.2.11
      tapable: 2.2.1
    dev: true

  /entities@2.1.0:
    resolution: {integrity: sha512-hCx1oky9PFrJ611mf0ifBLBRW8lUUVRlFolb5gWRfIELabBlbp9xZvrqZLZAs+NxFnbfQoeGd8wDkygjg7U85w==}
    dev: true

  /entities@2.2.0:
    resolution: {integrity: sha512-p92if5Nz619I0w+akJrLZH0MX0Pb5DX39XOwQTtXSdQQOaYH03S1uIQp4mhOZtAXrxq4ViO67YTiLBo2638o9A==}
    dev: false

  /entities@3.0.1:
    resolution: {integrity: sha512-WiyBqoomrwMdFG1e0kqvASYfnlb0lp8M5o5Fw2OFq1hNZxxcNk8Ik0Xm7LxzBhuidnZB/UtBqVCgUz3kBOP51Q==}
    engines: {node: '>=0.12'}
    dev: false

  /entities@4.5.0:
    resolution: {integrity: sha512-V0hjH4dGPh9Ao5p0MoRY6BVqtwCjhz6vI5LT8AJ55H+4g9/4vbHx1I54fS0XuclLhDHArPQCiMjDxjaL8fPxhw==}
    engines: {node: '>=0.12'}

  /error-ex@1.3.2:
    resolution: {integrity: sha512-7dFHNmqeFSEt2ZBsCriorKnn3Z2pj+fd9kmI6QoWw4//DL+icEBfc0U7qJCisqrTsKTjw4fNFy2pW9OqStD84g==}
    dependencies:
      is-arrayish: 0.2.1
    dev: true

  /es-get-iterator@1.1.3:
    resolution: {integrity: sha512-sPZmqHBe6JIiTfN5q2pEi//TwxmAFHwj/XEuYjTuse78i8KxaqMTTzxPoFKuzRpDpTJ+0NAbpfenkmH2rePtuw==}
    dependencies:
      call-bind: 1.0.2
      get-intrinsic: 1.2.1
      has-symbols: 1.0.3
      is-arguments: 1.1.1
      is-map: 2.0.2
      is-set: 2.0.2
      is-string: 1.0.7
      isarray: 2.0.5
      stop-iteration-iterator: 1.0.0
    dev: true

  /es-module-lexer@1.3.0:
    resolution: {integrity: sha512-vZK7T0N2CBmBOixhmjdqx2gWVbFZ4DXZ/NyRMZVlJXPa7CyFS+/a4QQsDGDQy9ZfEzxFuNEsMLeQJnKP2p5/JA==}
    dev: true

  /esbuild@0.17.19:
    resolution: {integrity: sha512-XQ0jAPFkK/u3LcVRcvVHQcTIqD6E2H1fvZMA5dQPSOWb3suUbWbfbRf94pjc0bNzRYLfIrDRQXr7X+LHIm5oHw==}
    engines: {node: '>=12'}
    hasBin: true
    requiresBuild: true
    optionalDependencies:
      '@esbuild/android-arm': 0.17.19
      '@esbuild/android-arm64': 0.17.19
      '@esbuild/android-x64': 0.17.19
      '@esbuild/darwin-arm64': 0.17.19
      '@esbuild/darwin-x64': 0.17.19
      '@esbuild/freebsd-arm64': 0.17.19
      '@esbuild/freebsd-x64': 0.17.19
      '@esbuild/linux-arm': 0.17.19
      '@esbuild/linux-arm64': 0.17.19
      '@esbuild/linux-ia32': 0.17.19
      '@esbuild/linux-loong64': 0.17.19
      '@esbuild/linux-mips64el': 0.17.19
      '@esbuild/linux-ppc64': 0.17.19
      '@esbuild/linux-riscv64': 0.17.19
      '@esbuild/linux-s390x': 0.17.19
      '@esbuild/linux-x64': 0.17.19
      '@esbuild/netbsd-x64': 0.17.19
      '@esbuild/openbsd-x64': 0.17.19
      '@esbuild/sunos-x64': 0.17.19
      '@esbuild/win32-arm64': 0.17.19
      '@esbuild/win32-ia32': 0.17.19
      '@esbuild/win32-x64': 0.17.19
    dev: true

  /esbuild@0.18.11:
    resolution: {integrity: sha512-i8u6mQF0JKJUlGR3OdFLKldJQMMs8OqM9Cc3UCi9XXziJ9WERM5bfkHaEAy0YAvPRMgqSW55W7xYn84XtEFTtA==}
    engines: {node: '>=12'}
    hasBin: true
    requiresBuild: true
    optionalDependencies:
      '@esbuild/android-arm': 0.18.11
      '@esbuild/android-arm64': 0.18.11
      '@esbuild/android-x64': 0.18.11
      '@esbuild/darwin-arm64': 0.18.11
      '@esbuild/darwin-x64': 0.18.11
      '@esbuild/freebsd-arm64': 0.18.11
      '@esbuild/freebsd-x64': 0.18.11
      '@esbuild/linux-arm': 0.18.11
      '@esbuild/linux-arm64': 0.18.11
      '@esbuild/linux-ia32': 0.18.11
      '@esbuild/linux-loong64': 0.18.11
      '@esbuild/linux-mips64el': 0.18.11
      '@esbuild/linux-ppc64': 0.18.11
      '@esbuild/linux-riscv64': 0.18.11
      '@esbuild/linux-s390x': 0.18.11
      '@esbuild/linux-x64': 0.18.11
      '@esbuild/netbsd-x64': 0.18.11
      '@esbuild/openbsd-x64': 0.18.11
      '@esbuild/sunos-x64': 0.18.11
      '@esbuild/win32-arm64': 0.18.11
      '@esbuild/win32-ia32': 0.18.11
      '@esbuild/win32-x64': 0.18.11
    dev: true

  /escalade@3.1.1:
    resolution: {integrity: sha512-k0er2gUkLf8O0zKJiAhmkTnJlTvINGv7ygDNPbeIsX/TJjGJZHuh9B2UxbsaEkmlEo9MfhrSzmhIlhRlI2GXnw==}
    engines: {node: '>=6'}

  /escape-goat@2.1.1:
    resolution: {integrity: sha512-8/uIhbG12Csjy2JEW7D9pHbreaVaS/OpN3ycnyvElTdwM5n6GY6W6e2IPemfvGZeUMqZ9A/3GqIZMgKnBhAw/Q==}
    engines: {node: '>=8'}
    dev: true

  /escape-goat@3.0.0:
    resolution: {integrity: sha512-w3PwNZJwRxlp47QGzhuEBldEqVHHhh8/tIPcl6ecf2Bou99cdAt0knihBV0Ecc7CGxYduXVBDheH1K2oADRlvw==}
    engines: {node: '>=10'}
    dev: false

  /escape-html@1.0.3:
    resolution: {integrity: sha512-NiSupZ4OeuGwr68lGIeym/ksIZMJodUGOSCZ/FSnTxcrekbvqrgdUxlJOMpijaKZVjAJrWrGs/6Jy8OMuyj9ow==}

  /escape-string-regexp@1.0.5:
    resolution: {integrity: sha512-vbRorB5FUQWvla16U8R/qgaFIya2qGzwDrNmCZuYKrbdSUMG6I1ZCGQRefkRVhuOkIGVne7BQ35DSfo1qvJqFg==}
    engines: {node: '>=0.8.0'}

  /escape-string-regexp@4.0.0:
    resolution: {integrity: sha512-TtpcNJ3XAzx3Gq8sWRzJaVajRs0uVxA2YAkdb1jm2YkPz4G6egUFAyA3n5vtEIZefPk5Wa4UXbKuS5fKkJWdgA==}
    engines: {node: '>=10'}

  /escodegen@1.14.3:
    resolution: {integrity: sha512-qFcX0XJkdg+PB3xjZZG/wKSuT1PnQWx57+TVSjIMmILd2yC/6ByYElPwJnslDsuWuSAp4AwJGumarAAmJch5Kw==}
    engines: {node: '>=4.0'}
    hasBin: true
    dependencies:
      esprima: 4.0.1
      estraverse: 4.3.0
      esutils: 2.0.3
      optionator: 0.8.3
    optionalDependencies:
      source-map: 0.6.1
    dev: false

  /escodegen@2.0.0:
    resolution: {integrity: sha512-mmHKys/C8BFUGI+MAWNcSYoORYLMdPzjrknd2Vc+bUsjN5bXcr8EhrNB+UTqfL1y3I9c4fw2ihgtMPQLBRiQxw==}
    engines: {node: '>=6.0'}
    hasBin: true
    dependencies:
      esprima: 4.0.1
      estraverse: 5.3.0
      esutils: 2.0.3
      optionator: 0.8.3
    optionalDependencies:
      source-map: 0.6.1
    dev: true

  /eslint-config-prettier@8.8.0(eslint@8.44.0):
    resolution: {integrity: sha512-wLbQiFre3tdGgpDv67NQKnJuTlcUVYHas3k+DZCc2U2BadthoEY4B7hLPvAxaqdyOGCzuLfii2fqGph10va7oA==}
    hasBin: true
    peerDependencies:
      eslint: '>=7.0.0'
    dependencies:
      eslint: 8.44.0
    dev: true

  /eslint-plugin-prettier@4.2.1(eslint-config-prettier@8.8.0)(eslint@8.44.0)(prettier@2.8.8):
    resolution: {integrity: sha512-f/0rXLXUt0oFYs8ra4w49wYZBG5GKZpAYsJSm6rnYL5uVDjd+zowwMwVZHnAjf4edNrKpCDYfXDgmRE/Ak7QyQ==}
    engines: {node: '>=12.0.0'}
    peerDependencies:
      eslint: '>=7.28.0'
      eslint-config-prettier: '*'
      prettier: '>=2.0.0'
    peerDependenciesMeta:
      eslint-config-prettier:
        optional: true
    dependencies:
      eslint: 8.44.0
      eslint-config-prettier: 8.8.0(eslint@8.44.0)
      prettier: 2.8.8
      prettier-linter-helpers: 1.0.0
    dev: true

  /eslint-plugin-vue@9.15.1(eslint@8.44.0):
    resolution: {integrity: sha512-CJE/oZOslvmAR9hf8SClTdQ9JLweghT6JCBQNrT2Iel1uVw0W0OLJxzvPd6CxmABKCvLrtyDnqGV37O7KQv6+A==}
    engines: {node: ^14.17.0 || >=16.0.0}
    peerDependencies:
      eslint: ^6.2.0 || ^7.0.0 || ^8.0.0
    dependencies:
      '@eslint-community/eslint-utils': 4.4.0(eslint@8.44.0)
      eslint: 8.44.0
      natural-compare: 1.4.0
      nth-check: 2.1.1
      postcss-selector-parser: 6.0.13
      semver: 7.5.1
      vue-eslint-parser: 9.3.1(eslint@8.44.0)
      xml-name-validator: 4.0.0
    transitivePeerDependencies:
      - supports-color
    dev: true

  /eslint-scope@5.1.1:
    resolution: {integrity: sha512-2NxwbF/hZ0KpepYN0cNbo+FN6XoK7GaHlQhgx/hIZl6Va0bF45RQOOwhLIy8lQDbuCiadSLCBnH2CFYquit5bw==}
    engines: {node: '>=8.0.0'}
    dependencies:
      esrecurse: 4.3.0
      estraverse: 4.3.0
    dev: true

  /eslint-scope@7.2.0:
    resolution: {integrity: sha512-DYj5deGlHBfMt15J7rdtyKNq/Nqlv5KfU4iodrQ019XESsRnwXH9KAE0y3cwtUHDo2ob7CypAnCqefh6vioWRw==}
    engines: {node: ^12.22.0 || ^14.17.0 || >=16.0.0}
    dependencies:
      esrecurse: 4.3.0
      estraverse: 5.3.0
    dev: true

  /eslint-visitor-keys@3.4.1:
    resolution: {integrity: sha512-pZnmmLwYzf+kWaM/Qgrvpen51upAktaaiI01nsJD/Yr3lMOdNtq0cxkrrg16w64VtisN6okbs7Q8AfGqj4c9fA==}
    engines: {node: ^12.22.0 || ^14.17.0 || >=16.0.0}
    dev: true

  /eslint@8.44.0:
    resolution: {integrity: sha512-0wpHoUbDUHgNCyvFB5aXLiQVfK9B0at6gUvzy83k4kAsQ/u769TQDX6iKC+aO4upIHO9WSaA3QoXYQDHbNwf1A==}
    engines: {node: ^12.22.0 || ^14.17.0 || >=16.0.0}
    hasBin: true
    dependencies:
      '@eslint-community/eslint-utils': 4.4.0(eslint@8.44.0)
      '@eslint-community/regexpp': 4.5.1
      '@eslint/eslintrc': 2.1.0
      '@eslint/js': 8.44.0
      '@humanwhocodes/config-array': 0.11.10
      '@humanwhocodes/module-importer': 1.0.1
      '@nodelib/fs.walk': 1.2.8
      ajv: 6.12.6
      chalk: 4.1.2
      cross-spawn: 7.0.3
      debug: 4.3.4(supports-color@8.1.1)
      doctrine: 3.0.0
      escape-string-regexp: 4.0.0
      eslint-scope: 7.2.0
      eslint-visitor-keys: 3.4.1
      espree: 9.6.0
      esquery: 1.5.0
      esutils: 2.0.3
      fast-deep-equal: 3.1.3
      file-entry-cache: 6.0.1
      find-up: 5.0.0
      glob-parent: 6.0.2
      globals: 13.20.0
      graphemer: 1.4.0
      ignore: 5.2.4
      import-fresh: 3.3.0
      imurmurhash: 0.1.4
      is-glob: 4.0.3
      is-path-inside: 3.0.3
      js-yaml: 4.1.0
      json-stable-stringify-without-jsonify: 1.0.1
      levn: 0.4.1
      lodash.merge: 4.6.2
      minimatch: 3.1.2
      natural-compare: 1.4.0
      optionator: 0.9.3
      strip-ansi: 6.0.1
      strip-json-comments: 3.1.1
      text-table: 0.2.0
    transitivePeerDependencies:
      - supports-color
    dev: true

  /espree@9.5.2:
    resolution: {integrity: sha512-7OASN1Wma5fum5SrNhFMAMJxOUAbhyfQ8dQ//PJaJbNw0URTPWqIghHWt1MmAANKhHZIYOHruW4Kw4ruUWOdGw==}
    engines: {node: ^12.22.0 || ^14.17.0 || >=16.0.0}
    dependencies:
      acorn: 8.8.2
      acorn-jsx: 5.3.2(acorn@8.8.2)
      eslint-visitor-keys: 3.4.1
    dev: true

  /espree@9.6.0:
    resolution: {integrity: sha512-1FH/IiruXZ84tpUlm0aCUEwMl2Ho5ilqVh0VvQXw+byAz/4SAciyHLlfmL5WYqsvD38oymdUwBss0LtK8m4s/A==}
    engines: {node: ^12.22.0 || ^14.17.0 || >=16.0.0}
    dependencies:
      acorn: 8.10.0
      acorn-jsx: 5.3.2(acorn@8.10.0)
      eslint-visitor-keys: 3.4.1
    dev: true

  /esprima-extract-comments@1.1.0:
    resolution: {integrity: sha512-sBQUnvJwpeE9QnPrxh7dpI/dp67erYG4WXEAreAMoelPRpMR7NWb4YtwRPn9b+H1uLQKl/qS8WYmyaljTpjIsw==}
    engines: {node: '>=4'}
    dependencies:
      esprima: 4.0.1
    dev: true

  /esprima@4.0.1:
    resolution: {integrity: sha512-eGuFFw7Upda+g4p+QHvnW0RyTX/SVeJBDM/gCtMARO0cLuT2HcEKnTPvhjV6aGeqrCB/sbNop0Kszm0jsaWU4A==}
    engines: {node: '>=4'}
    hasBin: true

  /esquery@1.5.0:
    resolution: {integrity: sha512-YQLXUplAwJgCydQ78IMJywZCceoqk1oH01OERdSAJc/7U2AylwjhSCLDEtqwg811idIS/9fIU5GjG73IgjKMVg==}
    engines: {node: '>=0.10'}
    dependencies:
      estraverse: 5.3.0
    dev: true

  /esrecurse@4.3.0:
    resolution: {integrity: sha512-KmfKL3b6G+RXvP8N1vr3Tq1kL/oCFgn2NYXEtqP8/L3pKapUA4G8cFVaoF3SU323CD4XypR/ffioHmkti6/Tag==}
    engines: {node: '>=4.0'}
    dependencies:
      estraverse: 5.3.0
    dev: true

  /estraverse@4.3.0:
    resolution: {integrity: sha512-39nnKffWz8xN1BU/2c79n9nB9HDzo0niYUqx6xyqUnyoAnQyyWpOTdZEeiCch8BBu515t4wp9ZmgVfVhn9EBpw==}
    engines: {node: '>=4.0'}

  /estraverse@5.3.0:
    resolution: {integrity: sha512-MMdARuVEQziNTeJD8DgMqmhwR11BRQ/cBP+pLtYdSTnf3MIO8fFeiINEbX36ZdNlfU/7A9f3gUw49B3oQsvwBA==}
    engines: {node: '>=4.0'}
    dev: true

  /estree-walker@2.0.2:
    resolution: {integrity: sha512-Rfkk/Mp/DL7JVje3u18FxFujQlTNR2q6QfMSMB7AvCBx91NGj/ba3kCfza0f6dVDbw7YlRf/nDrn7pQrCCyQ/w==}

  /esutils@2.0.3:
    resolution: {integrity: sha512-kVscqXk4OCp68SZ0dkgEKVi6/8ij300KBWTJq32P/dYeWTSwK41WyTxalN1eRmA5Z9UU/LX9D7FWSmV9SAYx6g==}
    engines: {node: '>=0.10.0'}

  /etag@1.8.1:
    resolution: {integrity: sha512-aIL5Fx7mawVa300al2BnEE4iNvo1qETxLrPI/o05L7z6go7fCw1J6EQmbK4FmJ2AS7kgVF/KEZWufBfdClMcPg==}
    engines: {node: '>= 0.6'}

  /eventemitter3@3.1.2:
    resolution: {integrity: sha512-tvtQIeLVHjDkJYnzf2dgVMxfuSGJeM/7UCG17TT4EumTfNtF+0nebF/4zWOIkCreAbtNqhGEboB6BWrwqNaw4Q==}
    dev: false

  /events@3.3.0:
    resolution: {integrity: sha512-mQw+2fkQbALzQ7V0MY0IqdnXNOeTtP4r0lN9z7AAawCXgqea7bDii20AYrIBrFd/Hx0M2Ocz6S111CaFkUcb0Q==}
    engines: {node: '>=0.8.x'}
    dev: true

  /evtd@0.2.4:
    resolution: {integrity: sha512-qaeGN5bx63s/AXgQo8gj6fBkxge+OoLddLniox5qtLAEY5HSnuSlISXVPxnSae1dWblvTh4/HoMIB+mbMsvZzw==}
    dev: false

  /execa@4.1.0:
    resolution: {integrity: sha512-j5W0//W7f8UxAn8hXVnwG8tLwdiUy4FJLcSupCg6maBYZDpyBvTApK7KyuI4bKj8KOh1r2YH+6ucuYtJv1bTZA==}
    engines: {node: '>=10'}
    dependencies:
      cross-spawn: 7.0.3
      get-stream: 5.2.0
      human-signals: 1.1.1
      is-stream: 2.0.1
      merge-stream: 2.0.0
      npm-run-path: 4.0.1
      onetime: 5.1.2
      signal-exit: 3.0.7
      strip-final-newline: 2.0.0
    dev: true

  /execa@5.1.1:
    resolution: {integrity: sha512-8uSpZZocAZRBAPIEINJj3Lo9HyGitllczc27Eh5YYojjMFMn8yHMDMaUHE2Jqfq05D/wucwI4JGURyXt1vchyg==}
    engines: {node: '>=10'}
    dependencies:
      cross-spawn: 7.0.3
      get-stream: 6.0.1
      human-signals: 2.1.0
      is-stream: 2.0.1
      merge-stream: 2.0.0
      npm-run-path: 4.0.1
      onetime: 5.1.2
      signal-exit: 3.0.7
      strip-final-newline: 2.0.0
    dev: true

  /express@4.18.2:
    resolution: {integrity: sha512-5/PsL6iGPdfQ/lKM1UuielYgv3BUoJfz1aUwU9vHZ+J7gyvwdQXFEBIEIaxeGf0GIcreATNyBExtalisDbuMqQ==}
    engines: {node: '>= 0.10.0'}
    dependencies:
      accepts: 1.3.8
      array-flatten: 1.1.1
      body-parser: 1.20.1
      content-disposition: 0.5.4
      content-type: 1.0.5
      cookie: 0.5.0
      cookie-signature: 1.0.6
      debug: 2.6.9
      depd: 2.0.0
      encodeurl: 1.0.2
      escape-html: 1.0.3
      etag: 1.8.1
      finalhandler: 1.2.0
      fresh: 0.5.2
      http-errors: 2.0.0
      merge-descriptors: 1.0.1
      methods: 1.1.2
      on-finished: 2.4.1
      parseurl: 1.3.3
      path-to-regexp: 0.1.7
      proxy-addr: 2.0.7
      qs: 6.11.0
      range-parser: 1.2.1
      safe-buffer: 5.2.1
      send: 0.18.0
      serve-static: 1.15.0
      setprototypeof: 1.2.0
      statuses: 2.0.1
      type-is: 1.6.18
      utils-merge: 1.0.1
      vary: 1.1.2
    transitivePeerDependencies:
      - supports-color

  /extend-shallow@2.0.1:
    resolution: {integrity: sha512-zCnTtlxNoAiDc3gqY2aYAWFx7XWWiasuF2K8Me5WbN8otHKTUKBwjPtNpRs/rbUZm7KxWAaNj7P1a/p52GbVug==}
    engines: {node: '>=0.10.0'}
    dependencies:
      is-extendable: 0.1.1
    dev: true

  /external-editor@3.1.0:
    resolution: {integrity: sha512-hMQ4CX1p1izmuLYyZqLMO/qGNw10wSv9QDCPfzXfyFrOaCSSoRfqE1Kf1s5an66J5JZC62NewG+mK49jOCtQew==}
    engines: {node: '>=4'}
    dependencies:
      chardet: 0.7.0
      iconv-lite: 0.4.24
      tmp: 0.0.33
    dev: true

  /extract-comments@1.1.0:
    resolution: {integrity: sha512-dzbZV2AdSSVW/4E7Ti5hZdHWbA+Z80RJsJhr5uiL10oyjl/gy7/o+HI1HwK4/WSZhlq4SNKU3oUzXlM13Qx02Q==}
    engines: {node: '>=6'}
    dependencies:
      esprima-extract-comments: 1.1.0
      parse-code-context: 1.0.0
    dev: true

  /extract-css@3.0.1:
    resolution: {integrity: sha512-mLNcMxYX7JVPcGUw7pgjczasLnvimYGlXFWuSx2YQ421sZDlBq4Dh0UzsSeXutf80Z0P2BtV5ZZt0FbaWTOxsQ==}
    dependencies:
      batch: 0.6.1
      href-content: 2.0.2
      list-stylesheets: 2.0.1
      style-data: 2.0.1
    transitivePeerDependencies:
      - supports-color
    dev: false

  /fast-deep-equal@3.1.3:
    resolution: {integrity: sha512-f3qQ9oQy9j2AhBe/H9VC91wLmKBCCU/gDOnKNAYG5hswO7BLKj09Hc5HYNz9cGI++xlpDCIgDaitVs03ATR84Q==}

  /fast-diff@1.3.0:
    resolution: {integrity: sha512-VxPP4NqbUjj6MaAOafWeUn2cXWLcCtljklUtZf0Ind4XQ+QPtmA0b18zZy0jIQx+ExRVCR/ZQpBmik5lXshNsw==}
    dev: true

  /fast-glob@3.2.12:
    resolution: {integrity: sha512-DVj4CQIYYow0BlaelwK1pHl5n5cRSJfM60UA0zK891sVInoPri2Ekj7+e1CT3/3qxXenpI+nBBmQAcJPJgaj4w==}
    engines: {node: '>=8.6.0'}
    dependencies:
      '@nodelib/fs.stat': 2.0.5
      '@nodelib/fs.walk': 1.2.8
      glob-parent: 5.1.2
      merge2: 1.4.1
      micromatch: 4.0.5

  /fast-json-stable-stringify@2.1.0:
    resolution: {integrity: sha512-lhd/wF+Lk98HZoTCtlVraHtfh5XYijIjalXck7saUtuanSDyLMxnHhSXEDJqHxD7msR8D0uCmqlkwjCV8xvwHw==}
    dev: true

  /fast-levenshtein@2.0.6:
    resolution: {integrity: sha512-DCXu6Ifhqcks7TZKY3Hxp3y6qphY5SJZmrWMDrKcERSOXWQdMhU9Ig/PYrzyw/ul9jOIyh0N4M0tbC5hodg8dw==}

  /fast-safe-stringify@2.1.1:
    resolution: {integrity: sha512-W+KJc2dmILlPplD/H4K9l9LcAHAfPtP6BY84uVLXQ6Evcz9Lcg33Y2z1IVblT6xdY54PXYVHEv+0Wpq8Io6zkA==}

  /fast-xml-parser@4.2.5:
    resolution: {integrity: sha512-B9/wizE4WngqQftFPmdaMYlXoJlJOYxGQOanC77fq9k8+Z0v5dDSVh+3glErdIROP//s/jgb7ZuxKfB8nVyo0g==}
    hasBin: true
    dependencies:
      strnum: 1.0.5
    dev: false

  /fastq@1.15.0:
    resolution: {integrity: sha512-wBrocU2LCXXa+lWBt8RoIRD89Fi8OdABODa/kEnyeyjS5aZO5/GNvI5sEINADqP/h8M29UHTHUb53sUu5Ihqdw==}
    dependencies:
      reusify: 1.0.4

  /figures@3.2.0:
    resolution: {integrity: sha512-yaduQFRKLXYOGgEn6AZau90j3ggSOyiqXU0F9JZfeXYhNa+Jk4X+s45A2zg5jns87GAFa34BBm2kXw4XpNcbdg==}
    engines: {node: '>=8'}
    dependencies:
      escape-string-regexp: 1.0.5
    dev: true

  /file-entry-cache@6.0.1:
    resolution: {integrity: sha512-7Gps/XWymbLk2QLYK4NzpMOrYjMhdIxXuIvy2QBsLE6ljuodKvdkWs/cpyJJ3CVIVpH0Oi1Hvg1ovbMzLdFBBg==}
    engines: {node: ^10.12.0 || >=12.0.0}
    dependencies:
      flat-cache: 3.0.4
    dev: true

  /file-uri-to-path@2.0.0:
    resolution: {integrity: sha512-hjPFI8oE/2iQPVe4gbrJ73Pp+Xfub2+WI2LlXDbsaJBwT5wuMh35WNWVYYTpnz895shtwfyutMFLFywpQAFdLg==}
    engines: {node: '>= 6'}
    dev: false

  /filelist@1.0.4:
    resolution: {integrity: sha512-w1cEuf3S+DrLCQL7ET6kz+gmlJdbq9J7yXCSjK/OZCPA+qEN1WyF4ZAf0YYJa4/shHJra2t/d/r8SV4Ji+x+8Q==}
    dependencies:
      minimatch: 5.1.6
    dev: false
    optional: true

  /filename-reserved-regex@2.0.0:
    resolution: {integrity: sha512-lc1bnsSr4L4Bdif8Xb/qrtokGbq5zlsms/CYH8PP+WtCkGNF65DPiQY8vG3SakEdRn8Dlnm+gW/qWKKjS5sZzQ==}
    engines: {node: '>=4'}
    dev: true

  /filenamify@4.3.0:
    resolution: {integrity: sha512-hcFKyUG57yWGAzu1CMt/dPzYZuv+jAJUT85bL8mrXvNe6hWj6yEHEc4EdcgiA6Z3oi1/9wXJdZPXF2dZNgwgOg==}
    engines: {node: '>=8'}
    dependencies:
      filename-reserved-regex: 2.0.0
      strip-outer: 1.0.1
      trim-repeated: 1.0.0
    dev: true

  /fill-keys@1.0.2:
    resolution: {integrity: sha512-tcgI872xXjwFF4xgQmLxi76GnwJG3g/3isB1l4/G5Z4zrbddGpBjqZCO9oEAcB5wX0Hj/5iQB3toxfO7in1hHA==}
    engines: {node: '>=0.10.0'}
    dependencies:
      is-object: 1.0.2
      merge-descriptors: 1.0.1
    dev: true

  /fill-range@7.0.1:
    resolution: {integrity: sha512-qOo9F+dMUmC2Lcb4BbVvnKJxTPjCm+RRpe4gDuGrzkL7mEVl/djYSu2OdQ2Pa302N4oqkSg9ir6jaLWJ2USVpQ==}
    engines: {node: '>=8'}
    dependencies:
      to-regex-range: 5.0.1

  /filter-obj@1.1.0:
    resolution: {integrity: sha512-8rXg1ZnX7xzy2NGDVkBVaAy+lSlPNwad13BtgSlLuxfIslyt5Vg64U7tFcCt4WS1R0hvtnQybT/IyCkGZ3DpXQ==}
    engines: {node: '>=0.10.0'}
    dev: false

  /finalhandler@1.1.2:
    resolution: {integrity: sha512-aAWcW57uxVNrQZqFXjITpW3sIUQmHGG3qSb9mUah9MgMC4NeWhNOlNjXEYq3HjRAvL6arUviZGGJsBg6z0zsWA==}
    engines: {node: '>= 0.8'}
    dependencies:
      debug: 2.6.9
      encodeurl: 1.0.2
      escape-html: 1.0.3
      on-finished: 2.3.0
      parseurl: 1.3.3
      statuses: 1.5.0
      unpipe: 1.0.0
    transitivePeerDependencies:
      - supports-color
    dev: true

  /finalhandler@1.2.0:
    resolution: {integrity: sha512-5uXcUVftlQMFnWC9qu/svkWv3GTd2PfUhK/3PLkYNAe7FbqJMt3515HaxE6eRL74GdsriiwujiawdaB1BpEISg==}
    engines: {node: '>= 0.8'}
    dependencies:
      debug: 2.6.9
      encodeurl: 1.0.2
      escape-html: 1.0.3
      on-finished: 2.4.1
      parseurl: 1.3.3
      statuses: 2.0.1
      unpipe: 1.0.0
    transitivePeerDependencies:
      - supports-color

  /find-up@4.1.0:
    resolution: {integrity: sha512-PpOwAdQ/YlXQ2vj8a3h8IipDuYRi3wceVQQGYWxNINccq40Anw7BlsEXCMbt1Zt+OLA6Fq9suIpIWD0OsnISlw==}
    engines: {node: '>=8'}
    dependencies:
      locate-path: 5.0.0
      path-exists: 4.0.0
    dev: true

  /find-up@5.0.0:
    resolution: {integrity: sha512-78/PXT1wlLLDgTzDs7sjq9hzz0vXD+zn+7wypEe4fXQxCmdmqfGsEPQxmiCSQI3ajFV91bVSsvNtrJRiW6nGng==}
    engines: {node: '>=10'}
    dependencies:
      locate-path: 6.0.0
      path-exists: 4.0.0
    dev: true

  /flat-cache@3.0.4:
    resolution: {integrity: sha512-dm9s5Pw7Jc0GvMYbshN6zchCA9RgQlzzEZX3vylR9IqFfS8XciblUXOKfW6SiuJ0e13eDYZoZV5wdrev7P3Nwg==}
    engines: {node: ^10.12.0 || >=12.0.0}
    dependencies:
      flatted: 3.2.7
      rimraf: 3.0.2
    dev: true

  /flat-util@1.1.9:
    resolution: {integrity: sha512-BOTMw/6rbbxVjv5JQvwgGMc2/6wWGd2VeyTvnzvvE49VRjS0tTxLbry/QVP1yPw8SaAOBYsnixmzruXoqjdUHA==}
    dev: false

  /flat@5.0.2:
    resolution: {integrity: sha512-b6suED+5/3rTpUBdG1gupIl8MPFCAMA0QXwmljLhvCUKcUvdE4gWky9zpuGCcXHOsz4J9wPGNWq6OKpmIzz3hQ==}
    hasBin: true
    dev: true

  /flatted@3.2.7:
    resolution: {integrity: sha512-5nqDSxl8nn5BSNxyR3n4I6eDmbolI6WT+QqR547RwxQapgjQBmtktdP+HTBb/a/zLsbzERTONyUB5pefh5TtjQ==}
    dev: true

  /flexsearch@0.7.21:
    resolution: {integrity: sha512-W7cHV7Hrwjid6lWmy0IhsWDFQboWSng25U3VVywpHOTJnnAZNPScog67G+cVpeX9f7yDD21ih0WDrMMT+JoaYg==}
    dev: true

  /focus-trap@7.4.3:
    resolution: {integrity: sha512-BgSSbK4GPnS2VbtZ50VtOv1Sti6DIkj3+LkVjiWMNjLeAp1SH1UlLx3ULu/DCu4vq5R4/uvTm+zrvsMsuYmGLg==}
    dependencies:
      tabbable: 6.1.2
    dev: true

  /follow-redirects@1.15.2:
    resolution: {integrity: sha512-VQLG33o04KaQ8uYi2tVNbdrWp1QWxNNea+nmIB4EVM28v0hmP17z7aG1+wAkNzVq4KeXTq3221ye5qTJP91JwA==}
    engines: {node: '>=4.0'}
    peerDependencies:
      debug: '*'
    peerDependenciesMeta:
      debug:
        optional: true
    dev: false

  /for-each@0.3.3:
    resolution: {integrity: sha512-jqYfLp7mo9vIyQf8ykW2v7A+2N4QjeCeI5+Dz9XraiO1ign81wjiH7Fb9vSOWvQfNtmSa4H2RoQTrrXivdUZmw==}
    dependencies:
      is-callable: 1.2.7

  /fork-ts-checker-webpack-plugin@8.0.0(typescript@5.1.6)(webpack@5.88.1):
    resolution: {integrity: sha512-mX3qW3idpueT2klaQXBzrIM/pHw+T0B/V9KHEvNrqijTq9NFnMZU6oreVxDYcf33P8a5cW+67PjodNHthGnNVg==}
    engines: {node: '>=12.13.0', yarn: '>=1.0.0'}
    peerDependencies:
      typescript: '>3.6.0'
      webpack: ^5.11.0
    dependencies:
      '@babel/code-frame': 7.22.5
      chalk: 4.1.2
      chokidar: 3.5.3
      cosmiconfig: 7.1.0
      deepmerge: 4.3.1
      fs-extra: 10.1.0
      memfs: 3.5.3
      minimatch: 3.1.2
      node-abort-controller: 3.1.1
      schema-utils: 3.3.0
      semver: 7.5.2
      tapable: 2.2.1
      typescript: 5.1.6
      webpack: 5.88.1
    dev: true

  /form-data@3.0.1:
    resolution: {integrity: sha512-RHkBKtLWUVwd7SqRIvCZMEvAMoGUp0XU+seQiZejj0COz3RI3hWP4sCv3gZWWLjJTd7rGwcsF5eKZGii0r/hbg==}
    engines: {node: '>= 6'}
    dependencies:
      asynckit: 0.4.0
      combined-stream: 1.0.8
      mime-types: 2.1.35
    dev: false

  /form-data@4.0.0:
    resolution: {integrity: sha512-ETEklSGi5t0QMZuiXoA/Q6vcnxcLQP5vdugSpuAyi6SVGi2clPPp+xgEhuMaHC+zGgn31Kd235W35f7Hykkaww==}
    engines: {node: '>= 6'}
    dependencies:
      asynckit: 0.4.0
      combined-stream: 1.0.8
      mime-types: 2.1.35

  /formidable@2.1.2:
    resolution: {integrity: sha512-CM3GuJ57US06mlpQ47YcunuUZ9jpm8Vx+P2CGt2j7HpgkKZO/DJYQ0Bobim8G6PFQmK5lOqOOdUXboU+h73A4g==}
    dependencies:
      dezalgo: 1.0.4
      hexoid: 1.0.0
      once: 1.4.0
      qs: 6.11.2

  /forwarded@0.2.0:
    resolution: {integrity: sha512-buRG0fpBtRHSTCOASe6hD258tEubFoRLb4ZNA6NxMVHNw2gOcwHo9wyablzMzOA5z9xA9L1KNjk/Nt6MT9aYow==}
    engines: {node: '>= 0.6'}

  /fraction.js@4.2.0:
    resolution: {integrity: sha512-MhLuK+2gUcnZe8ZHlaaINnQLl0xRIGRfcGk2yl8xoQAfHrSsL3rYu6FCmBdkdbhc9EPlwyGHewaRsvwRMJtAlA==}
    dev: true

  /fresh@0.5.2:
    resolution: {integrity: sha512-zJ2mQYM18rEFOudeV4GShTGIQ7RbzA7ozbU9I/XBpm7kqgMywgmylMwXHxZJmkVoYkna9d2pVXVXPdYTP9ej8Q==}
    engines: {node: '>= 0.6'}

  /fs-extra@10.1.0:
    resolution: {integrity: sha512-oRXApq54ETRj4eMiFzGnHWGy+zo5raudjuxN0b8H7s/RU2oW0Wvsx9O0ACRN/kRq9E8Vu/ReskGB5o3ji+FzHQ==}
    engines: {node: '>=12'}
    dependencies:
      graceful-fs: 4.2.11
      jsonfile: 6.1.0
      universalify: 2.0.0
    dev: true

  /fs-extra@11.1.1:
    resolution: {integrity: sha512-MGIE4HOvQCeUCzmlHs0vXpih4ysz4wg9qiSAu6cd42lVwPbTM1TjV7RusoyQqMmk/95gdQZX72u+YW+c3eEpFQ==}
    engines: {node: '>=14.14'}
    dependencies:
      graceful-fs: 4.2.11
      jsonfile: 6.1.0
      universalify: 2.0.0
    dev: true

  /fs-extra@8.1.0:
    resolution: {integrity: sha512-yhlQgA6mnOJUKOsRUFsgJdQCvkKhcz8tlZG5HBQfReYZy46OwLcY+Zia0mtdHsOo9y/hP+CxMN0TU9QxoOtG4g==}
    engines: {node: '>=6 <7 || >=8'}
    dependencies:
      graceful-fs: 4.2.11
      jsonfile: 4.0.0
      universalify: 0.1.2
    dev: false

  /fs-minipass@2.1.0:
    resolution: {integrity: sha512-V/JgOLFCS+R6Vcq0slCuaeWEdNC3ouDlJMNIsacH2VtALiu9mV4LPrHc5cDl8k5aw6J8jwgWWpiTo5RYhmIzvg==}
    engines: {node: '>= 8'}
    dependencies:
      minipass: 3.3.6
    dev: false

  /fs-monkey@1.0.4:
    resolution: {integrity: sha512-INM/fWAxMICjttnD0DX1rBvinKskj5G1w+oy/pnm9u/tSlnBrzFonJMcalKJ30P8RRsPzKcCG7Q8l0jx5Fh9YQ==}
    dev: true

  /fs.realpath@1.0.0:
    resolution: {integrity: sha512-OO0pH2lK6a0hZnAdau5ItzHPI6pUlvI7jMVnxUQRtw4owF2wk8lOSabtGDCTP4Ggrg2MbGnWO9X8K1t4+fGMDw==}

  /fsevents@2.3.2:
    resolution: {integrity: sha512-xiqMQR4xAeHTuB9uWm+fFRcIOgKBMiOBP+eXiyT7jsgVCq1bkVygt00oASowB7EdtpOHaaPgKt812P9ab+DDKA==}
    engines: {node: ^8.16.0 || ^10.6.0 || >=11.0.0}
    os: [darwin]
    requiresBuild: true
    optional: true

  /ftp@0.3.10:
    resolution: {integrity: sha512-faFVML1aBx2UoDStmLwv2Wptt4vw5x03xxX172nhA5Y5HBshW5JweqQ2W4xL4dezQTG8inJsuYcpPHHU3X5OTQ==}
    engines: {node: '>=0.8.0'}
    dependencies:
      readable-stream: 1.1.14
      xregexp: 2.0.0
    dev: false

  /function-bind@1.1.1:
    resolution: {integrity: sha512-yIovAzMX49sF8Yl58fSCWJ5svSLuaibPxXQJFLmBObTuCr0Mf1KiPopGM9NiFjiYBCbfaa2Fh6breQ6ANVTI0A==}

  /functions-have-names@1.2.3:
    resolution: {integrity: sha512-xckBUXyTIqT97tq2x2AMb+g163b5JFysYk0x4qxNFwbfQkmNZoiRHb6sPzI9/QV33WeuvVYBUIiD4NzNIyqaRQ==}
    dev: true

  /gauge@3.0.2:
    resolution: {integrity: sha512-+5J6MS/5XksCuXq++uFRsnUd7Ovu1XenbeuIuNRJxYWjgQbPuFhT14lAvsWfqfAmnwluf1OwMjz39HjfLPci0Q==}
    engines: {node: '>=10'}
    dependencies:
      aproba: 2.0.0
      color-support: 1.1.3
      console-control-strings: 1.1.0
      has-unicode: 2.0.1
      object-assign: 4.1.1
      signal-exit: 3.0.7
      string-width: 4.2.3
      strip-ansi: 6.0.1
      wide-align: 1.1.5
    dev: false

  /generic-pool@3.9.0:
    resolution: {integrity: sha512-hymDOu5B53XvN4QT9dBmZxPX4CWhBPPLguTZ9MMFeFa/Kg0xWVfylOVNlJji/E7yTZWFd/q9GO5TxDLq156D7g==}
    engines: {node: '>= 4'}
    dev: false

  /gensync@1.0.0-beta.2:
    resolution: {integrity: sha512-3hN7NaskYvMDLQY55gnW3NQ+mesEAepTqlg+VEbj7zzqEMBVNhzcGYYeqFo/TlYz6eQiFcp1HcsCZO+nGgS8zg==}
    engines: {node: '>=6.9.0'}
    dev: false

  /get-caller-file@2.0.5:
    resolution: {integrity: sha512-DyFP3BM/3YHTQOCUL/w0OZHR0lpKeGrxotcHWcqNEdnltqFwXVfhEBQ94eIo34AfQpo0rGki4cyIiftY06h2Fg==}
    engines: {node: 6.* || 8.* || >= 10.*}

  /get-func-name@2.0.0:
    resolution: {integrity: sha512-Hm0ixYtaSZ/V7C8FJrtZIuBBI+iSgL+1Aq82zSu8VQNB4S3Gk8e7Qs3VwBDJAhmRZcFqkl3tQu36g/Foh5I5ig==}
    dev: true

  /get-intrinsic@1.2.1:
    resolution: {integrity: sha512-2DcsyfABl+gVHEfCOaTrWgyt+tb6MSEGmKq+kI5HwLbIYgjgmMcV8KQ41uaKz1xxUcn9tJtgFbQUEVcEbd0FYw==}
    dependencies:
      function-bind: 1.1.1
      has: 1.0.3
      has-proto: 1.0.1
      has-symbols: 1.0.3

  /get-relative-path@1.0.2:
    resolution: {integrity: sha512-dGkopYfmB4sXMTcZslq5SojEYakpdCSj/SVSHLhv7D6RBHzvDtd/3Q8lTEOAhVKxPPeAHu/YYkENbbz3PaH+8w==}
    dev: true

  /get-stream@5.2.0:
    resolution: {integrity: sha512-nBF+F1rAZVCu/p7rjzgA+Yb4lfYXrpl7a6VmJrU8wF9I1CKvP/QwPNZHnOlwbTkY6dvtFIzFMSyQXbLoTQPRpA==}
    engines: {node: '>=8'}
    dependencies:
      pump: 3.0.0
    dev: true

  /get-stream@6.0.1:
    resolution: {integrity: sha512-ts6Wi+2j3jQjqi70w5AlN8DFnkSwC+MqmxEzdEALB2qXZYV3X/b1CTfgPLGJNMeAWxdPfU8FO1ms3NUfaHCPYg==}
    engines: {node: '>=10'}
    dev: true

  /get-uri@3.0.2:
    resolution: {integrity: sha512-+5s0SJbGoyiJTZZ2JTpFPLMPSch72KEqGOTvQsBqg0RBWvwhWUSYZFAtz3TPW0GXJuLBJPts1E241iHg+VRfhg==}
    engines: {node: '>= 6'}
    dependencies:
      '@tootallnate/once': 1.1.2
      data-uri-to-buffer: 3.0.1
      debug: 4.3.4(supports-color@8.1.1)
      file-uri-to-path: 2.0.0
      fs-extra: 8.1.0
      ftp: 0.3.10
    transitivePeerDependencies:
      - supports-color
    dev: false

  /git-raw-commits@2.0.11:
    resolution: {integrity: sha512-VnctFhw+xfj8Va1xtfEqCUD2XDrbAPSJx+hSrE5K7fGdjZruW7XV+QOrN7LF/RJyvspRiD2I0asWsxFp0ya26A==}
    engines: {node: '>=10'}
    hasBin: true
    dependencies:
      dargs: 7.0.0
      lodash: 4.17.21
      meow: 8.1.2
      split2: 3.2.2
      through2: 4.0.2
    dev: true

  /glob-parent@5.1.2:
    resolution: {integrity: sha512-AOIgSQCepiJYwP3ARnGx+5VnTu2HBYdzbGP45eLw1vr3zB3vZLeyed1sC9hnbcOc9/SrMyM5RPQrkGz4aS9Zow==}
    engines: {node: '>= 6'}
    dependencies:
      is-glob: 4.0.3

  /glob-parent@6.0.2:
    resolution: {integrity: sha512-XxwI8EOhVQgWp6iDL+3b0r86f4d6AX6zSU55HfB4ydCEuXLXc5FcYeOu+nnGftS4TEju/11rt4KJPTMgbfmv4A==}
    engines: {node: '>=10.13.0'}
    dependencies:
      is-glob: 4.0.3
    dev: true

  /glob-to-regexp@0.4.1:
    resolution: {integrity: sha512-lkX1HJXwyMcprw/5YUZc2s7DrpAiHB21/V+E1rHUrVNokkvB6bqMzT0VfV6/86ZNabt1k14YOIaT7nDvOX3Iiw==}
    dev: true

  /glob@7.1.6:
    resolution: {integrity: sha512-LwaxwyZ72Lk7vZINtNNrywX0ZuLyStrdDtabefZKAY5ZGJhVtgdznluResxNmPitE0SAO+O26sWTHeKSI2wMBA==}
    dependencies:
      fs.realpath: 1.0.0
      inflight: 1.0.6
      inherits: 2.0.4
      minimatch: 3.1.2
      once: 1.4.0
      path-is-absolute: 1.0.1
    dev: true

  /glob@7.2.0:
    resolution: {integrity: sha512-lmLf6gtyrPq8tTjSmrO94wBeQbFR3HbLHbuyD69wuyQkImp2hWqMGB47OX65FBkPffO641IP9jWa1z4ivqG26Q==}
    dependencies:
      fs.realpath: 1.0.0
      inflight: 1.0.6
      inherits: 2.0.4
      minimatch: 3.1.2
      once: 1.4.0
      path-is-absolute: 1.0.1
    dev: true

  /glob@7.2.3:
    resolution: {integrity: sha512-nFR0zLpU2YCaRxwoCJvL6UvCH2JFyFVIvwTLsIf21AuHlMskA1hhTdk+LlYJtOlYt9v6dvszD2BGRqBL+iQK9Q==}
    dependencies:
      fs.realpath: 1.0.0
      inflight: 1.0.6
      inherits: 2.0.4
      minimatch: 3.1.2
      once: 1.4.0
      path-is-absolute: 1.0.1

  /glob@8.0.3:
    resolution: {integrity: sha512-ull455NHSHI/Y1FqGaaYFaLGkNMMJbavMrEGFXG/PGrg6y7sutWHUHrz6gy6WEBH6akM1M414dWKCNs+IhKdiQ==}
    engines: {node: '>=12'}
    dependencies:
      fs.realpath: 1.0.0
      inflight: 1.0.6
      inherits: 2.0.4
      minimatch: 5.1.6
      once: 1.4.0
    dev: false

  /glob@8.1.0:
    resolution: {integrity: sha512-r8hpEjiQEYlF2QU0df3dS+nxxSIreXQS1qRhMJM0Q5NDdR386C7jb7Hwwod8Fgiuex+k0GFjgft18yvxm5XoCQ==}
    engines: {node: '>=12'}
    dependencies:
      fs.realpath: 1.0.0
      inflight: 1.0.6
      inherits: 2.0.4
      minimatch: 5.1.6
      once: 1.4.0
    dev: false

  /glob@9.3.5:
    resolution: {integrity: sha512-e1LleDykUz2Iu+MTYdkSsuWX8lvAjAcs0Xef0lNIu0S2wOAzuTxCJtcd9S3cijlwYF18EsU3rzb8jPVobxDh9Q==}
    engines: {node: '>=16 || 14 >=14.17'}
    dependencies:
      fs.realpath: 1.0.0
      minimatch: 8.0.4
      minipass: 4.2.8
      path-scurry: 1.9.2
    dev: true

  /global-dirs@0.1.1:
    resolution: {integrity: sha512-NknMLn7F2J7aflwFOlGdNIuCDpN3VGoSoB+aap3KABFWbHVn1TCgFC+np23J8W2BiZbjfEw3BFBycSMv1AFblg==}
    engines: {node: '>=4'}
    dependencies:
      ini: 1.3.8
    dev: true

  /globals@11.12.0:
    resolution: {integrity: sha512-WOBp/EEGUiIsJSp7wcv/y6MO+lV9UoncWqxuFfm8eBwzWNgyfBd6Gz+IeKQ9jCmyhoH99g15M3T+QaVHFjizVA==}
    engines: {node: '>=4'}

  /globals@13.20.0:
    resolution: {integrity: sha512-Qg5QtVkCy/kv3FUSlu4ukeZDVf9ee0iXLAUYX13gbR17bnejFTzr4iS9bY7kwCf1NztRNm1t91fjOiyx4CSwPQ==}
    engines: {node: '>=8'}
    dependencies:
      type-fest: 0.20.2
    dev: true

  /globby@11.1.0:
    resolution: {integrity: sha512-jhIXaOzy1sb8IyocaruWSn1TjmnBVs8Ayhcy83rmxNJ8q2uWKCAj3CnJY+KpGSXCueAPc0i05kVvVKtP1t9S3g==}
    engines: {node: '>=10'}
    dependencies:
      array-union: 2.1.0
      dir-glob: 3.0.1
      fast-glob: 3.2.12
      ignore: 5.2.4
      merge2: 1.4.1
      slash: 3.0.0
    dev: true

  /globby@13.1.4:
    resolution: {integrity: sha512-iui/IiiW+QrJ1X1hKH5qwlMQyv34wJAYwH1vrf8b9kBA4sNiif3gKsMHa+BrdnOpEudWjpotfa7LrTzB1ERS/g==}
    engines: {node: ^12.20.0 || ^14.13.1 || >=16.0.0}
    dependencies:
      dir-glob: 3.0.1
      fast-glob: 3.2.12
      ignore: 5.2.4
      merge2: 1.4.1
      slash: 4.0.0
    dev: true

  /gopd@1.0.1:
    resolution: {integrity: sha512-d65bNlIadxvpb/A2abVdlqKqV563juRnZ1Wtk6s1sIR8uNsXR70xqIzVqxVf1eTqDunwT2MkczEeaezCKTZhwA==}
    dependencies:
      get-intrinsic: 1.2.1

  /graceful-fs@4.2.11:
    resolution: {integrity: sha512-RbJ5/jmFcNNCcDV5o9eTnBLJ/HszWV0P73bc+Ff4nS/rJj+YaS6IGyiOL0VoBYX+l1Wrl3k63h/KrH+nhJ0XvQ==}

  /grapheme-splitter@1.0.4:
    resolution: {integrity: sha512-bzh50DW9kTPM00T8y4o8vQg89Di9oLJVLW/KaOGIXJWP/iqCN6WKYkbNOF04vFLJhwcpYUh9ydh/+5vpOqV4YQ==}
    dev: true

  /graphemer@1.4.0:
    resolution: {integrity: sha512-EtKwoO6kxCL9WO5xipiHTZlSzBm7WLT627TqC/uVRd0HKmq8NXyebnNYxDoBi7wt8eTWrUrKXCOVaFq9x1kgag==}
    dev: true

  /graphql-tag@2.12.6(graphql@16.7.1):
    resolution: {integrity: sha512-FdSNcu2QQcWnM2VNvSCCDCVS5PpPqpzgFT8+GXzqJuoDd0CBncxCY278u4mhRO7tMgo2JjgJA5aZ+nWSQ/Z+xg==}
    engines: {node: '>=10'}
    peerDependencies:
      graphql: ^0.9.0 || ^0.10.0 || ^0.11.0 || ^0.12.0 || ^0.13.0 || ^14.0.0 || ^15.0.0 || ^16.0.0
    dependencies:
      graphql: 16.7.1
      tslib: 2.6.0
    dev: false

  /graphql-type-json@0.3.2(graphql@16.7.1):
    resolution: {integrity: sha512-J+vjof74oMlCWXSvt0DOf2APEdZOCdubEvGDUAlqH//VBYcOYsGgRW7Xzorr44LvkjiuvecWc8fChxuZZbChtg==}
    peerDependencies:
      graphql: '>=0.8.0'
    dependencies:
      graphql: 16.7.1
    dev: true

  /graphql-ws@5.14.0(graphql@16.7.1):
    resolution: {integrity: sha512-itrUTQZP/TgswR4GSSYuwWUzrE/w5GhbwM2GX3ic2U7aw33jgEsayfIlvaj7/GcIvZgNMzsPTrE5hqPuFUiE5g==}
    engines: {node: '>=10'}
    peerDependencies:
      graphql: '>=0.11 <=16'
    dependencies:
      graphql: 16.7.1
    dev: false

  /graphql@16.7.1:
    resolution: {integrity: sha512-DRYR9tf+UGU0KOsMcKAlXeFfX89UiiIZ0dRU3mR0yJfu6OjZqUcp68NnFLnqQU5RexygFoDy1EW+ccOYcPfmHg==}
    engines: {node: ^12.22.0 || ^14.16.0 || ^16.0.0 || >=17.0.0}

  /gray-matter@4.0.3:
    resolution: {integrity: sha512-5v6yZd4JK3eMI3FqqCouswVqwugaA9r4dNZB1wwcmrD02QkV5H0y7XBQW8QwQqEaZY1pM9aqORSORhJRdNK44Q==}
    engines: {node: '>=6.0'}
    dependencies:
      js-yaml: 3.14.1
      kind-of: 6.0.3
      section-matter: 1.0.0
      strip-bom-string: 1.0.0
    dev: true

  /handlebars@4.7.7:
    resolution: {integrity: sha512-aAcXm5OAfE/8IXkcZvCepKU3VzW1/39Fb5ZuqMtgI/hT8X2YgoMvBY5dLhq/cpOvw7Lk1nK/UF71aLG/ZnVYRA==}
    engines: {node: '>=0.4.7'}
    hasBin: true
    dependencies:
      minimist: 1.2.8
      neo-async: 2.6.2
      source-map: 0.6.1
      wordwrap: 1.0.0
    optionalDependencies:
      uglify-js: 3.17.4
    dev: false

  /hard-rejection@2.1.0:
    resolution: {integrity: sha512-VIZB+ibDhx7ObhAe7OVtoEbuP4h/MuOTHJ+J8h/eBXotJYl0fBgR72xDFCKgIh22OJZIOVNxBMWuhAr10r8HdA==}
    engines: {node: '>=6'}
    dev: true

  /has-bigints@1.0.2:
    resolution: {integrity: sha512-tSvCKtBr9lkF0Ex0aQiP9N+OpV4zi2r/Nee5VkRDbaqv35RLYMzbwQfFSZZH0kR+Rd6302UJZ2p/bJCEoR3VoQ==}
    dev: true

  /has-flag@3.0.0:
    resolution: {integrity: sha512-sKJf1+ceQBr4SMkvQnBDNDtf4TXpVhVGateu0t918bl30FnbE2m4vNLX+VWe/dpjlb+HugGYzW7uQXH98HPEYw==}
    engines: {node: '>=4'}

  /has-flag@4.0.0:
    resolution: {integrity: sha512-EykJT/Q1KjTWctppgIAgfSO0tKVuZUjhgMr17kqTumMl6Afv3EISleU7qZUzoXDFTAHTDC4NOoG/ZxU3EvlMPQ==}
    engines: {node: '>=8'}

  /has-own-prop@2.0.0:
    resolution: {integrity: sha512-Pq0h+hvsVm6dDEa8x82GnLSYHOzNDt7f0ddFa3FqcQlgzEiptPqL+XrOJNavjOzSYiYWIrgeVYYgGlLmnxwilQ==}
    engines: {node: '>=8'}
    dev: true

  /has-property-descriptors@1.0.0:
    resolution: {integrity: sha512-62DVLZGoiEBDHQyqG4w9xCuZ7eJEwNmJRWw2VY84Oedb7WFcA27fiEVe8oUQx9hAUJ4ekurquucTGwsyO1XGdQ==}
    dependencies:
      get-intrinsic: 1.2.1
    dev: true

  /has-proto@1.0.1:
    resolution: {integrity: sha512-7qE+iP+O+bgF9clE5+UoBFzE65mlBiVj3tKCrlNQ0Ogwm0BjpT/gK4SlLYDMybDh5I3TCTKnPPa0oMG7JDYrhg==}
    engines: {node: '>= 0.4'}

  /has-symbols@1.0.3:
    resolution: {integrity: sha512-l3LCuF6MgDNwTDKkdYGEihYjt5pRPbEg46rtlmnSPlUbgmB8LOIrKJbYYFBSbnPaJexMKtiPO8hmeRjRz2Td+A==}
    engines: {node: '>= 0.4'}

  /has-tostringtag@1.0.0:
    resolution: {integrity: sha512-kFjcSNhnlGV1kyoGk7OXKSawH5JOb/LzUc5w9B02hOTO0dfFRjbHQKvg1d6cf3HbeUmtU9VbbV3qzZ2Teh97WQ==}
    engines: {node: '>= 0.4'}
    dependencies:
      has-symbols: 1.0.3

  /has-unicode@2.0.1:
    resolution: {integrity: sha512-8Rf9Y83NBReMnx0gFzA8JImQACstCYWUplepDa9xprwwtmgEZUF0h/i5xSA625zB/I37EtrswSST6OXxwaaIJQ==}
    dev: false

  /has@1.0.3:
    resolution: {integrity: sha512-f2dvO0VU6Oej7RkWJGrehjbzMAjFp5/VKPp5tTpWIV4JHHZK1/BxbFRtf/siA2SWTe09caDmVtYYzWEIbBS4zw==}
    engines: {node: '>= 0.4.0'}
    dependencies:
      function-bind: 1.1.1

  /he@1.2.0:
    resolution: {integrity: sha512-F/1DnUGPopORZi0ni+CvrCgHQ5FyEAHRLSApuYWMmrbSwoN2Mn/7k+Gl38gJnR7yyDZk6WLXwiGod1JOWNDKGw==}
    hasBin: true

  /header-case@2.0.4:
    resolution: {integrity: sha512-H/vuk5TEEVZwrR0lp2zed9OCo1uAILMlx0JEMgC26rzyJJ3N1v6XkwHHXJQdR2doSjcGPM6OKPYoJgf0plJ11Q==}
    dependencies:
      capital-case: 1.0.4
      tslib: 2.6.0
    dev: true

  /hexoid@1.0.0:
    resolution: {integrity: sha512-QFLV0taWQOZtvIRIAdBChesmogZrtuXvVWsFHZTk2SU+anspqZ2vMnoLg7IE1+Uk16N19APic1BuF8bC8c2m5g==}
    engines: {node: '>=8'}

  /highlight.js@11.8.0:
    resolution: {integrity: sha512-MedQhoqVdr0U6SSnWPzfiadUcDHfN/Wzq25AkXiQv9oiOO/sG0S7XkvpFIqWBl9Yq1UYyYOOVORs5UW2XlPyzg==}
    engines: {node: '>=12.0.0'}
    dev: false

  /histoire@0.16.2(@types/node@18.16.19)(vite@4.3.9):
    resolution: {integrity: sha512-7/dErREfXEqAq69KuVMThu+uYzBfIuc6R13z5uylNm+rGO6WX62Y70DeKTxnp4NsYPXBNPcBhWY6UGICCuhHaw==}
    hasBin: true
    peerDependencies:
      vite: ^2.9.0 || ^3.0.0 || ^4.0.0
    dependencies:
      '@akryum/tinypool': 0.3.1
      '@histoire/app': 0.16.1(vite@4.3.9)
      '@histoire/controls': 0.16.1(vite@4.3.9)
      '@histoire/shared': 0.16.1(vite@4.3.9)
      '@histoire/vendors': 0.16.0
      '@types/flexsearch': 0.7.3
      '@types/markdown-it': 12.2.3
      birpc: 0.1.1
      change-case: 4.1.2
      chokidar: 3.5.3
      connect: 3.7.0
      defu: 6.1.2
      diacritics: 1.3.0
      flexsearch: 0.7.21
      fs-extra: 10.1.0
      globby: 13.1.4
      gray-matter: 4.0.3
      jiti: 1.18.2
      jsdom: 20.0.3
      markdown-it: 12.3.2
      markdown-it-anchor: 8.6.7(@types/markdown-it@12.2.3)(markdown-it@12.3.2)
      markdown-it-attrs: 4.1.6(markdown-it@12.3.2)
      markdown-it-emoji: 2.0.2
      micromatch: 4.0.5
      mrmime: 1.0.1
      pathe: 0.2.0
      picocolors: 1.0.0
      sade: 1.8.1
      shiki-es: 0.2.0
      sirv: 2.0.3
      vite: 4.3.9(@types/node@18.16.19)
      vite-node: 0.28.4(@types/node@18.16.19)
    transitivePeerDependencies:
      - '@types/node'
      - bufferutil
      - canvas
      - less
      - sass
      - stylus
      - sugarss
      - supports-color
      - terser
      - utf-8-validate
    dev: true

  /hosted-git-info@2.8.9:
    resolution: {integrity: sha512-mxIDAb9Lsm6DoOJ7xH+5+X4y1LU/4Hi50L9C5sIswK3JzULS4bwk1FvjdBgvYR4bzT4tuUQiC15FE2f5HbLvYw==}
    dev: true

  /hosted-git-info@4.1.0:
    resolution: {integrity: sha512-kyCuEOWjJqZuDbRHzL8V93NzQhwIB71oFWSyzVo+KPZI+pnQPPxucdkrOZvkLRnrf5URsQM+IJ09Dw29cRALIA==}
    engines: {node: '>=10'}
    dependencies:
      lru-cache: 6.0.0
    dev: true

  /href-content@2.0.2:
    resolution: {integrity: sha512-f/e40VYI+KciPGfFzfdw1wu8dptpUA9rYQJNbpYVRI217lyuo7nBNO7BjYfTiQMhU/AthfvPDMvj46uAgzUccQ==}
    dependencies:
      remote-content: 3.0.1
    transitivePeerDependencies:
      - supports-color
    dev: false

  /html-encoding-sniffer@3.0.0:
    resolution: {integrity: sha512-oWv4T4yJ52iKrufjnyZPkrN0CH3QnrUqdB6In1g5Fe1mia8GmF36gnfNySxoZtxD5+NmYw1EElVXiBk93UeskA==}
    engines: {node: '>=12'}
    dependencies:
      whatwg-encoding: 2.0.0
    dev: true

  /html-minifier@4.0.0:
    resolution: {integrity: sha512-aoGxanpFPLg7MkIl/DDFYtb0iWz7jMFGqFhvEDZga6/4QTjneiD8I/NXL1x5aaoCp7FSIT6h/OhykDdPsbtMig==}
    engines: {node: '>=6'}
    hasBin: true
    dependencies:
      camel-case: 3.0.0
      clean-css: 4.2.4
      commander: 2.20.3
      he: 1.2.0
      param-case: 2.1.1
      relateurl: 0.2.7
      uglify-js: 3.17.4
    dev: false

  /html-to-text@9.0.4:
    resolution: {integrity: sha512-ckrQ5N2yZS7qSgKxUbqrBZ02NxD5cSy7KuYjCNIf+HWbdzY3fbjYjQsoRIl6TiaZ4+XWOi0ggFP8/pmgCK/o+A==}
    engines: {node: '>=14'}
    dependencies:
      '@selderee/plugin-htmlparser2': 0.10.0
      deepmerge: 4.3.1
      dom-serializer: 2.0.0
      htmlparser2: 8.0.2
      selderee: 0.10.0
    dev: false

  /htmlparser2@5.0.1:
    resolution: {integrity: sha512-vKZZra6CSe9qsJzh0BjBGXo8dvzNsq/oGvsjfRdOrrryfeD9UOBEEQdeoqCRmKZchF5h2zOBMQ6YuQ0uRUmdbQ==}
    dependencies:
      domelementtype: 2.3.0
      domhandler: 3.3.0
      domutils: 2.8.0
      entities: 2.2.0
    dev: false

  /htmlparser2@8.0.2:
    resolution: {integrity: sha512-GYdjWKDkbRLkZ5geuHs5NY1puJ+PXwP7+fHPRz06Eirsb9ugf6d8kkXav6ADhcODhFFPMIXyxkxSuMf3D6NCFA==}
    dependencies:
      domelementtype: 2.3.0
      domhandler: 5.0.3
      domutils: 3.1.0
      entities: 4.5.0
    dev: false

  /http-errors@2.0.0:
    resolution: {integrity: sha512-FtwrG/euBzaEjYeRqOgly7G0qviiXoJWnvEH2Z1plBdXgbyjv34pHTSb9zoeHMyDy33+DWy5Wt9Wo+TURtOYSQ==}
    engines: {node: '>= 0.8'}
    dependencies:
      depd: 2.0.0
      inherits: 2.0.4
      setprototypeof: 1.2.0
      statuses: 2.0.1
      toidentifier: 1.0.1

  /http-proxy-agent@4.0.1:
    resolution: {integrity: sha512-k0zdNgqWTGA6aeIRVpvfVob4fL52dTfaehylg0Y4UvSySvOq/Y+BOyPrgpUrA7HylqvU8vIZGsRuXmspskV0Tg==}
    engines: {node: '>= 6'}
    dependencies:
      '@tootallnate/once': 1.1.2
      agent-base: 6.0.2
      debug: 4.3.4(supports-color@8.1.1)
    transitivePeerDependencies:
      - supports-color
    dev: false

  /http-proxy-agent@5.0.0:
    resolution: {integrity: sha512-n2hY8YdoRE1i7r6M0w9DIw5GgZN0G25P8zLCRQ8rjXtTU3vsNFBI/vWK/UIeE6g5MUUz6avwAPXmL6Fy9D/90w==}
    engines: {node: '>= 6'}
    dependencies:
      '@tootallnate/once': 2.0.0
      agent-base: 6.0.2
      debug: 4.3.4(supports-color@8.1.1)
    transitivePeerDependencies:
      - supports-color
    dev: true

  /https-proxy-agent@5.0.1:
    resolution: {integrity: sha512-dFcAjpTQFgoLMzC2VwU+C/CbS7uRL0lWmxDITmqm7C+7F0Odmj6s9l6alZc6AELXhrnggM2CeWSXHGOdX2YtwA==}
    engines: {node: '>= 6'}
    dependencies:
      agent-base: 6.0.2
      debug: 4.3.4(supports-color@8.1.1)
    transitivePeerDependencies:
      - supports-color

  /human-signals@1.1.1:
    resolution: {integrity: sha512-SEQu7vl8KjNL2eoGBLF3+wAjpsNfA9XMlXAYj/3EdaNfAlxKthD1xjEQfGOUhllCGGJVNY34bRr6lPINhNjyZw==}
    engines: {node: '>=8.12.0'}
    dev: true

  /human-signals@2.1.0:
    resolution: {integrity: sha512-B4FFZ6q/T2jhhksgkbEW3HBvWIfDW85snkQgawt07S7J5QXTk6BkNV+0yAeZrM5QpMAdYlocGoljn0sJ/WQkFw==}
    engines: {node: '>=10.17.0'}
    dev: true

  /iconv-lite@0.4.24:
    resolution: {integrity: sha512-v3MXnZAcvnywkTUEZomIActle7RXXeedOR31wwl7VlyoXO4Qi9arvSenNQWne1TcRwhCL1HwLI21bEqdpj8/rA==}
    engines: {node: '>=0.10.0'}
    dependencies:
      safer-buffer: 2.1.2

  /iconv-lite@0.6.3:
    resolution: {integrity: sha512-4fCk79wshMdzMp2rH06qWrJE4iolqLhCUH+OiuIgU++RB0+94NlDL81atO7GX55uUKueo0txHNtvEyI6D7WdMw==}
    engines: {node: '>=0.10.0'}
    dependencies:
      safer-buffer: 2.1.2

  /ieee754@1.2.1:
    resolution: {integrity: sha512-dcyqhDvX1C46lXZcVqCpK+FtMRQVdIMN6/Df5js2zouUsqG7I6sFxitIC+7KYK29KdXOLHdu9zL4sFnoVQnqaA==}
    dev: true

  /ignore@5.2.4:
    resolution: {integrity: sha512-MAb38BcSbH0eHNBxn7ql2NH/kX33OkB3lZ1BNdh7ENeRChHTYsTvWrMubiIAMNS2llXEEgZ1MUOBtXChP3kaFQ==}
    engines: {node: '>= 4'}
    dev: true

  /import-fresh@3.3.0:
    resolution: {integrity: sha512-veYYhQa+D1QBKznvhUHxb8faxlrwUnxseDAbAp457E0wLNio2bOSKnjYDhMj+YiAq61xrMGhQk9iXVk5FzgQMw==}
    engines: {node: '>=6'}
    dependencies:
      parent-module: 1.0.1
      resolve-from: 4.0.0
    dev: true

  /imurmurhash@0.1.4:
    resolution: {integrity: sha512-JmXMZ6wuvDmLiHEml9ykzqO6lwFbof0GG4IkcGaENdCRDDmMVnny7s5HsIgHCbaq0w2MyPhDqkhTUgS2LU2PHA==}
    engines: {node: '>=0.8.19'}
    dev: true

  /indent-string@4.0.0:
    resolution: {integrity: sha512-EdDDZu4A2OyIK7Lr/2zG+w5jmbuk1DVBnEwREQvBzspBJkCEbRa8GxU1lghYcaGJCnRWibjDXlq779X1/y5xwg==}
    engines: {node: '>=8'}
    dev: true

  /inflight@1.0.6:
    resolution: {integrity: sha512-k92I/b08q4wvFscXCLvqfsHCrjrF7yiXsQuIVvVE7N82W3+aqpzuUdBbfhWcy/FZR3/4IgflMgKLOsvPDrGCJA==}
    dependencies:
      once: 1.4.0
      wrappy: 1.0.2

  /inherits@2.0.4:
    resolution: {integrity: sha512-k/vGaX4/Yla3WzyMCvTQOXYeIHvqOKtnqBduzTHpzpQZzAskKMhZ2K+EnBiSM9zGSoIFeMpXKxa4dYeZIQqewQ==}

  /ini@1.3.8:
    resolution: {integrity: sha512-JV/yugV2uzW5iMRSiZAyDtQd+nxtUnjeLt0acNdw98kKLrvuRVyB80tsREOE7yvGVgalhZ6RNXCmEHkUKBKxew==}

  /inline-css@4.0.1:
    resolution: {integrity: sha512-gzumhrp0waBLF5TtwQcm5bviA9ZNURXeNOs2xVSTsX60FWPFlrPJol4HI8yrozZ6V5udWKUT3LS2tMUDMMdi1Q==}
    engines: {node: '>=8'}
    dependencies:
      cheerio: 1.0.0-rc.12
      css-rules: 1.1.0
      extract-css: 3.0.1
      flat-util: 1.1.9
      pick-util: 1.1.5
      slick: 1.12.2
      specificity: 0.4.1
    transitivePeerDependencies:
      - supports-color
    dev: false

  /inquirer@8.2.4:
    resolution: {integrity: sha512-nn4F01dxU8VeKfq192IjLsxu0/OmMZ4Lg3xKAns148rCaXP6ntAoEkVYZThWjwON8AlzdZZi6oqnhNbxUG9hVg==}
    engines: {node: '>=12.0.0'}
    dependencies:
      ansi-escapes: 4.3.2
      chalk: 4.1.2
      cli-cursor: 3.1.0
      cli-width: 3.0.0
      external-editor: 3.1.0
      figures: 3.2.0
      lodash: 4.17.21
      mute-stream: 0.0.8
      ora: 5.4.1
      run-async: 2.4.1
      rxjs: 7.8.1
      string-width: 4.2.3
      strip-ansi: 6.0.1
      through: 2.3.8
      wrap-ansi: 7.0.0
    dev: true

  /inquirer@8.2.5:
    resolution: {integrity: sha512-QAgPDQMEgrDssk1XiwwHoOGYF9BAbUcc1+j+FhEvaOt8/cKRqyLn0U5qA6F74fGhTMGxf92pOvPBeh29jQJDTQ==}
    engines: {node: '>=12.0.0'}
    dependencies:
      ansi-escapes: 4.3.2
      chalk: 4.1.2
      cli-cursor: 3.1.0
      cli-width: 3.0.0
      external-editor: 3.1.0
      figures: 3.2.0
      lodash: 4.17.21
      mute-stream: 0.0.8
      ora: 5.4.1
      run-async: 2.4.1
      rxjs: 7.8.1
      string-width: 4.2.3
      strip-ansi: 6.0.1
      through: 2.3.8
      wrap-ansi: 7.0.0
    dev: true

  /internal-slot@1.0.5:
    resolution: {integrity: sha512-Y+R5hJrzs52QCG2laLn4udYVnxsfny9CpOhNhUvk/SSSVyF6T27FzRbF0sroPidSu3X8oEAkOn2K804mjpt6UQ==}
    engines: {node: '>= 0.4'}
    dependencies:
      get-intrinsic: 1.2.1
      has: 1.0.3
      side-channel: 1.0.4
    dev: true

  /interpret@1.4.0:
    resolution: {integrity: sha512-agE4QfB2Lkp9uICn7BAqoscw4SZP9kTE2hxiFI3jBPmXJfdqiahTbUuKGsMoN2GtqL9AxhYioAcVvgsb1HvRbA==}
    engines: {node: '>= 0.10'}
    dev: true

  /ip@1.1.8:
    resolution: {integrity: sha512-PuExPYUiu6qMBQb4l06ecm6T6ujzhmh+MeJcW9wa89PoAz5pvd4zPgN5WJV104mb6S2T1AwNIAaB70JNrLQWhg==}
    dev: false

  /ip@2.0.0:
    resolution: {integrity: sha512-WKa+XuLG1A1R0UWhl2+1XQSi+fZWMsYKffMZTTYsiZaUD8k2yDAj5atimTUD2TZkyCkNEeYE5NhFZmupOGtjYQ==}
    dev: false

  /ipaddr.js@1.9.1:
    resolution: {integrity: sha512-0KI/607xoxSToH7GjN1FfSbLoU0+btTicjsQSWQlh/hZykN8KpmMf7uYwPW3R+akZ6R/w18ZlXSHBYXiYUPO3g==}
    engines: {node: '>= 0.10'}

  /ipaddr.js@2.1.0:
    resolution: {integrity: sha512-LlbxQ7xKzfBusov6UMi4MFpEg0m+mAm9xyNGEduwXMEDuf4WfzB/RZwMVYEd7IKGvh4IUkEXYxtAVu9T3OelJQ==}
    engines: {node: '>= 10'}
    dev: false

  /is-arguments@1.1.1:
    resolution: {integrity: sha512-8Q7EARjzEnKpt/PCD7e1cgUS0a6X8u5tdSiMqXhojOdoV9TsMsiO+9VLC5vAmO8N7/GmXn7yjR8qnA6bVAEzfA==}
    engines: {node: '>= 0.4'}
    dependencies:
      call-bind: 1.0.2
      has-tostringtag: 1.0.0

  /is-array-buffer@3.0.2:
    resolution: {integrity: sha512-y+FyyR/w8vfIRq4eQcM1EYgSTnmHXPqaF+IgzgraytCFq5Xh8lllDVmAZolPJiZttZLeFSINPYMaEJ7/vWUa1w==}
    dependencies:
      call-bind: 1.0.2
      get-intrinsic: 1.2.1
      is-typed-array: 1.1.10
    dev: true

  /is-arrayish@0.2.1:
    resolution: {integrity: sha512-zz06S8t0ozoDXMG+ube26zeCTNXcKIPJZJi8hBrF4idCLms4CG9QtK7qBl1boi5ODzFpjswb5JPmHCbMpjaYzg==}
    dev: true

  /is-bigint@1.0.4:
    resolution: {integrity: sha512-zB9CruMamjym81i2JZ3UMn54PKGsQzsJeo6xvN3HJJ4CAsQNB6iRutp2To77OfCNuoxspsIhzaPoO1zyCEhFOg==}
    dependencies:
      has-bigints: 1.0.2
    dev: true

  /is-binary-path@2.1.0:
    resolution: {integrity: sha512-ZMERYes6pDydyuGidse7OsHxtbI7WVeUEozgR/g7rd0xUimYNlvZRE/K2MgZTjWy725IfelLeVcEM97mmtRGXw==}
    engines: {node: '>=8'}
    dependencies:
      binary-extensions: 2.2.0

  /is-boolean-object@1.1.2:
    resolution: {integrity: sha512-gDYaKHJmnj4aWxyj6YHyXVpdQawtVLHU5cb+eztPGczf6cjuTdwve5ZIEfgXqH4e57An1D1AKf8CZ3kYrQRqYA==}
    engines: {node: '>= 0.4'}
    dependencies:
      call-bind: 1.0.2
      has-tostringtag: 1.0.0
    dev: true

  /is-callable@1.2.7:
    resolution: {integrity: sha512-1BC0BVFhS/p0qtw6enp8e+8OD0UrK0oFLztSjNzhcKA3WDuJxxAPXzPuPtKkjEY9UUoEWlX/8fgKeu2S8i9JTA==}
    engines: {node: '>= 0.4'}

  /is-core-module@2.12.1:
    resolution: {integrity: sha512-Q4ZuBAe2FUsKtyQJoQHlvP8OvBERxO3jEmy1I7hcRXcJBGGHFh/aJBswbXuS9sgrDH2QUO8ilkwNPHvHMd8clg==}
    dependencies:
      has: 1.0.3

  /is-date-object@1.0.5:
    resolution: {integrity: sha512-9YQaSxsAiSwcvS33MBk3wTCVnWK+HhF8VZR2jRxehM16QcVOdHqPn4VPHmRK4lSr38n9JriurInLcP90xsYNfQ==}
    engines: {node: '>= 0.4'}
    dependencies:
      has-tostringtag: 1.0.0
    dev: true

  /is-docker@2.2.1:
    resolution: {integrity: sha512-F+i2BKsFrH66iaUFc0woD8sLy8getkwTwtOBjvs56Cx4CgJDeKQeqfz8wAYiSb8JOprWhHH5p77PbmYCvvUuXQ==}
    engines: {node: '>=8'}
    hasBin: true
    dev: false

  /is-expression@4.0.0:
    resolution: {integrity: sha512-zMIXX63sxzG3XrkHkrAPvm/OVZVSCPNkwMHU8oTX7/U3AL78I0QXCEICXUM13BIa8TYGZ68PiTKfQz3yaTNr4A==}
    dependencies:
      acorn: 7.4.1
      object-assign: 4.1.1
    dev: false

  /is-extendable@0.1.1:
    resolution: {integrity: sha512-5BMULNob1vgFX6EjQw5izWDxrecWK9AM72rugNr0TFldMOi0fj6Jk+zeKIt0xGj4cEfQIJth4w3OKWOJ4f+AFw==}
    engines: {node: '>=0.10.0'}
    dev: true

  /is-extendable@1.0.1:
    resolution: {integrity: sha512-arnXMxT1hhoKo9k1LZdmlNyJdDDfy2v0fXjFlmok4+i8ul/6WlbVge9bhM74OpNPQPMGUToDtz+KXa1PneJxOA==}
    engines: {node: '>=0.10.0'}
    dependencies:
      is-plain-object: 2.0.4
    dev: false

  /is-extglob@2.1.1:
    resolution: {integrity: sha512-SbKbANkN603Vi4jEZv49LeVJMn4yGwsbzZworEoyEiutsN3nJYdbO36zfhGJ6QEDpOZIFkDtnq5JRxmvl3jsoQ==}
    engines: {node: '>=0.10.0'}

  /is-fullwidth-code-point@3.0.0:
    resolution: {integrity: sha512-zymm5+u+sCsSWyD9qNaejV3DFvhCKclKdizYaJUuHA83RLjb7nSuGnddCHGv0hk+KY7BMAlsWeK4Ueg6EV6XQg==}
    engines: {node: '>=8'}

  /is-generator-function@1.0.10:
    resolution: {integrity: sha512-jsEjy9l3yiXEQ+PsXdmBwEPcOxaXWLspKdplFUVI9vq1iZgIekeC0L167qeu86czQaxed3q/Uzuw0swL0irL8A==}
    engines: {node: '>= 0.4'}
    dependencies:
      has-tostringtag: 1.0.0
    dev: false

  /is-glob@4.0.3:
    resolution: {integrity: sha512-xelSayHH36ZgE7ZWhli7pW34hNbNl8Ojv5KVmkJD4hBdD3th8Tfk9vYasLM+mXWOZhFkgZfxhLSnrwRr4elSSg==}
    engines: {node: '>=0.10.0'}
    dependencies:
      is-extglob: 2.1.1

  /is-interactive@1.0.0:
    resolution: {integrity: sha512-2HvIEKRoqS62guEC+qBjpvRubdX910WCMuJTZ+I9yvqKU2/12eSL549HMwtabb4oupdj2sMP50k+XJfB/8JE6w==}
    engines: {node: '>=8'}
    dev: true

  /is-map@2.0.2:
    resolution: {integrity: sha512-cOZFQQozTha1f4MxLFzlgKYPTyj26picdZTx82hbc/Xf4K/tZOOXSCkMvU4pKioRXGDLJRn0GM7Upe7kR721yg==}
    dev: true

  /is-number-object@1.0.7:
    resolution: {integrity: sha512-k1U0IRzLMo7ZlYIfzRu23Oh6MiIFasgpb9X76eqfFZAqwH44UI4KTBvBYIZ1dSL9ZzChTB9ShHfLkR4pdW5krQ==}
    engines: {node: '>= 0.4'}
    dependencies:
      has-tostringtag: 1.0.0
    dev: true

  /is-number@7.0.0:
    resolution: {integrity: sha512-41Cifkg6e8TylSpdtTpeLVMqvSBEVzTttHvERD741+pnZ8ANv0004MRL43QKPDlK9cGvNp6NZWZUBlbGXYxxng==}
    engines: {node: '>=0.12.0'}

  /is-obj@2.0.0:
    resolution: {integrity: sha512-drqDG3cbczxxEJRoOXcOjtdp1J/lyp1mNn0xaznRs8+muBhgQcrnbspox5X5fOw0HnMnbfDzvnEMEtqDEJEo8w==}
    engines: {node: '>=8'}
    dev: true

  /is-object@1.0.2:
    resolution: {integrity: sha512-2rRIahhZr2UWb45fIOuvZGpFtz0TyOZLf32KxBbSoUCeZR495zCKlWUKKUByk3geS2eAs7ZAABt0Y/Rx0GiQGA==}
    dev: true

  /is-path-inside@3.0.3:
    resolution: {integrity: sha512-Fd4gABb+ycGAmKou8eMftCupSir5lRxqf4aD/vd0cD2qc4HL07OjCeuHMr8Ro4CoMaeCKDB0/ECBOVWjTwUvPQ==}
    engines: {node: '>=8'}
    dev: true

  /is-plain-obj@1.1.0:
    resolution: {integrity: sha512-yvkRyxmFKEOQ4pNXCmJG5AEQNlXJS5LaONXo5/cLdTZdWvsZ1ioJEonLGAosKlMWE8lwUy/bJzMjcw8az73+Fg==}
    engines: {node: '>=0.10.0'}
    dev: true

  /is-plain-obj@2.1.0:
    resolution: {integrity: sha512-YWnfyRwxL/+SsrWYfOpUtz5b3YD+nyfkHvjbcanzk8zgyO4ASD67uVMRt8k5bM4lLMDnXfriRhOpemw+NfT1eA==}
    engines: {node: '>=8'}
    dev: true

  /is-plain-object@2.0.4:
    resolution: {integrity: sha512-h5PpgXkWitc38BBMYawTYMWJHFZJVnBquFE57xFpjB8pJFiF6gZ+bU+WyI/yqXiFR5mdLsgYNaPe8uao6Uv9Og==}
    engines: {node: '>=0.10.0'}
    dependencies:
      isobject: 3.0.1
    dev: false

  /is-potential-custom-element-name@1.0.1:
    resolution: {integrity: sha512-bCYeRA2rVibKZd+s2625gGnGF/t7DSqDs4dP7CrLA1m7jKWz6pps0LpYLJN8Q64HtmPKJ1hrN3nzPNKFEKOUiQ==}
    dev: true

  /is-promise@2.2.2:
    resolution: {integrity: sha512-+lP4/6lKUBfQjZ2pdxThZvLUAafmZb8OAxFb8XXtiQmS35INgr85hdOGoEs124ez1FCnZJt6jau/T+alh58QFQ==}
    dev: false

  /is-promise@4.0.0:
    resolution: {integrity: sha512-hvpoI6korhJMnej285dSg6nu1+e6uxs7zG3BYAm5byqDsgJNWwxzM6z6iZiAgQR4TJ30JmBTOwqZUw3WlyH3AQ==}
    dev: true

  /is-regex@1.1.4:
    resolution: {integrity: sha512-kvRdxDsxZjhzUX07ZnLydzS1TU/TJlTUHHY4YLL87e37oUA49DfkLqgy+VjFocowy29cKvcSiu+kIv728jTTVg==}
    engines: {node: '>= 0.4'}
    dependencies:
      call-bind: 1.0.2
      has-tostringtag: 1.0.0

  /is-retry-allowed@2.2.0:
    resolution: {integrity: sha512-XVm7LOeLpTW4jV19QSH38vkswxoLud8sQ57YwJVTPWdiaI9I8keEhGFpBlslyVsgdQy4Opg8QOLb8YRgsyZiQg==}
    engines: {node: '>=10'}
    dev: false

  /is-set@2.0.2:
    resolution: {integrity: sha512-+2cnTEZeY5z/iXGbLhPrOAaK/Mau5k5eXq9j14CpRTftq0pAJu2MwVRSZhyZWBzx3o6X795Lz6Bpb6R0GKf37g==}
    dev: true

  /is-shared-array-buffer@1.0.2:
    resolution: {integrity: sha512-sqN2UDu1/0y6uvXyStCOzyhAjCSlHceFoMKJW8W9EU9cvic/QdsZ0kEU93HEy3IUEFZIiH/3w+AH/UQbPHNdhA==}
    dependencies:
      call-bind: 1.0.2
    dev: true

  /is-stream@2.0.1:
    resolution: {integrity: sha512-hFoiJiTl63nn+kstHGBtewWSKnQLpyb155KHheA1l39uvtO9nWIop1p3udqPcUd/xbF1VLMO4n7OI6p7RbngDg==}
    engines: {node: '>=8'}
    dev: true

  /is-string@1.0.7:
    resolution: {integrity: sha512-tE2UXzivje6ofPW7l23cjDOMa09gb7xlAqG6jG5ej6uPV32TlWP3NKPigtaGeHNu9fohccRYvIiZMfOOnOYUtg==}
    engines: {node: '>= 0.4'}
    dependencies:
      has-tostringtag: 1.0.0
    dev: true

  /is-symbol@1.0.4:
    resolution: {integrity: sha512-C/CPBqKWnvdcxqIARxyOh4v1UUEOCHpgDa0WYgpKDFMszcrPcffg5uhwSgPCLD2WWxmq6isisz87tzT01tuGhg==}
    engines: {node: '>= 0.4'}
    dependencies:
      has-symbols: 1.0.3
    dev: true

  /is-text-path@1.0.1:
    resolution: {integrity: sha512-xFuJpne9oFz5qDaodwmmG08e3CawH/2ZV8Qqza1Ko7Sk8POWbkRdwIoAWVhqvq0XeUzANEhKo2n0IXUGBm7A/w==}
    engines: {node: '>=0.10.0'}
    dependencies:
      text-extensions: 1.9.0
    dev: true

  /is-typed-array@1.1.10:
    resolution: {integrity: sha512-PJqgEHiWZvMpaFZ3uTc8kHPM4+4ADTlDniuQL7cU/UDA0Ql7F70yGfHph3cLNe+c9toaigv+DFzTJKhc2CtO6A==}
    engines: {node: '>= 0.4'}
    dependencies:
      available-typed-arrays: 1.0.5
      call-bind: 1.0.2
      for-each: 0.3.3
      gopd: 1.0.1
      has-tostringtag: 1.0.0

  /is-unicode-supported@0.1.0:
    resolution: {integrity: sha512-knxG2q4UC3u8stRGyAVJCOdxFmv5DZiRcdlIaAQXAbSfJya+OhopNotLQrstBhququ4ZpuKbDc/8S6mgXgPFPw==}
    engines: {node: '>=10'}
    dev: true

  /is-weakmap@2.0.1:
    resolution: {integrity: sha512-NSBR4kH5oVj1Uwvv970ruUkCV7O1mzgVFO4/rev2cLRda9Tm9HrL70ZPut4rOHgY0FNrUu9BCbXA2sdQ+x0chA==}
    dev: true

  /is-weakset@2.0.2:
    resolution: {integrity: sha512-t2yVvttHkQktwnNNmBQ98AhENLdPUTDTE21uPqAQ0ARwQfGeQKRVS0NNurH7bTf7RrvcVn1OOge45CnBeHCSmg==}
    dependencies:
      call-bind: 1.0.2
      get-intrinsic: 1.2.1
    dev: true

  /is-wsl@2.2.0:
    resolution: {integrity: sha512-fKzAra0rGJUUBwGBgNkHZuToZcn+TtXHpeCgmkMJMMYx1sQDYaCSyjJBSCa2nH1DGm7s3n1oBnohoVTBaN7Lww==}
    engines: {node: '>=8'}
    dependencies:
      is-docker: 2.2.1
    dev: false

  /isarray@0.0.1:
    resolution: {integrity: sha512-D2S+3GLxWH+uhrNEcoh/fnmYeP8E8/zHl644d/jdA0g2uyXvy3sb0qxotE+ne0LtccHknQzWwZEzhak7oJ0COQ==}

  /isarray@1.0.0:
    resolution: {integrity: sha512-VLghIWNM6ELQzo7zwmcg0NmTVyWKYjvIeM83yjp0wRDTmUnrM678fQbcKBo6n2CJEF0szoG//ytg+TKla89ALQ==}

  /isarray@2.0.5:
    resolution: {integrity: sha512-xHjhDr3cNBK0BzdUJSPXZntQUx/mwMS5Rw4A7lPJ90XGAO6ISP/ePDNuo0vhqOZU+UD5JoodwCAAoZQd3FeAKw==}
    dev: true

  /isexe@2.0.0:
    resolution: {integrity: sha512-RHxMLp9lnKHGHRng9QFhRCMbYAcVpn69smSGcq3f36xjgVVWThj4qqLbTLlq7Ssj8B+fIQ1EuCEGI2lKsyQeIw==}
    dev: true

  /isobject@3.0.1:
    resolution: {integrity: sha512-WhB9zCku7EGTj/HQQRz5aUQEUeoQZH2bWcltRErOpymJ4boYE6wL9Tbr23krRPSZ+C5zqNSrSw+Cc7sZZ4b7vg==}
    engines: {node: '>=0.10.0'}
    dev: false

  /iterall@1.3.0:
    resolution: {integrity: sha512-QZ9qOMdF+QLHxy1QIpUHUU1D5pS2CG2P69LF6L6CPjPYA/XMOmKV3PZpawHoAjHNyB0swdVTRxdYT4tbBbxqwg==}
    dev: false

  /iterare@1.2.1:
    resolution: {integrity: sha512-RKYVTCjAnRthyJes037NX/IiqeidgN1xc3j1RjFfECFp28A1GVwK9nA+i0rJPaHqSZwygLzRnFlzUuHFoWWy+Q==}
    engines: {node: '>=6'}

  /jake@10.8.7:
    resolution: {integrity: sha512-ZDi3aP+fG/LchyBzUM804VjddnwfSfsdeYkwt8NcbKRvo4rFkjhs456iLFn3k2ZUWvNe4i48WACDbza8fhq2+w==}
    engines: {node: '>=10'}
    hasBin: true
    dependencies:
      async: 3.2.4
      chalk: 4.1.2
      filelist: 1.0.4
      minimatch: 3.1.2
    dev: false
    optional: true

  /javascript-natural-sort@0.7.1:
    resolution: {integrity: sha512-nO6jcEfZWQXDhOiBtG2KvKyEptz7RVbpGP4vTD2hLBdmNQSsCiicO2Ioinv6UI4y9ukqnBpy+XZ9H6uLNgJTlw==}
    dev: true

  /jest-worker@27.5.1:
    resolution: {integrity: sha512-7vuh85V5cdDofPyxn58nrPjBktZo0u9x1g8WtjQol+jZDaE+fhN+cIvTj11GndBnMnyfrUOG1sZQxCdjKh+DKg==}
    engines: {node: '>= 10.13.0'}
    dependencies:
      '@types/node': 18.16.19
      merge-stream: 2.0.0
      supports-color: 8.1.1
    dev: true

  /jiti@1.18.2:
    resolution: {integrity: sha512-QAdOptna2NYiSSpv0O/BwoHBSmz4YhpzJHyi+fnMRTXFjp7B8i/YG5Z8IfusxB1ufjcD2Sre1F3R+nX3fvy7gg==}
    hasBin: true
    dev: true

  /js-beautify@1.14.8:
    resolution: {integrity: sha512-4S7HFeI9YfRvRgKnEweohs0tgJj28InHVIj4Nl8Htf96Y6pHg3+tJrmo4ucAM9f7l4SHbFI3IvFAZ2a1eQPbyg==}
    engines: {node: '>=12'}
    hasBin: true
    dependencies:
      config-chain: 1.1.13
      editorconfig: 0.15.3
      glob: 8.1.0
      nopt: 6.0.0
    dev: false

  /js-stringify@1.0.2:
    resolution: {integrity: sha512-rtS5ATOo2Q5k1G+DADISilDA6lv79zIiwFd6CcjuIxGKLFm5C+RLImRscVap9k55i+MOZwgliw+NejvkLuGD5g==}
    dev: false

  /js-tokens@4.0.0:
    resolution: {integrity: sha512-RdJUflcE3cUzKiMqQgsCu06FPu9UdIJO0beYbPhHN4k6apgJtifcoCtT9bcxOpYBtpD2kCM6Sbzg4CausW/PKQ==}

  /js-yaml@3.14.1:
    resolution: {integrity: sha512-okMH7OXXJ7YrN9Ok3/SXrnu4iX9yOk+25nqX4imS2npuvTYDmo/QEZoqwZkYaIDk3jVvBOTOIEgEhaLOynBS9g==}
    hasBin: true
    dependencies:
      argparse: 1.0.10
      esprima: 4.0.1
    dev: true

  /js-yaml@4.1.0:
    resolution: {integrity: sha512-wpxZs9NoxZaJESJGIZTyDEaYpl0FKSA+FB9aJiyemKhMwkxQg63h4T1KJgUGHpTqPDNRcmmYLugrRjJlBtWvRA==}
    hasBin: true
    dependencies:
      argparse: 2.0.1

  /jsdom@20.0.3:
    resolution: {integrity: sha512-SYhBvTh89tTfCD/CRdSOm13mOBa42iTaTyfyEWBdKcGdPxPtLFBXuHR8XHb33YNYaP+lLbmSvBTsnoesCNJEsQ==}
    engines: {node: '>=14'}
    peerDependencies:
      canvas: ^2.5.0
    peerDependenciesMeta:
      canvas:
        optional: true
    dependencies:
      abab: 2.0.6
      acorn: 8.8.2
      acorn-globals: 7.0.1
      cssom: 0.5.0
      cssstyle: 2.3.0
      data-urls: 3.0.2
      decimal.js: 10.4.3
      domexception: 4.0.0
      escodegen: 2.0.0
      form-data: 4.0.0
      html-encoding-sniffer: 3.0.0
      http-proxy-agent: 5.0.0
      https-proxy-agent: 5.0.1
      is-potential-custom-element-name: 1.0.1
      nwsapi: 2.2.5
      parse5: 7.1.2
      saxes: 6.0.0
      symbol-tree: 3.2.4
      tough-cookie: 4.1.3
      w3c-xmlserializer: 4.0.0
      webidl-conversions: 7.0.0
      whatwg-encoding: 2.0.0
      whatwg-mimetype: 3.0.0
      whatwg-url: 11.0.0
      ws: 8.13.0
      xml-name-validator: 4.0.0
    transitivePeerDependencies:
      - bufferutil
      - supports-color
      - utf-8-validate
    dev: true

  /jsesc@2.5.2:
    resolution: {integrity: sha512-OYu7XEzjkCQ3C5Ps3QIZsQfNpqoJyZZA99wd9aWd05NCtC5pWOkShK2mkL6HXQR6/Cy2lbNdPlZBpuQHXE63gA==}
    engines: {node: '>=4'}
    hasBin: true

  /json-parse-even-better-errors@2.3.1:
    resolution: {integrity: sha512-xyFwyhro/JEof6Ghe2iz2NcXoj2sloNsWr/XsERDK/oiPCfaNhl5ONfp+jQdAZRQQ0IJWNzH9zIZF7li91kh2w==}
    dev: true

  /json-schema-traverse@0.4.1:
    resolution: {integrity: sha512-xbbCH5dCYU5T8LcEhhuh7HJ88HXuW3qsI3Y0zOZFKfZEHcpWiHU/Jxzk629Brsab/mMiHQti9wMP+845RPe3Vg==}
    dev: true

  /json-schema-traverse@1.0.0:
    resolution: {integrity: sha512-NM8/P9n3XjXhIZn1lLhkFaACTOURQXjWhV4BA/RnOv8xvgqtqpAX9IO4mRQxSx1Rlo4tqzeqb0sOlruaOy3dug==}
    dev: true

  /json-stable-stringify-without-jsonify@1.0.1:
    resolution: {integrity: sha512-Bdboy+l7tA3OGW6FjyFHWkP5LuByj1Tk33Ljyq0axyzdk9//JSi2u3fP1QSmd1KNwq6VOKYGlAu87CisVir6Pw==}
    dev: true

  /json-stream@1.0.0:
    resolution: {integrity: sha512-H/ZGY0nIAg3QcOwE1QN/rK/Fa7gJn7Ii5obwp6zyPO4xiPNwpIMjqy2gwjBEGqzkF/vSWEIBQCBuN19hYiL6Qg==}
    dev: false

  /json5@2.2.3:
    resolution: {integrity: sha512-XmOWe7eyHYH14cLdVPoyg+GOH3rYX++KpzrylJwSW98t3Nk+U8XOl8FWKOgwtzdb8lXGf6zYwDUzeHMWfxasyg==}
    engines: {node: '>=6'}
    hasBin: true

  /jsonc-parser@3.2.0:
    resolution: {integrity: sha512-gfFQZrcTc8CnKXp6Y4/CBT3fTc0OVuDofpre4aEeEpSBPV5X5v4+Vmx+8snU7RLPrNHPKSgLxGo9YuQzz20o+w==}
    dev: true

  /jsonfile@4.0.0:
    resolution: {integrity: sha512-m6F1R3z8jjlf2imQHS2Qez5sjKWQzbuuhuJ/FKYFRZvPE3PuHcSMVZzfsLhGVOkfd20obL5SWEBew5ShlquNxg==}
    optionalDependencies:
      graceful-fs: 4.2.11
    dev: false

  /jsonfile@6.1.0:
    resolution: {integrity: sha512-5dgndWOriYSm5cnYaJNhalLNDKOqFwyDB/rr1E9ZsGciGvKPs8R2xYGCacuf3z6K1YKDz182fd+fY3cn3pMqXQ==}
    dependencies:
      universalify: 2.0.0
    optionalDependencies:
      graceful-fs: 4.2.11
    dev: true

  /jsonparse@1.3.1:
    resolution: {integrity: sha512-POQXvpdL69+CluYsillJ7SUhKvytYjW9vG/GKpnf+xP8UWgYEM/RaMzHHofbALDiKbbP1W8UEYmgGl39WkPZsg==}
    engines: {'0': node >= 0.2.0}
    dev: true

  /jsonwebtoken@9.0.0:
    resolution: {integrity: sha512-tuGfYXxkQGDPnLJ7SibiQgVgeDgfbPq2k2ICcbgqW8WxWLBAxKQM/ZCu/IT8SOSwmaYl4dpTFCW5xZv7YbbWUw==}
    engines: {node: '>=12', npm: '>=6'}
    dependencies:
      jws: 3.2.2
      lodash: 4.17.21
      ms: 2.1.3
      semver: 7.5.2
    dev: false

  /jstransformer@1.0.0:
    resolution: {integrity: sha512-C9YK3Rf8q6VAPDCCU9fnqo3mAfOH6vUGnMcP4AQAYIEpWtfGLpwOTmZ+igtdK5y+VvI2n3CyYSzy4Qh34eq24A==}
    dependencies:
      is-promise: 2.2.2
      promise: 7.3.1
    dev: false

  /juice@9.0.0:
    resolution: {integrity: sha512-s/IwgQ4caZq3bSnQZlKfdGUqJWy9WzTzB12WSPko9G8uK74H8BJEQvX7GLmFAQ6SLFgAppqC/TUYepKZZaV+JA==}
    engines: {node: '>=10.0.0'}
    hasBin: true
    dependencies:
      cheerio: 1.0.0-rc.12
      commander: 6.2.1
      mensch: 0.3.4
      slick: 1.12.2
      web-resource-inliner: 6.0.1
    transitivePeerDependencies:
      - encoding
    dev: false

  /just-extend@4.2.1:
    resolution: {integrity: sha512-g3UB796vUFIY90VIv/WX3L2c8CS2MdWUww3CNrYmqza1Fg0DURc2K/O4YrnklBdQarSJ/y8JnJYDGc+1iumQjg==}
    dev: true

  /jwa@1.4.1:
    resolution: {integrity: sha512-qiLX/xhEEFKUAJ6FiBMbes3w9ATzyk5W7Hvzpa/SLYdxNtng+gcurvrI7TbACjIXlsJyr05/S1oUhZrc63evQA==}
    dependencies:
      buffer-equal-constant-time: 1.0.1
      ecdsa-sig-formatter: 1.0.11
      safe-buffer: 5.2.1
    dev: false

  /jws@3.2.2:
    resolution: {integrity: sha512-YHlZCB6lMTllWDtSPHz/ZXTsi8S00usEV6v1tjq8tOUZzw7DpSDWVXjXDre6ed1w/pd495ODpHZYSdkRTsa0HA==}
    dependencies:
      jwa: 1.4.1
      safe-buffer: 5.2.1
    dev: false

  /kind-of@6.0.3:
    resolution: {integrity: sha512-dcS1ul+9tmeD95T+x28/ehLgd9mENa3LsvDTtzm3vyBEO7RPptvAD+t44WVXaUjTBRcrpFeFlC8WCruUR456hw==}
    engines: {node: '>=0.10.0'}
    dev: true

  /kleur@4.1.5:
    resolution: {integrity: sha512-o+NO+8WrRiQEE4/7nwRJhN1HWpVmJm511pBHUxPLtp0BUISzlBplORYSmTclCnJvQq2tKu/sgl3xVpkc7ZWuQQ==}
    engines: {node: '>=6'}
    dev: true

  /kolorist@1.8.0:
    resolution: {integrity: sha512-Y+60/zizpJ3HRH8DCss+q95yr6145JXZo46OTpFvDZWLfRCE4qChOyk1b26nMaNpfHHgxagk9dXT5OP0Tfe+dQ==}
    dev: true

  /launch-editor@2.6.0:
    resolution: {integrity: sha512-JpDCcQnyAAzZZaZ7vEiSqL690w7dAEyLao+KC96zBplnYbJS7TYNjvM3M7y3dGz+v7aIsJk3hllWuc0kWAjyRQ==}
    dependencies:
      picocolors: 1.0.0
      shell-quote: 1.8.1
    dev: true

  /leac@0.6.0:
    resolution: {integrity: sha512-y+SqErxb8h7nE/fiEX07jsbuhrpO9lL8eca7/Y1nuWV2moNlXhyd59iDGcRf6moVyDMbmTNzL40SUyrFU/yDpg==}
    dev: false

  /lefthook-darwin-arm64@1.4.3:
    resolution: {integrity: sha512-ZFsgIzN+Z0c4RpMMHU/M4J43XFyXYGZI8r0GG4jqVMX+prDBIb/6vpgMdZxK5IozRUmnfLGQPXcVokE9WBHSOg==}
    cpu: [arm64]
    os: [darwin]
    requiresBuild: true
    dev: true
    optional: true

  /lefthook-darwin-x64@1.4.3:
    resolution: {integrity: sha512-O6ZesdJ9MStI38gNfJh0ShExIf0KyHG1lR32F9FUFklFwhcquRM+uIDyDqVCxU3UWqmKwcbTk9AJWMjQZGPLxQ==}
    cpu: [x64]
    os: [darwin]
    requiresBuild: true
    dev: true
    optional: true

  /lefthook-freebsd-arm64@1.4.3:
    resolution: {integrity: sha512-6swb+98Qs6P9V9Rcd2lHWH2LunFEk+kfIPpf6oiPrOHnw3OkfFhQLmawX425Ari7Y9qy9gfDoNe/0/IR7YGmGw==}
    cpu: [arm64]
    os: [freebsd]
    requiresBuild: true
    dev: true
    optional: true

  /lefthook-freebsd-x64@1.4.3:
    resolution: {integrity: sha512-+58NARATypmIj0kDutd29ozywr6IeA0lVBxsVzq7C5ycYrd31iNak3lnaEvNJvdj5fGVNEL9X7XRojylthZlAg==}
    cpu: [x64]
    os: [freebsd]
    requiresBuild: true
    dev: true
    optional: true

  /lefthook-linux-arm64@1.4.3:
    resolution: {integrity: sha512-gAWJQEhgheOfPu579fhlcNNm3KoJbNkT11AATKHlFu+esyiCxI8xZVpGwDQVMphO7s43FKbkQJSvIM4tElb6FQ==}
    cpu: [arm64]
    os: [linux]
    requiresBuild: true
    dev: true
    optional: true

  /lefthook-linux-x64@1.4.3:
    resolution: {integrity: sha512-mVv/amRqX81nQcizhRRx/X6KKNIkMUG4HdDItWkDazwLAviZ2zv8TRcSaEYBOpriP/dBZm8gt6EhzPpfoWtcJw==}
    cpu: [x64]
    os: [linux]
    requiresBuild: true
    dev: true
    optional: true

  /lefthook-windows-arm64@1.4.3:
    resolution: {integrity: sha512-ccClPTC7AvhcbyT6pLzdV8K8e/P0T7p/THGRtcyjkKIU0IS89k95VazDlt22QPzUTc8UMNCQyZ1XY4UDx295jw==}
    cpu: [arm64]
    os: [win32]
    requiresBuild: true
    dev: true
    optional: true

  /lefthook-windows-x64@1.4.3:
    resolution: {integrity: sha512-q1K5kycfqTYLm5/pOCiAFa+hoSFt/29QjHVZAWRmk/nKDIf8MvTWX0tdaEx7/VJuG3cgQT1jM+xiTwSmNUXTKg==}
    cpu: [x64]
    os: [win32]
    requiresBuild: true
    dev: true
    optional: true

  /lefthook@1.4.3:
    resolution: {integrity: sha512-zvhAJ9wDQW7F27XYWRfx72L6LuPLu49be+sRUF+DKku1IGT+x3eHjQ9k70pt65lnEq1X8Xl/Xygm3Kwi/piOYg==}
    hasBin: true
    requiresBuild: true
    optionalDependencies:
      lefthook-darwin-arm64: 1.4.3
      lefthook-darwin-x64: 1.4.3
      lefthook-freebsd-arm64: 1.4.3
      lefthook-freebsd-x64: 1.4.3
      lefthook-linux-arm64: 1.4.3
      lefthook-linux-x64: 1.4.3
      lefthook-windows-arm64: 1.4.3
      lefthook-windows-x64: 1.4.3
    dev: true

  /levn@0.3.0:
    resolution: {integrity: sha512-0OO4y2iOHix2W6ujICbKIaEQXvFQHue65vUG3pb5EUomzPI90z9hsA1VsO/dbIIpC53J8gxM9Q4Oho0jrCM/yA==}
    engines: {node: '>= 0.8.0'}
    dependencies:
      prelude-ls: 1.1.2
      type-check: 0.3.2

  /levn@0.4.1:
    resolution: {integrity: sha512-+bT2uH4E5LGE7h/n3evcS/sQlJXCpIp6ym8OWJ5eV6+67Dsql/LaaT7qJBAt2rzfoa/5QBGBhxDix1dMt2kQKQ==}
    engines: {node: '>= 0.8.0'}
    dependencies:
      prelude-ls: 1.2.1
      type-check: 0.4.0
    dev: true

  /libbase64@1.2.1:
    resolution: {integrity: sha512-l+nePcPbIG1fNlqMzrh68MLkX/gTxk/+vdvAb388Ssi7UuUN31MI44w4Yf33mM3Cm4xDfw48mdf3rkdHszLNew==}
    dev: false

  /libmime@5.2.0:
    resolution: {integrity: sha512-X2U5Wx0YmK0rXFbk67ASMeqYIkZ6E5vY7pNWRKtnNzqjvdYYG8xtPDpCnuUEnPU9vlgNev+JoSrcaKSUaNvfsw==}
    dependencies:
      encoding-japanese: 2.0.0
      iconv-lite: 0.6.3
      libbase64: 1.2.1
      libqp: 2.0.1
    dev: false

  /libmime@5.2.1:
    resolution: {integrity: sha512-A0z9O4+5q+ZTj7QwNe/Juy1KARNb4WaviO4mYeFC4b8dBT2EEqK2pkM+GC8MVnkOjqhl5nYQxRgnPYRRTNmuSQ==}
    dependencies:
      encoding-japanese: 2.0.0
      iconv-lite: 0.6.3
      libbase64: 1.2.1
      libqp: 2.0.1
    dev: false

  /libphonenumber-js@1.10.36:
    resolution: {integrity: sha512-NCPWES1poiS4NSzIS49mxHM5hCkSWov8wFICRKfL9narzimqAXlnAgNloHCt0BukZHbWt8TIStCdzLy7LXBYpQ==}

  /libqp@2.0.1:
    resolution: {integrity: sha512-Ka0eC5LkF3IPNQHJmYBWljJsw0UvM6j+QdKRbWyCdTmYwvIDE6a7bCm0UkTAL/K+3KXK5qXT/ClcInU01OpdLg==}
    dev: false

  /lilconfig@2.1.0:
    resolution: {integrity: sha512-utWOt/GHzuUxnLKxB6dk81RoOeoNeHgbrXiuGk4yyF5qlRz+iIVWu56E2fqGHFrXz0QNUhLB/8nKqvRH66JKGQ==}
    engines: {node: '>=10'}
    dev: true

  /lines-and-columns@1.2.4:
    resolution: {integrity: sha512-7ylylesZQ/PV29jhEDl3Ufjo6ZX7gCqJr5F7PKrqc93v7fzSymt1BpwEU8nAUXs8qzzvqhbjhK5QZg6Mt/HkBg==}
    dev: true

  /linkify-it@3.0.3:
    resolution: {integrity: sha512-ynTsyrFSdE5oZ/O9GEf00kPngmOfVwazR5GKDq6EYfhlpFug3J2zybX56a2PRRpc9P+FuSoGNAwjlbDs9jJBPQ==}
    dependencies:
      uc.micro: 1.0.6
    dev: true

  /linkify-it@4.0.1:
    resolution: {integrity: sha512-C7bfi1UZmoj8+PQx22XyeXCuBlokoyWQL5pWSP+EI6nzRylyThouddufc2c1NDIcP9k5agmN9fLpA7VNJfIiqw==}
    dependencies:
      uc.micro: 1.0.6
    dev: false

  /list-stylesheets@2.0.1:
    resolution: {integrity: sha512-UUEFowqvgRKT1+OJ59Ga5gTfVOP3hkbFo7DwNIZcMuXzJRWndYMHyDYbuqKe6lrw8KCY7c/GN5mEoLx0c54HAw==}
    dependencies:
      cheerio: 1.0.0-rc.12
      pick-util: 1.1.5
    dev: false

  /loader-runner@4.3.0:
    resolution: {integrity: sha512-3R/1M+yS3j5ou80Me59j7F9IMs4PXs3VqRrm0TU3AbKPxlmpoY1TNscJV/oGJXo8qCatFGTfDbY6W6ipGOYXfg==}
    engines: {node: '>=6.11.5'}
    dev: true

  /local-pkg@0.4.3:
    resolution: {integrity: sha512-SFppqq5p42fe2qcZQqqEOiVRXl+WCP1MdT6k7BDEW1j++sp5fIY+/fdRQitvKgB5BrBcmrs5m/L0v2FrU5MY1g==}
    engines: {node: '>=14'}
    dev: true

  /locate-path@5.0.0:
    resolution: {integrity: sha512-t7hw9pI+WvuwNJXwk5zVHpyhIqzg2qTlklJOf0mVxGSbe3Fp2VieZcduNYjaLDoy6p9uGpQEGWG87WpMKlNq8g==}
    engines: {node: '>=8'}
    dependencies:
      p-locate: 4.1.0
    dev: true

  /locate-path@6.0.0:
    resolution: {integrity: sha512-iPZK6eYjbxRu3uB4/WZ3EsEIMJFMqAoopl3R+zuq0UjcAm/MO6KCweDgPfP3elTztoKP3KtnVHxTn2NHBSDVUw==}
    engines: {node: '>=10'}
    dependencies:
      p-locate: 5.0.0
    dev: true

  /lodash-es@4.17.21:
    resolution: {integrity: sha512-mKnC+QJ9pWVzv+C4/U3rRsHapFfHvQFoFB92e52xeyGMcX6/OlIl78je1u8vePzYZSkkogMPJ2yjxxsb89cxyw==}
    dev: false

  /lodash.camelcase@4.3.0:
    resolution: {integrity: sha512-TwuEnCnxbc3rAvhf/LbG7tJUDzhqXyFnv3dtzLOPgCG/hODL7WFnsbwktkD7yUV0RrreP/l1PALq/YSg6VvjlA==}
    dev: true

  /lodash.castarray@4.4.0:
    resolution: {integrity: sha512-aVx8ztPv7/2ULbArGJ2Y42bG1mEQ5mGjpdvrbJcJFU3TbYybe+QlLS4pst9zV52ymy2in1KpFPiZnAOATxD4+Q==}
    dev: true

  /lodash.clonedeep@4.5.0:
    resolution: {integrity: sha512-H5ZhCF25riFd9uB5UCkVKo61m3S/xZk1x4wA6yp/L3RFP6Z/eHH1ymQcGLo7J3GMPfm0V/7m1tryHuGVxpqEBQ==}
    dev: false

  /lodash.debounce@4.0.8:
    resolution: {integrity: sha512-FT1yDzDYEoYWhnSGnpE/4Kj1fLZkDFyqRb7fNt6FdYOSxlUWAtp42Eh6Wb0rGIv/m9Bgo7x4GhQbm5Ys4SG5ow==}
    dev: true

  /lodash.get@4.4.2:
    resolution: {integrity: sha512-z+Uw/vLuy6gQe8cfaFWD7p0wVv8fJl3mbzXh33RS+0oW2wvUqiRXiQ69gLWSLpgB5/6sU+r6BlQR0MBILadqTQ==}
    dev: true

  /lodash.isfunction@3.0.9:
    resolution: {integrity: sha512-AirXNj15uRIMMPihnkInB4i3NHeb4iBtNg9WRWuK2o31S+ePwwNmDPaTL3o7dTJ+VXNZim7rFs4rxN4YU1oUJw==}
    dev: true

  /lodash.isplainobject@4.0.6:
    resolution: {integrity: sha512-oSXzaWypCMHkPC3NvBEaPHf0KsA5mvPrOPgQWDsbg8n7orZ290M0BmC/jgRZ4vcJ6DTAhjrsSYgdsW/F+MFOBA==}
    dev: true

  /lodash.kebabcase@4.1.1:
    resolution: {integrity: sha512-N8XRTIMMqqDgSy4VLKPnJ/+hpGZN+PHQiJnSenYqPaVV/NCqEogTnAdZLQiGKhxX+JCs8waWq2t1XHWKOmlY8g==}
    dev: true

  /lodash.merge@4.6.2:
    resolution: {integrity: sha512-0KpjqXRVvrYyCsX1swR/XTK0va6VQkQM6MNo7PqW77ByjAhoARA8EfrP1N4+KlKj8YS0ZUCtRT/YUuhyYDujIQ==}
    dev: true

  /lodash.mergewith@4.6.2:
    resolution: {integrity: sha512-GK3g5RPZWTRSeLSpgP8Xhra+pnjBC56q9FZYe1d5RN3TJ35dbkGy3YqBSMbyCrlbi+CM9Z3Jk5yTL7RCsqboyQ==}
    dev: true

  /lodash.omit@4.5.0:
    resolution: {integrity: sha512-XeqSp49hNGmlkj2EJlfrQFIzQ6lXdNro9sddtQzcJY8QaoC2GO0DT7xaIokHeyM+mIT0mPMlPvkYzg2xCuHdZg==}
    dev: false

  /lodash.pick@4.4.0:
    resolution: {integrity: sha512-hXt6Ul/5yWjfklSGvLQl8vM//l3FtyHZeuelpzK6mm99pNvN9yTDruNZPEJZD1oWrqo+izBmB7oUfWgcCX7s4Q==}
    dev: true

  /lodash.snakecase@4.1.1:
    resolution: {integrity: sha512-QZ1d4xoBHYUeuouhEq3lk3Uq7ldgyFXGBhg04+oRLnIz8o9T65Eh+8YdroUwn846zchkA9yDsDl5CVVaV2nqYw==}
    dev: true

  /lodash.sortby@4.7.0:
    resolution: {integrity: sha512-HDWXG8isMntAyRF5vZ7xKuEvOhT4AhlRt/3czTSjvGUxjYCBVRQY48ViDHyfYz9VIoBkW4TMGQNapx+l3RUwdA==}
    dev: false

  /lodash.startcase@4.4.0:
    resolution: {integrity: sha512-+WKqsK294HMSc2jEbNgpHpd0JfIBhp7rEV4aqXWqFr6AlXov+SlcgB1Fv01y2kGe3Gc8nMW7VA0SrGuSkRfIEg==}
    dev: true

  /lodash.uniq@4.5.0:
    resolution: {integrity: sha512-xfBaXQd9ryd9dlSDvnvI0lvxfLJlYAZzXomUYzLKtUeOQvOP5piqAWuGtrhWeqaXK9hhoM/iyJc5AV+XfsX3HQ==}
    dev: true

  /lodash.upperfirst@4.3.1:
    resolution: {integrity: sha512-sReKOYJIJf74dhJONhU4e0/shzi1trVbSWDOhKYE5XV2O+H7Sb2Dihwuc7xWxVl+DgFPyTqIN3zMfT9cq5iWDg==}
    dev: true

  /lodash@4.17.21:
    resolution: {integrity: sha512-v2kDEe57lecTulaDIuNTPy3Ry4gLGJ6Z1O3vE1krgXZNrsQ+LFTGHVxVjcXPs17LhbZVGedAJv8XZ1tvj5FvSg==}

  /log-symbols@4.1.0:
    resolution: {integrity: sha512-8XPvpAA8uyhfteu8pIvQxpJZ7SYYdpUivZpGy6sFsBuKRY/7rQGavedeB8aK+Zkyq6upMFVL/9AW6vOYzfRyLg==}
    engines: {node: '>=10'}
    dependencies:
      chalk: 4.1.2
      is-unicode-supported: 0.1.0
    dev: true

  /loglevel@1.8.1:
    resolution: {integrity: sha512-tCRIJM51SHjAayKwC+QAg8hT8vg6z7GSgLJKGvzuPb1Wc+hLzqtuVLxp6/HzSPOozuK+8ErAhy7U/sVzw8Dgfg==}
    engines: {node: '>= 0.6.0'}
    dev: false

  /long@4.0.0:
    resolution: {integrity: sha512-XsP+KhQif4bjX1kbuSiySJFNAehNxgLb6hPRGJ9QsUr8ajHkuXGdrHmFUTUUXhDwVX2R5bY4JNZEwbUiMhV+MA==}
    dev: false

  /loupe@2.3.6:
    resolution: {integrity: sha512-RaPMZKiMy8/JruncMU5Bt6na1eftNoo++R4Y+N2FrxkDVTrGvcyzFTsaGif4QTeKESheMGegbhw6iUAq+5A8zA==}
    dependencies:
      get-func-name: 2.0.0
    dev: true

  /lower-case@1.1.4:
    resolution: {integrity: sha512-2Fgx1Ycm599x+WGpIYwJOvsjmXFzTSc34IwDWALRA/8AopUKAVPwfJ+h5+f85BCp0PWmmJcWzEpxOpoXycMpdA==}
    dev: false

  /lower-case@2.0.2:
    resolution: {integrity: sha512-7fm3l3NAF9WfN6W3JOmf5drwpVqX78JtoGJ3A6W0a6ZnldM41w2fV5D490psKFTpMds8TJse/eHLFFsNHHjHgg==}
    dependencies:
      tslib: 2.6.0
    dev: true

  /lru-cache@4.1.5:
    resolution: {integrity: sha512-sWZlbEP2OsHNkXrMl5GYk/jKk70MBng6UU4YI/qGDYbgf6YbP4EvmqISbXCoJiRKs+1bSpFHVgQxvJ17F2li5g==}
    dependencies:
      pseudomap: 1.0.2
      yallist: 2.1.2
    dev: false

  /lru-cache@5.1.1:
    resolution: {integrity: sha512-KpNARQA3Iwv+jTA0utUVVbrh+Jlrr1Fv0e56GGzAFOXN7dk/FviaDW8LHmK52DlcH4WP2n6gI8vN1aesBFgo9w==}
    dependencies:
      yallist: 3.1.1
    dev: false

  /lru-cache@6.0.0:
    resolution: {integrity: sha512-Jo6dJ04CmSjuznwJSS3pUeWmd/H0ffTlkXXgwZi+eq1UCmqQwCh+eLsYOYCwY991i2Fah4h1BEMCx4qThGbsiA==}
    engines: {node: '>=10'}
    dependencies:
      yallist: 4.0.0

  /lru-cache@7.18.3:
    resolution: {integrity: sha512-jumlc0BIUrS3qJGgIkWZsyfAM7NCWiBcCDhnd+3NNM5KbBmLTgHVfWBcg6W+rLUsIpzpERPsvwUP7CckAQSOoA==}
    engines: {node: '>=12'}
    dev: false

  /lru-cache@9.1.2:
    resolution: {integrity: sha512-ERJq3FOzJTxBbFjZ7iDs+NiK4VI9Wz+RdrrAB8dio1oV+YvdPzUEE4QNiT2VD51DkIbCYRUUzCRkssXCHqSnKQ==}
    engines: {node: 14 || >=16.14}

  /macos-release@2.5.1:
    resolution: {integrity: sha512-DXqXhEM7gW59OjZO8NIjBCz9AQ1BEMrfiOAl4AYByHCtVHRF4KoGNO8mqQeM8lRCtQe/UnJ4imO/d2HdkKsd+A==}
    engines: {node: '>=6'}
    dev: true

  /magic-string@0.30.0:
    resolution: {integrity: sha512-LA+31JYDJLs82r2ScLrlz1GjSgu66ZV518eyWT+S8VhyQn/JL0u9MeBOvQMGYiPk1DBiSN9DDMOcXvigJZaViQ==}
    engines: {node: '>=12'}
    dependencies:
      '@jridgewell/sourcemap-codec': 1.4.15

  /mailparser@3.6.4:
    resolution: {integrity: sha512-4bDgbLdlcBKX8jtVskfn/G93nZo3lf7pyuLbAQ031SHQLihEqxtRwHrb9SXMTqiTkEGlOdpDrZE5uH18O+2A+A==}
    dependencies:
      encoding-japanese: 2.0.0
      he: 1.2.0
      html-to-text: 9.0.4
      iconv-lite: 0.6.3
      libmime: 5.2.1
      linkify-it: 4.0.1
      mailsplit: 5.4.0
      nodemailer: 6.9.1
      tlds: 1.236.0
    dev: false

  /mailsplit@5.4.0:
    resolution: {integrity: sha512-wnYxX5D5qymGIPYLwnp6h8n1+6P6vz/MJn5AzGjZ8pwICWssL+CCQjWBIToOVHASmATot4ktvlLo6CyLfOXWYA==}
    dependencies:
      libbase64: 1.2.1
      libmime: 5.2.0
      libqp: 2.0.1
    dev: false

  /make-dir@3.1.0:
    resolution: {integrity: sha512-g3FeP20LNwhALb/6Cz6Dd4F2ngze0jz7tbzrD2wAV+o9FeNHe4rL+yK2md0J/fiSf1sa1ADhXqi5+oVwOM/eGw==}
    engines: {node: '>=8'}
    dependencies:
      semver: 6.3.0
    dev: false

  /make-error@1.3.6:
    resolution: {integrity: sha512-s8UhlNe7vPKomQhC1qFelMokr/Sc3AgNbso3n74mVPA5LTZwkB9NlXf4XPamLxJE8h0gh73rM94xvwRT2CVInw==}

  /map-obj@1.0.1:
    resolution: {integrity: sha512-7N/q3lyZ+LVCp7PzuxrJr4KMbBE2hW7BT7YNia330OFxIf4d3r5zVpicP2650l7CPN6RM9zOJRl3NGpqSiw3Eg==}
    engines: {node: '>=0.10.0'}
    dev: true

  /map-obj@4.3.0:
    resolution: {integrity: sha512-hdN1wVrZbb29eBGiGjJbeP8JbKjq1urkHJ/LIP/NY48MZ1QVXUsQBV1G1zvYFHn1XE06cwjBsOI2K3Ulnj1YXQ==}
    engines: {node: '>=8'}
    dev: true

  /mark.js@8.11.1:
    resolution: {integrity: sha512-1I+1qpDt4idfgLQG+BNWmrqku+7/2bi5nLf4YwF8y8zXvmfiTBY3PV3ZibfrjBueCByROpuBjLLFCajqkgYoLQ==}
    dev: true

  /markdown-it-anchor@8.6.7(@types/markdown-it@12.2.3)(markdown-it@12.3.2):
    resolution: {integrity: sha512-FlCHFwNnutLgVTflOYHPW2pPcl2AACqVzExlkGQNsi4CJgqOHN7YTgDd4LuhgN1BFO3TS0vLAruV1Td6dwWPJA==}
    peerDependencies:
      '@types/markdown-it': '*'
      markdown-it: '*'
    dependencies:
      '@types/markdown-it': 12.2.3
      markdown-it: 12.3.2
    dev: true

  /markdown-it-attrs@4.1.6(markdown-it@12.3.2):
    resolution: {integrity: sha512-O7PDKZlN8RFMyDX13JnctQompwrrILuz2y43pW2GagcwpIIElkAdfeek+erHfxUOlXWPsjFeWmZ8ch1xtRLWpA==}
    engines: {node: '>=6'}
    peerDependencies:
      markdown-it: '>= 9.0.0'
    dependencies:
      markdown-it: 12.3.2
    dev: true

  /markdown-it-emoji@2.0.2:
    resolution: {integrity: sha512-zLftSaNrKuYl0kR5zm4gxXjHaOI3FAOEaloKmRA5hijmJZvSjmxcokOLlzycb/HXlUFWzXqpIEoyEMCE4i9MvQ==}
    dev: true

  /markdown-it@12.3.2:
    resolution: {integrity: sha512-TchMembfxfNVpHkbtriWltGWc+m3xszaRD0CZup7GFFhzIgQqxIfn3eGj1yZpfuflzPvfkt611B2Q/Bsk1YnGg==}
    hasBin: true
    dependencies:
      argparse: 2.0.1
      entities: 2.1.0
      linkify-it: 3.0.3
      mdurl: 1.0.1
      uc.micro: 1.0.6
    dev: true

  /markdown-it@13.0.1:
    resolution: {integrity: sha512-lTlxriVoy2criHP0JKRhO2VDG9c2ypWCsT237eDiLqi09rmbKoUetyGHq2uOIRoRS//kfoJckS0eUzzkDR+k2Q==}
    hasBin: true
    dependencies:
      argparse: 2.0.1
      entities: 3.0.1
      linkify-it: 4.0.1
      mdurl: 1.0.1
      uc.micro: 1.0.6
    dev: false

  /mdurl@1.0.1:
    resolution: {integrity: sha512-/sKlQJCBYVY9Ers9hqzKou4H6V5UWc/M59TH2dvkt+84itfnq7uFOMLpOiOS4ujvHP4etln18fmIxA5R5fll0g==}

  /media-typer@0.3.0:
    resolution: {integrity: sha512-dq+qelQ9akHpcOl/gUVRTxVIOkAJ1wR3QAvb4RsVjS8oVoFjDGTc679wJYmUmknUF5HwMLOgb5O+a3KxfWapPQ==}
    engines: {node: '>= 0.6'}

  /mediaquery-text@1.2.0:
    resolution: {integrity: sha512-cJyRqgYQi+hsYhRkyd5le0s4LsEPvOB7r+6X3jdEELNqVlM9mRIgyUPg9BzF+PuTqQH1ZekgIjYVOeWSXWq35Q==}
    dependencies:
      cssom: 0.5.0
    dev: false

  /memfs@3.5.3:
    resolution: {integrity: sha512-UERzLsxzllchadvbPs5aolHh65ISpKpM+ccLbOJ8/vvpBKmAWf+la7dXFy7Mr0ySHbdHrFv5kGFCUHHe6GFEmw==}
    engines: {node: '>= 4.0.0'}
    dependencies:
      fs-monkey: 1.0.4
    dev: true

  /mensch@0.3.4:
    resolution: {integrity: sha512-IAeFvcOnV9V0Yk+bFhYR07O3yNina9ANIN5MoXBKYJ/RLYPurd2d0yw14MDhpr9/momp0WofT1bPUh3hkzdi/g==}
    dev: false

  /meow@8.1.2:
    resolution: {integrity: sha512-r85E3NdZ+mpYk1C6RjPFEMSE+s1iZMuHtsHAqY0DT3jZczl0diWUZ8g6oU7h0M9cD2EL+PzaYghhCLzR0ZNn5Q==}
    engines: {node: '>=10'}
    dependencies:
      '@types/minimist': 1.2.2
      camelcase-keys: 6.2.2
      decamelize-keys: 1.1.1
      hard-rejection: 2.1.0
      minimist-options: 4.1.0
      normalize-package-data: 3.0.3
      read-pkg-up: 7.0.1
      redent: 3.0.0
      trim-newlines: 3.0.1
      type-fest: 0.18.1
      yargs-parser: 20.2.9
    dev: true

  /merge-descriptors@1.0.1:
    resolution: {integrity: sha512-cCi6g3/Zr1iqQi6ySbseM1Xvooa98N0w31jzUYrXPX2xqObmFGHJ0tQ5u74H3mVh7wLouTseZyYIq39g8cNp1w==}

  /merge-stream@2.0.0:
    resolution: {integrity: sha512-abv/qOcuPfk3URPfDzmZU1LKmuw8kT+0nIHvKrKgFrwifol/doWcdA4ZqsWQ8ENrFKkd67Mfpo/LovbIUsbt3w==}
    dev: true

  /merge2@1.4.1:
    resolution: {integrity: sha512-8q7VEgMJW4J8tcfVPy8g09NcQwZdbwFEqhe/WZkoIzjn/3TGDwtOCYtXGxA3O8tPzpczCCDgv+P2P5y00ZJOOg==}
    engines: {node: '>= 8'}

  /methods@1.1.2:
    resolution: {integrity: sha512-iclAHeNqNm68zFtnZ0e+1L2yUIdvzNoauKU4WBA3VvH/vPFieF7qfRlwUZU+DA9P9bPXIS90ulxoUoCH23sV2w==}
    engines: {node: '>= 0.6'}

  /micromatch@4.0.5:
    resolution: {integrity: sha512-DMy+ERcEW2q8Z2Po+WNXuw3c5YaUSFjAO5GsJqfEl7UjvtIuFKO6ZrKvcItdy98dwFI2N1tg3zNIdKaQT+aNdA==}
    engines: {node: '>=8.6'}
    dependencies:
      braces: 3.0.2
      picomatch: 2.3.1

  /mime-db@1.52.0:
    resolution: {integrity: sha512-sPU4uV7dYlvtWJxwwxHD0PuihVNiE7TyAbQ5SWxDCB9mUYvOgroQOwYQQOKPJ8CIbE+1ETVlOoK1UC2nU3gYvg==}
    engines: {node: '>= 0.6'}

  /mime-types@2.1.35:
    resolution: {integrity: sha512-ZDY+bPm5zTTF+YpCrAU9nK0UgICYPT0QtT1NZWFv4s++TNkcgVaT0g6+4R2uI4MjQjzysHB1zxuWL50hzaeXiw==}
    engines: {node: '>= 0.6'}
    dependencies:
      mime-db: 1.52.0

  /mime@1.6.0:
    resolution: {integrity: sha512-x0Vn8spI+wuJ1O6S7gnbaQg8Pxh4NNHb7KSINmEWKiPE4RKOplvijn+NkmYmmRgP68mc70j2EbeTFRsrswaQeg==}
    engines: {node: '>=4'}
    hasBin: true

  /mime@2.6.0:
    resolution: {integrity: sha512-USPkMeET31rOMiarsBNIHZKLGgvKc/LrjofAnBlOttf5ajRvqiRA8QsenbcooctK6d6Ts6aqZXBA+XbkKthiQg==}
    engines: {node: '>=4.0.0'}
    hasBin: true

  /mimic-fn@2.1.0:
    resolution: {integrity: sha512-OqbOk5oEQeAZ8WXWydlu9HJjz9WVdEIvamMCcXmuqUYjTknH/sqsWvhQ3vgwKFRR1HpjvNBKQ37nbJgYzGqGcg==}
    engines: {node: '>=6'}
    dev: true

  /min-indent@1.0.1:
    resolution: {integrity: sha512-I9jwMn07Sy/IwOj3zVkVik2JTvgpaykDZEigL6Rx6N9LbMywwUSMtxET+7lVoDLLd3O3IXwJwvuuns8UB/HeAg==}
    engines: {node: '>=4'}
    dev: true

  /mini-svg-data-uri@1.4.4:
    resolution: {integrity: sha512-r9deDe9p5FJUPZAk3A59wGH7Ii9YrjjWw0jmw/liSbHl2CHiyXj6FcDXDu2K3TjVAXqiJdaw3xxwlZZr9E6nHg==}
    hasBin: true
    dev: true

  /minimatch@3.1.2:
    resolution: {integrity: sha512-J7p63hRiAjw1NDEww1W7i37+ByIrOWO5XQQAzZ3VOcL0PNybwpfmV/N05zFAzwQ9USyEcX6t3UO+K5aqBQOIHw==}
    dependencies:
      brace-expansion: 1.1.11

  /minimatch@5.0.1:
    resolution: {integrity: sha512-nLDxIFRyhDblz3qMuq+SoRZED4+miJ/G+tdDrjkkkRnjAsBexeGpgjLEQ0blJy7rHhR2b93rhQY4SvyWu9v03g==}
    engines: {node: '>=10'}
    dependencies:
      brace-expansion: 2.0.1
    dev: true

  /minimatch@5.1.6:
    resolution: {integrity: sha512-lKwV/1brpG6mBUFHtb7NUmtABCb2WZZmm2wNiOA5hAb8VdCS4B3dtMWyvcoViccwAW/COERjXLt0zP1zXUN26g==}
    engines: {node: '>=10'}
    dependencies:
      brace-expansion: 2.0.1

  /minimatch@8.0.4:
    resolution: {integrity: sha512-W0Wvr9HyFXZRGIDgCicunpQ299OKXs9RgZfaukz4qAW/pJhcpUfupc9c+OObPOFueNy8VSrZgEmDtk6Kh4WzDA==}
    engines: {node: '>=16 || 14 >=14.17'}
    dependencies:
      brace-expansion: 2.0.1
    dev: true

  /minimatch@9.0.1:
    resolution: {integrity: sha512-0jWhJpD/MdhPXwPuiRkCbfYfSKp2qnn2eOc279qI7f+osl/l+prKSrvhg157zSYvx/1nmgn2NqdT6k2Z7zSH9w==}
    engines: {node: '>=16 || 14 >=14.17'}
    dependencies:
      brace-expansion: 2.0.1
    dev: true

  /minimist-options@4.1.0:
    resolution: {integrity: sha512-Q4r8ghd80yhO/0j1O3B2BjweX3fiHg9cdOwjJd2J76Q135c+NDxGCqdYKQ1SKBuFfgWbAUzBfvYjPUEeNgqN1A==}
    engines: {node: '>= 6'}
    dependencies:
      arrify: 1.0.1
      is-plain-obj: 1.1.0
      kind-of: 6.0.3
    dev: true

  /minimist@1.2.8:
    resolution: {integrity: sha512-2yyAR8qBkN3YuheJanUpWC5U3bb5osDywNB8RzDVlDwDHbocAJveqqj1u8+SVD7jkWT4yvsHCpWqqWqAxb0zCA==}

  /minio@7.1.1:
    resolution: {integrity: sha512-HBLRFXs1CkNwAkahU+j1ilB9YS/Tmkdc6orpxVW1YN11NlEJyLjarIpBYu/inF+dj+tJIsA8PSKNnRmUNm+9qQ==}
    engines: {node: ^16 || ^18 || >=20}
    dependencies:
      async: 3.2.4
      block-stream2: 2.1.0
      browser-or-node: 2.1.1
      buffer-crc32: 0.2.13
      fast-xml-parser: 4.2.5
      ipaddr.js: 2.1.0
      json-stream: 1.0.0
      lodash: 4.17.21
      mime-types: 2.1.35
      query-string: 7.1.3
      through2: 4.0.2
      web-encoding: 1.1.5
      xml: 1.0.1
      xml2js: 0.5.0
    dev: false

  /minipass@3.3.6:
    resolution: {integrity: sha512-DxiNidxSEK+tHG6zOIklvNOwm3hvCrbUrdtzY74U6HKTJxvIDfOUL5W5P2Ghd3DTkhhKPYGqeNUIh5qcM4YBfw==}
    engines: {node: '>=8'}
    dependencies:
      yallist: 4.0.0
    dev: false

  /minipass@4.2.8:
    resolution: {integrity: sha512-fNzuVyifolSLFL4NzpF+wEF4qrgqaaKX0haXPQEdQ7NKAN+WecoKMHV09YcuL/DHxrUsYQOK3MiuDf7Ip2OXfQ==}
    engines: {node: '>=8'}
    dev: true

  /minipass@5.0.0:
    resolution: {integrity: sha512-3FnjYuehv9k6ovOEbyOswadCDPX1piCfhV8ncmYtHOjuPwylVWsghTLo7rabjC3Rx5xD4HDx8Wm1xnMF7S5qFQ==}
    engines: {node: '>=8'}
    dev: false

  /minipass@6.0.2:
    resolution: {integrity: sha512-MzWSV5nYVT7mVyWCwn2o7JH13w2TBRmmSqSRCKzTw+lmft9X4z+3wjvs06Tzijo5z4W/kahUCDpRXTF+ZrmF/w==}
    engines: {node: '>=16 || 14 >=14.17'}
    dev: true

  /minisearch@6.1.0:
    resolution: {integrity: sha512-PNxA/X8pWk+TiqPbsoIYH0GQ5Di7m6326/lwU/S4mlo4wGQddIcf/V//1f9TB0V4j59b57b+HZxt8h3iMROGvg==}
    dev: true

  /minizlib@2.1.2:
    resolution: {integrity: sha512-bAxsR8BVfj60DWXHE3u30oHzfl4G7khkSuPW+qvpd7jFRHm7dLxOjUk1EHACJ/hxLY8phGJ0YhYHZo7jil7Qdg==}
    engines: {node: '>= 8'}
    dependencies:
      minipass: 3.3.6
      yallist: 4.0.0
    dev: false

  /mjml-accordion@4.14.1:
    resolution: {integrity: sha512-dpNXyjnhYwhM75JSjD4wFUa9JgHm86M2pa0CoTzdv1zOQz67ilc4BoK5mc2S0gOjJpjBShM5eOJuCyVIuAPC6w==}
    dependencies:
      '@babel/runtime': 7.22.5
      lodash: 4.17.21
      mjml-core: 4.14.1
    transitivePeerDependencies:
      - encoding
    dev: false

  /mjml-body@4.14.1:
    resolution: {integrity: sha512-YpXcK3o2o1U+fhI8f60xahrhXuHmav6BZez9vIN3ZEJOxPFSr+qgr1cT2iyFz50L5+ZsLIVj2ZY+ALQjdsg8ig==}
    dependencies:
      '@babel/runtime': 7.22.5
      lodash: 4.17.21
      mjml-core: 4.14.1
    transitivePeerDependencies:
      - encoding
    dev: false

  /mjml-button@4.14.1:
    resolution: {integrity: sha512-V1Tl1vQ3lXYvvqHJHvGcc8URr7V1l/ZOsv7iLV4QRrh7kjKBXaRS7uUJtz6/PzEbNsGQCiNtXrODqcijLWlgaw==}
    dependencies:
      '@babel/runtime': 7.22.5
      lodash: 4.17.21
      mjml-core: 4.14.1
    transitivePeerDependencies:
      - encoding
    dev: false

  /mjml-carousel@4.14.1:
    resolution: {integrity: sha512-Ku3MUWPk/TwHxVgKEUtzspy/ePaWtN/3z6/qvNik0KIn0ZUIZ4zvR2JtaVL5nd30LHSmUaNj30XMPkCjYiKkFA==}
    dependencies:
      '@babel/runtime': 7.22.5
      lodash: 4.17.21
      mjml-core: 4.14.1
    transitivePeerDependencies:
      - encoding
    dev: false

  /mjml-cli@4.14.1:
    resolution: {integrity: sha512-Gy6MnSygFXs0U1qOXTHqBg2vZX2VL/fAacgQzD4MHq4OuybWaTNSzXRwxBXYCxT3IJB874n2Q0Mxp+Xka+tnZg==}
    hasBin: true
    dependencies:
      '@babel/runtime': 7.22.5
      chokidar: 3.5.3
      glob: 7.2.3
      html-minifier: 4.0.0
      js-beautify: 1.14.8
      lodash: 4.17.21
      mjml-core: 4.14.1
      mjml-migrate: 4.14.1
      mjml-parser-xml: 4.14.1
      mjml-validator: 4.13.0
      yargs: 16.2.0
    transitivePeerDependencies:
      - encoding
    dev: false

  /mjml-column@4.14.1:
    resolution: {integrity: sha512-iixVCIX1YJtpQuwG2WbDr7FqofQrlTtGQ4+YAZXGiLThs0En3xNIJFQX9xJ8sgLEGGltyooHiNICBRlzSp9fDg==}
    dependencies:
      '@babel/runtime': 7.22.5
      lodash: 4.17.21
      mjml-core: 4.14.1
    transitivePeerDependencies:
      - encoding
    dev: false

  /mjml-core@4.14.1:
    resolution: {integrity: sha512-di88rSfX+8r4r+cEqlQCO7CRM4mYZrfe2wSCu2je38i+ujjkLpF72cgLnjBlSG5aOUCZgYvlsZ85stqIz9LQfA==}
    dependencies:
      '@babel/runtime': 7.22.5
      cheerio: 1.0.0-rc.12
      detect-node: 2.1.0
      html-minifier: 4.0.0
      js-beautify: 1.14.8
      juice: 9.0.0
      lodash: 4.17.21
      mjml-migrate: 4.14.1
      mjml-parser-xml: 4.14.1
      mjml-validator: 4.13.0
    transitivePeerDependencies:
      - encoding
    dev: false

  /mjml-divider@4.14.1:
    resolution: {integrity: sha512-agqWY0aW2xaMiUOhYKDvcAAfOLalpbbtjKZAl1vWmNkURaoK4L7MgDilKHSJDFUlHGm2ZOArTrq8i6K0iyThBQ==}
    dependencies:
      '@babel/runtime': 7.22.5
      lodash: 4.17.21
      mjml-core: 4.14.1
    transitivePeerDependencies:
      - encoding
    dev: false

  /mjml-group@4.14.1:
    resolution: {integrity: sha512-dJt5batgEJ7wxlxzqOfHOI94ABX+8DZBvAlHuddYO4CsLFHYv6XRIArLAMMnAKU76r6p3X8JxYeOjKZXdv49kg==}
    dependencies:
      '@babel/runtime': 7.22.5
      lodash: 4.17.21
      mjml-core: 4.14.1
    transitivePeerDependencies:
      - encoding
    dev: false

  /mjml-head-attributes@4.14.1:
    resolution: {integrity: sha512-XdUNOp2csK28kBDSistInOyzWNwmu5HDNr4y1Z7vSQ1PfkmiuS6jWG7jHUjdoMhs27e6Leuyyc6a8gWSpqSWrg==}
    dependencies:
      '@babel/runtime': 7.22.5
      lodash: 4.17.21
      mjml-core: 4.14.1
    transitivePeerDependencies:
      - encoding
    dev: false

  /mjml-head-breakpoint@4.14.1:
    resolution: {integrity: sha512-Qw9l/W/I5Z9p7I4ShgnEpAL9if4472ejcznbBnp+4Gq+sZoPa7iYoEPsa9UCGutlaCh3N3tIi2qKhl9qD8DFxA==}
    dependencies:
      '@babel/runtime': 7.22.5
      lodash: 4.17.21
      mjml-core: 4.14.1
    transitivePeerDependencies:
      - encoding
    dev: false

  /mjml-head-font@4.14.1:
    resolution: {integrity: sha512-oBYm1gaOdEMjE5BoZouRRD4lCNZ1jcpz92NR/F7xDyMaKCGN6T/+r4S5dq1gOLm9zWqClRHaECdFJNEmrDpZqA==}
    dependencies:
      '@babel/runtime': 7.22.5
      lodash: 4.17.21
      mjml-core: 4.14.1
    transitivePeerDependencies:
      - encoding
    dev: false

  /mjml-head-html-attributes@4.14.1:
    resolution: {integrity: sha512-vlJsJc1Sm4Ml2XvLmp01zsdmWmzm6+jNCO7X3eYi9ngEh8LjMCLIQOncnOgjqm9uGpQu2EgUhwvYFZP2luJOVg==}
    dependencies:
      '@babel/runtime': 7.22.5
      lodash: 4.17.21
      mjml-core: 4.14.1
    transitivePeerDependencies:
      - encoding
    dev: false

  /mjml-head-preview@4.14.1:
    resolution: {integrity: sha512-89gQtt3fhl2dkYpHLF5HDQXz/RLpzecU6wmAIT7Dz6etjLGE1dgq2Ay6Bu/OeHjDcT1gbM131zvBwuXw8OydNw==}
    dependencies:
      '@babel/runtime': 7.22.5
      lodash: 4.17.21
      mjml-core: 4.14.1
    transitivePeerDependencies:
      - encoding
    dev: false

  /mjml-head-style@4.14.1:
    resolution: {integrity: sha512-XryOuf32EDuUCBT2k99C1+H87IOM919oY6IqxKFJCDkmsbywKIum7ibhweJdcxiYGONKTC6xjuibGD3fQTTYNQ==}
    dependencies:
      '@babel/runtime': 7.22.5
      lodash: 4.17.21
      mjml-core: 4.14.1
    transitivePeerDependencies:
      - encoding
    dev: false

  /mjml-head-title@4.14.1:
    resolution: {integrity: sha512-aIfpmlQdf1eJZSSrFodmlC4g5GudBti2eMyG42M7/3NeLM6anEWoe+UkF/6OG4Zy0tCQ40BDJ5iBZlMsjQICzw==}
    dependencies:
      '@babel/runtime': 7.22.5
      lodash: 4.17.21
      mjml-core: 4.14.1
    transitivePeerDependencies:
      - encoding
    dev: false

  /mjml-head@4.14.1:
    resolution: {integrity: sha512-KoCbtSeTAhx05Ugn9TB2UYt5sQinSCb7RGRer5iPQ3CrXj8hT5B5Svn6qvf/GACPkWl4auExHQh+XgLB+r3OEA==}
    dependencies:
      '@babel/runtime': 7.22.5
      lodash: 4.17.21
      mjml-core: 4.14.1
    transitivePeerDependencies:
      - encoding
    dev: false

  /mjml-hero@4.14.1:
    resolution: {integrity: sha512-TQJ3yfjrKYGkdEWjHLHhL99u/meKFYgnfJvlo9xeBvRjSM696jIjdqaPHaunfw4CP6d2OpCIMuacgOsvqQMWOA==}
    dependencies:
      '@babel/runtime': 7.22.5
      lodash: 4.17.21
      mjml-core: 4.14.1
    transitivePeerDependencies:
      - encoding
    dev: false

  /mjml-image@4.14.1:
    resolution: {integrity: sha512-jfKLPHXuFq83okwlNM1Um/AEWeVDgs2JXIOsWp2TtvXosnRvGGMzA5stKLYdy1x6UfKF4c1ovpMS162aYGp+xQ==}
    dependencies:
      '@babel/runtime': 7.22.5
      lodash: 4.17.21
      mjml-core: 4.14.1
    transitivePeerDependencies:
      - encoding
    dev: false

  /mjml-migrate@4.14.1:
    resolution: {integrity: sha512-d+9HKQOhZi3ZFAaFSDdjzJX9eDQGjMf3BArLWNm2okC4ZgfJSpOc77kgCyFV8ugvwc8fFegPnSV60Jl4xtvK2A==}
    hasBin: true
    dependencies:
      '@babel/runtime': 7.22.5
      js-beautify: 1.14.8
      lodash: 4.17.21
      mjml-core: 4.14.1
      mjml-parser-xml: 4.14.1
      yargs: 16.2.0
    transitivePeerDependencies:
      - encoding
    dev: false

  /mjml-navbar@4.14.1:
    resolution: {integrity: sha512-rNy1Kw8CR3WQ+M55PFBAUDz2VEOjz+sk06OFnsnmNjoMVCjo1EV7OFLDAkmxAwqkC8h4zQWEOFY0MBqqoAg7+A==}
    dependencies:
      '@babel/runtime': 7.22.5
      lodash: 4.17.21
      mjml-core: 4.14.1
    transitivePeerDependencies:
      - encoding
    dev: false

  /mjml-parser-xml@4.14.1:
    resolution: {integrity: sha512-9WQVeukbXfq9DUcZ8wOsHC6BTdhaVwTAJDYMIQglXLwKwN7I4pTCguDDHy5d0kbbzK5OCVxCdZe+bfVI6XANOQ==}
    dependencies:
      '@babel/runtime': 7.22.5
      detect-node: 2.0.4
      htmlparser2: 8.0.2
      lodash: 4.17.21
    dev: false

  /mjml-preset-core@4.14.1:
    resolution: {integrity: sha512-uUCqK9Z9d39rwB/+JDV2KWSZGB46W7rPQpc9Xnw1DRP7wD7qAfJwK6AZFCwfTgWdSxw0PwquVNcrUS9yBa9uhw==}
    dependencies:
      '@babel/runtime': 7.22.5
      mjml-accordion: 4.14.1
      mjml-body: 4.14.1
      mjml-button: 4.14.1
      mjml-carousel: 4.14.1
      mjml-column: 4.14.1
      mjml-divider: 4.14.1
      mjml-group: 4.14.1
      mjml-head: 4.14.1
      mjml-head-attributes: 4.14.1
      mjml-head-breakpoint: 4.14.1
      mjml-head-font: 4.14.1
      mjml-head-html-attributes: 4.14.1
      mjml-head-preview: 4.14.1
      mjml-head-style: 4.14.1
      mjml-head-title: 4.14.1
      mjml-hero: 4.14.1
      mjml-image: 4.14.1
      mjml-navbar: 4.14.1
      mjml-raw: 4.14.1
      mjml-section: 4.14.1
      mjml-social: 4.14.1
      mjml-spacer: 4.14.1
      mjml-table: 4.14.1
      mjml-text: 4.14.1
      mjml-wrapper: 4.14.1
    transitivePeerDependencies:
      - encoding
    dev: false

  /mjml-raw@4.14.1:
    resolution: {integrity: sha512-9+4wzoXnCtfV6QPmjfJkZ50hxFB4Z8QZnl2Ac0D1Cn3dUF46UkmO5NLMu7UDIlm5DdFyycZrMOwvZS4wv9ksPw==}
    dependencies:
      '@babel/runtime': 7.22.5
      lodash: 4.17.21
      mjml-core: 4.14.1
    transitivePeerDependencies:
      - encoding
    dev: false

  /mjml-section@4.14.1:
    resolution: {integrity: sha512-Ik5pTUhpT3DOfB3hEmAWp8rZ0ilWtIivnL8XdUJRfgYE9D+MCRn+reIO+DAoJHxiQoI6gyeKkIP4B9OrQ7cHQw==}
    dependencies:
      '@babel/runtime': 7.22.5
      lodash: 4.17.21
      mjml-core: 4.14.1
    transitivePeerDependencies:
      - encoding
    dev: false

  /mjml-social@4.14.1:
    resolution: {integrity: sha512-G44aOZXgZHukirjkeQWTTV36UywtE2YvSwWGNfo/8d+k5JdJJhCIrlwaahyKEAyH63G1B0Zt8b2lEWx0jigYUw==}
    dependencies:
      '@babel/runtime': 7.22.5
      lodash: 4.17.21
      mjml-core: 4.14.1
    transitivePeerDependencies:
      - encoding
    dev: false

  /mjml-spacer@4.14.1:
    resolution: {integrity: sha512-5SfQCXTd3JBgRH1pUy6NVZ0lXBiRqFJPVHBdtC3OFvUS3q1w16eaAXlIUWMKTfy8CKhQrCiE6m65kc662ZpYxA==}
    dependencies:
      '@babel/runtime': 7.22.5
      lodash: 4.17.21
      mjml-core: 4.14.1
    transitivePeerDependencies:
      - encoding
    dev: false

  /mjml-table@4.14.1:
    resolution: {integrity: sha512-aVBdX3WpyKVGh/PZNn2KgRem+PQhWlvnD00DKxDejRBsBSKYSwZ0t3EfFvZOoJ9DzfHsN0dHuwd6Z18Ps44NFQ==}
    dependencies:
      '@babel/runtime': 7.22.5
      lodash: 4.17.21
      mjml-core: 4.14.1
    transitivePeerDependencies:
      - encoding
    dev: false

  /mjml-text@4.14.1:
    resolution: {integrity: sha512-yZuvf5z6qUxEo5CqOhCUltJlR6oySKVcQNHwoV5sneMaKdmBiaU4VDnlYFera9gMD9o3KBHIX6kUg7EHnCwBRQ==}
    dependencies:
      '@babel/runtime': 7.22.5
      lodash: 4.17.21
      mjml-core: 4.14.1
    transitivePeerDependencies:
      - encoding
    dev: false

  /mjml-validator@4.13.0:
    resolution: {integrity: sha512-uURYfyQYtHJ6Qz/1A7/+E9ezfcoISoLZhYK3olsxKRViwaA2Mm8gy/J3yggZXnsUXWUns7Qymycm5LglLEIiQg==}
    dependencies:
      '@babel/runtime': 7.22.5
    dev: false

  /mjml-wrapper@4.14.1:
    resolution: {integrity: sha512-aA5Xlq6d0hZ5LY+RvSaBqmVcLkvPvdhyAv3vQf3G41Gfhel4oIPmkLnVpHselWhV14A0KwIOIAKVxHtSAxyOTQ==}
    dependencies:
      '@babel/runtime': 7.22.5
      lodash: 4.17.21
      mjml-core: 4.14.1
      mjml-section: 4.14.1
    transitivePeerDependencies:
      - encoding
    dev: false

  /mjml@4.14.1:
    resolution: {integrity: sha512-f/wnWWIVbeb/ge3ff7c/KYYizI13QbGIp03odwwkCThsJsacw4gpZZAU7V4gXY3HxSXP2/q3jxOfaHVbkfNpOQ==}
    hasBin: true
    dependencies:
      '@babel/runtime': 7.22.5
      mjml-cli: 4.14.1
      mjml-core: 4.14.1
      mjml-migrate: 4.14.1
      mjml-preset-core: 4.14.1
      mjml-validator: 4.13.0
    transitivePeerDependencies:
      - encoding
    dev: false

  /mkdirp@0.5.6:
    resolution: {integrity: sha512-FP+p8RB8OWpF3YZBCrP5gtADmtXApB5AMLn+vdyA+PyxCjrCs00mjyUozssO33cwDeT3wNGdLxJ5M//YqtHAJw==}
    hasBin: true
    dependencies:
      minimist: 1.2.8

  /mkdirp@1.0.4:
    resolution: {integrity: sha512-vVqVZQyf3WLx2Shd0qJ9xuvqgAyKPLAiqITEtqW0oIUjzo3PePDd6fW9iFz30ef7Ysp/oiWqbhszeGWW2T6Gzw==}
    engines: {node: '>=10'}
    hasBin: true

  /mlly@1.3.0:
    resolution: {integrity: sha512-HT5mcgIQKkOrZecOjOX3DJorTikWXwsBfpcr/MGBkhfWcjiqvnaL/9ppxvIUXfjT6xt4DVIAsN9fMUz1ev4bIw==}
    dependencies:
      acorn: 8.8.2
      pathe: 1.1.1
      pkg-types: 1.0.3
      ufo: 1.1.2
    dev: true

  /mocha@10.2.0:
    resolution: {integrity: sha512-IDY7fl/BecMwFHzoqF2sg/SHHANeBoMMXFlS9r0OXKDssYE1M5O43wUY/9BVPeIvfH2zmEbBfseqN9gBQZzXkg==}
    engines: {node: '>= 14.0.0'}
    hasBin: true
    dependencies:
      ansi-colors: 4.1.1
      browser-stdout: 1.3.1
      chokidar: 3.5.3
      debug: 4.3.4(supports-color@8.1.1)
      diff: 5.0.0
      escape-string-regexp: 4.0.0
      find-up: 5.0.0
      glob: 7.2.0
      he: 1.2.0
      js-yaml: 4.1.0
      log-symbols: 4.1.0
      minimatch: 5.0.1
      ms: 2.1.3
      nanoid: 3.3.3
      serialize-javascript: 6.0.0
      strip-json-comments: 3.1.1
      supports-color: 8.1.1
      workerpool: 6.2.1
      yargs: 16.2.0
      yargs-parser: 20.2.4
      yargs-unparser: 2.0.0
    dev: true

  /module-not-found-error@1.0.1:
    resolution: {integrity: sha512-pEk4ECWQXV6z2zjhRZUongnLJNUeGQJ3w6OQ5ctGwD+i5o93qjRQUk2Rt6VdNeu3sEP0AB4LcfvdebpxBRVr4g==}
    dev: true

  /mri@1.2.0:
    resolution: {integrity: sha512-tzzskb3bG8LvYGFF/mDTpq3jpI6Q9wc3LEmBaghu+DdCssd1FakN7Bc0hVNmEyGq1bq3RgfkCb3cmQLpNPOroA==}
    engines: {node: '>=4'}
    dev: true

  /mrmime@1.0.1:
    resolution: {integrity: sha512-hzzEagAgDyoU1Q6yg5uI+AorQgdvMCur3FcKf7NhMKWsaYg+RnbTyHRa/9IlLF9rf455MOCtcqqrQQ83pPP7Uw==}
    engines: {node: '>=10'}
    dev: true

  /ms@2.0.0:
    resolution: {integrity: sha512-Tpp60P6IUJDTuOq/5Z8cdskzJujfwqfOTkrwIwj7IRISpnkJnT6SyJ4PCPnGMoFjC9ddhal5KVIYtAt97ix05A==}

  /ms@2.1.2:
    resolution: {integrity: sha512-sGkPx+VjMtmA6MX27oA4FBFELFCZZ4S4XqeGOXCv68tT+jb3vk/RyaKWP0PTKyWtmLSM0b+adUTEvbs1PEaH2w==}

  /ms@2.1.3:
    resolution: {integrity: sha512-6FlzubTLZG3J2a/NVCAleEhjzq5oxgHyaCU9yYXvcLsvoVaHJq/s5xXI6/XXP6tz7R9xAOtHnSO/tXtF3WRTlA==}

  /muggle-string@0.3.1:
    resolution: {integrity: sha512-ckmWDJjphvd/FvZawgygcUeQCxzvohjFO5RxTjj4eq8kw359gFF3E1brjfI+viLMxss5JrHTDRHZvu2/tuy0Qg==}
    dev: true

  /multer@1.4.4-lts.1:
    resolution: {integrity: sha512-WeSGziVj6+Z2/MwQo3GvqzgR+9Uc+qt8SwHKh3gvNPiISKfsMfG4SvCOFYlxxgkXt7yIV2i1yczehm0EOKIxIg==}
    engines: {node: '>= 6.0.0'}
    dependencies:
      append-field: 1.0.0
      busboy: 1.6.0
      concat-stream: 1.6.2
      mkdirp: 0.5.6
      object-assign: 4.1.1
      type-is: 1.6.18
      xtend: 4.0.2

  /mute-stream@0.0.8:
    resolution: {integrity: sha512-nnbWWOkoWyUsTjKrhgD0dcz22mdkSnpYqbEjIm2nhwhuxlSkpywJmBo8h0ZqJdkp73mb90SssHkN4rsRaBAfAA==}
    dev: true

  /mz@2.7.0:
    resolution: {integrity: sha512-z81GNO7nnYMEhrGh9LeymoE4+Yr0Wn5McHIZMK5cfQCl+NDX08sCZgUc9/6MHni9IWuFLm1Z3HTCXu2z9fN62Q==}
    dependencies:
      any-promise: 1.3.0
      object-assign: 4.1.1
      thenify-all: 1.6.0
    dev: true

  /naive-ui@2.34.4(vue@3.3.4):
    resolution: {integrity: sha512-aPG8PDfhSzIzn/jSC9y3Jb3Pe2wHJ7F0cFV1EWlbImSrZECeUmoc+fIcOSWbizoztkKfaUAeKwYdMl09MKkj1g==}
    peerDependencies:
      vue: ^3.0.0
    dependencies:
      '@css-render/plugin-bem': 0.15.12(css-render@0.15.12)
      '@css-render/vue3-ssr': 0.15.12(vue@3.3.4)
      '@types/katex': 0.14.0
      '@types/lodash': 4.14.195
      '@types/lodash-es': 4.17.7
      async-validator: 4.2.5
      css-render: 0.15.12
      date-fns: 2.30.0
      date-fns-tz: 1.3.8(date-fns@2.30.0)
      evtd: 0.2.4
      highlight.js: 11.8.0
      lodash: 4.17.21
      lodash-es: 4.17.21
      seemly: 0.3.6
      treemate: 0.3.11
      vdirs: 0.1.8(vue@3.3.4)
      vooks: 0.2.12(vue@3.3.4)
      vue: 3.3.4
      vueuc: 0.4.51(vue@3.3.4)
    dev: false

  /nanoid@3.3.3:
    resolution: {integrity: sha512-p1sjXuopFs0xg+fPASzQ28agW1oHD7xDsd9Xkf3T15H3c/cifrFHVwrh74PdoklAPi+i7MdRsE47vm2r6JoB+w==}
    engines: {node: ^10 || ^12 || ^13.7 || ^14 || >=15.0.1}
    hasBin: true
    dev: true

  /nanoid@3.3.6:
    resolution: {integrity: sha512-BGcqMMJuToF7i1rt+2PWSNVnWIkGCU78jBG3RxO/bZlnZPK2Cmi2QaffxGO/2RvWi9sL+FAiRiXMgsyxQ1DIDA==}
    engines: {node: ^10 || ^12 || ^13.7 || ^14 || >=15.0.1}
    hasBin: true

  /natural-compare-lite@1.4.0:
    resolution: {integrity: sha512-Tj+HTDSJJKaZnfiuw+iaF9skdPpTo2GtEly5JHnWV/hfv2Qj/9RKsGISQtLh2ox3l5EAGw487hnBee0sIJ6v2g==}
    dev: true

  /natural-compare@1.4.0:
    resolution: {integrity: sha512-OWND8ei3VtNC9h7V60qff3SVobHr996CTwgxubgyQYEpg290h9J0buyECNNJexkFm5sOajh5G116RYA1c8ZMSw==}
    dev: true

  /negotiator@0.6.3:
    resolution: {integrity: sha512-+EUsqGPLsM+j/zdChZjsnX51g4XrHFOIXwfnCVPGlQk/k5giakcKsuxCObBRu6DSm9opw/O6slWbJdghQM4bBg==}
    engines: {node: '>= 0.6'}

  /neo-async@2.6.2:
    resolution: {integrity: sha512-Yd3UES5mWCSqR+qNT93S3UoYUkqAZ9lLg8a7g9rimsWmYGK8cVToA4/sF3RrshdyV3sAGMXVUmpMYOw+dLpOuw==}

  /netmask@2.0.2:
    resolution: {integrity: sha512-dBpDMdxv9Irdq66304OLfEmQ9tbNRFnFTuZiLo+bD+r332bBmMJ8GBLXklIXXgxd3+v9+KUnZaUR5PJMa75Gsg==}
    engines: {node: '>= 0.4.0'}
    dev: false

  /nise@5.1.4:
    resolution: {integrity: sha512-8+Ib8rRJ4L0o3kfmyVCL7gzrohyDe0cMFTBa2d364yIrEGMEoetznKJx899YxjybU6bL9SQkYPSBBs1gyYs8Xg==}
    dependencies:
      '@sinonjs/commons': 2.0.0
      '@sinonjs/fake-timers': 10.3.0
      '@sinonjs/text-encoding': 0.7.2
      just-extend: 4.2.1
      path-to-regexp: 1.8.0
    dev: true

  /no-case@2.3.2:
    resolution: {integrity: sha512-rmTZ9kz+f3rCvK2TD1Ue/oZlns7OGoIWP4fc3llxxRXlOkHKoWPPWJOfFYpITabSow43QJbRIoHQXtt10VldyQ==}
    dependencies:
      lower-case: 1.1.4
    dev: false

  /no-case@3.0.4:
    resolution: {integrity: sha512-fgAN3jGAh+RoxUGZHTSOLJIqUc2wmoBwGR4tbpNAKmmovFoWq0OdRkb0VkldReO2a2iBT/OEulG9XSUc10r3zg==}
    dependencies:
      lower-case: 2.0.2
      tslib: 2.6.0
    dev: true

  /node-abort-controller@3.1.1:
    resolution: {integrity: sha512-AGK2yQKIjRuqnc6VkX2Xj5d+QW8xZ87pa1UK6yA6ouUyuxfHuMP6umE5QK7UmTeOAymo+Zx1Fxiuw9rVx8taHQ==}

  /node-addon-api@5.1.0:
    resolution: {integrity: sha512-eh0GgfEkpnoWDq+VY8OyvYhFEzBk6jIYbRKdIlyTiAXIVJ8PyBaKb0rp7oDtoddbdoHWhq8wwr+XZ81F1rpNdA==}
    dev: false

  /node-emoji@1.11.0:
    resolution: {integrity: sha512-wo2DpQkQp7Sjm2A0cq+sN7EHKO6Sl0ctXeBdFZrL9T9+UywORbufTcTZxom8YqpLQt/FqNMUkOpkZrJVYSKD3A==}
    dependencies:
      lodash: 4.17.21
    dev: true

  /node-fetch@2.6.11:
    resolution: {integrity: sha512-4I6pdBY1EthSqDmJkiNk3JIT8cswwR9nfeW/cPdUagJYEQG7R95WRH74wpz7ma8Gh/9dI9FP+OU+0E4FvtA55w==}
    engines: {node: 4.x || >=6.0.0}
    peerDependencies:
      encoding: ^0.1.0
    peerDependenciesMeta:
      encoding:
        optional: true
    dependencies:
      whatwg-url: 5.0.0

  /node-releases@2.0.12:
    resolution: {integrity: sha512-QzsYKWhXTWx8h1kIvqfnC++o0pEmpRQA/aenALsL2F4pqNVr7YzcdMlDij5WBnwftRbJCNJL/O7zdKaxKPHqgQ==}
    dev: true

  /node-releases@2.0.13:
    resolution: {integrity: sha512-uYr7J37ae/ORWdZeQ1xxMJe3NtdmqMC/JZK+geofDrkLUApKRHPd18/TxtBOJ4A0/+uUIliorNrfYV6s1b02eQ==}
    dev: false

  /nodemailer@6.9.1:
    resolution: {integrity: sha512-qHw7dOiU5UKNnQpXktdgQ1d3OFgRAekuvbJLcdG5dnEo/GtcTHRYM7+UfJARdOFU9WUQO8OiIamgWPmiSFHYAA==}
    engines: {node: '>=6.0.0'}
    dev: false

  /nodemailer@6.9.3:
    resolution: {integrity: sha512-fy9v3NgTzBngrMFkDsKEj0r02U7jm6XfC3b52eoNV+GCrGj+s8pt5OqhiJdWKuw51zCTdiNR/IUD1z33LIIGpg==}
    engines: {node: '>=6.0.0'}
    dev: false

  /nopt@5.0.0:
    resolution: {integrity: sha512-Tbj67rffqceeLpcRXrT7vKAN8CwfPeIBgM7E6iBkmKLV7bEMwpGgYLGv0jACUsECaa/vuxP0IjEont6umdMgtQ==}
    engines: {node: '>=6'}
    hasBin: true
    dependencies:
      abbrev: 1.1.1
    dev: false

  /nopt@6.0.0:
    resolution: {integrity: sha512-ZwLpbTgdhuZUnZzjd7nb1ZV+4DoiC6/sfiVKok72ym/4Tlf+DFdlHYmT2JPmcNNWV6Pi3SDf1kT+A4r9RTuT9g==}
    engines: {node: ^12.13.0 || ^14.15.0 || >=16.0.0}
    hasBin: true
    dependencies:
      abbrev: 1.1.1
    dev: false

  /normalize-package-data@2.5.0:
    resolution: {integrity: sha512-/5CMN3T0R4XTj4DcGaexo+roZSdSFW/0AOOTROrjxzCG1wrWXEsGbRKevjlIL+ZDE4sZlJr5ED4YW0yqmkK+eA==}
    dependencies:
      hosted-git-info: 2.8.9
      resolve: 1.22.2
      semver: 5.7.1
      validate-npm-package-license: 3.0.4
    dev: true

  /normalize-package-data@3.0.3:
    resolution: {integrity: sha512-p2W1sgqij3zMMyRC067Dg16bfzVH+w7hyegmpIvZ4JNjqtGOVAIvLmjBx3yP7YTe9vKJgkoNOPjwQGogDoMXFA==}
    engines: {node: '>=10'}
    dependencies:
      hosted-git-info: 4.1.0
      is-core-module: 2.12.1
      semver: 7.5.2
      validate-npm-package-license: 3.0.4
    dev: true

  /normalize-path@3.0.0:
    resolution: {integrity: sha512-6eZs5Ls3WtCisHWp9S2GUy8dqkpGi4BVSz3GaqiE6ezub0512ESztXUwUB6C6IKbQkY2Pnb/mD4WYojCRwcwLA==}
    engines: {node: '>=0.10.0'}

  /normalize-range@0.1.2:
    resolution: {integrity: sha512-bdok/XvKII3nUpklnV6P2hxtMNrCboOjAcyBuQnWEhO665FwrSNRxU+AqpsyvO6LgGYPspN+lu5CLtw4jPRKNA==}
    engines: {node: '>=0.10.0'}
    dev: true

  /npm-run-path@4.0.1:
    resolution: {integrity: sha512-S48WzZW777zhNIrn7gxOlISNAqi9ZC/uQFnRdbeIHhZhCA6UqpkOT8T1G7BvfdgP4Er8gF4sUbaS0i7QvIfCWw==}
    engines: {node: '>=8'}
    dependencies:
      path-key: 3.1.1
    dev: true

  /npmlog@5.0.1:
    resolution: {integrity: sha512-AqZtDUWOMKs1G/8lwylVjrdYgqA4d9nu8hc+0gzRxlDb1I10+FHBGMXs6aiQHFdCUUlqH99MUMuLfzWDNDtfxw==}
    dependencies:
      are-we-there-yet: 2.0.0
      console-control-strings: 1.1.0
      gauge: 3.0.2
      set-blocking: 2.0.0
    dev: false

  /nprogress@0.2.0:
    resolution: {integrity: sha512-I19aIingLgR1fmhftnbWWO3dXc0hSxqHQHQb3H8m+K3TnEn/iSeTZZOyvKXWqQESMwuUVnatlCnZdLBZZt2VSA==}
    dev: false

  /nth-check@2.1.1:
    resolution: {integrity: sha512-lqjrjmaOoAnWfMmBPL+XNnynZh2+swxiX3WUE0s4yEHI6m+AwrK2UZOimIRl3X/4QctVqS8AiZjFqyOGrMXb/w==}
    dependencies:
      boolbase: 1.0.0

  /nwsapi@2.2.5:
    resolution: {integrity: sha512-6xpotnECFy/og7tKSBVmUNft7J3jyXAka4XvG6AUhFWRz+Q/Ljus7znJAA3bxColfQLdS+XsjoodtJfCgeTEFQ==}
    dev: true

  /object-assign@4.1.1:
    resolution: {integrity: sha512-rJgTQnkUnH1sFw8yT6VSU3zD3sWmu6sZhIseY8VX+GRu3P6F7Fu+JNDoXfklElbLJSnc3FUQHVe4cU5hj+BcUg==}
    engines: {node: '>=0.10.0'}

  /object-hash@3.0.0:
    resolution: {integrity: sha512-RSn9F68PjH9HqtltsSnqYC1XXoWe9Bju5+213R98cNGttag9q9yAOTzdbsqvIa7aNm5WffBZFpWYr2aWrklWAw==}
    engines: {node: '>= 6'}
    dev: true

  /object-inspect@1.12.3:
    resolution: {integrity: sha512-geUvdk7c+eizMNUDkRpW1wJwgfOiOeHbxBR/hLXK1aT6zmVSO0jsQcs7fj6MGw89jC/cjGfLcNOrtMYtGqm81g==}

  /object-is@1.1.5:
    resolution: {integrity: sha512-3cyDsyHgtmi7I7DfSSI2LDp6SK2lwvtbg0p0R1e0RvTqF5ceGx+K2dfSjm1bKDMVCFEDAQvy+o8c6a7VujOddw==}
    engines: {node: '>= 0.4'}
    dependencies:
      call-bind: 1.0.2
      define-properties: 1.2.0
    dev: true

  /object-keys@1.1.1:
    resolution: {integrity: sha512-NuAESUOUMrlIXOfHKzD6bpPu3tYt3xvjNdRIQ+FeT0lNb4K8WR70CaDxhuNguS2XG+GjkyMwOzsN5ZktImfhLA==}
    engines: {node: '>= 0.4'}
    dev: true

  /object.assign@4.1.4:
    resolution: {integrity: sha512-1mxKf0e58bvyjSCtKYY4sRe9itRk3PJpquJOjeIkz885CczcI4IvJJDLPS72oowuSh+pBxUFROpX+TU++hxhZQ==}
    engines: {node: '>= 0.4'}
    dependencies:
      call-bind: 1.0.2
      define-properties: 1.2.0
      has-symbols: 1.0.3
      object-keys: 1.1.1
    dev: true

  /object.omit@3.0.0:
    resolution: {integrity: sha512-EO+BCv6LJfu+gBIF3ggLicFebFLN5zqzz/WWJlMFfkMyGth+oBkhxzDl0wx2W4GkLzuQs/FsSkXZb2IMWQqmBQ==}
    engines: {node: '>=0.10.0'}
    dependencies:
      is-extendable: 1.0.1
    dev: false

  /object.pick@1.3.0:
    resolution: {integrity: sha512-tqa/UMy/CCoYmj+H5qc07qvSL9dqcs/WZENZ1JbtWBlATP+iVOe778gE6MSijnyCnORzDuX6hU+LA4SZ09YjFQ==}
    engines: {node: '>=0.10.0'}
    dependencies:
      isobject: 3.0.1
    dev: false

  /on-finished@2.3.0:
    resolution: {integrity: sha512-ikqdkGAAyf/X/gPhXGvfgAytDZtDbr+bkNUJ0N9h5MI/dmdgCs3l6hoHrcUv41sRKew3jIwrp4qQDXiK99Utww==}
    engines: {node: '>= 0.8'}
    dependencies:
      ee-first: 1.1.1
    dev: true

  /on-finished@2.4.1:
    resolution: {integrity: sha512-oVlzkg3ENAhCk2zdv7IJwd/QUD4z2RxRwpkcGY8psCVcCYZNq4wYnVWALHM+brtuJjePWiYF/ClmuDr8Ch5+kg==}
    engines: {node: '>= 0.8'}
    dependencies:
      ee-first: 1.1.1

  /once@1.4.0:
    resolution: {integrity: sha512-lNaJgI+2Q5URQBkccEKHTQOPaXdUxnZZElQTZY0MFUAuaEqe1E+Nyvgdz/aIyNi6Z9MzO5dv1H8n58/GELp3+w==}
    dependencies:
      wrappy: 1.0.2

  /onetime@5.1.2:
    resolution: {integrity: sha512-kbpaSSGJTWdAY5KPVeMOKXSrPtr8C8C7wodJbcsd51jRnmD+GZu8Y0VoU6Dm5Z4vWr0Ig/1NKuWRKf7j5aaYSg==}
    engines: {node: '>=6'}
    dependencies:
      mimic-fn: 2.1.0
    dev: true

  /open@7.4.2:
    resolution: {integrity: sha512-MVHddDVweXZF3awtlAS+6pgKLlm/JgxZ90+/NBurBoQctVOOB/zDdVjcyPzQ+0laDGbsWgrRkflI65sQeOgT9Q==}
    engines: {node: '>=8'}
    dependencies:
      is-docker: 2.2.1
      is-wsl: 2.2.0
    dev: false

  /optionator@0.8.3:
    resolution: {integrity: sha512-+IW9pACdk3XWmmTXG8m3upGUJst5XRGzxMRjXzAuJ1XnIFNvfhjjIuYkDvysnPQ7qzqVzLt78BCruntqRhWQbA==}
    engines: {node: '>= 0.8.0'}
    dependencies:
      deep-is: 0.1.4
      fast-levenshtein: 2.0.6
      levn: 0.3.0
      prelude-ls: 1.1.2
      type-check: 0.3.2
      word-wrap: 1.2.3

  /optionator@0.9.3:
    resolution: {integrity: sha512-JjCoypp+jKn1ttEFExxhetCKeJt9zhAgAve5FXHixTvFDW/5aEktX9bufBKLRRMdU7bNtpLfcGu94B3cdEJgjg==}
    engines: {node: '>= 0.8.0'}
    dependencies:
      '@aashutoshrathi/word-wrap': 1.2.6
      deep-is: 0.1.4
      fast-levenshtein: 2.0.6
      levn: 0.4.1
      prelude-ls: 1.2.1
      type-check: 0.4.0
    dev: true

  /ora@5.4.1:
    resolution: {integrity: sha512-5b6Y85tPxZZ7QytO+BQzysW31HJku27cRIlkbAXaNx+BdcVi+LlRFmVXzeF6a7JCwJpyw5c4b+YSVImQIrBpuQ==}
    engines: {node: '>=10'}
    dependencies:
      bl: 4.1.0
      chalk: 4.1.2
      cli-cursor: 3.1.0
      cli-spinners: 2.9.0
      is-interactive: 1.0.0
      is-unicode-supported: 0.1.0
      log-symbols: 4.1.0
      strip-ansi: 6.0.1
      wcwidth: 1.0.1
    dev: true

  /orderedmap@2.1.1:
    resolution: {integrity: sha512-TvAWxi0nDe1j/rtMcWcIj94+Ffe6n7zhow33h40SKxmsmozs6dz/e+EajymfoFcHd7sxNn8yHM8839uixMOV6g==}
    dev: false

  /os-name@4.0.1:
    resolution: {integrity: sha512-xl9MAoU97MH1Xt5K9ERft2YfCAoaO6msy1OBA0ozxEC0x0TmIoE6K3QvgJMMZA9yKGLmHXNY/YZoDbiGDj4zYw==}
    engines: {node: '>=10'}
    dependencies:
      macos-release: 2.5.1
      windows-release: 4.0.0
    dev: true

  /os-tmpdir@1.0.2:
    resolution: {integrity: sha512-D2FR03Vir7FIu45XBY20mTb+/ZSWB00sjU9jdQXt83gDrI4Ztz5Fs7/yy74g2N5SVQY4xY1qDr4rNddwYRVX0g==}
    engines: {node: '>=0.10.0'}
    dev: true

  /outmatch@0.7.0:
    resolution: {integrity: sha512-w1ybiTBffGiwxOO7JJBVVOsIiWwzcfSl/D80amWAU2UDe1o9/SySOUzAwDuN3+jGKQRs0UCDTS8rndFiroJgVQ==}
    dev: true

  /p-limit@2.3.0:
    resolution: {integrity: sha512-//88mFWSJx8lxCzwdAABTJL2MyWB12+eIY7MDL2SqLmAkeKU9qxRvWuSyTjm3FUmpBEMuFfckAIqEaVGUDxb6w==}
    engines: {node: '>=6'}
    dependencies:
      p-try: 2.2.0
    dev: true

  /p-limit@3.1.0:
    resolution: {integrity: sha512-TYOanM3wGwNGsZN2cVTYPArw454xnXj5qmWF1bEoAc4+cU/ol7GVh7odevjp1FNHduHc3KZMcFduxU5Xc6uJRQ==}
    engines: {node: '>=10'}
    dependencies:
      yocto-queue: 0.1.0
    dev: true

  /p-locate@4.1.0:
    resolution: {integrity: sha512-R79ZZ/0wAxKGu3oYMlz8jy/kbhsNrS7SKZ7PxEHBgJ5+F2mtFW2fK2cOtBh1cHYkQsbzFV7I+EoRKe6Yt0oK7A==}
    engines: {node: '>=8'}
    dependencies:
      p-limit: 2.3.0
    dev: true

  /p-locate@5.0.0:
    resolution: {integrity: sha512-LaNjtRWUBY++zB5nE/NwcaoMylSPk+S+ZHNB1TzdbMJMny6dynpAGt7X/tl/QYq3TIeE6nxHppbo2LGymrG5Pw==}
    engines: {node: '>=10'}
    dependencies:
      p-limit: 3.1.0
    dev: true

  /p-try@2.2.0:
    resolution: {integrity: sha512-R4nPAVTAU0B9D35/Gk3uJf/7XYbQcyohSKdvAxIRSNghFl4e71hVoGnBNQz9cWaXxO2I10KTC+3jMdvvoKw6dQ==}
    engines: {node: '>=6'}
    dev: true

  /pac-proxy-agent@5.0.0:
    resolution: {integrity: sha512-CcFG3ZtnxO8McDigozwE3AqAw15zDvGH+OjXO4kzf7IkEKkQ4gxQ+3sdF50WmhQ4P/bVusXcqNE2S3XrNURwzQ==}
    engines: {node: '>= 8'}
    dependencies:
      '@tootallnate/once': 1.1.2
      agent-base: 6.0.2
      debug: 4.3.4(supports-color@8.1.1)
      get-uri: 3.0.2
      http-proxy-agent: 4.0.1
      https-proxy-agent: 5.0.1
      pac-resolver: 5.0.1
      raw-body: 2.5.2
      socks-proxy-agent: 5.0.1
    transitivePeerDependencies:
      - supports-color
    dev: false

  /pac-resolver@5.0.1:
    resolution: {integrity: sha512-cy7u00ko2KVgBAjuhevqpPeHIkCIqPe1v24cydhWjmeuzaBfmUWFCZJ1iAh5TuVzVZoUzXIW7K8sMYOZ84uZ9Q==}
    engines: {node: '>= 8'}
    dependencies:
      degenerator: 3.0.4
      ip: 1.1.8
      netmask: 2.0.2
    dev: false

  /param-case@2.1.1:
    resolution: {integrity: sha512-eQE845L6ot89sk2N8liD8HAuH4ca6Vvr7VWAWwt7+kvvG5aBcPmmphQ68JsEG2qa9n1TykS2DLeMt363AAH8/w==}
    dependencies:
      no-case: 2.3.2
    dev: false

  /param-case@3.0.4:
    resolution: {integrity: sha512-RXlj7zCYokReqWpOPH9oYivUzLYZ5vAPIfEmCTNViosC78F8F0H9y7T7gG2M39ymgutxF5gcFEsyZQSph9Bp3A==}
    dependencies:
      dot-case: 3.0.4
      tslib: 2.6.0
    dev: true

  /parent-module@1.0.1:
    resolution: {integrity: sha512-GQ2EWRpQV8/o+Aw8YqtfZZPfNRWZYkbidE9k5rpl/hC3vtHHBfGm2Ifi6qWV+coDGkrUKZAxE3Lot5kcsRlh+g==}
    engines: {node: '>=6'}
    dependencies:
      callsites: 3.1.0
    dev: true

  /parse-code-context@1.0.0:
    resolution: {integrity: sha512-OZQaqKaQnR21iqhlnPfVisFjBWjhnMl5J9MgbP8xC+EwoVqbXrq78lp+9Zb3ahmLzrIX5Us/qbvBnaS3hkH6OA==}
    engines: {node: '>=6'}
    dev: true

  /parse-json@5.2.0:
    resolution: {integrity: sha512-ayCKvm/phCGxOkYRSCM82iDwct8/EonSEgCSxWxD7ve6jHggsFl4fZVQBPRNgQoKiuV/odhFrGzQXZwbifC8Rg==}
    engines: {node: '>=8'}
    dependencies:
      '@babel/code-frame': 7.22.5
      error-ex: 1.3.2
      json-parse-even-better-errors: 2.3.1
      lines-and-columns: 1.2.4
    dev: true

  /parse5-htmlparser2-tree-adapter@7.0.0:
    resolution: {integrity: sha512-B77tOZrqqfUfnVcOrUvfdLbz4pu4RopLD/4vmu3HUPswwTA8OH0EMW9BlWR2B0RCoiZRAHEUu7IxeP1Pd1UU+g==}
    dependencies:
      domhandler: 5.0.3
      parse5: 7.1.2
    dev: false

  /parse5@7.1.2:
    resolution: {integrity: sha512-Czj1WaSVpaoj0wbhMzLmWD69anp2WH7FXMB9n1Sy8/ZFF9jolSQVMu1Ij5WIyGmcBmhk7EOndpO4mIpihVqAXw==}
    dependencies:
      entities: 4.5.0

  /parseley@0.11.0:
    resolution: {integrity: sha512-VfcwXlBWgTF+unPcr7yu3HSSA6QUdDaDnrHcytVfj5Z8azAyKBDrYnSIfeSxlrEayndNcLmrXzg+Vxbo6DWRXQ==}
    dependencies:
      leac: 0.6.0
      peberminta: 0.8.0
    dev: false

  /parseurl@1.3.3:
    resolution: {integrity: sha512-CiyeOxFT/JZyN5m0z9PfXw4SCBJ6Sygz1Dpl0wqjlhDEGGBP1GnsUVEL0p63hoG1fcj3fHynXi9NYO4nWOL+qQ==}
    engines: {node: '>= 0.8'}

  /pascal-case@3.1.2:
    resolution: {integrity: sha512-uWlGT3YSnK9x3BQJaOdcZwrnV6hPpd8jFH1/ucpiLRPh/2zCVJKS19E4GvYHvaCcACn3foXZ0cLB9Wrx1KGe5g==}
    dependencies:
      no-case: 3.0.4
      tslib: 2.6.0
    dev: true

  /passport-jwt@4.0.1:
    resolution: {integrity: sha512-UCKMDYhNuGOBE9/9Ycuoyh7vP6jpeTp/+sfMJl7nLff/t6dps+iaeE0hhNkKN8/HZHcJ7lCdOyDxHdDoxoSvdQ==}
    dependencies:
      jsonwebtoken: 9.0.0
      passport-strategy: 1.0.0
    dev: false

  /passport-local@1.0.0:
    resolution: {integrity: sha512-9wCE6qKznvf9mQYYbgJ3sVOHmCWoUNMVFoZzNoznmISbhnNNPhN9xfY3sLmScHMetEJeoY7CXwfhCe7argfQow==}
    engines: {node: '>= 0.4.0'}
    dependencies:
      passport-strategy: 1.0.0
    dev: false

  /passport-strategy@1.0.0:
    resolution: {integrity: sha512-CB97UUvDKJde2V0KDWWB3lyf6PC3FaZP7YxZ2G8OAtn9p4HI9j9JLP9qjOGZFvyl8uwNT8qM+hGnz/n16NI7oA==}
    engines: {node: '>= 0.4.0'}
    dev: false

  /passport@0.6.0:
    resolution: {integrity: sha512-0fe+p3ZnrWRW74fe8+SvCyf4a3Pb2/h7gFkQ8yTJpAO50gDzlfjZUZTO1k5Eg9kUct22OxHLqDZoKUWRHOh9ug==}
    engines: {node: '>= 0.4.0'}
    dependencies:
      passport-strategy: 1.0.0
      pause: 0.0.1
      utils-merge: 1.0.1
    dev: false

  /path-browserify@1.0.1:
    resolution: {integrity: sha512-b7uo2UCUOYZcnF/3ID0lulOJi/bafxa1xPe7ZPsammBSpjSWQkjNxlt635YGS2MiR9GjvuXCtz2emr3jbsz98g==}
    dev: true

  /path-case@3.0.4:
    resolution: {integrity: sha512-qO4qCFjXqVTrcbPt/hQfhTQ+VhFsqNKOPtytgNKkKxSoEp3XPUQ8ObFuePylOIok5gjn69ry8XiULxCwot3Wfg==}
    dependencies:
      dot-case: 3.0.4
      tslib: 2.6.0
    dev: true

  /path-exists@4.0.0:
    resolution: {integrity: sha512-ak9Qy5Q7jYb2Wwcey5Fpvg2KoAc/ZIhLSLOSBmRmygPsGwkVVt0fZa0qrtMz+m6tJTAHfZQ8FnmB4MG4LWy7/w==}
    engines: {node: '>=8'}
    dev: true

  /path-is-absolute@1.0.1:
    resolution: {integrity: sha512-AVbw3UJ2e9bq64vSaS9Am0fje1Pa8pbGqTTsmXfaIiMpnr5DlDhfJOuLj9Sf95ZPVDAUerDfEk88MPmPe7UCQg==}
    engines: {node: '>=0.10.0'}

  /path-key@3.1.1:
    resolution: {integrity: sha512-ojmeN0qd+y0jszEtoY48r0Peq5dwMEkIlCOu6Q5f41lfkswXuKtYrhgoTpLnyIcHm24Uhqx+5Tqm2InSwLhE6Q==}
    engines: {node: '>=8'}
    dev: true

  /path-parse@1.0.7:
    resolution: {integrity: sha512-LDJzPVEEEPR+y48z93A0Ed0yXb8pAByGWo/k5YYdYgpY2/2EsOsksJrq7lOHxryrVOn1ejG6oAp8ahvOIQD8sw==}

  /path-scurry@1.9.2:
    resolution: {integrity: sha512-qSDLy2aGFPm8i4rsbHd4MNyTcrzHFsLQykrtbuGRknZZCBBVXSv2tSCDN2Cg6Rt/GFRw8GoW9y9Ecw5rIPG1sg==}
    engines: {node: '>=16 || 14 >=14.17'}
    dependencies:
      lru-cache: 9.1.2
      minipass: 6.0.2
    dev: true

  /path-to-regexp@0.1.7:
    resolution: {integrity: sha512-5DFkuoqlv1uYQKxy8omFBeJPQcdoE07Kv2sferDCrAq1ohOU+MSDswDIbnx3YAM60qIOnYa53wBhXW0EbMonrQ==}

  /path-to-regexp@1.8.0:
    resolution: {integrity: sha512-n43JRhlUKUAlibEJhPeir1ncUID16QnEjNpwzNdO3Lm4ywrBpBZ5oLD0I6br9evr1Y9JTqwRtAh7JLoOzAQdVA==}
    dependencies:
      isarray: 0.0.1
    dev: true

  /path-to-regexp@3.2.0:
    resolution: {integrity: sha512-jczvQbCUS7XmS7o+y1aEO9OBVFeZBQ1MDSEqmO7xSoPgOPoowY/SxLpZ6Vh97/8qHZOteiCKb7gkG9gA2ZUxJA==}

  /path-type@4.0.0:
    resolution: {integrity: sha512-gDKb8aZMDeD/tZWs9P6+q0J9Mwkdl6xMV8TjnGP3qJVJ06bdMgkbBlLU8IdfOsIsFz2BW1rNVT3XuNEl8zPAvw==}
    engines: {node: '>=8'}
    dev: true

  /pathe@0.2.0:
    resolution: {integrity: sha512-sTitTPYnn23esFR3RlqYBWn4c45WGeLcsKzQiUpXJAyfcWkolvlYpV8FLo7JishK946oQwMFUCHXQ9AjGPKExw==}
    dev: true

  /pathe@1.1.1:
    resolution: {integrity: sha512-d+RQGp0MAYTIaDBIMmOfMwz3E+LOZnxx1HZd5R18mmCZY0QBlK0LDZfPc8FW8Ed2DlvsuE6PRjroDY+wg4+j/Q==}
    dev: true

  /pathval@1.1.1:
    resolution: {integrity: sha512-Dp6zGqpTdETdR63lehJYPeIOqpiNBNtc7BpWSLrOje7UaIsE5aY92r/AunQA7rsXvet3lrJ3JnZX29UPTKXyKQ==}
    dev: true

  /pause@0.0.1:
    resolution: {integrity: sha512-KG8UEiEVkR3wGEb4m5yZkVCzigAD+cVEJck2CzYZO37ZGJfctvVptVO192MwrtPhzONn6go8ylnOdMhKqi4nfg==}
    dev: false

  /peberminta@0.8.0:
    resolution: {integrity: sha512-YYEs+eauIjDH5nUEGi18EohWE0nV2QbGTqmxQcqgZ/0g+laPCQmuIqq7EBLVi9uim9zMgfJv0QBZEnQ3uHw/Tw==}
    dev: false

  /pick-util@1.1.5:
    resolution: {integrity: sha512-H0MaM8T7wpQ/azvB12ChZw7kpSFzjsgv3Z+N7fUWnL1McTGSEeroCngcK4eOPiFQq08rAyKX3hadcAB1kUqfXA==}
    dependencies:
      '@jonkemp/package-utils': 1.0.8
    dev: false

  /picocolors@1.0.0:
    resolution: {integrity: sha512-1fygroTLlHu66zi26VoTDv8yRgm0Fccecssto+MhsZ0D/DGW2sm8E8AjW7NU5VVTRt5GxbeZ5qBuJr+HyLYkjQ==}

  /picomatch@2.3.1:
    resolution: {integrity: sha512-JU3teHTNjmE2VCGFzuY8EXzCDVwEqB2a8fsIvwaStHhAWJEeVd1o1QD80CU6+ZdEXXSLbSsuLwJjkCBWqRQUVA==}
    engines: {node: '>=8.6'}

  /pify@2.3.0:
    resolution: {integrity: sha512-udgsAY+fTnvv7kI7aaxbqwWNb0AHiB0qBO89PZKPkoTmGOgdbrHDKD+0B2X4uTfJ/FT1R09r9gTsjUjNJotuog==}
    engines: {node: '>=0.10.0'}
    dev: true

  /pinia@2.1.4(typescript@5.1.6)(vue@3.3.4):
    resolution: {integrity: sha512-vYlnDu+Y/FXxv1ABo1vhjC+IbqvzUdiUC3sfDRrRyY2CQSrqqaa+iiHmqtARFxJVqWQMCJfXx1PBvFs9aJVLXQ==}
    peerDependencies:
      '@vue/composition-api': ^1.4.0
      typescript: '>=4.4.4'
      vue: ^2.6.14 || ^3.3.0
    peerDependenciesMeta:
      '@vue/composition-api':
        optional: true
      typescript:
        optional: true
    dependencies:
      '@vue/devtools-api': 6.5.0
      typescript: 5.1.6
      vue: 3.3.4
      vue-demi: 0.14.5(vue@3.3.4)
    dev: false

  /pirates@4.0.5:
    resolution: {integrity: sha512-8V9+HQPupnaXMA23c5hvl69zXvTwTzyAYasnkb0Tts4XvO4CliqONMOnvlq26rkhLC3nWDFBJf73LU1e1VZLaQ==}
    engines: {node: '>= 6'}
    dev: true

  /pkg-types@1.0.3:
    resolution: {integrity: sha512-nN7pYi0AQqJnoLPC9eHFQ8AcyaixBUOwvqc5TDnIKCMEE6I0y8P7OKA7fPexsXGCGxQDl/cmrLAp26LhcwxZ4A==}
    dependencies:
      jsonc-parser: 3.2.0
      mlly: 1.3.0
      pathe: 1.1.1
    dev: true

  /pluralize@8.0.0:
    resolution: {integrity: sha512-Nc3IT5yHzflTfbjgqWcCPpo7DaKy4FnpB0l/zCAW0Tc7jxAiuqSxHasntB3D7887LSrA93kDJ9IXovxJYxyLCA==}
    engines: {node: '>=4'}
    dev: true

  /postcss-import@15.1.0(postcss@8.4.24):
    resolution: {integrity: sha512-hpr+J05B2FVYUAXHeK1YyI267J/dDDhMU6B6civm8hSY1jYJnBXxzKDKDswzJmtLHryrjhnDjqqp/49t8FALew==}
    engines: {node: '>=14.0.0'}
    peerDependencies:
      postcss: ^8.0.0
    dependencies:
      postcss: 8.4.24
      postcss-value-parser: 4.2.0
      read-cache: 1.0.0
      resolve: 1.22.2
    dev: true

  /postcss-js@4.0.1(postcss@8.4.24):
    resolution: {integrity: sha512-dDLF8pEO191hJMtlHFPRa8xsizHaM82MLfNkUHdUtVEV3tgTp5oj+8qbEqYM57SLfc74KSbw//4SeJma2LRVIw==}
    engines: {node: ^12 || ^14 || >= 16}
    peerDependencies:
      postcss: ^8.4.21
    dependencies:
      camelcase-css: 2.0.1
      postcss: 8.4.24
    dev: true

  /postcss-load-config@4.0.1(postcss@8.4.24)(ts-node@10.9.1):
    resolution: {integrity: sha512-vEJIc8RdiBRu3oRAI0ymerOn+7rPuMvRXslTvZUKZonDHFIczxztIyJ1urxM1x9JXEikvpWWTUUqal5j/8QgvA==}
    engines: {node: '>= 14'}
    peerDependencies:
      postcss: '>=8.0.9'
      ts-node: '>=9.0.0'
    peerDependenciesMeta:
      postcss:
        optional: true
      ts-node:
        optional: true
    dependencies:
      lilconfig: 2.1.0
      postcss: 8.4.24
      ts-node: 10.9.1(@types/node@18.16.19)(typescript@5.1.6)
      yaml: 2.3.1
    dev: true

  /postcss-nested@6.0.1(postcss@8.4.24):
    resolution: {integrity: sha512-mEp4xPMi5bSWiMbsgoPfcP74lsWLHkQbZc3sY+jWYd65CUwXrUaTp0fmNpa01ZcETKlIgUdFN/MpS2xZtqL9dQ==}
    engines: {node: '>=12.0'}
    peerDependencies:
      postcss: ^8.2.14
    dependencies:
      postcss: 8.4.24
      postcss-selector-parser: 6.0.13
    dev: true

  /postcss-selector-parser@6.0.10:
    resolution: {integrity: sha512-IQ7TZdoaqbT+LCpShg46jnZVlhWD2w6iQYAcYXfHARZ7X1t/UGhhceQDs5X0cGqKvYlHNOuv7Oa1xmb0oQuA3w==}
    engines: {node: '>=4'}
    dependencies:
      cssesc: 3.0.0
      util-deprecate: 1.0.2
    dev: true

  /postcss-selector-parser@6.0.13:
    resolution: {integrity: sha512-EaV1Gl4mUEV4ddhDnv/xtj7sxwrwxdetHdWUGnT4VJQf+4d05v6lHYZr8N573k5Z0BViss7BDhfWtKS3+sfAqQ==}
    engines: {node: '>=4'}
    dependencies:
      cssesc: 3.0.0
      util-deprecate: 1.0.2
    dev: true

  /postcss-value-parser@4.2.0:
    resolution: {integrity: sha512-1NNCs6uurfkVbeXG4S8JFT9t19m45ICnif8zWLd5oPSZ50QnwMfK+H3jv408d4jw/7Bttv5axS5IiHoLaVNHeQ==}
    dev: true

  /postcss@8.4.24:
    resolution: {integrity: sha512-M0RzbcI0sO/XJNucsGjvWU9ERWxb/ytp1w6dKtxTKgixdtQDq4rmx/g8W1hnaheq9jgwL/oyEdH5Bc4WwJKMqg==}
    engines: {node: ^10 || ^12 || >=14}
    dependencies:
      nanoid: 3.3.6
      picocolors: 1.0.0
      source-map-js: 1.0.2

  /preact@10.15.1:
    resolution: {integrity: sha512-qs2ansoQEwzNiV5eAcRT1p1EC/dmEzaATVDJNiB3g2sRDWdA7b7MurXdJjB2+/WQktGWZwxvDrnuRFbWuIr64g==}
    dev: true

  /prelude-ls@1.1.2:
    resolution: {integrity: sha512-ESF23V4SKG6lVSGZgYNpbsiaAkdab6ZgOxe52p7+Kid3W3u3bxR4Vfd/o21dmN7jSt0IwgZ4v5MUd26FEtXE9w==}
    engines: {node: '>= 0.8.0'}

  /prelude-ls@1.2.1:
    resolution: {integrity: sha512-vkcDPrRZo1QZLbn5RLGPpg/WmIQ65qoWWhcGKf/b5eplkkarX0m9z8ppCat4mlOqUsWpyNuYgO3VRyrYHSzX5g==}
    engines: {node: '>= 0.8.0'}
    dev: true

  /prettier-linter-helpers@1.0.0:
    resolution: {integrity: sha512-GbK2cP9nraSSUF9N2XwUwqfzlAFlMNYYl+ShE/V+H8a9uNl/oUqB1w2EL54Jh0OlyRSd8RfWYJ3coVS4TROP2w==}
    engines: {node: '>=6.0.0'}
    dependencies:
      fast-diff: 1.3.0
    dev: true

  /prettier-plugin-tailwindcss@0.3.0(@trivago/prettier-plugin-sort-imports@4.1.1)(prettier@2.8.8):
    resolution: {integrity: sha512-009/Xqdy7UmkcTBpwlq7jsViDqXAYSOMLDrHAdTMlVZOrKfM2o9Ci7EMWTMZ7SkKBFTG04UM9F9iM2+4i6boDA==}
    engines: {node: '>=12.17.0'}
    peerDependencies:
      '@ianvs/prettier-plugin-sort-imports': '*'
      '@prettier/plugin-pug': '*'
      '@shopify/prettier-plugin-liquid': '*'
      '@shufo/prettier-plugin-blade': '*'
      '@trivago/prettier-plugin-sort-imports': '*'
      prettier: '>=2.2.0'
      prettier-plugin-astro: '*'
      prettier-plugin-css-order: '*'
      prettier-plugin-import-sort: '*'
      prettier-plugin-jsdoc: '*'
      prettier-plugin-marko: '*'
      prettier-plugin-organize-attributes: '*'
      prettier-plugin-organize-imports: '*'
      prettier-plugin-style-order: '*'
      prettier-plugin-svelte: '*'
      prettier-plugin-twig-melody: '*'
    peerDependenciesMeta:
      '@ianvs/prettier-plugin-sort-imports':
        optional: true
      '@prettier/plugin-pug':
        optional: true
      '@shopify/prettier-plugin-liquid':
        optional: true
      '@shufo/prettier-plugin-blade':
        optional: true
      '@trivago/prettier-plugin-sort-imports':
        optional: true
      prettier-plugin-astro:
        optional: true
      prettier-plugin-css-order:
        optional: true
      prettier-plugin-import-sort:
        optional: true
      prettier-plugin-jsdoc:
        optional: true
      prettier-plugin-marko:
        optional: true
      prettier-plugin-organize-attributes:
        optional: true
      prettier-plugin-organize-imports:
        optional: true
      prettier-plugin-style-order:
        optional: true
      prettier-plugin-svelte:
        optional: true
      prettier-plugin-twig-melody:
        optional: true
    dependencies:
      '@trivago/prettier-plugin-sort-imports': 4.1.1(prettier@2.8.8)
      prettier: 2.8.8
    dev: true

  /prettier@2.8.8:
    resolution: {integrity: sha512-tdN8qQGvNjw4CHbY+XXk0JgCXn9QiF21a55rBe5LJAU+kDyC4WQn4+awm2Xfk2lQMk5fKup9XgzTZtGkjBdP9Q==}
    engines: {node: '>=10.13.0'}
    hasBin: true
    dev: true

  /preview-email@3.0.5:
    resolution: {integrity: sha512-q37jdkVw+wic0o/7xYhOTBS4kF0WX3two0OepmR1Fhxp9NTpO3rJTccAjQm95gJx/2Wa/Nv98sr9pXIQ77/foA==}
    engines: {node: '>=10'}
    deprecated: Please upgrade to v3.0.14+ as we have released lots of new features and styling updates (e.g. <https://github.com/forwardemail/preview-email#browser>)
    dependencies:
      dayjs: 1.11.9
      debug: 4.3.4(supports-color@8.1.1)
      mailparser: 3.6.4
      nodemailer: 6.9.3
      open: 7.4.2
      pug: 3.0.2
      uuid: 8.3.2
    transitivePeerDependencies:
      - supports-color
    dev: false

  /prisma-nestjs-graphql@18.0.2:
    resolution: {integrity: sha512-Gh7DDXyzJQBKWkQwKOpSsXygxNkfUO+Bq7q79HZgoKa+/oUzi84Fh4bjzU1REki9635rmZC8F5MoVNTzKaUrnw==}
    hasBin: true
    dependencies:
      '@prisma/generator-helper': 4.15.0
      await-event-emitter: 2.0.2
      filenamify: 4.3.0
      flat: 5.0.2
      get-relative-path: 1.0.2
      graceful-fs: 4.2.11
      json5: 2.2.3
      lodash: 4.17.21
      outmatch: 0.7.0
      pluralize: 8.0.0
      pupa: 2.1.1
      ts-morph: 16.0.0
    transitivePeerDependencies:
      - supports-color
    dev: true

  /prisma@4.16.2:
    resolution: {integrity: sha512-SYCsBvDf0/7XSJyf2cHTLjLeTLVXYfqp7pG5eEVafFLeT0u/hLFz/9W196nDRGUOo1JfPatAEb+uEnTQImQC1g==}
    engines: {node: '>=14.17'}
    hasBin: true
    requiresBuild: true
    dependencies:
      '@prisma/engines': 4.16.2

  /process-nextick-args@2.0.1:
    resolution: {integrity: sha512-3ouUOpQhtgrbOa17J7+uxOTpITYWaGP7/AhoR3+A+/1e9skrzelGi/dXzEYyvbxubEF6Wn2ypscTKiKJFFn1ag==}

  /promise-breaker@5.0.0:
    resolution: {integrity: sha512-mgsWQuG4kJ1dtO6e/QlNDLFtMkMzzecsC69aI5hlLEjGHFNpHrvGhFi4LiK5jg2SMQj74/diH+wZliL9LpGsyA==}
    dev: false

  /promise@7.3.1:
    resolution: {integrity: sha512-nolQXZ/4L+bP/UGlkfaIujX9BKxGwmQ9OT4mOt5yvy8iK1h3wqTEJCijzGANTCCl9nWjY41juyAn2K3Q1hLLTg==}
    dependencies:
      asap: 2.0.6
    dev: false

  /prosemirror-changeset@2.2.1:
    resolution: {integrity: sha512-J7msc6wbxB4ekDFj+n9gTW/jav/p53kdlivvuppHsrZXCaQdVgRghoZbSS3kwrRyAstRVQ4/+u5k7YfLgkkQvQ==}
    dependencies:
      prosemirror-transform: 1.7.3
    dev: false

  /prosemirror-collab@1.3.1:
    resolution: {integrity: sha512-4SnynYR9TTYaQVXd/ieUvsVV4PDMBzrq2xPUWutHivDuOshZXqQ5rGbZM84HEaXKbLdItse7weMGOUdDVcLKEQ==}
    dependencies:
      prosemirror-state: 1.4.3
    dev: false

  /prosemirror-commands@1.5.2:
    resolution: {integrity: sha512-hgLcPaakxH8tu6YvVAaILV2tXYsW3rAdDR8WNkeKGcgeMVQg3/TMhPdVoh7iAmfgVjZGtcOSjKiQaoeKjzd2mQ==}
    dependencies:
      prosemirror-model: 1.19.2
      prosemirror-state: 1.4.3
      prosemirror-transform: 1.7.3
    dev: false

  /prosemirror-dropcursor@1.8.1:
    resolution: {integrity: sha512-M30WJdJZLyXHi3N8vxN6Zh5O8ZBbQCz0gURTfPmTIBNQ5pxrdU7A58QkNqfa98YEjSAL1HUyyU34f6Pm5xBSGw==}
    dependencies:
      prosemirror-state: 1.4.3
      prosemirror-transform: 1.7.3
      prosemirror-view: 1.31.5
    dev: false

  /prosemirror-gapcursor@1.3.2:
    resolution: {integrity: sha512-wtjswVBd2vaQRrnYZaBCbyDqr232Ed4p2QPtRIUK5FuqHYKGWkEwl08oQM4Tw7DOR0FsasARV5uJFvMZWxdNxQ==}
    dependencies:
      prosemirror-keymap: 1.2.2
      prosemirror-model: 1.19.2
      prosemirror-state: 1.4.3
      prosemirror-view: 1.31.5
    dev: false

  /prosemirror-history@1.3.2:
    resolution: {integrity: sha512-/zm0XoU/N/+u7i5zepjmZAEnpvjDtzoPWW6VmKptcAnPadN/SStsBjMImdCEbb3seiNTpveziPTIrXQbHLtU1g==}
    dependencies:
      prosemirror-state: 1.4.3
      prosemirror-transform: 1.7.3
      prosemirror-view: 1.31.5
      rope-sequence: 1.3.4
    dev: false

  /prosemirror-inputrules@1.2.1:
    resolution: {integrity: sha512-3LrWJX1+ULRh5SZvbIQlwZafOXqp1XuV21MGBu/i5xsztd+9VD15x6OtN6mdqSFI7/8Y77gYUbQ6vwwJ4mr6QQ==}
    dependencies:
      prosemirror-state: 1.4.3
      prosemirror-transform: 1.7.3
    dev: false

  /prosemirror-keymap@1.2.2:
    resolution: {integrity: sha512-EAlXoksqC6Vbocqc0GtzCruZEzYgrn+iiGnNjsJsH4mrnIGex4qbLdWWNza3AW5W36ZRrlBID0eM6bdKH4OStQ==}
    dependencies:
      prosemirror-state: 1.4.3
      w3c-keyname: 2.2.8
    dev: false

  /prosemirror-markdown@1.11.1:
    resolution: {integrity: sha512-CLOieKoaSSEusKyYcXIj8v2qHGLW+tnuffci+8678Sen48NEFQE7M3o0Nx0gj9v63iVDj+yLibj2gCe8eb3jIw==}
    dependencies:
      markdown-it: 13.0.1
      prosemirror-model: 1.19.2
    dev: false

  /prosemirror-menu@1.2.2:
    resolution: {integrity: sha512-437HIWTq4F9cTX+kPfqZWWm+luJm95Aut/mLUy+9OMrOml0bmWDS26ceC6SNfb2/S94et1sZ186vLO7pDHzxSw==}
    dependencies:
      crelt: 1.0.6
      prosemirror-commands: 1.5.2
      prosemirror-history: 1.3.2
      prosemirror-state: 1.4.3
    dev: false

  /prosemirror-model@1.19.2:
    resolution: {integrity: sha512-RXl0Waiss4YtJAUY3NzKH0xkJmsZupCIccqcIFoLTIKFlKNbIvFDRl27/kQy1FP8iUAxrjRRfIVvOebnnXJgqQ==}
    dependencies:
      orderedmap: 2.1.1
    dev: false

  /prosemirror-schema-basic@1.2.2:
    resolution: {integrity: sha512-/dT4JFEGyO7QnNTe9UaKUhjDXbTNkiWTq/N4VpKaF79bBjSExVV2NXmJpcM7z/gD7mbqNjxbmWW5nf1iNSSGnw==}
    dependencies:
      prosemirror-model: 1.19.2
    dev: false

  /prosemirror-schema-list@1.3.0:
    resolution: {integrity: sha512-Hz/7gM4skaaYfRPNgr421CU4GSwotmEwBVvJh5ltGiffUJwm7C8GfN/Bc6DR1EKEp5pDKhODmdXXyi9uIsZl5A==}
    dependencies:
      prosemirror-model: 1.19.2
      prosemirror-state: 1.4.3
      prosemirror-transform: 1.7.3
    dev: false

  /prosemirror-state@1.4.3:
    resolution: {integrity: sha512-goFKORVbvPuAQaXhpbemJFRKJ2aixr+AZMGiquiqKxaucC6hlpHNZHWgz5R7dS4roHiwq9vDctE//CZ++o0W1Q==}
    dependencies:
      prosemirror-model: 1.19.2
      prosemirror-transform: 1.7.3
      prosemirror-view: 1.31.5
    dev: false

  /prosemirror-tables@1.3.4:
    resolution: {integrity: sha512-z6uLSQ1BLC3rgbGwZmpfb+xkdvD7W/UOsURDfognZFYaTtc0gsk7u/t71Yijp2eLflVpffMk6X0u0+u+MMDvIw==}
    dependencies:
      prosemirror-keymap: 1.2.2
      prosemirror-model: 1.19.2
      prosemirror-state: 1.4.3
      prosemirror-transform: 1.7.3
      prosemirror-view: 1.31.5
    dev: false

  /prosemirror-trailing-node@2.0.4(prosemirror-model@1.19.2)(prosemirror-state@1.4.3)(prosemirror-view@1.31.5):
    resolution: {integrity: sha512-0Yl9w7IdHkaCdqR+NE3FOucePME4OmiGcybnF1iasarEILP5U8+4xTnl53yafULjmwcg1SrSG65Hg7Zk2H2v3g==}
    peerDependencies:
      prosemirror-model: ^1.19.0
      prosemirror-state: ^1.4.2
      prosemirror-view: ^1.30.2
    dependencies:
      '@babel/runtime': 7.22.6
      '@remirror/core-constants': 2.0.1
      '@remirror/core-helpers': 2.0.3
      escape-string-regexp: 4.0.0
      prosemirror-model: 1.19.2
      prosemirror-state: 1.4.3
      prosemirror-view: 1.31.5
    transitivePeerDependencies:
      - supports-color
    dev: false

  /prosemirror-transform@1.7.3:
    resolution: {integrity: sha512-qDapyx5lqYfxVeUWEw0xTGgeP2S8346QtE7DxkalsXlX89lpzkY6GZfulgfHyk1n4tf74sZ7CcXgcaCcGjsUtA==}
    dependencies:
      prosemirror-model: 1.19.2
    dev: false

  /prosemirror-view@1.31.5:
    resolution: {integrity: sha512-tobRCDeCp61elR1d97XE/JTL9FDIfswZpWeNs7GKJjAJvWyMGHWYFCq29850p6bbG2bckP+i9n1vT56RifosbA==}
    dependencies:
      prosemirror-model: 1.19.2
      prosemirror-state: 1.4.3
      prosemirror-transform: 1.7.3
    dev: false

  /proto-list@1.2.4:
    resolution: {integrity: sha512-vtK/94akxsTMhe0/cbfpR+syPuszcuwhqVjJq26CuNDgFGj682oRBXOP5MJpv2r7JtE8MsiepGIqvvOTBwn2vA==}
    dev: false

  /proxy-addr@2.0.7:
    resolution: {integrity: sha512-llQsMLSUDUPT44jdrU/O37qlnifitDP+ZwrmmZcoSKyLKvtZxpyV0n2/bD/N4tBAAZ/gJEdZU7KMraoK1+XYAg==}
    engines: {node: '>= 0.10'}
    dependencies:
      forwarded: 0.2.0
      ipaddr.js: 1.9.1

  /proxy-agent@5.0.0:
    resolution: {integrity: sha512-gkH7BkvLVkSfX9Dk27W6TyNOWWZWRilRfk1XxGNWOYJ2TuedAv1yFpCaU9QSBmBe716XOTNpYNOzhysyw8xn7g==}
    engines: {node: '>= 8'}
    dependencies:
      agent-base: 6.0.2
      debug: 4.3.4(supports-color@8.1.1)
      http-proxy-agent: 4.0.1
      https-proxy-agent: 5.0.1
      lru-cache: 5.1.1
      pac-proxy-agent: 5.0.0
      proxy-from-env: 1.1.0
      socks-proxy-agent: 5.0.1
    transitivePeerDependencies:
      - supports-color
    dev: false

  /proxy-from-env@1.1.0:
    resolution: {integrity: sha512-D+zkORCbA9f1tdWRK0RaCR3GPv50cMxcrz4X8k5LTSUD1Dkw47mKJEZQNunItRTkWwgtaUSo1RVFRIG9ZXiFYg==}
    dev: false

  /proxyquire@2.1.3:
    resolution: {integrity: sha512-BQWfCqYM+QINd+yawJz23tbBM40VIGXOdDw3X344KcclI/gtBbdWF6SlQ4nK/bYhF9d27KYug9WzljHC6B9Ysg==}
    dependencies:
      fill-keys: 1.0.2
      module-not-found-error: 1.0.1
      resolve: 1.22.2
    dev: true

  /pseudomap@1.0.2:
    resolution: {integrity: sha512-b/YwNhb8lk1Zz2+bXXpS/LK9OisiZZ1SNsSLxN1x2OXVEhW2Ckr/7mWE5vrC1ZTiJlD9g19jWszTmJsB+oEpFQ==}
    dev: false

  /psl@1.9.0:
    resolution: {integrity: sha512-E/ZsdU4HLs/68gYzgGTkMicWTLPdAftJLfJFlLUAAKZGkStNU72sZjT66SnMDVOfOWY/YAoiD7Jxa9iHvngcag==}
    dev: true

  /pug-attrs@3.0.0:
    resolution: {integrity: sha512-azINV9dUtzPMFQktvTXciNAfAuVh/L/JCl0vtPCwvOA21uZrC08K/UnmrL+SXGEVc1FwzjW62+xw5S/uaLj6cA==}
    dependencies:
      constantinople: 4.0.1
      js-stringify: 1.0.2
      pug-runtime: 3.0.1
    dev: false

  /pug-code-gen@3.0.2:
    resolution: {integrity: sha512-nJMhW16MbiGRiyR4miDTQMRWDgKplnHyeLvioEJYbk1RsPI3FuA3saEP8uwnTb2nTJEKBU90NFVWJBk4OU5qyg==}
    dependencies:
      constantinople: 4.0.1
      doctypes: 1.1.0
      js-stringify: 1.0.2
      pug-attrs: 3.0.0
      pug-error: 2.0.0
      pug-runtime: 3.0.1
      void-elements: 3.1.0
      with: 7.0.2
    dev: false

  /pug-error@2.0.0:
    resolution: {integrity: sha512-sjiUsi9M4RAGHktC1drQfCr5C5eriu24Lfbt4s+7SykztEOwVZtbFk1RRq0tzLxcMxMYTBR+zMQaG07J/btayQ==}
    dev: false

  /pug-filters@4.0.0:
    resolution: {integrity: sha512-yeNFtq5Yxmfz0f9z2rMXGw/8/4i1cCFecw/Q7+D0V2DdtII5UvqE12VaZ2AY7ri6o5RNXiweGH79OCq+2RQU4A==}
    dependencies:
      constantinople: 4.0.1
      jstransformer: 1.0.0
      pug-error: 2.0.0
      pug-walk: 2.0.0
      resolve: 1.22.2
    dev: false

  /pug-lexer@5.0.1:
    resolution: {integrity: sha512-0I6C62+keXlZPZkOJeVam9aBLVP2EnbeDw3An+k0/QlqdwH6rv8284nko14Na7c0TtqtogfWXcRoFE4O4Ff20w==}
    dependencies:
      character-parser: 2.2.0
      is-expression: 4.0.0
      pug-error: 2.0.0
    dev: false

  /pug-linker@4.0.0:
    resolution: {integrity: sha512-gjD1yzp0yxbQqnzBAdlhbgoJL5qIFJw78juN1NpTLt/mfPJ5VgC4BvkoD3G23qKzJtIIXBbcCt6FioLSFLOHdw==}
    dependencies:
      pug-error: 2.0.0
      pug-walk: 2.0.0
    dev: false

  /pug-load@3.0.0:
    resolution: {integrity: sha512-OCjTEnhLWZBvS4zni/WUMjH2YSUosnsmjGBB1An7CsKQarYSWQ0GCVyd4eQPMFJqZ8w9xgs01QdiZXKVjk92EQ==}
    dependencies:
      object-assign: 4.1.1
      pug-walk: 2.0.0
    dev: false

  /pug-parser@6.0.0:
    resolution: {integrity: sha512-ukiYM/9cH6Cml+AOl5kETtM9NR3WulyVP2y4HOU45DyMim1IeP/OOiyEWRr6qk5I5klpsBnbuHpwKmTx6WURnw==}
    dependencies:
      pug-error: 2.0.0
      token-stream: 1.0.0
    dev: false

  /pug-runtime@3.0.1:
    resolution: {integrity: sha512-L50zbvrQ35TkpHwv0G6aLSuueDRwc/97XdY8kL3tOT0FmhgG7UypU3VztfV/LATAvmUfYi4wNxSajhSAeNN+Kg==}
    dev: false

  /pug-strip-comments@2.0.0:
    resolution: {integrity: sha512-zo8DsDpH7eTkPHCXFeAk1xZXJbyoTfdPlNR0bK7rpOMuhBYb0f5qUVCO1xlsitYd3w5FQTK7zpNVKb3rZoUrrQ==}
    dependencies:
      pug-error: 2.0.0
    dev: false

  /pug-walk@2.0.0:
    resolution: {integrity: sha512-yYELe9Q5q9IQhuvqsZNwA5hfPkMJ8u92bQLIMcsMxf/VADjNtEYptU+inlufAFYcWdHlwNfZOEnOOQrZrcyJCQ==}
    dev: false

  /pug@3.0.2:
    resolution: {integrity: sha512-bp0I/hiK1D1vChHh6EfDxtndHji55XP/ZJKwsRqrz6lRia6ZC2OZbdAymlxdVFwd1L70ebrVJw4/eZ79skrIaw==}
    dependencies:
      pug-code-gen: 3.0.2
      pug-filters: 4.0.0
      pug-lexer: 5.0.1
      pug-linker: 4.0.0
      pug-load: 3.0.0
      pug-parser: 6.0.0
      pug-runtime: 3.0.1
      pug-strip-comments: 2.0.0
    dev: false

  /pump@3.0.0:
    resolution: {integrity: sha512-LwZy+p3SFs1Pytd/jYct4wpv49HiYCqd9Rlc5ZVdk0V+8Yzv6jR5Blk3TRmPL1ft69TxP0IMZGJ+WPFU2BFhww==}
    dependencies:
      end-of-stream: 1.4.4
      once: 1.4.0
    dev: true

  /punycode@2.3.0:
    resolution: {integrity: sha512-rRV+zQD8tVFys26lAGR9WUuS4iUAngJScM+ZRSKtvl5tKeZ2t5bvdNFdNHBW9FWR4guGHlgmsZ1G7BSm2wTbuA==}
    engines: {node: '>=6'}
    dev: true

  /pupa@2.1.1:
    resolution: {integrity: sha512-l1jNAspIBSFqbT+y+5FosojNpVpF94nlI+wDUpqP9enwOTfHx9f0gh5nB96vl+6yTpsJsypeNrwfzPrKuHB41A==}
    engines: {node: '>=8'}
    dependencies:
      escape-goat: 2.1.1
    dev: true

  /q@1.5.1:
    resolution: {integrity: sha512-kV/CThkXo6xyFEZUugw/+pIOywXcDbFYgSct5cT3gqlbkBE1SJdwy6UQoZvodiWF/ckQLZyDE/Bu1M6gVu5lVw==}
    engines: {node: '>=0.6.0', teleport: '>=0.2.0'}
    dev: true

  /qs@6.11.0:
    resolution: {integrity: sha512-MvjoMCJwEarSbUYk5O+nmoSzSutSsTwF85zcHPQ9OrlFoZOYIjaqBAJIqIXjptyD5vThxGq52Xu/MaJzRkIk4Q==}
    engines: {node: '>=0.6'}
    dependencies:
      side-channel: 1.0.4

  /qs@6.11.2:
    resolution: {integrity: sha512-tDNIz22aBzCDxLtVH++VnTfzxlfeK5CbqohpSqpJgj1Wg/cQbStNAz3NuqCs5vV+pjBsK4x4pN9HlVh7rcYRiA==}
    engines: {node: '>=0.6'}
    dependencies:
      side-channel: 1.0.4

  /query-string@7.1.3:
    resolution: {integrity: sha512-hh2WYhq4fi8+b+/2Kg9CEge4fDPvHS534aOOvOZeQ3+Vf2mCFsaFBYj0i+iXcAq6I9Vzp5fjMFBlONvayDC1qg==}
    engines: {node: '>=6'}
    dependencies:
      decode-uri-component: 0.2.2
      filter-obj: 1.1.0
      split-on-first: 1.1.0
      strict-uri-encode: 2.0.0
    dev: false

  /querystringify@2.2.0:
    resolution: {integrity: sha512-FIqgj2EUvTa7R50u0rGsyTftzjYmv/a3hO345bZNrqabNqjtgiDMgmo4mkUjd+nzU5oF3dClKqFIPUKybUyqoQ==}

  /queue-microtask@1.2.3:
    resolution: {integrity: sha512-NuaNSa6flKT5JaSYQzJok04JzTL1CA6aGhv5rfLW3PgqA+M2ChpZQnAC8h8i4ZFkBS8X5RqkDBHA7r4hej3K9A==}

  /quick-lru@4.0.1:
    resolution: {integrity: sha512-ARhCpm70fzdcvNQfPoy49IaanKkTlRWF2JMzqhcJbhSFRZv7nPTvZJdcY7301IPmvW+/p0RgIWnQDLJxifsQ7g==}
    engines: {node: '>=8'}
    dev: true

  /randombytes@2.1.0:
    resolution: {integrity: sha512-vYl3iOX+4CKUWuxGi9Ukhie6fsqXqS9FE2Zaic4tNFD2N2QQaXOMFbuKK4QmDHC0JO6B1Zp41J0LpT0oR68amQ==}
    dependencies:
      safe-buffer: 5.2.1
    dev: true

  /range-parser@1.2.1:
    resolution: {integrity: sha512-Hrgsx+orqoygnmhFbKaHE6c296J+HTAQXoxEF6gNupROmmGJRoyzfG3ccAveqCBrwr/2yxQ5BVd/GTl5agOwSg==}
    engines: {node: '>= 0.6'}

  /raw-body@2.5.1:
    resolution: {integrity: sha512-qqJBtEyVgS0ZmPGdCFPWJ3FreoqvG4MVQln/kCgF7Olq95IbOp0/BWyMwbdtn4VTvkM8Y7khCQ2Xgk/tcrCXig==}
    engines: {node: '>= 0.8'}
    dependencies:
      bytes: 3.1.2
      http-errors: 2.0.0
      iconv-lite: 0.4.24
      unpipe: 1.0.0

  /raw-body@2.5.2:
    resolution: {integrity: sha512-8zGqypfENjCIqGhgXToC8aB2r7YrBX+AQAfIPs/Mlk+BtPTztOvTS01NRW/3Eh60J+a48lt8qsCzirQ6loCVfA==}
    engines: {node: '>= 0.8'}
    dependencies:
      bytes: 3.1.2
      http-errors: 2.0.0
      iconv-lite: 0.4.24
      unpipe: 1.0.0

  /read-cache@1.0.0:
    resolution: {integrity: sha512-Owdv/Ft7IjOgm/i0xvNDZ1LrRANRfew4b2prF3OWMQLxLfu3bS8FVhCsrSCMK4lR56Y9ya+AThoTpDCTxCmpRA==}
    dependencies:
      pify: 2.3.0
    dev: true

  /read-pkg-up@7.0.1:
    resolution: {integrity: sha512-zK0TB7Xd6JpCLmlLmufqykGE+/TlOePD6qKClNW7hHDKFh/J7/7gCWGR7joEQEW1bKq3a3yUZSObOoWLFQ4ohg==}
    engines: {node: '>=8'}
    dependencies:
      find-up: 4.1.0
      read-pkg: 5.2.0
      type-fest: 0.8.1
    dev: true

  /read-pkg@5.2.0:
    resolution: {integrity: sha512-Ug69mNOpfvKDAc2Q8DRpMjjzdtrnv9HcSMX+4VsZxD1aZ6ZzrIE7rlzXBtWTyhULSMKg076AW6WR5iZpD0JiOg==}
    engines: {node: '>=8'}
    dependencies:
      '@types/normalize-package-data': 2.4.1
      normalize-package-data: 2.5.0
      parse-json: 5.2.0
      type-fest: 0.6.0
    dev: true

  /readable-stream@1.1.14:
    resolution: {integrity: sha512-+MeVjFf4L44XUkhM1eYbD8fyEsxcV81pqMSR5gblfcLCHfZvbrqy4/qYHE+/R5HoBUT11WV5O08Cr1n3YXkWVQ==}
    dependencies:
      core-util-is: 1.0.3
      inherits: 2.0.4
      isarray: 0.0.1
      string_decoder: 0.10.31
    dev: false

  /readable-stream@2.3.8:
    resolution: {integrity: sha512-8p0AUk4XODgIewSi0l8Epjs+EVnWiK7NoDIEGU0HhE7+ZyY8D1IMY7odu5lRrFXGg71L15KG8QrPmum45RTtdA==}
    dependencies:
      core-util-is: 1.0.3
      inherits: 2.0.4
      isarray: 1.0.0
      process-nextick-args: 2.0.1
      safe-buffer: 5.1.2
      string_decoder: 1.1.1
      util-deprecate: 1.0.2

  /readable-stream@3.6.2:
    resolution: {integrity: sha512-9u/sniCrY3D5WdsERHzHE4G2YCXqoG5FTHUiCC4SIbr6XcLZBY05ya9EKjYek9O5xOAwjGq+1JdGBAS7Q9ScoA==}
    engines: {node: '>= 6'}
    dependencies:
      inherits: 2.0.4
      string_decoder: 1.3.0
      util-deprecate: 1.0.2

  /readdirp@3.6.0:
    resolution: {integrity: sha512-hOS089on8RduqdbhvQ5Z37A0ESjsqz6qnRcffsMU3495FuTdqSm+7bhJ29JvIOsBDEEnan5DPu9t3To9VRlMzA==}
    engines: {node: '>=8.10.0'}
    dependencies:
      picomatch: 2.3.1

  /rechoir@0.6.2:
    resolution: {integrity: sha512-HFM8rkZ+i3zrV+4LQjwQ0W+ez98pApMGM3HUrN04j3CqzPOzl9nmP15Y8YXNm8QHGv/eacOVEjqhmWpkRV0NAw==}
    engines: {node: '>= 0.10'}
    dependencies:
      resolve: 1.22.2
    dev: true

  /redent@3.0.0:
    resolution: {integrity: sha512-6tDA8g98We0zd0GvVeMT9arEOnTw9qM03L9cJXaCjrip1OO764RDBLBfrB4cwzNGDj5OA5ioymC9GkizgWJDUg==}
    engines: {node: '>=8'}
    dependencies:
      indent-string: 4.0.0
      strip-indent: 3.0.0
    dev: true

  /redis@4.6.7:
    resolution: {integrity: sha512-KrkuNJNpCwRm5vFJh0tteMxW8SaUzkm5fBH7eL5hd/D0fAkzvapxbfGPP/r+4JAXdQuX7nebsBkBqA2RHB7Usw==}
    dependencies:
      '@redis/bloom': 1.2.0(@redis/client@1.5.8)
      '@redis/client': 1.5.8
      '@redis/graph': 1.1.0(@redis/client@1.5.8)
      '@redis/json': 1.0.4(@redis/client@1.5.8)
      '@redis/search': 1.1.3(@redis/client@1.5.8)
      '@redis/time-series': 1.0.4(@redis/client@1.5.8)
    dev: false

  /reflect-metadata@0.1.13:
    resolution: {integrity: sha512-Ts1Y/anZELhSsjMcU605fU9RE4Oi3p5ORujwbIKXfWa+0Zxs510Qrmrce5/Jowq3cHSZSJqBjypxmHarc+vEWg==}

  /regenerator-runtime@0.13.11:
    resolution: {integrity: sha512-kY1AZVr2Ra+t+piVaJ4gxaFaReZVH40AKNo7UCX6W+dEwBo/2oZJzqfuN1qLq1oL45o56cPaTXELwrTh8Fpggg==}
    dev: false

  /regexp.prototype.flags@1.5.0:
    resolution: {integrity: sha512-0SutC3pNudRKgquxGoRGIz946MZVHqbNfPjBdxeOhBrdgDKlRoXmYLQN9xRbrR09ZXWeGAdPuif7egofn6v5LA==}
    engines: {node: '>= 0.4'}
    dependencies:
      call-bind: 1.0.2
      define-properties: 1.2.0
      functions-have-names: 1.2.3
    dev: true

  /relateurl@0.2.7:
    resolution: {integrity: sha512-G08Dxvm4iDN3MLM0EsP62EDV9IuhXPR6blNz6Utcp7zyV3tr4HVNINt6MpaRWbxoOHT3Q7YN2P+jaHX8vUbgog==}
    engines: {node: '>= 0.10'}
    dev: false

  /remote-content@3.0.1:
    resolution: {integrity: sha512-zEMsvb4GgxVKBBTHgy2tte67RYBZx2Kyg9mTYpg+JfATHDqYJqhuC3zG1VoiYhDVP5JaB5+mPKcAvdnT0n3jxA==}
    dependencies:
      proxy-from-env: 1.1.0
      superagent: 8.0.9
      superagent-proxy: 3.0.0(superagent@8.0.9)
    transitivePeerDependencies:
      - supports-color
    dev: false

  /repeat-string@1.6.1:
    resolution: {integrity: sha512-PV0dzCYDNfRi1jCDbJzpW7jNNDRuCOG/jI5ctQcGKt/clZD+YcPS3yIlWuTJMmESC8aevCFmWJy5wjAFgNqN6w==}
    engines: {node: '>=0.10'}
    dev: true

  /require-directory@2.1.1:
    resolution: {integrity: sha512-fGxEI7+wsG9xrvdjsrlmL22OMTTiHRwAMroiEeMgq8gzoLC/PQr7RsRDSTLUg/bZAZtF+TVIkHc6/4RIKrui+Q==}
    engines: {node: '>=0.10.0'}

  /require-from-string@2.0.2:
    resolution: {integrity: sha512-Xf0nWe6RseziFMu+Ap9biiUbmplq6S9/p+7w7YXP/JBHhrUDDUhwa+vANyubuqfZWTveU//DYVGsDG7RKL/vEw==}
    engines: {node: '>=0.10.0'}
    dev: true

  /requires-port@1.0.0:
    resolution: {integrity: sha512-KigOCHcocU3XODJxsu8i/j8T9tzT4adHiecwORRQ0ZZFcp7ahwXuRU1m+yuO90C5ZUyGeGfocHDI14M3L3yDAQ==}

  /resolve-from@4.0.0:
    resolution: {integrity: sha512-pb/MYmXstAkysRFx8piNI1tGFNQIFA3vkE3Gq4EuA1dF6gHp/+vgZqsCGJapvy8N3Q+4o7FwvquPJcnZ7RYy4g==}
    engines: {node: '>=4'}
    dev: true

  /resolve-from@5.0.0:
    resolution: {integrity: sha512-qYg9KP24dD5qka9J47d0aVky0N+b4fTU89LN9iDnjB5waksiC49rvMB0PrUJQGoTmH50XPiqOvAjDfaijGxYZw==}
    engines: {node: '>=8'}
    dev: true

  /resolve-global@1.0.0:
    resolution: {integrity: sha512-zFa12V4OLtT5XUX/Q4VLvTfBf+Ok0SPc1FNGM/z9ctUdiU618qwKpWnd0CHs3+RqROfyEg/DhuHbMWYqcgljEw==}
    engines: {node: '>=8'}
    dependencies:
      global-dirs: 0.1.1
    dev: true

  /resolve@1.22.2:
    resolution: {integrity: sha512-Sb+mjNHOULsBv818T40qSPeRiuWLyaGMa5ewydRLFimneixmVy2zdivRl+AF6jaYPC8ERxGDmFSiqui6SfPd+g==}
    hasBin: true
    dependencies:
      is-core-module: 2.12.1
      path-parse: 1.0.7
      supports-preserve-symlinks-flag: 1.0.0

  /restore-cursor@3.1.0:
    resolution: {integrity: sha512-l+sSefzHpj5qimhFSE5a8nufZYAM3sBSVMAPtYkmC+4EH2anSGaEMXSD0izRQbu9nfyQ9y5JrVmp7E8oZrUjvA==}
    engines: {node: '>=8'}
    dependencies:
      onetime: 5.1.2
      signal-exit: 3.0.7
    dev: true

  /retry@0.13.1:
    resolution: {integrity: sha512-XQBQ3I8W1Cge0Seh+6gjj03LbmRFWuoszgK9ooCpwYIrhhoO80pfq4cUkU5DkknwfOfFteRwlZ56PYOGYyFWdg==}
    engines: {node: '>= 4'}
    dev: false

  /reusify@1.0.4:
    resolution: {integrity: sha512-U9nH88a3fc/ekCF1l0/UP1IosiuIjyTh7hBvXVMHYgVcfGvt897Xguj2UOLDeI5BG2m7/uwyaLVT6fbtCwTyzw==}
    engines: {iojs: '>=1.0.0', node: '>=0.10.0'}

  /rimraf@3.0.2:
    resolution: {integrity: sha512-JZkJMZkAGFFPP2YqXZXPbMlMBgsxzE8ILs4lMIX/2o0L9UBw9O/Y3o6wFw/i9YLapcUJWwqbi3kdxIPdC62TIA==}
    hasBin: true
    dependencies:
      glob: 7.2.3

  /rimraf@4.4.1:
    resolution: {integrity: sha512-Gk8NlF062+T9CqNGn6h4tls3k6T1+/nXdOcSZVikNVtlRdYpA7wRJJMoXmuvOnLW844rPjdQ7JgXCYM6PPC/og==}
    engines: {node: '>=14'}
    hasBin: true
    dependencies:
      glob: 9.3.5
    dev: true

  /rollup@3.25.1:
    resolution: {integrity: sha512-tywOR+rwIt5m2ZAWSe5AIJcTat8vGlnPFAv15ycCrw33t6iFsXZ6mzHVFh2psSjxQPmI+xgzMZZizUAukBI4aQ==}
    engines: {node: '>=14.18.0', npm: '>=8.0.0'}
    hasBin: true
    optionalDependencies:
      fsevents: 2.3.2
    dev: true

  /rollup@3.26.2:
    resolution: {integrity: sha512-6umBIGVz93er97pMgQO08LuH3m6PUb3jlDUUGFsNJB6VgTCUaDFpupf5JfU30529m/UKOgmiX+uY6Sx8cOYpLA==}
    engines: {node: '>=14.18.0', npm: '>=8.0.0'}
    hasBin: true
    optionalDependencies:
      fsevents: 2.3.2
    dev: true

  /rope-sequence@1.3.4:
    resolution: {integrity: sha512-UT5EDe2cu2E/6O4igUr5PSFs23nvvukicWHx6GnOPlHAiiYbzNuCRQCuiUdHJQcqKalLKlrYJnjY0ySGsXNQXQ==}
    dev: false

  /run-async@2.4.1:
    resolution: {integrity: sha512-tvVnVv01b8c1RrA6Ep7JkStj85Guv/YrMcwqYQnwjsAS2cTmmPGBBjAjpCW7RrSodNSoE2/qg9O4bceNvUuDgQ==}
    engines: {node: '>=0.12.0'}
    dev: true

  /run-parallel@1.2.0:
    resolution: {integrity: sha512-5l4VyZR86LZ/lDxZTR6jqL8AFE2S0IFLMP26AbjsLVADxHdhB/c0GUsH+y39UfCi3dzz8OlQuPmnaJOMoDHQBA==}
    dependencies:
      queue-microtask: 1.2.3

  /rxjs@7.8.1:
    resolution: {integrity: sha512-AA3TVj+0A2iuIoQkWEK/tqFjBq2j+6PO6Y0zJcvzLAFhEFIO3HL0vls9hWLncZbAAbK0mar7oZ4V079I/qPMxg==}
    dependencies:
      tslib: 2.5.3

  /sade@1.8.1:
    resolution: {integrity: sha512-xal3CZX1Xlo/k4ApwCFrHVACi9fBqJ7V+mwhBsuf/1IOKbBy098Fex+Wa/5QMubw09pSZ/u8EY8PWgevJsXp1A==}
    engines: {node: '>=6'}
    dependencies:
      mri: 1.2.0
    dev: true

  /safe-buffer@5.1.2:
    resolution: {integrity: sha512-Gd2UZBJDkXlY7GbJxfsE8/nvKkUEU1G38c1siN6QP6a9PT9MmHB8GnpscSmMJSoF8LOIrt8ud/wPtojys4G6+g==}

  /safe-buffer@5.2.1:
    resolution: {integrity: sha512-rp3So07KcdmmKbGvgaNxQSJr7bGVSVk5S9Eq1F+ppbRo70+YeaDxkw5Dd8NPN+GD6bjnYm2VuPuCXmpuYvmCXQ==}

  /safer-buffer@2.1.2:
    resolution: {integrity: sha512-YZo3K82SD7Riyi0E1EQPojLz7kpepnSQI9IyPbHHg1XXXevb5dJI7tpyN2ADxGcQbHG7vcyRHk0cbwqcQriUtg==}

  /sax@1.2.4:
    resolution: {integrity: sha512-NqVDv9TpANUjFm0N8uM5GxL36UgKi9/atZw+x7YFnQ8ckwFGKrl4xX4yWtrey3UJm5nP1kUbnYgLopqWNSRhWw==}
    dev: false

  /saxes@6.0.0:
    resolution: {integrity: sha512-xAg7SOnEhrm5zI3puOOKyy1OMcMlIJZYNJY7xLBwSze0UjhPLnWfj2GF2EpT0jmzaJKIWKHLsaSSajf35bcYnA==}
    engines: {node: '>=v12.22.7'}
    dependencies:
      xmlchars: 2.2.0
    dev: true

  /schema-utils@3.3.0:
    resolution: {integrity: sha512-pN/yOAvcC+5rQ5nERGuwrjLlYvLTbCibnZ1I7B1LaiAz9BRBlE9GMgE/eqV30P7aJQUf7Ddimy/RsbYO/GrVGg==}
    engines: {node: '>= 10.13.0'}
    dependencies:
      '@types/json-schema': 7.0.12
      ajv: 6.12.6
      ajv-keywords: 3.5.2(ajv@6.12.6)
    dev: true

  /search-insights@2.6.0:
    resolution: {integrity: sha512-vU2/fJ+h/Mkm/DJOe+EaM5cafJv/1rRTZpGJTuFPf/Q5LjzgMDsqPdSaZsAe+GAWHHsfsu+rQSAn6c8IGtBEVw==}
    engines: {node: '>=8.16.0'}
    dev: true

  /section-matter@1.0.0:
    resolution: {integrity: sha512-vfD3pmTzGpufjScBh50YHKzEu2lxBWhVEHsNGoEXmCmn2hKGfeNLYMzCJpe8cD7gqX7TJluOVpBkAequ6dgMmA==}
    engines: {node: '>=4'}
    dependencies:
      extend-shallow: 2.0.1
      kind-of: 6.0.3
    dev: true

  /seemly@0.3.6:
    resolution: {integrity: sha512-lEV5VB8BUKTo/AfktXJcy+JeXns26ylbMkIUco8CYREsQijuz4mrXres2Q+vMLdwkuLxJdIPQ8IlCIxLYm71Yw==}
    dev: false

  /selderee@0.10.0:
    resolution: {integrity: sha512-DEL/RW/f4qLw/NrVg97xKaEBC8IpzIG2fvxnzCp3Z4yk4jQ3MXom+Imav9wApjxX2dfS3eW7x0DXafJr85i39A==}
    dependencies:
      parseley: 0.11.0
    dev: false

  /semver@5.7.1:
    resolution: {integrity: sha512-sauaDf/PZdVgrLTNYHRtpXa1iRiKcaebiKQ1BJdpQlWH2lCvexQdX55snPFyK7QzpudqbCI0qXFfOasHdyNDGQ==}
    hasBin: true

  /semver@6.3.0:
    resolution: {integrity: sha512-b39TBaTSfV6yBrapU89p5fKekE2m/NwnDocOVruQFS1/veMgdzuPcnOM34M6CwxW8jH/lxEa5rBoDeUwu5HHTw==}
    hasBin: true
    dev: false

  /semver@7.5.1:
    resolution: {integrity: sha512-Wvss5ivl8TMRZXXESstBA4uR5iXgEN/VC5/sOcuXdVLzcdkz4HWetIoRfG5gb5X+ij/G9rw9YoGn3QoQ8OCSpw==}
    engines: {node: '>=10'}
    hasBin: true
    dependencies:
      lru-cache: 6.0.0
    dev: true

  /semver@7.5.2:
    resolution: {integrity: sha512-SoftuTROv/cRjCze/scjGyiDtcUyxw1rgYQSZY7XTmtR5hX+dm76iDbTH8TkLPHCQmlbQVSSbNZCPM2hb0knnQ==}
    engines: {node: '>=10'}
    hasBin: true
    dependencies:
      lru-cache: 6.0.0

  /send@0.18.0:
    resolution: {integrity: sha512-qqWzuOjSFOuqPjFe4NOsMLafToQQwBSOEpS+FwEt3A2V3vKubTquT3vmLTQpFgMXp8AlFWFuP1qKaJZOtPpVXg==}
    engines: {node: '>= 0.8.0'}
    dependencies:
      debug: 2.6.9
      depd: 2.0.0
      destroy: 1.2.0
      encodeurl: 1.0.2
      escape-html: 1.0.3
      etag: 1.8.1
      fresh: 0.5.2
      http-errors: 2.0.0
      mime: 1.6.0
      ms: 2.1.3
      on-finished: 2.4.1
      range-parser: 1.2.1
      statuses: 2.0.1
    transitivePeerDependencies:
      - supports-color

  /sentence-case@3.0.4:
    resolution: {integrity: sha512-8LS0JInaQMCRoQ7YUytAo/xUu5W2XnQxV2HI/6uM6U7CITS1RqPElr30V6uIqyMKM9lJGRVFy5/4CuzcixNYSg==}
    dependencies:
      no-case: 3.0.4
      tslib: 2.6.0
      upper-case-first: 2.0.2
    dev: true

  /serialize-javascript@6.0.0:
    resolution: {integrity: sha512-Qr3TosvguFt8ePWqsvRfrKyQXIiW+nGbYpy8XK24NQHE83caxWt+mIymTT19DGFbNWNLfEwsrkSmN64lVWB9ag==}
    dependencies:
      randombytes: 2.1.0
    dev: true

  /serialize-javascript@6.0.1:
    resolution: {integrity: sha512-owoXEFjWRllis8/M1Q+Cw5k8ZH40e3zhp/ovX+Xr/vi1qj6QesbyXXViFbpNvWvPNAD62SutwEXavefrLJWj7w==}
    dependencies:
      randombytes: 2.1.0
    dev: true

  /serve-static@1.15.0:
    resolution: {integrity: sha512-XGuRDNjXUijsUL0vl6nSD7cwURuzEgglbOaFuZM9g3kwDXOWVTck0jLzjPzGD+TazWbboZYu52/9/XPdUgne9g==}
    engines: {node: '>= 0.8.0'}
    dependencies:
      encodeurl: 1.0.2
      escape-html: 1.0.3
      parseurl: 1.3.3
      send: 0.18.0
    transitivePeerDependencies:
      - supports-color

  /set-blocking@2.0.0:
    resolution: {integrity: sha512-KiKBS8AnWGEyLzofFfmvKwpdPzqiy16LvQfK3yv/fVH7Bj13/wl3JSR1J+rfgRE9q7xUJK4qvgS8raSOeLUehw==}
    dev: false

  /setprototypeof@1.2.0:
    resolution: {integrity: sha512-E5LDX7Wrp85Kil5bhZv46j8jOeboKq5JMmYM3gVGdGH8xFpPWXUMsNrlODCrkoxMEeNi/XZIwuRvY4XNwYMJpw==}

  /sha.js@2.4.11:
    resolution: {integrity: sha512-QMEp5B7cftE7APOjk5Y6xgrbWu+WkLVQwk8JNjZ8nKRciZaByEW6MubieAiToS7+dwvrjGhH8jRXz3MVd0AYqQ==}
    hasBin: true
    dependencies:
      inherits: 2.0.4
      safe-buffer: 5.2.1
    dev: false

  /shebang-command@2.0.0:
    resolution: {integrity: sha512-kHxr2zZpYtdmrN1qDjrrX/Z1rR1kG8Dx+gkpK1G4eXmvXswmcE1hTWBWYUzlraYw1/yZp6YuDY77YtvbN0dmDA==}
    engines: {node: '>=8'}
    dependencies:
      shebang-regex: 3.0.0
    dev: true

  /shebang-regex@3.0.0:
    resolution: {integrity: sha512-7++dFhtcx3353uBaq8DDR4NuxBetBzC7ZQOhmTQInHEd6bSrXdiEyzCvG07Z44UYdLShWUyXt5M/yhz8ekcb1A==}
    engines: {node: '>=8'}
    dev: true

  /shell-quote@1.8.1:
    resolution: {integrity: sha512-6j1W9l1iAs/4xYBI1SYOVZyFcCis9b4KCLQ8fgAGG07QvzaRLVVRQvAy85yNmmZSjYjg4MWh4gNvlPujU/5LpA==}
    dev: true

  /shelljs@0.8.5:
    resolution: {integrity: sha512-TiwcRcrkhHvbrZbnRcFYMLl30Dfov3HKqzp5tO5b4pt6G/SezKcYhmDg15zXVBswHmctSAQKznqNW2LO5tTDow==}
    engines: {node: '>=4'}
    hasBin: true
    dependencies:
      glob: 7.2.3
      interpret: 1.4.0
      rechoir: 0.6.2
    dev: true

  /shiki-es@0.2.0:
    resolution: {integrity: sha512-RbRMD+IuJJseSZljDdne9ThrUYrwBwJR04FvN4VXpfsU3MNID5VJGHLAD5je/HGThCyEKNgH+nEkSFEWKD7C3Q==}
    dev: true

  /shiki@0.14.3:
    resolution: {integrity: sha512-U3S/a+b0KS+UkTyMjoNojvTgrBHjgp7L6ovhFVZsXmBGnVdQ4K4U9oK0z63w538S91ATngv1vXigHCSWOwnr+g==}
    dependencies:
      ansi-sequence-parser: 1.1.0
      jsonc-parser: 3.2.0
      vscode-oniguruma: 1.7.0
      vscode-textmate: 8.0.0
    dev: true

  /side-channel@1.0.4:
    resolution: {integrity: sha512-q5XPytqFEIKHkGdiMIrY10mvLRvnQh42/+GoBlFW3b2LXLE2xxJpZFdm94we0BaoV3RwJyGqg5wS7epxTv0Zvw==}
    dependencies:
      call-bind: 1.0.2
      get-intrinsic: 1.2.1
      object-inspect: 1.12.3

  /sigmund@1.0.1:
    resolution: {integrity: sha512-fCvEXfh6NWpm+YSuY2bpXb/VIihqWA6hLsgboC+0nl71Q7N7o2eaCW8mJa/NLvQhs6jpd3VZV4UiUQlV6+lc8g==}
    dev: false

  /signal-exit@3.0.7:
    resolution: {integrity: sha512-wnD2ZE+l+SPC/uoS0vXeE9L1+0wuaMqKlfz9AMUo38JsyLSBWSFcHR1Rri62LZc12vLr1gb3jl7iwQhgwpAbGQ==}

  /sinon@15.2.0:
    resolution: {integrity: sha512-nPS85arNqwBXaIsFCkolHjGIkFo+Oxu9vbgmBJizLAhqe6P2o3Qmj3KCUoRkfhHtvgDhZdWD3risLHAUJ8npjw==}
    dependencies:
      '@sinonjs/commons': 3.0.0
      '@sinonjs/fake-timers': 10.3.0
      '@sinonjs/samsam': 8.0.0
      diff: 5.1.0
      nise: 5.1.4
      supports-color: 7.2.0
    dev: true

  /sirv@2.0.3:
    resolution: {integrity: sha512-O9jm9BsID1P+0HOi81VpXPoDxYP374pkOLzACAoyUQ/3OUVndNpsz6wMnY2z+yOxzbllCKZrM+9QrWsv4THnyA==}
    engines: {node: '>= 10'}
    dependencies:
      '@polka/url': 1.0.0-next.21
      mrmime: 1.0.1
      totalist: 3.0.1
    dev: true

  /slash@3.0.0:
    resolution: {integrity: sha512-g9Q1haeby36OSStwb4ntCGGGaKsaVSjQ68fBxoQcutl5fS1vuY18H3wSt3jFyFtrkx+Kz0V1G85A4MyAdDMi2Q==}
    engines: {node: '>=8'}
    dev: true

  /slash@4.0.0:
    resolution: {integrity: sha512-3dOsAHXXUkQTpOYcoAxLIorMTp4gIQr5IW3iVb7A7lFIp0VHhnynm9izx6TssdrIcVIESAlVjtnO2K8bg+Coew==}
    engines: {node: '>=12'}
    dev: true

  /slick@1.12.2:
    resolution: {integrity: sha512-4qdtOGcBjral6YIBCWJ0ljFSKNLz9KkhbWtuGvUyRowl1kxfuE1x/Z/aJcaiilpb3do9bl5K7/1h9XC5wWpY/A==}
    dev: false

  /smart-buffer@4.2.0:
    resolution: {integrity: sha512-94hK0Hh8rPqQl2xXc3HsaBoOXKV20MToPkcXvwbISWLEs+64sBq5kFgn2kJDHb1Pry9yrP0dxrCI9RRci7RXKg==}
    engines: {node: '>= 6.0.0', npm: '>= 3.0.0'}
    dev: false

  /snake-case@3.0.4:
    resolution: {integrity: sha512-LAOh4z89bGQvl9pFfNF8V146i7o7/CqFPbqzYgP+yYzDIDeS9HaNFtXABamRW+AQzEVODcvE79ljJ+8a9YSdMg==}
    dependencies:
      dot-case: 3.0.4
      tslib: 2.6.0
    dev: true

  /socks-proxy-agent@5.0.1:
    resolution: {integrity: sha512-vZdmnjb9a2Tz6WEQVIurybSwElwPxMZaIc7PzqbJTrezcKNznv6giT7J7tZDZ1BojVaa1jvO/UiUdhDVB0ACoQ==}
    engines: {node: '>= 6'}
    dependencies:
      agent-base: 6.0.2
      debug: 4.3.4(supports-color@8.1.1)
      socks: 2.7.1
    transitivePeerDependencies:
      - supports-color
    dev: false

  /socks@2.7.1:
    resolution: {integrity: sha512-7maUZy1N7uo6+WVEX6psASxtNlKaNVMlGQKkG/63nEDdLOWNbiUMoLK7X4uYoLhQstau72mLgfEWcXcwsaHbYQ==}
    engines: {node: '>= 10.13.0', npm: '>= 3.0.0'}
    dependencies:
      ip: 2.0.0
      smart-buffer: 4.2.0
    dev: false

  /source-map-js@1.0.2:
    resolution: {integrity: sha512-R0XvVJ9WusLiqTCEiGCmICCMplcCkIwwR11mOSD9CR5u+IXYdiseeEuXCVAjS54zqwkLcPNnmU4OeJ6tUrWhDw==}
    engines: {node: '>=0.10.0'}

  /source-map-support@0.5.21:
    resolution: {integrity: sha512-uBHU3L3czsIyYXKX88fdrGovxdSCoTGDRZ6SYXtSRxLZUzHg5P/66Ht6uoUlHu9EZod+inXhKo3qQgwXUT/y1w==}
    dependencies:
      buffer-from: 1.1.2
      source-map: 0.6.1
    dev: true

  /source-map@0.5.7:
    resolution: {integrity: sha512-LbrmJOMUSdEVxIKvdcJzQC+nQhe8FUZQTXQy6+I75skNgn3OoQ0DZA8YnFa7gp8tqtL3KPf1kmo0R5DoApeSGQ==}
    engines: {node: '>=0.10.0'}
    dev: true

  /source-map@0.6.1:
    resolution: {integrity: sha512-UjgapumWlbMhkBgzT7Ykc5YXUT46F0iKu8SGXq0bcwP5dz/h0Plj6enJqjz1Zbq2l5WaqYnrVbwWOWMyF3F47g==}
    engines: {node: '>=0.10.0'}

  /source-map@0.7.4:
    resolution: {integrity: sha512-l3BikUxvPOcn5E74dZiq5BGsTb5yEwhaTSzccU6t4sDOH8NWJCstKO5QT2CvtFoK6F0saL7p9xHAqHOlCPJygA==}
    engines: {node: '>= 8'}
    dev: true

  /spdx-correct@3.2.0:
    resolution: {integrity: sha512-kN9dJbvnySHULIluDHy32WHRUu3Og7B9sbY7tsFLctQkIqnMh3hErYgdMjTYuqmcXX+lK5T1lnUt3G7zNswmZA==}
    dependencies:
      spdx-expression-parse: 3.0.1
      spdx-license-ids: 3.0.13
    dev: true

  /spdx-exceptions@2.3.0:
    resolution: {integrity: sha512-/tTrYOC7PPI1nUAgx34hUpqXuyJG+DTHJTnIULG4rDygi4xu/tfgmq1e1cIRwRzwZgo4NLySi+ricLkZkw4i5A==}
    dev: true

  /spdx-expression-parse@3.0.1:
    resolution: {integrity: sha512-cbqHunsQWnJNE6KhVSMsMeH5H/L9EpymbzqTQ3uLwNCLZ1Q481oWaofqH7nO6V07xlXwY6PhQdQ2IedWx/ZK4Q==}
    dependencies:
      spdx-exceptions: 2.3.0
      spdx-license-ids: 3.0.13
    dev: true

  /spdx-license-ids@3.0.13:
    resolution: {integrity: sha512-XkD+zwiqXHikFZm4AX/7JSCXA98U5Db4AFd5XUg/+9UNtnH75+Z9KxtpYiJZx36mUDVOwH83pl7yvCer6ewM3w==}
    dev: true

  /specificity@0.4.1:
    resolution: {integrity: sha512-1klA3Gi5PD1Wv9Q0wUoOQN1IWAuPu0D1U03ThXTr0cJ20+/iq2tHSDnK7Kk/0LXJ1ztUB2/1Os0wKmfyNgUQfg==}
    hasBin: true
    dev: false

  /split-on-first@1.1.0:
    resolution: {integrity: sha512-43ZssAJaMusuKWL8sKUBQXHWOpq8d6CfN/u1p4gUzfJkM05C8rxTmYrkIPTXapZpORA6LkkzcUulJ8FqA7Uudw==}
    engines: {node: '>=6'}
    dev: false

  /split2@3.2.2:
    resolution: {integrity: sha512-9NThjpgZnifTkJpzTZ7Eue85S49QwpNhZTq6GRJwObb6jnLFNGB7Qm73V5HewTROPyxD0C29xqmaI68bQtV+hg==}
    dependencies:
      readable-stream: 3.6.2
    dev: true

  /sprintf-js@1.0.3:
    resolution: {integrity: sha512-D9cPgkvLlV3t3IzL0D0YLvGA9Ahk4PcvVwUbN0dSGr1aP0Nrt4AEnTUbuGvquEC0mA64Gqt1fzirlRs5ibXx8g==}
    dev: true

  /statuses@1.5.0:
    resolution: {integrity: sha512-OpZ3zP+jT1PI7I8nemJX4AKmAX070ZkYPVWV/AaKTJl+tXCTGyVdC1a4SL8RUQYEwk/f34ZX8UTykN68FwrqAA==}
    engines: {node: '>= 0.6'}
    dev: true

  /statuses@2.0.1:
    resolution: {integrity: sha512-RwNA9Z/7PrK06rYLIzFMlaF+l73iwpzsqRIFgbMLbTcLD6cOao82TaWefPXQvB2fOC4AjuYSEndS7N/mTCbkdQ==}
    engines: {node: '>= 0.8'}

  /stop-iteration-iterator@1.0.0:
    resolution: {integrity: sha512-iCGQj+0l0HOdZ2AEeBADlsRC+vsnDsZsbdSiH1yNSjcfKM7fdpCMfqAL/dwF5BLiw/XhRft/Wax6zQbhq2BcjQ==}
    engines: {node: '>= 0.4'}
    dependencies:
      internal-slot: 1.0.5
    dev: true

  /streamsearch@1.1.0:
    resolution: {integrity: sha512-Mcc5wHehp9aXz1ax6bZUyY5afg9u2rv5cqQI3mRrYkGC8rW2hM02jWuwjtL++LS5qinSyhj2QfLyNsuc+VsExg==}
    engines: {node: '>=10.0.0'}

  /strict-uri-encode@2.0.0:
    resolution: {integrity: sha512-QwiXZgpRcKkhTj2Scnn++4PKtWsH0kpzZ62L2R6c/LUVYv7hVnZqcg2+sMuT6R7Jusu1vviK/MFsu6kNJfWlEQ==}
    engines: {node: '>=4'}
    dev: false

  /string-width@4.2.3:
    resolution: {integrity: sha512-wKyQRQpjJ0sIp62ErSZdGsjMJWsap5oRNihHhu6G7JVO/9jIB6UyevL+tXuOqrng8j/cxKTWyWUwvSTriiZz/g==}
    engines: {node: '>=8'}
    dependencies:
      emoji-regex: 8.0.0
      is-fullwidth-code-point: 3.0.0
      strip-ansi: 6.0.1

  /string_decoder@0.10.31:
    resolution: {integrity: sha512-ev2QzSzWPYmy9GuqfIVildA4OdcGLeFZQrq5ys6RtiuF+RQQiZWr8TZNyAcuVXyQRYfEO+MsoB/1BuQVhOJuoQ==}
    dev: false

  /string_decoder@1.1.1:
    resolution: {integrity: sha512-n/ShnvDi6FHbbVfviro+WojiFzv+s8MPMHBczVePfUpDJLwoLT0ht1l4YwBCbi8pJAveEEdnkHyPyTP/mzRfwg==}
    dependencies:
      safe-buffer: 5.1.2

  /string_decoder@1.3.0:
    resolution: {integrity: sha512-hkRX8U1WjJFd8LsDJ2yQ/wWWxaopEsABU1XfkM8A+j0+85JAGppt16cr1Whg6KIbb4okU6Mql6BOj+uup/wKeA==}
    dependencies:
      safe-buffer: 5.2.1

  /strip-ansi@6.0.1:
    resolution: {integrity: sha512-Y38VPSHcqkFrCpFnQ9vuSXmquuv5oXOKpGeT6aGrr3o3Gc9AlVa6JBfUSOCnbxGGZF+/0ooI7KrPuUSztUdU5A==}
    engines: {node: '>=8'}
    dependencies:
      ansi-regex: 5.0.1

  /strip-bom-string@1.0.0:
    resolution: {integrity: sha512-uCC2VHvQRYu+lMh4My/sFNmF2klFymLX1wHJeXnbEJERpV/ZsVuonzerjfrGpIGF7LBVa1O7i9kjiWvJiFck8g==}
    engines: {node: '>=0.10.0'}
    dev: true

  /strip-bom@3.0.0:
    resolution: {integrity: sha512-vavAMRXOgBVNF6nyEEmL3DBK19iRpDcoIwW+swQ+CbGiu7lju6t+JklA1MHweoWtadgt4ISVUsXLyDq34ddcwA==}
    engines: {node: '>=4'}
    dev: true

  /strip-final-newline@2.0.0:
    resolution: {integrity: sha512-BrpvfNAE3dcvq7ll3xVumzjKjZQ5tI1sEUIKr3Uoks0XUl45St3FlatVqef9prk4jRDzhW6WZg+3bk93y6pLjA==}
    engines: {node: '>=6'}
    dev: true

  /strip-indent@3.0.0:
    resolution: {integrity: sha512-laJTa3Jb+VQpaC6DseHhF7dXVqHTfJPCRDaEbid/drOhgitgYku/letMUqOXFoWV0zIIUbjpdH2t+tYj4bQMRQ==}
    engines: {node: '>=8'}
    dependencies:
      min-indent: 1.0.1
    dev: true

  /strip-json-comments@3.1.1:
    resolution: {integrity: sha512-6fPc+R4ihwqP6N/aIv2f1gMH8lOVtWQHoqC4yK6oSDVVocumAsfCqjkXnqiYMhmMwS/mEHLp7Vehlt3ql6lEig==}
    engines: {node: '>=8'}
    dev: true

  /strip-outer@1.0.1:
    resolution: {integrity: sha512-k55yxKHwaXnpYGsOzg4Vl8+tDrWylxDEpknGjhTiZB8dFRU5rTo9CAzeycivxV3s+zlTKwrs6WxMxR95n26kwg==}
    engines: {node: '>=0.10.0'}
    dependencies:
      escape-string-regexp: 1.0.5
    dev: true

  /strnum@1.0.5:
    resolution: {integrity: sha512-J8bbNyKKXl5qYcR36TIO8W3mVGVHrmmxsd5PAItGkmyzwJvybiw2IVq5nqd0i4LSNSkB/sx9VHllbfFdr9k1JA==}
    dev: false

  /style-data@2.0.1:
    resolution: {integrity: sha512-frUbteLGDoNEJhbMIWtyNE1VRduZXmZozhct4F+qN++OzIQZNZJ8KToZlDEl3eaedRYlDfKvUoMFMyrZj4x/sg==}
    dependencies:
      cheerio: 1.0.0-rc.12
      mediaquery-text: 1.2.0
      pick-util: 1.1.5
    dev: false

  /style-mod@4.0.3:
    resolution: {integrity: sha512-78Jv8kYJdjbvRwwijtCevYADfsI0lGzYJe4mMFdceO8l75DFFDoqBhR1jVDicDRRaX4//g1u9wKeo+ztc2h1Rw==}

  /subscriptions-transport-ws@0.11.0(graphql@16.7.1):
    resolution: {integrity: sha512-8D4C6DIH5tGiAIpp5I0wD/xRlNiZAPGHygzCe7VzyzUoxHtawzjNAY9SUTXU05/EY2NMY9/9GF0ycizkXr1CWQ==}
    deprecated: The `subscriptions-transport-ws` package is no longer maintained. We recommend you use `graphql-ws` instead. For help migrating Apollo software to `graphql-ws`, see https://www.apollographql.com/docs/apollo-server/data/subscriptions/#switching-from-subscriptions-transport-ws    For general help using `graphql-ws`, see https://github.com/enisdenjo/graphql-ws/blob/master/README.md
    peerDependencies:
      graphql: ^15.7.2 || ^16.0.0
    dependencies:
      backo2: 1.0.2
      eventemitter3: 3.1.2
      graphql: 16.7.1
      iterall: 1.3.0
      symbol-observable: 1.2.0
      ws: 7.5.9
    transitivePeerDependencies:
      - bufferutil
      - utf-8-validate
    dev: false

  /sucrase@3.32.0:
    resolution: {integrity: sha512-ydQOU34rpSyj2TGyz4D2p8rbktIOZ8QY9s+DGLvFU1i5pWJE8vkpruCjGCMHsdXwnD7JDcS+noSwM/a7zyNFDQ==}
    engines: {node: '>=8'}
    hasBin: true
    dependencies:
      '@jridgewell/gen-mapping': 0.3.3
      commander: 4.1.1
      glob: 7.1.6
      lines-and-columns: 1.2.4
      mz: 2.7.0
      pirates: 4.0.5
      ts-interface-checker: 0.1.13
    dev: true

  /superagent-proxy@3.0.0(superagent@8.0.9):
    resolution: {integrity: sha512-wAlRInOeDFyd9pyonrkJspdRAxdLrcsZ6aSnS+8+nu4x1aXbz6FWSTT9M6Ibze+eG60szlL7JA8wEIV7bPWuyQ==}
    engines: {node: '>=6'}
    peerDependencies:
      superagent: '>= 0.15.4 || 1 || 2 || 3'
    dependencies:
      debug: 4.3.4(supports-color@8.1.1)
      proxy-agent: 5.0.0
      superagent: 8.0.9
    transitivePeerDependencies:
      - supports-color
    dev: false

  /superagent@8.0.9:
    resolution: {integrity: sha512-4C7Bh5pyHTvU33KpZgwrNKh/VQnvgtCSqPRfJAUdmrtSYePVzVg4E4OzsrbkhJj9O7SO6Bnv75K/F8XVZT8YHA==}
    engines: {node: '>=6.4.0 <13 || >=14'}
    dependencies:
      component-emitter: 1.3.0
      cookiejar: 2.1.4
      debug: 4.3.4(supports-color@8.1.1)
      fast-safe-stringify: 2.1.1
      form-data: 4.0.0
      formidable: 2.1.2
      methods: 1.1.2
      mime: 2.6.0
      qs: 6.11.2
      semver: 7.5.2
    transitivePeerDependencies:
      - supports-color

  /supertest@6.3.3:
    resolution: {integrity: sha512-EMCG6G8gDu5qEqRQ3JjjPs6+FYT1a7Hv5ApHvtSghmOFJYtsU5S+pSb6Y2EUeCEY3CmEL3mmQ8YWlPOzQomabA==}
    engines: {node: '>=6.4.0'}
    dependencies:
      methods: 1.1.2
      superagent: 8.0.9
    transitivePeerDependencies:
      - supports-color
    dev: true

  /supports-color@5.5.0:
    resolution: {integrity: sha512-QjVjwdXIt408MIiAqCX4oUKsgU2EqAGzs2Ppkm4aQYbjm+ZEWEcW4SfFNTr4uMNZma0ey4f5lgLrkB0aX0QMow==}
    engines: {node: '>=4'}
    dependencies:
      has-flag: 3.0.0

  /supports-color@7.2.0:
    resolution: {integrity: sha512-qpCAvRl9stuOHveKsn7HncJRvv501qIacKzQlO/+Lwxc9+0q2wLyv4Dfvt80/DPn2pqOBsJdDiogXGR9+OvwRw==}
    engines: {node: '>=8'}
    dependencies:
      has-flag: 4.0.0

  /supports-color@8.1.1:
    resolution: {integrity: sha512-MpUEN2OodtUzxvKQl72cUF7RQ5EiHsGvSsVG0ia9c5RbWGL2CI4C7EpPS8UTBIplnlzZiNuV56w+FuNxy3ty2Q==}
    engines: {node: '>=10'}
    dependencies:
      has-flag: 4.0.0

  /supports-preserve-symlinks-flag@1.0.0:
    resolution: {integrity: sha512-ot0WnXS9fgdkgIcePe6RHNk1WA8+muPa6cSjeR3V8K27q9BB1rTE3R1p7Hv0z1ZyAc8s6Vvv8DIyWf681MAt0w==}
    engines: {node: '>= 0.4'}

  /swagger-ui-dist@5.0.0:
    resolution: {integrity: sha512-bwl6og9I9CAHKGSnYLKydjhBuH7d3oU6RX6uKN8oDCkLusTHXOW3sZMyBWjRtjGFnCMmN085oZoaR/4Wm9nIaQ==}
    dev: false

  /swagger-ui-dist@5.1.0:
    resolution: {integrity: sha512-c1KmAjuVODxw+vwkNLALQZrgdlBAuBbr2xSPfYrJgseEi7gFKcTvShysPmyuDI4kcUa1+5rFpjWvXdusKY74mg==}
    dev: false

  /swagger-ui-express@4.6.3(express@4.18.2):
    resolution: {integrity: sha512-CDje4PndhTD2HkgyKH3pab+LKspDeB/NhPN2OF1j+piYIamQqBYwAXWESOT1Yju2xFg51bRW9sUng2WxDjzArw==}
    engines: {node: '>= v0.10.32'}
    peerDependencies:
      express: '>=4.0.0 || >=5.0.0-beta'
    dependencies:
      express: 4.18.2
      swagger-ui-dist: 5.0.0
    dev: false

  /symbol-observable@1.2.0:
    resolution: {integrity: sha512-e900nM8RRtGhlV36KGEU9k65K3mPb1WV70OdjfxlG2EAuM1noi/E/BaW/uMhL7bPEssK8QV57vN3esixjUvcXQ==}
    engines: {node: '>=0.10.0'}
    dev: false

  /symbol-observable@4.0.0:
    resolution: {integrity: sha512-b19dMThMV4HVFynSAM1++gBHAbk2Tc/osgLIBZMKsyqh34jb2e8Os7T6ZW/Bt3pJFdBTd2JwAnAAEQV7rSNvcQ==}
    engines: {node: '>=0.10'}
    dev: true

  /symbol-tree@3.2.4:
    resolution: {integrity: sha512-9QNk5KwDF+Bvz+PyObkmSYjI5ksVUYtjW7AU22r2NKcfLJcXp96hkDWU3+XndOsUb+AQ9QhfzfCT2O+CNWT5Tw==}
    dev: true

  /tabbable@6.1.2:
    resolution: {integrity: sha512-qCN98uP7i9z0fIS4amQ5zbGBOq+OSigYeGvPy7NDk8Y9yncqDZ9pRPgfsc2PJIVM9RrJj7GIfuRgmjoUU9zTHQ==}
    dev: true

  /tailwindcss@3.3.2(ts-node@10.9.1):
    resolution: {integrity: sha512-9jPkMiIBXvPc2KywkraqsUfbfj+dHDb+JPWtSJa9MLFdrPyazI7q6WX2sUrm7R9eVR7qqv3Pas7EvQFzxKnI6w==}
    engines: {node: '>=14.0.0'}
    hasBin: true
    dependencies:
      '@alloc/quick-lru': 5.2.0
      arg: 5.0.2
      chokidar: 3.5.3
      didyoumean: 1.2.2
      dlv: 1.1.3
      fast-glob: 3.2.12
      glob-parent: 6.0.2
      is-glob: 4.0.3
      jiti: 1.18.2
      lilconfig: 2.1.0
      micromatch: 4.0.5
      normalize-path: 3.0.0
      object-hash: 3.0.0
      picocolors: 1.0.0
      postcss: 8.4.24
      postcss-import: 15.1.0(postcss@8.4.24)
      postcss-js: 4.0.1(postcss@8.4.24)
      postcss-load-config: 4.0.1(postcss@8.4.24)(ts-node@10.9.1)
      postcss-nested: 6.0.1(postcss@8.4.24)
      postcss-selector-parser: 6.0.13
      postcss-value-parser: 4.2.0
      resolve: 1.22.2
      sucrase: 3.32.0
    transitivePeerDependencies:
      - ts-node
    dev: true

  /tapable@2.2.1:
    resolution: {integrity: sha512-GNzQvQTOIP6RyTfE2Qxb8ZVlNmw0n88vp1szwWRimP02mnTsx3Wtn5qRdqY9w2XduFNUgvOwhNnQsjwCp+kqaQ==}
    engines: {node: '>=6'}
    dev: true

  /tar@6.1.15:
    resolution: {integrity: sha512-/zKt9UyngnxIT/EAGYuxaMYgOIJiP81ab9ZfkILq4oNLPFX50qyYmu7jRj9qeXoxmJHjGlbH0+cm2uy1WCs10A==}
    engines: {node: '>=10'}
    dependencies:
      chownr: 2.0.0
      fs-minipass: 2.1.0
      minipass: 5.0.0
      minizlib: 2.1.2
      mkdirp: 1.0.4
      yallist: 4.0.0
    dev: false

  /terser-webpack-plugin@5.3.9(webpack@5.88.1):
    resolution: {integrity: sha512-ZuXsqE07EcggTWQjXUj+Aot/OMcD0bMKGgF63f7UxYcu5/AJF53aIpK1YoP5xR9l6s/Hy2b+t1AM0bLNPRuhwA==}
    engines: {node: '>= 10.13.0'}
    peerDependencies:
      '@swc/core': '*'
      esbuild: '*'
      uglify-js: '*'
      webpack: ^5.1.0
    peerDependenciesMeta:
      '@swc/core':
        optional: true
      esbuild:
        optional: true
      uglify-js:
        optional: true
    dependencies:
      '@jridgewell/trace-mapping': 0.3.18
      jest-worker: 27.5.1
      schema-utils: 3.3.0
      serialize-javascript: 6.0.1
      terser: 5.18.0
      webpack: 5.88.1
    dev: true

  /terser@5.18.0:
    resolution: {integrity: sha512-pdL757Ig5a0I+owA42l6tIuEycRuM7FPY4n62h44mRLRfnOxJkkOHd6i89dOpwZlpF6JXBwaAHF6yWzFrt+QyA==}
    engines: {node: '>=10'}
    hasBin: true
    dependencies:
      '@jridgewell/source-map': 0.3.3
      acorn: 8.8.2
      commander: 2.20.3
      source-map-support: 0.5.21
    dev: true

  /text-extensions@1.9.0:
    resolution: {integrity: sha512-wiBrwC1EhBelW12Zy26JeOUkQ5mRu+5o8rpsJk5+2t+Y5vE7e842qtZDQ2g1NpX/29HdyFeJ4nSIhI47ENSxlQ==}
    engines: {node: '>=0.10'}
    dev: true

  /text-table@0.2.0:
    resolution: {integrity: sha512-N+8UisAXDGk8PFXP4HAzVR9nbfmVJ3zYLAWiTIoqC5v5isinhr+r5uaO8+7r3BMfuNIufIsA7RdpVgacC2cSpw==}
    dev: true

  /thenify-all@1.6.0:
    resolution: {integrity: sha512-RNxQH/qI8/t3thXJDwcstUO4zeqo64+Uy/+sNVRBx4Xn2OX+OZ9oP+iJnNFqplFra2ZUVeKCSa2oVWi3T4uVmA==}
    engines: {node: '>=0.8'}
    dependencies:
      thenify: 3.3.1
    dev: true

  /thenify@3.3.1:
    resolution: {integrity: sha512-RVZSIV5IG10Hk3enotrhvz0T9em6cyHBLkH/YAZuKqd8hRkKhSfCGIcP2KUY0EPxndzANBmNllzWPwak+bheSw==}
    dependencies:
      any-promise: 1.3.0
    dev: true

  /throttle-debounce@3.0.1:
    resolution: {integrity: sha512-dTEWWNu6JmeVXY0ZYoPuH5cRIwc0MeGbJwah9KUNYSJwommQpCzTySTpEe8Gs1J23aeWEuAobe4Ag7EHVt/LOg==}
    engines: {node: '>=10'}
    dev: false

  /through2@4.0.2:
    resolution: {integrity: sha512-iOqSav00cVxEEICeD7TjLB1sueEL+81Wpzp2bY17uZjZN0pWZPuo4suZ/61VujxmqSGFfgOcNuTZ85QJwNZQpw==}
    dependencies:
      readable-stream: 3.6.2

  /through@2.3.8:
    resolution: {integrity: sha512-w89qg7PI8wAdvX60bMDP+bFoD5Dvhm9oLheFp5O4a2QF0cSBGsBX4qZmadPMvVqlLJBBci+WqGGOAPvcDeNSVg==}
    dev: true

  /tiny-invariant@1.3.1:
    resolution: {integrity: sha512-AD5ih2NlSssTCwsMznbvwMZpJ1cbhkGd2uueNxzv2jDlEeZdU04JQfRnggJQ8DrcVBGjAsCKwFBbDlVNtEMlzw==}
    dev: true

  /tippy.js@6.3.7:
    resolution: {integrity: sha512-E1d3oP2emgJ9dRQZdf3Kkn0qJgI6ZLpyS5z6ZkY1DF3kaQaBsGZsndEpHwx+eC+tYM41HaSNvNtLx8tU57FzTQ==}
    dependencies:
      '@popperjs/core': 2.11.8
    dev: false

  /tlds@1.236.0:
    resolution: {integrity: sha512-oP2PZ3KeGlgpHgsEfrtva3/K9kzsJUNliQSbCfrJ7JMCWFoCdtG+9YMq/g2AnADQ1v5tVlbtvKJZ4KLpy/P6MA==}
    hasBin: true
    dev: false

  /tmp@0.0.33:
    resolution: {integrity: sha512-jRCJlojKnZ3addtTOjdIqoRuPEKBvNXcGYqzO6zWZX8KfKEpnGY5jfggJQ3EjKuu8D4bJRr0y+cYJFmYbImXGw==}
    engines: {node: '>=0.6.0'}
    dependencies:
      os-tmpdir: 1.0.2
    dev: true

  /to-fast-properties@2.0.0:
    resolution: {integrity: sha512-/OaKK0xYrs3DmxRYqL/yDc+FxFUVYhDlXMhRmv3z915w2HF1tnN1omB354j8VUGO/hbRzyD6Y3sA7v7GS/ceog==}
    engines: {node: '>=4'}

  /to-regex-range@5.0.1:
    resolution: {integrity: sha512-65P7iz6X5yEr1cwcgvQxbbIw7Uk3gOy5dIdtZ4rDveLqhrdJP+Li/Hx6tyK0NEb+2GCyneCMJiGqrADCSNk8sQ==}
    engines: {node: '>=8.0'}
    dependencies:
      is-number: 7.0.0

  /toidentifier@1.0.1:
    resolution: {integrity: sha512-o5sSPKEkg/DIQNmH43V0/uerLrpzVedkUh8tGNvaeXpfpuwjKenlSox/2O/BTlZUtEe+JG7s5YhEz608PlAHRA==}
    engines: {node: '>=0.6'}

  /token-stream@1.0.0:
    resolution: {integrity: sha512-VSsyNPPW74RpHwR8Fc21uubwHY7wMDeJLys2IX5zJNih+OnAnaifKHo+1LHT7DAdloQ7apeaaWg8l7qnf/TnEg==}
    dev: false

  /totalist@3.0.1:
    resolution: {integrity: sha512-sf4i37nQ2LBx4m3wB74y+ubopq6W/dIzXg0FDGjsYnZHVa1Da8FH853wlL2gtUhg+xJXjfk3kUZS3BRoQeoQBQ==}
    engines: {node: '>=6'}
    dev: true

  /tough-cookie@4.1.3:
    resolution: {integrity: sha512-aX/y5pVRkfRnfmuX+OdbSdXvPe6ieKX/G2s7e98f4poJHnqH3281gDPm/metm6E/WRamfx7WC4HUqkWHfQHprw==}
    engines: {node: '>=6'}
    dependencies:
      psl: 1.9.0
      punycode: 2.3.0
      universalify: 0.2.0
      url-parse: 1.5.10
    dev: true

  /tr46@0.0.3:
    resolution: {integrity: sha512-N3WMsuqV66lT30CrXNbEjx4GEwlow3v6rr4mCcv6prnfwhS01rkgyFdjPNBYd9br7LpXV1+Emh01fHnq2Gdgrw==}

  /tr46@3.0.0:
    resolution: {integrity: sha512-l7FvfAHlcmulp8kr+flpQZmVwtu7nfRV7NZujtN0OqES8EL4O4e0qqzL0DC5gAvx/ZC/9lk6rhcUwYvkBnBnYA==}
    engines: {node: '>=12'}
    dependencies:
      punycode: 2.3.0
    dev: true

  /tree-kill@1.2.2:
    resolution: {integrity: sha512-L0Orpi8qGpRG//Nd+H90vFB+3iHnue1zSSGmNOOCh1GLJ7rUKVwV2HvijphGQS2UmhUZewS9VgvxYIdgr+fG1A==}
    hasBin: true
    dev: true

  /treemate@0.3.11:
    resolution: {integrity: sha512-M8RGFoKtZ8dF+iwJfAJTOH/SM4KluKOKRJpjCMhI8bG3qB74zrFoArKZ62ll0Fr3mqkMJiQOmWYkdYgDeITYQg==}
    dev: false

  /trim-newlines@3.0.1:
    resolution: {integrity: sha512-c1PTsA3tYrIsLGkJkzHF+w9F2EyxfXGo4UyJc4pFL++FMjnq0HJS69T3M7d//gKrFKwy429bouPescbjecU+Zw==}
    engines: {node: '>=8'}
    dev: true

  /trim-repeated@1.0.0:
    resolution: {integrity: sha512-pkonvlKk8/ZuR0D5tLW8ljt5I8kmxp2XKymhepUeOdCEfKpZaktSArkLHZt76OB1ZvO9bssUsDty4SWhLvZpLg==}
    engines: {node: '>=0.10.0'}
    dependencies:
      escape-string-regexp: 1.0.5
    dev: true

  /ts-interface-checker@0.1.13:
    resolution: {integrity: sha512-Y/arvbn+rrz3JCKl9C4kVNfTfSm2/mEp5FSz5EsZSANGPSlQrpRI5M4PKF+mJnE52jOO90PnPSc3Ur3bTQw0gA==}
    dev: true

  /ts-loader@9.4.4(typescript@5.1.6)(webpack@5.88.1):
    resolution: {integrity: sha512-MLukxDHBl8OJ5Dk3y69IsKVFRA/6MwzEqBgh+OXMPB/OD01KQuWPFd1WAQP8a5PeSCAxfnkhiuWqfmFJzJQt9w==}
    engines: {node: '>=12.0.0'}
    peerDependencies:
      typescript: '*'
      webpack: ^5.0.0
    dependencies:
      chalk: 4.1.2
      enhanced-resolve: 5.15.0
      micromatch: 4.0.5
      semver: 7.5.2
      typescript: 5.1.6
      webpack: 5.88.1
    dev: true

  /ts-morph@16.0.0:
    resolution: {integrity: sha512-jGNF0GVpFj0orFw55LTsQxVYEUOCWBAbR5Ls7fTYE5pQsbW18ssTb/6UXx/GYAEjS+DQTp8VoTw0vqYMiaaQuw==}
    dependencies:
      '@ts-morph/common': 0.17.0
      code-block-writer: 11.0.3
    dev: true

  /ts-node@10.9.1(@types/node@18.16.19)(typescript@5.1.6):
    resolution: {integrity: sha512-NtVysVPkxxrwFGUUxGYhfux8k78pQB3JqYBXlLRZgdGUqTO5wU/UyHop5p70iEbGhB7q5KmiZiU0Y3KlJrScEw==}
    hasBin: true
    peerDependencies:
      '@swc/core': '>=1.2.50'
      '@swc/wasm': '>=1.2.50'
      '@types/node': '*'
      typescript: '>=2.7'
    peerDependenciesMeta:
      '@swc/core':
        optional: true
      '@swc/wasm':
        optional: true
    dependencies:
      '@cspotcode/source-map-support': 0.8.1
      '@tsconfig/node10': 1.0.9
      '@tsconfig/node12': 1.0.11
      '@tsconfig/node14': 1.0.3
      '@tsconfig/node16': 1.0.4
      '@types/node': 18.16.19
      acorn: 8.8.2
      acorn-walk: 8.2.0
      arg: 4.1.3
      create-require: 1.1.1
      diff: 4.0.2
      make-error: 1.3.6
      typescript: 5.1.6
      v8-compile-cache-lib: 3.0.1
      yn: 3.1.1
    dev: true

  /tsconfig-paths-webpack-plugin@4.0.1:
    resolution: {integrity: sha512-m5//KzLoKmqu2MVix+dgLKq70MnFi8YL8sdzQZ6DblmCdfuq/y3OqvJd5vMndg2KEVCOeNz8Es4WVZhYInteLw==}
    engines: {node: '>=10.13.0'}
    dependencies:
      chalk: 4.1.2
      enhanced-resolve: 5.15.0
      tsconfig-paths: 4.2.0
    dev: true

  /tsconfig-paths@4.2.0:
    resolution: {integrity: sha512-NoZ4roiN7LnbKn9QqE1amc9DJfzvZXxF4xDavcOWt1BPkdx+m+0gJuPM+S0vCe7zTJMYUP0R8pO2XMr+Y8oLIg==}
    engines: {node: '>=6'}
    dependencies:
      json5: 2.2.3
      minimist: 1.2.8
      strip-bom: 3.0.0
    dev: true

  /tslib@1.14.1:
    resolution: {integrity: sha512-Xni35NKzjgMrwevysHTCArtLDpPvye8zV/0E4EyYn43P7/7qvQwPh9BGkHewbMulVntbigmcT7rdX3BNo9wRJg==}
    dev: true

  /tslib@2.5.3:
    resolution: {integrity: sha512-mSxlJJwl3BMEQCUNnxXBU9jP4JBktcEGhURcPR6VQVlnP0FdDEsIaz0C35dXNGLyRfrATNofF0F5p2KPxQgB+w==}

  /tslib@2.6.0:
    resolution: {integrity: sha512-7At1WUettjcSRHXCyYtTselblcHl9PJFFVKiCAy/bY97+BPZXSQ2wbq0P9s8tK2G7dFQfNnlJnPAiArVBVBsfA==}

  /tsutils@3.21.0(typescript@5.1.6):
    resolution: {integrity: sha512-mHKK3iUXL+3UF6xL5k0PEhKRUBKPBCv/+RkEOpjRWxxx27KKRBmmA60A9pgOUvMi8GKhRMPEmjBRPzs2W7O1OA==}
    engines: {node: '>= 6'}
    peerDependencies:
      typescript: '>=2.8.0 || >= 3.2.0-dev || >= 3.3.0-dev || >= 3.4.0-dev || >= 3.5.0-dev || >= 3.6.0-dev || >= 3.6.0-beta || >= 3.7.0-dev || >= 3.7.0-beta'
    dependencies:
      tslib: 1.14.1
      typescript: 5.1.6
    dev: true

  /type-check@0.3.2:
    resolution: {integrity: sha512-ZCmOJdvOWDBYJlzAoFkC+Q0+bUyEOS1ltgp1MGU03fqHG+dbi9tBFU2Rd9QKiDZFAYrhPh2JUf7rZRIuHRKtOg==}
    engines: {node: '>= 0.8.0'}
    dependencies:
      prelude-ls: 1.1.2

  /type-check@0.4.0:
    resolution: {integrity: sha512-XleUoc9uwGXqjWwXaUTZAmzMcFZ5858QA2vvx1Ur5xIcixXIP+8LnFDgRplU30us6teqdlskFfu+ae4K79Ooew==}
    engines: {node: '>= 0.8.0'}
    dependencies:
      prelude-ls: 1.2.1
    dev: true

  /type-detect@4.0.8:
    resolution: {integrity: sha512-0fr/mIH1dlO+x7TlcMy+bIDqKPsw/70tVyeHW787goQjhmqaZe10uwLujubK9q9Lg6Fiho1KUKDYz0Z7k7g5/g==}
    engines: {node: '>=4'}
    dev: true

  /type-fest@0.18.1:
    resolution: {integrity: sha512-OIAYXk8+ISY+qTOwkHtKqzAuxchoMiD9Udx+FSGQDuiRR+PJKJHc2NJAXlbhkGwTt/4/nKZxELY1w3ReWOL8mw==}
    engines: {node: '>=10'}
    dev: true

  /type-fest@0.20.2:
    resolution: {integrity: sha512-Ne+eE4r0/iWnpAxD852z3A+N0Bt5RN//NjJwRd2VFHEmrywxf5vsZlh4R6lixl6B+wz/8d+maTSAkN1FIkI3LQ==}
    engines: {node: '>=10'}
    dev: true

  /type-fest@0.21.3:
    resolution: {integrity: sha512-t0rzBq87m3fVcduHDUFhKmyyX+9eo6WQjZvf51Ea/M0Q7+T374Jp1aUiyUl0GKxp8M/OETVHSDvmkyPgvX+X2w==}
    engines: {node: '>=10'}
    dev: true

  /type-fest@0.6.0:
    resolution: {integrity: sha512-q+MB8nYR1KDLrgr4G5yemftpMC7/QLqVndBmEEdqzmNj5dcFOO4Oo8qlwZE3ULT3+Zim1F8Kq4cBnikNhlCMlg==}
    engines: {node: '>=8'}
    dev: true

  /type-fest@0.8.1:
    resolution: {integrity: sha512-4dbzIzqvjtgiM5rw1k5rEHtBANKmdudhGyBEajN01fEyhaAIhsoKNy6y7+IN93IfpFtwY9iqi7kD+xwKhQsNJA==}
    engines: {node: '>=8'}
    dev: true

  /type-fest@2.19.0:
    resolution: {integrity: sha512-RAH822pAdBgcNMAfWnCBU3CFZcfZ/i1eZjwFU/dsLKumyuuP3niueg2UAukXYF0E2AAoc82ZSSf9J0WQBinzHA==}
    engines: {node: '>=12.20'}
    dev: false

  /type-is@1.6.18:
    resolution: {integrity: sha512-TkRKr9sUTxEH8MdfuCSP7VizJyzRNMjj2J2do2Jr3Kym598JVdEksuzPQCnlFPW4ky9Q+iA+ma9BGm06XQBy8g==}
    engines: {node: '>= 0.6'}
    dependencies:
      media-typer: 0.3.0
      mime-types: 2.1.35

  /typedarray@0.0.6:
    resolution: {integrity: sha512-/aCDEGatGvZ2BIk+HmLf4ifCJFwvKFNb9/JeZPMulfgFracn9QFcAf5GO8B/mweUjSoblS5In0cWhqpfs/5PQA==}

  /typescript@5.1.6:
    resolution: {integrity: sha512-zaWCozRZ6DLEWAWFrVDz1H6FVXzUSfTy5FUMWsQlU8Ym5JP9eO4xkTIROFCQvhQf61z6O/G6ugw3SgAnvvm+HA==}
    engines: {node: '>=14.17'}
    hasBin: true

  /uc.micro@1.0.6:
    resolution: {integrity: sha512-8Y75pvTYkLJW2hWQHXxoqRgV7qb9B+9vFEtidML+7koHUFapnVJAZ6cKs+Qjz5Aw3aZWHMC6u0wJE3At+nSGwA==}

  /ufo@1.1.2:
    resolution: {integrity: sha512-TrY6DsjTQQgyS3E3dBaOXf0TpPD8u9FVrVYmKVegJuFw51n/YB9XPt+U6ydzFG5ZIN7+DIjPbNmXoBj9esYhgQ==}
    dev: true

  /uglify-js@3.17.4:
    resolution: {integrity: sha512-T9q82TJI9e/C1TAxYvfb16xO120tMVFZrGA3f9/P4424DNu6ypK103y0GPFVa17yotwSyZW5iYXgjYHkGrJW/g==}
    engines: {node: '>=0.8.0'}
    hasBin: true
    dev: false

  /uid@2.0.2:
    resolution: {integrity: sha512-u3xV3X7uzvi5b1MncmZo3i2Aw222Zk1keqLA1YkHldREkAhAqi65wuPfe7lHx8H/Wzy+8CE7S7uS3jekIM5s8g==}
    engines: {node: '>=8'}
    dependencies:
      '@lukeed/csprng': 1.1.0

  /universalify@0.1.2:
    resolution: {integrity: sha512-rBJeI5CXAlmy1pV+617WB9J63U6XcazHHF2f2dbJix4XzpUF0RS3Zbj0FGIOCAva5P/d/GBOYaACQ1w+0azUkg==}
    engines: {node: '>= 4.0.0'}
    dev: false

  /universalify@0.2.0:
    resolution: {integrity: sha512-CJ1QgKmNg3CwvAv/kOFmtnEN05f0D/cn9QntgNOQlQF9dgvVTHj3t+8JPdjqawCHk7V/KA+fbUqzZ9XWhcqPUg==}
    engines: {node: '>= 4.0.0'}
    dev: true

  /universalify@2.0.0:
    resolution: {integrity: sha512-hAZsKq7Yy11Zu1DE0OzWjw7nnLZmJZYTDZZyEFHZdUhV8FkH5MCfoU1XMaxXovpyW5nq5scPqq0ZDP9Zyl04oQ==}
    engines: {node: '>= 10.0.0'}
    dev: true

  /unpipe@1.0.0:
    resolution: {integrity: sha512-pjy2bYhSsufwWlKwPc+l3cN7+wuJlK6uz0YdJEOlQDbl6jo/YlPi4mb8agUkVC8BF7V8NuzeyPNqRksA3hztKQ==}
    engines: {node: '>= 0.8'}

  /unplugin-icons@0.16.3:
    resolution: {integrity: sha512-hivVVr6++WHSj6Iz+rjTa14/ALMYT+PFd2sPtTBKlQR3cdzui1VwM72TzSu94NkDm/KVncvOIiBwoHwUPeL9bg==}
    peerDependencies:
      '@svgr/core': '>=7.0.0'
      '@vue/compiler-sfc': ^3.0.2 || ^2.7.0
      vue-template-compiler: ^2.6.12
      vue-template-es2015-compiler: ^1.9.0
    peerDependenciesMeta:
      '@svgr/core':
        optional: true
      '@vue/compiler-sfc':
        optional: true
      vue-template-compiler:
        optional: true
      vue-template-es2015-compiler:
        optional: true
    dependencies:
      '@antfu/install-pkg': 0.1.1
      '@antfu/utils': 0.7.4
      '@iconify/utils': 2.1.6
      debug: 4.3.4(supports-color@8.1.1)
      kolorist: 1.8.0
      local-pkg: 0.4.3
      unplugin: 1.3.1
    transitivePeerDependencies:
      - supports-color
    dev: true

  /unplugin@1.3.1:
    resolution: {integrity: sha512-h4uUTIvFBQRxUKS2Wjys6ivoeofGhxzTe2sRWlooyjHXVttcVfV/JiavNd3d4+jty0SVV0dxGw9AkY9MwiaCEw==}
    dependencies:
      acorn: 8.8.2
      chokidar: 3.5.3
      webpack-sources: 3.2.3
      webpack-virtual-modules: 0.5.0
    dev: true

  /update-browserslist-db@1.0.11(browserslist@4.21.8):
    resolution: {integrity: sha512-dCwEFf0/oT85M1fHBg4F0jtLwJrutGoHSQXCh7u4o2t1drG+c0a9Flnqww6XUKSfQMPpJBRjU8d4RXB09qtvaA==}
    hasBin: true
    peerDependencies:
      browserslist: '>= 4.21.0'
    dependencies:
      browserslist: 4.21.8
      escalade: 3.1.1
      picocolors: 1.0.0
    dev: true

  /update-browserslist-db@1.0.11(browserslist@4.21.9):
    resolution: {integrity: sha512-dCwEFf0/oT85M1fHBg4F0jtLwJrutGoHSQXCh7u4o2t1drG+c0a9Flnqww6XUKSfQMPpJBRjU8d4RXB09qtvaA==}
    hasBin: true
    peerDependencies:
      browserslist: '>= 4.21.0'
    dependencies:
      browserslist: 4.21.9
      escalade: 3.1.1
      picocolors: 1.0.0
    dev: false

  /upper-case-first@2.0.2:
    resolution: {integrity: sha512-514ppYHBaKwfJRK/pNC6c/OxfGa0obSnAl106u97Ed0I625Nin96KAjttZF6ZL3e1XLtphxnqrOi9iWgm+u+bg==}
    dependencies:
      tslib: 2.6.0
    dev: true

  /upper-case@1.1.3:
    resolution: {integrity: sha512-WRbjgmYzgXkCV7zNVpy5YgrHgbBv126rMALQQMrmzOVC4GM2waQ9x7xtm8VU+1yF2kWyPzI9zbZ48n4vSxwfSA==}
    dev: false

  /upper-case@2.0.2:
    resolution: {integrity: sha512-KgdgDGJt2TpuwBUIjgG6lzw2GWFRCW9Qkfkiv0DxqHHLYJHmtmdUIKcZd8rHgFSjopVTlw6ggzCm1b8MFQwikg==}
    dependencies:
      tslib: 2.6.0
    dev: true

  /uri-js@4.4.1:
    resolution: {integrity: sha512-7rKUyy33Q1yc98pQ1DAmLtwX109F7TIfWlW1Ydo8Wl1ii1SeHieeh0HHfPeL2fMXK6z0s8ecKs9frCuLJvndBg==}
    dependencies:
      punycode: 2.3.0
    dev: true

  /url-parse@1.5.10:
    resolution: {integrity: sha512-WypcfiRhfeUP9vvF0j6rw0J3hrWrw6iZv3+22h6iRMJ/8z1Tj6XfLP4DsUix5MhMPnXpiHDoKyoZ/bdCkwBCiQ==}
    dependencies:
      querystringify: 2.2.0
      requires-port: 1.0.0

  /util-deprecate@1.0.2:
    resolution: {integrity: sha512-EPD5q1uXyFxJpCrLnCc1nHnq3gOa6DZBocAIiI2TaSCA7VCJ1UJDMagCzIkXNsUYfD1daK//LTEQ8xiIbrHtcw==}

  /util@0.12.5:
    resolution: {integrity: sha512-kZf/K6hEIrWHI6XqOFUiiMa+79wE/D8Q+NCNAWclkyg3b4d2k7s0QGepNjiABc+aR3N1PAyHL7p6UcLY6LmrnA==}
    dependencies:
      inherits: 2.0.4
      is-arguments: 1.1.1
      is-generator-function: 1.0.10
      is-typed-array: 1.1.10
      which-typed-array: 1.1.9
    dev: false

  /utils-merge@1.0.1:
    resolution: {integrity: sha512-pMZTvIkT1d+TFGvDOqodOclx0QWkkgi6Tdoa8gC8ffGAAqz9pzPTZWAybbsHHoED/ztMtkv/VoYTYyShUn81hA==}
    engines: {node: '>= 0.4.0'}

  /uuid@8.3.2:
    resolution: {integrity: sha512-+NYs2QeMWy+GWFOEm9xnn6HCDp0l7QBD7ml8zLUmJ+93Q5NF0NocErnwkTkXVFNiX3/fpC6afS8Dhb/gz7R7eg==}
    hasBin: true
    dev: false

  /uuid@9.0.0:
    resolution: {integrity: sha512-MXcSTerfPa4uqyzStbRoTgt5XIe3x5+42+q1sDuy3R5MDk66URdLMOZe5aPX/SQd+kuYAh0FdP/pO28IkQyTeg==}
    hasBin: true
    dev: false

  /v8-compile-cache-lib@3.0.1:
    resolution: {integrity: sha512-wa7YjyUGfNZngI/vtK0UHAN+lgDCxBPCylVXGp0zu59Fz5aiGtNXaq3DhIov063MorB+VfufLh3JlF2KdTK3xg==}
    dev: true

  /valid-data-url@3.0.1:
    resolution: {integrity: sha512-jOWVmzVceKlVVdwjNSenT4PbGghU0SBIizAev8ofZVgivk/TVHXSbNL8LP6M3spZvkR9/QolkyJavGSX5Cs0UA==}
    engines: {node: '>=10'}
    dev: false

  /validate-npm-package-license@3.0.4:
    resolution: {integrity: sha512-DpKm2Ui/xN7/HQKCtpZxoRWBhZ9Z0kqtygG8XCgNQ8ZlDnxuQmWhj566j8fN4Cu3/JmbhsDo7fcAJq4s9h27Ew==}
    dependencies:
      spdx-correct: 3.2.0
      spdx-expression-parse: 3.0.1
    dev: true

  /validator@13.9.0:
    resolution: {integrity: sha512-B+dGG8U3fdtM0/aNK4/X8CXq/EcxU2WPrPEkJGslb47qyHsxmbggTWK0yEA4qnYVNF+nxNlN88o14hIcPmSIEA==}
    engines: {node: '>= 0.10'}

  /value-or-promise@1.0.12:
    resolution: {integrity: sha512-Z6Uz+TYwEqE7ZN50gwn+1LCVo9ZVrpxRPOhOLnncYkY1ZzOYtrX8Fwf/rFktZ8R5mJms6EZf5TqNOMeZmnPq9Q==}
    engines: {node: '>=12'}
    dev: false

  /vary@1.1.2:
    resolution: {integrity: sha512-BNGbWLfd0eUPabhkXUVm0j8uuvREyTh5ovRa/dyow/BqAbZJyC+5fU+IzQOzmAKzYqYRAISoRhdQr3eIZ/PXqg==}
    engines: {node: '>= 0.8'}

  /vdirs@0.1.8(vue@3.3.4):
    resolution: {integrity: sha512-H9V1zGRLQZg9b+GdMk8MXDN2Lva0zx72MPahDKc30v+DtwKjfyOSXWRIX4t2mhDubM1H09gPhWeth/BJWPHGUw==}
    peerDependencies:
      vue: ^3.0.11
    dependencies:
      evtd: 0.2.4
      vue: 3.3.4
    dev: false

  /vite-node@0.28.4(@types/node@18.16.19):
    resolution: {integrity: sha512-KM0Q0uSG/xHHKOJvVHc5xDBabgt0l70y7/lWTR7Q0pR5/MrYxadT+y32cJOE65FfjGmJgxpVEEY+69btJgcXOQ==}
    engines: {node: '>=v14.16.0'}
    hasBin: true
    dependencies:
      cac: 6.7.14
      debug: 4.3.4(supports-color@8.1.1)
      mlly: 1.3.0
      pathe: 1.1.1
      picocolors: 1.0.0
      source-map: 0.6.1
      source-map-support: 0.5.21
      vite: 4.3.9(@types/node@18.16.19)
    transitivePeerDependencies:
      - '@types/node'
      - less
      - sass
      - stylus
      - sugarss
      - supports-color
      - terser
    dev: true

  /vite-plugin-checker@0.6.1(eslint@8.44.0)(typescript@5.1.6)(vite@4.3.9)(vue-tsc@1.8.3):
    resolution: {integrity: sha512-4fAiu3W/IwRJuJkkUZlWbLunSzsvijDf0eDN6g/MGh6BUK4SMclOTGbLJCPvdAcMOQvVmm8JyJeYLYd4//8CkA==}
    engines: {node: '>=14.16'}
    peerDependencies:
      eslint: '>=7'
      meow: ^9.0.0
      optionator: ^0.9.1
      stylelint: '>=13'
      typescript: '*'
      vite: '>=2.0.0'
      vls: '*'
      vti: '*'
      vue-tsc: '>=1.3.9'
    peerDependenciesMeta:
      eslint:
        optional: true
      meow:
        optional: true
      optionator:
        optional: true
      stylelint:
        optional: true
      typescript:
        optional: true
      vls:
        optional: true
      vti:
        optional: true
      vue-tsc:
        optional: true
    dependencies:
      '@babel/code-frame': 7.22.5
      ansi-escapes: 4.3.2
      chalk: 4.1.2
      chokidar: 3.5.3
      commander: 8.3.0
      eslint: 8.44.0
      fast-glob: 3.2.12
      fs-extra: 11.1.1
      lodash.debounce: 4.0.8
      lodash.pick: 4.4.0
      npm-run-path: 4.0.1
      semver: 7.5.1
      strip-ansi: 6.0.1
      tiny-invariant: 1.3.1
      typescript: 5.1.6
      vite: 4.3.9(@types/node@18.16.19)
      vscode-languageclient: 7.0.0
      vscode-languageserver: 7.0.0
      vscode-languageserver-textdocument: 1.0.8
      vscode-uri: 3.0.7
      vue-tsc: 1.8.3(typescript@5.1.6)
    dev: true

  /vite-plugin-pages@0.31.0(vite@4.3.9):
    resolution: {integrity: sha512-fw3onBfVTXQI7rOzAbSZhmfwvk50+3qNnGZpERjmD93c8nEjrGLyd53eFXYMxcJV4KA1vzi4qIHt2+6tS4dEMw==}
    peerDependencies:
      '@vue/compiler-sfc': ^2.7.0 || ^3.0.0
      vite: ^2.0.0 || ^3.0.0-0 || ^4.0.0
    peerDependenciesMeta:
      '@vue/compiler-sfc':
        optional: true
    dependencies:
      '@types/debug': 4.1.8
      debug: 4.3.4(supports-color@8.1.1)
      deep-equal: 2.2.1
      extract-comments: 1.1.0
      fast-glob: 3.2.12
      json5: 2.2.3
      local-pkg: 0.4.3
      picocolors: 1.0.0
      vite: 4.3.9(@types/node@18.16.19)
      yaml: 2.3.1
    transitivePeerDependencies:
      - supports-color
    dev: true

  /vite-plugin-vue-layouts@0.8.0(vite@4.3.9)(vue-router@4.2.2)(vue@3.3.4):
    resolution: {integrity: sha512-UZW2nSV2LraTSe7gsAL46hfdi7a0X1RvkGGoJVtA2O8beu7anzpXFwQLou8+kHy31CzVycT4gIPySBsHhtBN5g==}
    peerDependencies:
      vite: ^2.5.0 || ^3.0.0-0 || ^4.0.0
      vue: ^2.6.12 || ^3.2.4
      vue-router: ^3.5.1 || ^4.0.11
    dependencies:
      '@vue/compiler-sfc': 3.3.4
      debug: 4.3.4(supports-color@8.1.1)
      fast-glob: 3.2.12
      vite: 4.3.9(@types/node@18.16.19)
      vue: 3.3.4
      vue-router: 4.2.2(vue@3.3.4)
    transitivePeerDependencies:
      - supports-color
    dev: true

  /vite@4.3.9(@types/node@18.16.19):
    resolution: {integrity: sha512-qsTNZjO9NoJNW7KnOrgYwczm0WctJ8m/yqYAMAK9Lxt4SoySUfS5S8ia9K7JHpa3KEeMfyF8LoJ3c5NeBJy6pg==}
    engines: {node: ^14.18.0 || >=16.0.0}
    hasBin: true
    peerDependencies:
      '@types/node': '>= 14'
      less: '*'
      sass: '*'
      stylus: '*'
      sugarss: '*'
      terser: ^5.4.0
    peerDependenciesMeta:
      '@types/node':
        optional: true
      less:
        optional: true
      sass:
        optional: true
      stylus:
        optional: true
      sugarss:
        optional: true
      terser:
        optional: true
    dependencies:
      '@types/node': 18.16.19
      esbuild: 0.17.19
      postcss: 8.4.24
      rollup: 3.25.1
    optionalDependencies:
      fsevents: 2.3.2
    dev: true

  /vite@4.4.0-beta.3(@types/node@18.16.19):
    resolution: {integrity: sha512-IC/thYTvArOFRJ4qvvudnu4KKZOVc+gduS3I9OfC5SbP/Rf4kkP7z6Of2QpKeOSVqwIK24khW6VOUmVD/0yzSQ==}
    engines: {node: ^14.18.0 || >=16.0.0}
    hasBin: true
    peerDependencies:
      '@types/node': '>= 14'
      less: '*'
      lightningcss: ^1.21.0
      sass: '*'
      stylus: '*'
      sugarss: '*'
      terser: ^5.4.0
    peerDependenciesMeta:
      '@types/node':
        optional: true
      less:
        optional: true
      lightningcss:
        optional: true
      sass:
        optional: true
      stylus:
        optional: true
      sugarss:
        optional: true
      terser:
        optional: true
    dependencies:
      '@types/node': 18.16.19
      esbuild: 0.18.11
      postcss: 8.4.24
      rollup: 3.26.2
    optionalDependencies:
      fsevents: 2.3.2
    dev: true

  /vitepress@1.0.0-beta.4(@algolia/client-search@4.18.0)(@types/node@18.16.19)(search-insights@2.6.0):
    resolution: {integrity: sha512-dpWnpdUFrKU9spTAHaxfkYauFAaIokQwr/1Kx2ipGvHDij47ebuHXF/O7gD+5xnpwV3eUb8Z2zPVZn1kbGu9lQ==}
    hasBin: true
    dependencies:
      '@docsearch/css': 3.5.1
      '@docsearch/js': 3.5.1(@algolia/client-search@4.18.0)(search-insights@2.6.0)
      '@vitejs/plugin-vue': 4.2.3(vite@4.4.0-beta.3)(vue@3.3.4)
      '@vue/devtools-api': 6.5.0
      '@vueuse/core': 10.2.1(vue@3.3.4)
      '@vueuse/integrations': 10.2.1(focus-trap@7.4.3)(vue@3.3.4)
      body-scroll-lock: 4.0.0-beta.0
      focus-trap: 7.4.3
      mark.js: 8.11.1
      minisearch: 6.1.0
      shiki: 0.14.3
      vite: 4.4.0-beta.3(@types/node@18.16.19)
      vue: 3.3.4
    transitivePeerDependencies:
      - '@algolia/client-search'
      - '@types/node'
      - '@types/react'
      - '@vue/composition-api'
      - async-validator
      - axios
      - change-case
      - drauu
      - fuse.js
      - idb-keyval
      - jwt-decode
      - less
      - lightningcss
      - nprogress
      - qrcode
      - react
      - react-dom
      - sass
      - search-insights
      - sortablejs
      - stylus
      - sugarss
      - terser
      - universal-cookie
    dev: true

  /vm2@3.9.19:
    resolution: {integrity: sha512-J637XF0DHDMV57R6JyVsTak7nIL8gy5KH4r1HiwWLf/4GBbb5MKL5y7LpmF4A8E2nR6XmzpmMFQ7V7ppPTmUQg==}
    engines: {node: '>=6.0'}
    hasBin: true
    dependencies:
      acorn: 8.8.2
      acorn-walk: 8.2.0
    dev: false

  /void-elements@3.1.0:
    resolution: {integrity: sha512-Dhxzh5HZuiHQhbvTW9AMetFfBHDMYpo23Uo9btPXgdYP+3T5S+p+jgNy7spra+veYhBP2dCSgxR/i2Y02h5/6w==}
    engines: {node: '>=0.10.0'}
    dev: false

  /vooks@0.2.12(vue@3.3.4):
    resolution: {integrity: sha512-iox0I3RZzxtKlcgYaStQYKEzWWGAduMmq+jS7OrNdQo1FgGfPMubGL3uGHOU9n97NIvfFDBGnpSvkWyb/NSn/Q==}
    peerDependencies:
      vue: ^3.0.0
    dependencies:
      evtd: 0.2.4
      vue: 3.3.4
    dev: false

  /vscode-jsonrpc@6.0.0:
    resolution: {integrity: sha512-wnJA4BnEjOSyFMvjZdpiOwhSq9uDoK8e/kpRJDTaMYzwlkrhG1fwDIZI94CLsLzlCK5cIbMMtFlJlfR57Lavmg==}
    engines: {node: '>=8.0.0 || >=10.0.0'}
    dev: true

  /vscode-languageclient@7.0.0:
    resolution: {integrity: sha512-P9AXdAPlsCgslpP9pRxYPqkNYV7Xq8300/aZDpO35j1fJm/ncize8iGswzYlcvFw5DQUx4eVk+KvfXdL0rehNg==}
    engines: {vscode: ^1.52.0}
    dependencies:
      minimatch: 3.1.2
      semver: 7.5.2
      vscode-languageserver-protocol: 3.16.0
    dev: true

  /vscode-languageserver-protocol@3.16.0:
    resolution: {integrity: sha512-sdeUoAawceQdgIfTI+sdcwkiK2KU+2cbEYA0agzM2uqaUy2UpnnGHtWTHVEtS0ES4zHU0eMFRGN+oQgDxlD66A==}
    dependencies:
      vscode-jsonrpc: 6.0.0
      vscode-languageserver-types: 3.16.0
    dev: true

  /vscode-languageserver-textdocument@1.0.8:
    resolution: {integrity: sha512-1bonkGqQs5/fxGT5UchTgjGVnfysL0O8v1AYMBjqTbWQTFn721zaPGDYFkOKtfDgFiSgXM3KwaG3FMGfW4Ed9Q==}
    dev: true

  /vscode-languageserver-types@3.16.0:
    resolution: {integrity: sha512-k8luDIWJWyenLc5ToFQQMaSrqCHiLwyKPHKPQZ5zz21vM+vIVUSvsRpcbiECH4WR88K2XZqc4ScRcZ7nk/jbeA==}
    dev: true

  /vscode-languageserver@7.0.0:
    resolution: {integrity: sha512-60HTx5ID+fLRcgdHfmz0LDZAXYEV68fzwG0JWwEPBode9NuMYTIxuYXPg4ngO8i8+Ou0lM7y6GzaYWbiDL0drw==}
    hasBin: true
    dependencies:
      vscode-languageserver-protocol: 3.16.0
    dev: true

  /vscode-oniguruma@1.7.0:
    resolution: {integrity: sha512-L9WMGRfrjOhgHSdOYgCt/yRMsXzLDJSL7BPrOZt73gU0iWO4mpqzqQzOz5srxqTvMBaR0XZTSrVWo4j55Rc6cA==}
    dev: true

  /vscode-textmate@8.0.0:
    resolution: {integrity: sha512-AFbieoL7a5LMqcnOF04ji+rpXadgOXnZsxQr//r83kLPr7biP7am3g9zbaZIaBGwBRWeSvoMD4mgPdX3e4NWBg==}
    dev: true

  /vscode-uri@3.0.7:
    resolution: {integrity: sha512-eOpPHogvorZRobNqJGhapa0JdwaxpjVvyBp0QIUMRMSf8ZAlqOdEquKuRmw9Qwu0qXtJIWqFtMkmvJjUZmMjVA==}
    dev: true

  /vue-demi@0.14.5(vue@3.3.4):
    resolution: {integrity: sha512-o9NUVpl/YlsGJ7t+xuqJKx8EBGf1quRhCiT6D/J0pfwmk9zUwYkC7yrF4SZCe6fETvSM3UNL2edcbYrSyc4QHA==}
    engines: {node: '>=12'}
    hasBin: true
    requiresBuild: true
    peerDependencies:
      '@vue/composition-api': ^1.0.0-rc.1
      vue: ^3.0.0-0 || ^2.6.0
    peerDependenciesMeta:
      '@vue/composition-api':
        optional: true
    dependencies:
      vue: 3.3.4

  /vue-dompurify-html@4.1.4(vue@3.3.4):
    resolution: {integrity: sha512-K0XDSZA4dmMMvAgW8yaCx1kAYQldmgXeHJaLPS0mlSKOu8B+onE06X4KfB5LGyX4jR3rlVosyWJczRBzR0sZ/g==}
    peerDependencies:
      vue: ^2.7.0 || ^3.0.0
    dependencies:
      dompurify: 3.0.3
      vue: 3.3.4
      vue-demi: 0.14.5(vue@3.3.4)
    transitivePeerDependencies:
      - '@vue/composition-api'
    dev: false

  /vue-eslint-parser@9.3.1(eslint@8.44.0):
    resolution: {integrity: sha512-Clr85iD2XFZ3lJ52/ppmUDG/spxQu6+MAeHXjjyI4I1NUYZ9xmenQp4N0oaHJhrA8OOxltCVxMRfANGa70vU0g==}
    engines: {node: ^14.17.0 || >=16.0.0}
    peerDependencies:
      eslint: '>=6.0.0'
    dependencies:
      debug: 4.3.4(supports-color@8.1.1)
      eslint: 8.44.0
      eslint-scope: 7.2.0
      eslint-visitor-keys: 3.4.1
      espree: 9.5.2
      esquery: 1.5.0
      lodash: 4.17.21
      semver: 7.5.1
    transitivePeerDependencies:
      - supports-color
    dev: true

  /vue-router@4.2.2(vue@3.3.4):
    resolution: {integrity: sha512-cChBPPmAflgBGmy3tBsjeoe3f3VOSG6naKyY5pjtrqLGbNEXdzCigFUHgBvp9e3ysAtFtEx7OLqcSDh/1Cq2TQ==}
    peerDependencies:
      vue: ^3.2.0
    dependencies:
      '@vue/devtools-api': 6.5.0
      vue: 3.3.4

  /vue-template-compiler@2.7.14:
    resolution: {integrity: sha512-zyA5Y3ArvVG0NacJDkkzJuPQDF8RFeRlzV2vLeSnhSpieO6LK2OVbdLPi5MPPs09Ii+gMO8nY4S3iKQxBxDmWQ==}
    dependencies:
      de-indent: 1.0.2
      he: 1.2.0
    dev: true

  /vue-tsc@1.8.3(typescript@5.1.6):
    resolution: {integrity: sha512-Ua4DHuYxjudlhCW2nRZtaXbhIDVncRGIbDjZhHpF8Z8vklct/G/35/kAPuGNSOmq0JcvhPAe28Oa7LWaUerZVA==}
    hasBin: true
    peerDependencies:
      typescript: '*'
    dependencies:
      '@vue/language-core': 1.8.3(typescript@5.1.6)
      '@vue/typescript': 1.8.3(typescript@5.1.6)
      semver: 7.5.2
      typescript: 5.1.6
    dev: true

  /vue@3.3.4:
    resolution: {integrity: sha512-VTyEYn3yvIeY1Py0WaYGZsXnz3y5UnGi62GjVEqvEGPl6nxbOrCXbVOTQWBEJUqAyTUk2uJ5JLVnYJ6ZzGbrSw==}
    dependencies:
      '@vue/compiler-dom': 3.3.4
      '@vue/compiler-sfc': 3.3.4
      '@vue/runtime-dom': 3.3.4
      '@vue/server-renderer': 3.3.4(vue@3.3.4)
      '@vue/shared': 3.3.4

  /vueuc@0.4.51(vue@3.3.4):
    resolution: {integrity: sha512-pLiMChM4f+W8czlIClGvGBYo656lc2Y0/mXFSCydcSmnCR1izlKPGMgiYBGjbY9FDkFG8a2HEVz7t0DNzBWbDw==}
    peerDependencies:
      vue: ^3.0.11
    dependencies:
      '@css-render/vue3-ssr': 0.15.12(vue@3.3.4)
      '@juggle/resize-observer': 3.4.0
      css-render: 0.15.12
      evtd: 0.2.4
      seemly: 0.3.6
      vdirs: 0.1.8(vue@3.3.4)
      vooks: 0.2.12(vue@3.3.4)
      vue: 3.3.4
    dev: false

  /w3c-keyname@2.2.8:
    resolution: {integrity: sha512-dpojBhNsCNN7T82Tm7k26A6G9ML3NkhDsnw9n/eoxSRlVBB4CEtIQ/KTCLI2Fwf3ataSXRhYFkQi3SlnFwPvPQ==}

  /w3c-xmlserializer@4.0.0:
    resolution: {integrity: sha512-d+BFHzbiCx6zGfz0HyQ6Rg69w9k19nviJspaj4yNscGjrHu94sVP+aRm75yEbCh+r2/yR+7q6hux9LVtbuTGBw==}
    engines: {node: '>=14'}
    dependencies:
      xml-name-validator: 4.0.0
    dev: true

  /watchpack@2.4.0:
    resolution: {integrity: sha512-Lcvm7MGST/4fup+ifyKi2hjyIAwcdI4HRgtvTpIUxBRhB+RFtUh8XtDOxUfctVCnhVi+QQj49i91OyvzkJl6cg==}
    engines: {node: '>=10.13.0'}
    dependencies:
      glob-to-regexp: 0.4.1
      graceful-fs: 4.2.11
    dev: true

  /wcwidth@1.0.1:
    resolution: {integrity: sha512-XHPEwS0q6TaxcvG85+8EYkbiCux2XtWG2mkc47Ng2A77BQu9+DqIOJldST4HgPkuea7dvKSj5VgX3P1d4rW8Tg==}
    dependencies:
      defaults: 1.0.4
    dev: true

  /web-encoding@1.1.5:
    resolution: {integrity: sha512-HYLeVCdJ0+lBYV2FvNZmv3HJ2Nt0QYXqZojk3d9FJOLkwnuhzM9tmamh8d7HPM8QqjKH8DeHkFTx+CFlWpZZDA==}
    dependencies:
      util: 0.12.5
    optionalDependencies:
      '@zxing/text-encoding': 0.9.0
    dev: false

  /web-resource-inliner@6.0.1:
    resolution: {integrity: sha512-kfqDxt5dTB1JhqsCUQVFDj0rmY+4HLwGQIsLPbyrsN9y9WV/1oFDSx3BQ4GfCv9X+jVeQ7rouTqwK53rA/7t8A==}
    engines: {node: '>=10.0.0'}
    dependencies:
      ansi-colors: 4.1.3
      escape-goat: 3.0.0
      htmlparser2: 5.0.1
      mime: 2.6.0
      node-fetch: 2.6.11
      valid-data-url: 3.0.1
    transitivePeerDependencies:
      - encoding
    dev: false

  /webidl-conversions@3.0.1:
    resolution: {integrity: sha512-2JAn3z8AR6rjK8Sm8orRC0h/bcl/DqL7tRPdGZ4I1CjdF+EaMLmYxBHyXuKL849eucPFhvBoxMsflfOb8kxaeQ==}

  /webidl-conversions@7.0.0:
    resolution: {integrity: sha512-VwddBukDzu71offAQR975unBIGqfKZpM+8ZX6ySk8nYhVoo5CYaZyzt3YBvYtRtO+aoGlqxPg/B87NGVZ/fu6g==}
    engines: {node: '>=12'}
    dev: true

  /webpack-node-externals@3.0.0:
    resolution: {integrity: sha512-LnL6Z3GGDPht/AigwRh2dvL9PQPFQ8skEpVrWZXLWBYmqcaojHNN0onvHzie6rq7EWKrrBfPYqNEzTJgiwEQDQ==}
    engines: {node: '>=6'}
    dev: true

  /webpack-sources@3.2.3:
    resolution: {integrity: sha512-/DyMEOrDgLKKIG0fmvtz+4dUX/3Ghozwgm6iPp8KRhvn+eQf9+Q7GWxVNMk3+uCPWfdXYC4ExGBckIXdFEfH1w==}
    engines: {node: '>=10.13.0'}
    dev: true

  /webpack-virtual-modules@0.5.0:
    resolution: {integrity: sha512-kyDivFZ7ZM0BVOUteVbDFhlRt7Ah/CSPwJdi8hBpkK7QLumUqdLtVfm/PX/hkcnrvr0i77fO5+TjZ94Pe+C9iw==}
    dev: true

  /webpack@5.88.1:
    resolution: {integrity: sha512-FROX3TxQnC/ox4N+3xQoWZzvGXSuscxR32rbzjpXgEzWudJFEJBpdlkkob2ylrv5yzzufD1zph1OoFsLtm6stQ==}
    engines: {node: '>=10.13.0'}
    hasBin: true
    peerDependencies:
      webpack-cli: '*'
    peerDependenciesMeta:
      webpack-cli:
        optional: true
    dependencies:
      '@types/eslint-scope': 3.7.4
      '@types/estree': 1.0.1
      '@webassemblyjs/ast': 1.11.6
      '@webassemblyjs/wasm-edit': 1.11.6
      '@webassemblyjs/wasm-parser': 1.11.6
      acorn: 8.8.2
      acorn-import-assertions: 1.9.0(acorn@8.8.2)
      browserslist: 4.21.8
      chrome-trace-event: 1.0.3
      enhanced-resolve: 5.15.0
      es-module-lexer: 1.3.0
      eslint-scope: 5.1.1
      events: 3.3.0
      glob-to-regexp: 0.4.1
      graceful-fs: 4.2.11
      json-parse-even-better-errors: 2.3.1
      loader-runner: 4.3.0
      mime-types: 2.1.35
      neo-async: 2.6.2
      schema-utils: 3.3.0
      tapable: 2.2.1
      terser-webpack-plugin: 5.3.9(webpack@5.88.1)
      watchpack: 2.4.0
      webpack-sources: 3.2.3
    transitivePeerDependencies:
      - '@swc/core'
      - esbuild
      - uglify-js
    dev: true

  /whatwg-encoding@2.0.0:
    resolution: {integrity: sha512-p41ogyeMUrw3jWclHWTQg1k05DSVXPLcVxRTYsXUk+ZooOCZLcoYgPZ/HL/D/N+uQPOtcp1me1WhBEaX02mhWg==}
    engines: {node: '>=12'}
    dependencies:
      iconv-lite: 0.6.3
    dev: true

  /whatwg-mimetype@3.0.0:
    resolution: {integrity: sha512-nt+N2dzIutVRxARx1nghPKGv1xHikU7HKdfafKkLNLindmPU/ch3U31NOCGGA/dmPcmb1VlofO0vnKAcsm0o/Q==}
    engines: {node: '>=12'}

  /whatwg-url@11.0.0:
    resolution: {integrity: sha512-RKT8HExMpoYx4igMiVMY83lN6UeITKJlBQ+vR/8ZJ8OCdSiN3RwCq+9gH0+Xzj0+5IrM6i4j/6LuvzbZIQgEcQ==}
    engines: {node: '>=12'}
    dependencies:
      tr46: 3.0.0
      webidl-conversions: 7.0.0
    dev: true

  /whatwg-url@5.0.0:
    resolution: {integrity: sha512-saE57nupxk6v3HY35+jzBwYa0rKSy0XR8JSxZPwgLr7ys0IBzhGviA1/TUGJLmSVqs8pb9AnvICXEuOHLprYTw==}
    dependencies:
      tr46: 0.0.3
      webidl-conversions: 3.0.1

  /which-boxed-primitive@1.0.2:
    resolution: {integrity: sha512-bwZdv0AKLpplFY2KZRX6TvyuN7ojjr7lwkg6ml0roIy9YeuSr7JS372qlNW18UQYzgYK9ziGcerWqZOmEn9VNg==}
    dependencies:
      is-bigint: 1.0.4
      is-boolean-object: 1.1.2
      is-number-object: 1.0.7
      is-string: 1.0.7
      is-symbol: 1.0.4
    dev: true

  /which-collection@1.0.1:
    resolution: {integrity: sha512-W8xeTUwaln8i3K/cY1nGXzdnVZlidBcagyNFtBdD5kxnb4TvGKR7FfSIS3mYpwWS1QUCutfKz8IY8RjftB0+1A==}
    dependencies:
      is-map: 2.0.2
      is-set: 2.0.2
      is-weakmap: 2.0.1
      is-weakset: 2.0.2
    dev: true

  /which-typed-array@1.1.9:
    resolution: {integrity: sha512-w9c4xkx6mPidwp7180ckYWfMmvxpjlZuIudNtDf4N/tTAUB8VJbX25qZoAsrtGuYNnGw3pa0AXgbGKRB8/EceA==}
    engines: {node: '>= 0.4'}
    dependencies:
      available-typed-arrays: 1.0.5
      call-bind: 1.0.2
      for-each: 0.3.3
      gopd: 1.0.1
      has-tostringtag: 1.0.0
      is-typed-array: 1.1.10

  /which@2.0.2:
    resolution: {integrity: sha512-BLI3Tl1TW3Pvl70l3yq3Y64i+awpwXqsGBYWkkqMtnbXgrMD+yj7rhW0kuEDxzJaYXGjEW5ogapKNMEKNMjibA==}
    engines: {node: '>= 8'}
    hasBin: true
    dependencies:
      isexe: 2.0.0
    dev: true

  /wide-align@1.1.5:
    resolution: {integrity: sha512-eDMORYaPNZ4sQIuuYPDHdQvf4gyCF9rEEV/yPxGfwPkRodwEgiMUUXTx/dex+Me0wxx53S+NgUHaP7y3MGlDmg==}
    dependencies:
      string-width: 4.2.3
    dev: false

  /windows-release@4.0.0:
    resolution: {integrity: sha512-OxmV4wzDKB1x7AZaZgXMVsdJ1qER1ed83ZrTYd5Bwq2HfJVg3DJS8nqlAG4sMoJ7mu8cuRmLEYyU13BKwctRAg==}
    engines: {node: '>=10'}
    dependencies:
      execa: 4.1.0
    dev: true

  /with@7.0.2:
    resolution: {integrity: sha512-RNGKj82nUPg3g5ygxkQl0R937xLyho1J24ItRCBTr/m1YnZkzJy1hUiHUJrc/VlsDQzsCnInEGSg3bci0Lmd4w==}
    engines: {node: '>= 10.0.0'}
    dependencies:
      '@babel/parser': 7.22.5
      '@babel/types': 7.22.5
      assert-never: 1.2.1
      babel-walk: 3.0.0-canary-5
    dev: false

  /word-wrap@1.2.3:
    resolution: {integrity: sha512-Hz/mrNwitNRh/HUAtM/VT/5VH+ygD6DV7mYKZAtHOrbs8U7lvPS6xf7EJKMF0uW1KJCl0H701g3ZGus+muE5vQ==}
    engines: {node: '>=0.10.0'}

  /wordwrap@1.0.0:
    resolution: {integrity: sha512-gvVzJFlPycKc5dZN4yPkP8w7Dc37BtP1yczEneOb4uq34pXZcvrtRTmWV8W+Ume+XCxKgbjM+nevkyFPMybd4Q==}
    dev: false

  /workerpool@6.2.1:
    resolution: {integrity: sha512-ILEIE97kDZvF9Wb9f6h5aXK4swSlKGUcOEGiIYb2OOu/IrDU9iwj0fD//SsA6E5ibwJxpEvhullJY4Sl4GcpAw==}
    dev: true

  /wrap-ansi@7.0.0:
    resolution: {integrity: sha512-YVGIj2kamLSTxw6NsZjoBxfSwsn0ycdesmc4p+Q21c5zPuZ1pl+NfxVdxPtdHvmNVOQ6XSYG4AUtyt/Fi7D16Q==}
    engines: {node: '>=10'}
    dependencies:
      ansi-styles: 4.3.0
      string-width: 4.2.3
      strip-ansi: 6.0.1

  /wrappy@1.0.2:
    resolution: {integrity: sha512-l4Sp/DRseor9wL6EvV2+TuQn63dMkPjZ/sp9XkghTEbV9KlPS1xUsZ3u7/IQO4wxtcFB4bgpQPRcR3QCvezPcQ==}

  /ws@7.5.9:
    resolution: {integrity: sha512-F+P9Jil7UiSKSkppIiD94dN07AwvFixvLIj1Og1Rl9GGMuNipJnV9JzjD6XuqmAeiswGvUmNLjr5cFuXwNS77Q==}
    engines: {node: '>=8.3.0'}
    peerDependencies:
      bufferutil: ^4.0.1
      utf-8-validate: ^5.0.2
    peerDependenciesMeta:
      bufferutil:
        optional: true
      utf-8-validate:
        optional: true
    dev: false

  /ws@8.13.0:
    resolution: {integrity: sha512-x9vcZYTrFPC7aSIbj7sRCYo7L/Xb8Iy+pW0ng0wt2vCJv7M9HOMy0UoN3rr+IFC7hb7vXoqS+P9ktyLLLhO+LA==}
    engines: {node: '>=10.0.0'}
    peerDependencies:
      bufferutil: ^4.0.1
      utf-8-validate: '>=5.0.2'
    peerDependenciesMeta:
      bufferutil:
        optional: true
      utf-8-validate:
        optional: true

  /xml-name-validator@4.0.0:
    resolution: {integrity: sha512-ICP2e+jsHvAj2E2lIHxa5tjXRlKDJo4IdvPvCXbXQGdzSfmSpNVyIKMvoZHjDY9DP0zV17iI85o90vRFXNccRw==}
    engines: {node: '>=12'}
    dev: true

  /xml2js@0.5.0:
    resolution: {integrity: sha512-drPFnkQJik/O+uPKpqSgr22mpuFHqKdbS835iAQrUC73L2F5WkboIRd63ai/2Yg6I1jzifPFKH2NTK+cfglkIA==}
    engines: {node: '>=4.0.0'}
    dependencies:
      sax: 1.2.4
      xmlbuilder: 11.0.1
    dev: false

  /xml@1.0.1:
    resolution: {integrity: sha512-huCv9IH9Tcf95zuYCsQraZtWnJvBtLVE0QHMOs8bWyZAFZNDcYjsPq1nEx8jKA9y+Beo9v+7OBPRisQTjinQMw==}
    dev: false

  /xmlbuilder@11.0.1:
    resolution: {integrity: sha512-fDlsI/kFEx7gLvbecc0/ohLG50fugQp8ryHzMTuW9vSa1GJ0XYWKnhsUx7oie3G98+r56aTQIUB4kht42R3JvA==}
    engines: {node: '>=4.0'}
    dev: false

  /xmlchars@2.2.0:
    resolution: {integrity: sha512-JZnDKK8B0RCDw84FNdDAIpZK+JuJw+s7Lz8nksI7SIuU3UXJJslUthsi+uWBUYOwPFwW7W7PRLRfUKpxjtjFCw==}
    dev: true

  /xregexp@2.0.0:
    resolution: {integrity: sha512-xl/50/Cf32VsGq/1R8jJE5ajH1yMCQkpmoS10QbFZWl2Oor4H0Me64Pu2yxvsRWK3m6soJbmGfzSR7BYmDcWAA==}
    dev: false

  /xss@1.0.14:
    resolution: {integrity: sha512-og7TEJhXvn1a7kzZGQ7ETjdQVS2UfZyTlsEdDOqvQF7GoxNfY+0YLCzBy1kPdsDDx4QuNAonQPddpsn6Xl/7sw==}
    engines: {node: '>= 0.10.0'}
    hasBin: true
    dependencies:
      commander: 2.20.3
      cssfilter: 0.0.10
    dev: false

  /xtend@4.0.2:
    resolution: {integrity: sha512-LKYU1iAXJXUgAXn9URjiu+MWhyUXHsvfp7mcuYm9dSUKK0/CjtrUwFAxD82/mCWbtLsGjFIad0wIsod4zrTAEQ==}
    engines: {node: '>=0.4'}

  /y18n@5.0.8:
    resolution: {integrity: sha512-0pfFzegeDWJHJIAmTLRP2DwHjdF5s7jo9tuztdQxAhINCdvS+3nGINqPd00AphqJR/0LhANUS6/+7SCb98YOfA==}
    engines: {node: '>=10'}

  /yallist@2.1.2:
    resolution: {integrity: sha512-ncTzHV7NvsQZkYe1DW7cbDLm0YpzHmZF5r/iyP3ZnQtMiJ+pjzisCiMNI+Sj+xQF5pXhSHxSB3uDbsBTzY/c2A==}
    dev: false

  /yallist@3.1.1:
    resolution: {integrity: sha512-a4UGQaWPH59mOXUYnAG2ewncQS4i4F43Tv3JoAM+s2VDAmS9NsK8GpDMLrCHPksFT7h3K6TOoUNn2pb7RoXx4g==}
    dev: false

  /yallist@4.0.0:
    resolution: {integrity: sha512-3wdGidZyq5PB084XLES5TpOSRA3wjXAlIWMhum2kRcv/41Sn2emQ0dycQW4uZXLejwKvg6EsvbdlVL+FYEct7A==}

  /yaml@1.10.2:
    resolution: {integrity: sha512-r3vXyErRCYJ7wg28yvBY5VSoAF8ZvlcW9/BwUzEtUsjvX/DKs24dIkuwjtuprwJJHsbyUbLApepYTR1BN4uHrg==}
    engines: {node: '>= 6'}
    dev: true

  /yaml@2.3.1:
    resolution: {integrity: sha512-2eHWfjaoXgTBC2jNM1LRef62VQa0umtvRiDSk6HSzW7RvS5YtkabJrwYLLEKWBc8a5U2PTSCs+dJjUTJdlHsWQ==}
    engines: {node: '>= 14'}
    dev: true

  /yargs-parser@20.2.4:
    resolution: {integrity: sha512-WOkpgNhPTlE73h4VFAFsOnomJVaovO8VqLDzy5saChRBFQFBoMYirowyW+Q9HB4HFF4Z7VZTiG3iSzJJA29yRA==}
    engines: {node: '>=10'}
    dev: true

  /yargs-parser@20.2.9:
    resolution: {integrity: sha512-y11nGElTIV+CT3Zv9t7VKl+Q3hTQoT9a1Qzezhhl6Rp21gJ/IVTW7Z3y9EWXhuUBC2Shnf+DX0antecpAwSP8w==}
    engines: {node: '>=10'}

  /yargs-parser@21.1.1:
    resolution: {integrity: sha512-tVpsJW7DdjecAiFpbIB1e3qxIQsE6NoPc5/eTdrbbIC4h0LVsWhnoa3g+m2HclBIujHzsxZ4VJVA+GUuc2/LBw==}
    engines: {node: '>=12'}
    dev: true

  /yargs-unparser@2.0.0:
    resolution: {integrity: sha512-7pRTIA9Qc1caZ0bZ6RYRGbHJthJWuakf+WmHK0rVeLkNrrGhfoabBNdue6kdINI6r4if7ocq9aD/n7xwKOdzOA==}
    engines: {node: '>=10'}
    dependencies:
      camelcase: 6.3.0
      decamelize: 4.0.0
      flat: 5.0.2
      is-plain-obj: 2.1.0
    dev: true

  /yargs@16.2.0:
    resolution: {integrity: sha512-D1mvvtDG0L5ft/jGWkLpG1+m0eQxOfaBvTNELraWj22wSVUMWxZUvYgJYcKh6jGGIkJFhH4IZPQhR4TKpc8mBw==}
    engines: {node: '>=10'}
    dependencies:
      cliui: 7.0.4
      escalade: 3.1.1
      get-caller-file: 2.0.5
      require-directory: 2.1.1
      string-width: 4.2.3
      y18n: 5.0.8
      yargs-parser: 20.2.9

  /yargs@17.7.2:
    resolution: {integrity: sha512-7dSzzRQ++CKnNI/krKnYRV7JKKPUXMEh61soaHKg9mrWEhzFWhFnxPxGl+69cD1Ou63C13NUPCnmIcrvqCuM6w==}
    engines: {node: '>=12'}
    dependencies:
      cliui: 8.0.1
      escalade: 3.1.1
      get-caller-file: 2.0.5
      require-directory: 2.1.1
      string-width: 4.2.3
      y18n: 5.0.8
      yargs-parser: 21.1.1
    dev: true

  /yn@3.1.1:
    resolution: {integrity: sha512-Ux4ygGWsu2c7isFWe8Yu1YluJmqVhxqK2cLXNQA5AcC3QfbGNpM7fu0Y8b/z16pXLnFxZYvWhd3fhBY9DLmC6Q==}
    engines: {node: '>=6'}
    dev: true

  /yocto-queue@0.1.0:
    resolution: {integrity: sha512-rVksvsnNCdJ/ohGc6xgPwyN8eheCxsiLM8mxuE/t/mOVqJewPuO1miLpTHQiRgTKCLexL4MeAFVagts7HmNZ2Q==}
    engines: {node: '>=10'}
    dev: true<|MERGE_RESOLUTION|>--- conflicted
+++ resolved
@@ -4556,15 +4556,13 @@
       readable-stream: 3.6.2
     dev: true
 
-<<<<<<< HEAD
   /bluebird@3.7.2:
     resolution: {integrity: sha512-XpNj6GDQzdfW+r2Wnn7xiSAd7TM3jzkxGXBGTtWKuSXv1xUV+azxAm8jdWZN06QTQk+2N2XB9jRDkvbmQmcRtg==}
-=======
+
   /block-stream2@2.1.0:
     resolution: {integrity: sha512-suhjmLI57Ewpmq00qaygS8UgEq2ly2PCItenIyhMqVjo4t4pGzqMvfgJuX8iWTeSDdfSSqS6j38fL4ToNL7Pfg==}
     dependencies:
       readable-stream: 3.6.2
->>>>>>> de0d5346
     dev: false
 
   /body-parser@1.20.1:
