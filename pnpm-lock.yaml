--- conflicted
+++ resolved
@@ -60,13 +60,8 @@
   backend:
     dependencies:
       '@apollo/server':
-<<<<<<< HEAD
-        specifier: ^4.7.5
-        version: 4.7.5(graphql@16.6.0)
-=======
         specifier: ^4.8.1
         version: 4.8.1(graphql@16.7.1)
->>>>>>> 62929b41
       '@aws-sdk/client-s3':
         specifier: ^3.378.0
         version: 3.378.0
@@ -75,11 +70,7 @@
         version: 1.9.1(@nestjs/common@10.1.2)(@nestjs/core@10.1.2)(nodemailer@6.9.4)
       '@nestjs/apollo':
         specifier: ^12.0.7
-<<<<<<< HEAD
-        version: 12.0.7(@apollo/server@4.7.5)(@nestjs/common@10.0.5)(@nestjs/core@10.0.5)(@nestjs/graphql@12.0.8)(graphql@16.6.0)
-=======
         version: 12.0.7(@apollo/server@4.8.1)(@nestjs/common@10.1.2)(@nestjs/core@10.1.2)(@nestjs/graphql@12.0.8)(graphql@16.7.1)
->>>>>>> 62929b41
       '@nestjs/cache-manager':
         specifier: ^2.1.0
         version: 2.1.0(@nestjs/common@10.1.2)(@nestjs/core@10.1.2)(cache-manager@5.2.3)(reflect-metadata@0.1.13)(rxjs@7.8.1)
@@ -94,11 +85,7 @@
         version: 10.1.2(@nestjs/common@10.1.2)(@nestjs/platform-express@10.1.2)(reflect-metadata@0.1.13)(rxjs@7.8.1)
       '@nestjs/graphql':
         specifier: ^12.0.8
-<<<<<<< HEAD
-        version: 12.0.8(@nestjs/common@10.0.5)(@nestjs/core@10.0.5)(class-transformer@0.5.1)(class-validator@0.14.0)(graphql@16.6.0)(reflect-metadata@0.1.13)
-=======
         version: 12.0.8(@nestjs/common@10.1.2)(@nestjs/core@10.1.2)(class-transformer@0.5.1)(class-validator@0.14.0)(graphql@16.7.1)(reflect-metadata@0.1.13)
->>>>>>> 62929b41
       '@nestjs/jwt':
         specifier: ^10.1.0
         version: 10.1.0(@nestjs/common@10.1.2)
@@ -703,21 +690,12 @@
     peerDependencies:
       '@apollo/server': ^4.0.0
     dependencies:
-<<<<<<< HEAD
-      '@apollo/server': 4.7.5(graphql@16.6.0)
-      '@apollographql/graphql-playground-html': 1.6.29
-    dev: false
-
-  /@apollo/server@4.7.5(graphql@16.6.0):
-    resolution: {integrity: sha512-XobKpTnW/jbmr0DuJ+8zBzoeL6uEat4CkBN7kOCjhXEUuCNxiLrQGrWFVDqgV7bSdOJr6o2POmZYBPNQXLdyvA==}
-=======
       '@apollo/server': 4.8.1(graphql@16.7.1)
       '@apollographql/graphql-playground-html': 1.6.29
     dev: false
 
   /@apollo/server@4.8.1(graphql@16.7.1):
     resolution: {integrity: sha512-gHDYfWXNdo8B6z4z7qs4KLscX7HCFtpG6k744H+y+8IixjNzyGPcSlR+e0CZr42tRjPfi5z0UtHRr6dpTSh+5A==}
->>>>>>> 62929b41
     engines: {node: '>=14.16.0'}
     peerDependencies:
       graphql: ^16.6.0
@@ -2575,11 +2553,7 @@
       - supports-color
     dev: false
 
-<<<<<<< HEAD
-  /@nestjs/apollo@12.0.7(@apollo/server@4.7.5)(@nestjs/common@10.0.5)(@nestjs/core@10.0.5)(@nestjs/graphql@12.0.8)(graphql@16.6.0):
-=======
   /@nestjs/apollo@12.0.7(@apollo/server@4.8.1)(@nestjs/common@10.1.2)(@nestjs/core@10.1.2)(@nestjs/graphql@12.0.8)(graphql@16.7.1):
->>>>>>> 62929b41
     resolution: {integrity: sha512-snY8uM/ypE5TZOVChIIuNlTFWGCrwJ8U/xq3EFYE6A+dIqY7/B9sou79snevCm3zTde69KdsOYg5FBmznasxNg==}
     peerDependencies:
       '@apollo/gateway': ^2.0.0
@@ -2598,21 +2572,12 @@
       '@as-integrations/fastify':
         optional: true
     dependencies:
-<<<<<<< HEAD
-      '@apollo/server': 4.7.5(graphql@16.6.0)
-      '@apollo/server-plugin-landing-page-graphql-playground': 4.0.0(@apollo/server@4.7.5)
-      '@nestjs/common': 10.0.5(class-transformer@0.5.1)(class-validator@0.14.0)(reflect-metadata@0.1.13)(rxjs@7.8.1)
-      '@nestjs/core': 10.0.5(@nestjs/common@10.0.5)(@nestjs/platform-express@10.0.5)(reflect-metadata@0.1.13)(rxjs@7.8.1)
-      '@nestjs/graphql': 12.0.8(@nestjs/common@10.0.5)(@nestjs/core@10.0.5)(class-transformer@0.5.1)(class-validator@0.14.0)(graphql@16.6.0)(reflect-metadata@0.1.13)
-      graphql: 16.6.0
-=======
       '@apollo/server': 4.8.1(graphql@16.7.1)
       '@apollo/server-plugin-landing-page-graphql-playground': 4.0.0(@apollo/server@4.8.1)
       '@nestjs/common': 10.1.2(class-transformer@0.5.1)(class-validator@0.14.0)(reflect-metadata@0.1.13)(rxjs@7.8.1)
       '@nestjs/core': 10.1.2(@nestjs/common@10.1.2)(@nestjs/platform-express@10.1.2)(reflect-metadata@0.1.13)(rxjs@7.8.1)
       '@nestjs/graphql': 12.0.8(@nestjs/common@10.1.2)(@nestjs/core@10.1.2)(class-transformer@0.5.1)(class-validator@0.14.0)(graphql@16.7.1)(reflect-metadata@0.1.13)
       graphql: 16.7.1
->>>>>>> 62929b41
       iterall: 1.3.0
       lodash.omit: 4.5.0
       tslib: 2.6.0
@@ -2741,11 +2706,7 @@
     transitivePeerDependencies:
       - encoding
 
-<<<<<<< HEAD
-  /@nestjs/graphql@12.0.8(@nestjs/common@10.0.5)(@nestjs/core@10.0.5)(class-transformer@0.5.1)(class-validator@0.14.0)(graphql@16.6.0)(reflect-metadata@0.1.13):
-=======
   /@nestjs/graphql@12.0.8(@nestjs/common@10.1.2)(@nestjs/core@10.1.2)(class-transformer@0.5.1)(class-validator@0.14.0)(graphql@16.7.1)(reflect-metadata@0.1.13):
->>>>>>> 62929b41
     resolution: {integrity: sha512-odYDHUdLOMCxjC5VSEmF/23r8cY40N1KCwBkWaCmI1IF76Ffe3srWRDv8HS9tcai9eSmOeSWuyLBEg2OSru0cQ==}
     peerDependencies:
       '@apollo/subgraph': ^2.0.0
@@ -2766,21 +2727,12 @@
       ts-morph:
         optional: true
     dependencies:
-<<<<<<< HEAD
-      '@graphql-tools/merge': 9.0.0(graphql@16.6.0)
-      '@graphql-tools/schema': 10.0.0(graphql@16.6.0)
-      '@graphql-tools/utils': 10.0.1(graphql@16.6.0)
-      '@nestjs/common': 10.0.5(class-transformer@0.5.1)(class-validator@0.14.0)(reflect-metadata@0.1.13)(rxjs@7.8.1)
-      '@nestjs/core': 10.0.5(@nestjs/common@10.0.5)(@nestjs/platform-express@10.0.5)(reflect-metadata@0.1.13)(rxjs@7.8.1)
-      '@nestjs/mapped-types': 2.0.2(@nestjs/common@10.0.5)(class-transformer@0.5.1)(class-validator@0.14.0)(reflect-metadata@0.1.13)
-=======
       '@graphql-tools/merge': 9.0.0(graphql@16.7.1)
       '@graphql-tools/schema': 10.0.0(graphql@16.7.1)
       '@graphql-tools/utils': 10.0.1(graphql@16.7.1)
       '@nestjs/common': 10.1.2(class-transformer@0.5.1)(class-validator@0.14.0)(reflect-metadata@0.1.13)(rxjs@7.8.1)
       '@nestjs/core': 10.1.2(@nestjs/common@10.1.2)(@nestjs/platform-express@10.1.2)(reflect-metadata@0.1.13)(rxjs@7.8.1)
       '@nestjs/mapped-types': 2.0.2(@nestjs/common@10.1.2)(class-transformer@0.5.1)(class-validator@0.14.0)(reflect-metadata@0.1.13)
->>>>>>> 62929b41
       chokidar: 3.5.3
       class-transformer: 0.5.1
       class-validator: 0.14.0
@@ -4157,17 +4109,8 @@
       form-data: 3.0.1
     dev: false
 
-<<<<<<< HEAD
-  /@types/node@14.18.52:
-    resolution: {integrity: sha512-DGhiXKOHSFVVm+PJD+9Y0ObxXLeG6qwc0HoOn+ooQKeNNu+T2mEJCM5UBDUREKAggl9MHYjb5E71PAmx6MbzIg==}
-    dev: false
-
-  /@types/node@18.16.19:
-    resolution: {integrity: sha512-IXl7o+R9iti9eBW4Wg2hx1xQDig183jj7YLn8F7udNceyfkbn1ZxmzZXuak20gR40D7pIkIY1kYGx5VIGbaHKA==}
-=======
   /@types/node@18.17.1:
     resolution: {integrity: sha512-xlR1jahfizdplZYRU59JlUx9uzF1ARa8jbhM11ccpCJya8kvos5jwdm2ZAgxSCwOl0fq21svP18EVwPBXMQudw==}
->>>>>>> 62929b41
 
   /@types/nodemailer@6.4.9:
     resolution: {integrity: sha512-XYG8Gv+sHjaOtUpiuytahMy2mM3rectgroNbs6R3djZEKmPNiIJwe9KqOJBGzKKnNZNKvnuvmugBgpq3w/S0ig==}
@@ -6432,15 +6375,8 @@
     engines: {node: '>=12'}
     dev: false
 
-<<<<<<< HEAD
-  /duplexer2@0.1.4:
-    resolution: {integrity: sha512-asLFVfWWtJ90ZyOUHMqk7/S2w2guQKxUI2itj3d92ADHhxUSbCMGi1f1cBcJ7xM1To+pE/Khbwo1yuNbMEPKeA==}
-    dependencies:
-      readable-stream: 2.3.7
-=======
   /eastasianwidth@0.2.0:
     resolution: {integrity: sha512-I88TYZWc9XiYHRQ4/3c5rjjfgkjhLyW2luGIheGERbNQ6OY7yTybanSpDXZa8y7VUP9YmDcYa+eyq4ca7iLqWA==}
->>>>>>> 62929b41
     dev: false
 
   /ecdsa-sig-formatter@1.0.11:
@@ -6831,7 +6767,6 @@
     resolution: {integrity: sha512-qaeGN5bx63s/AXgQo8gj6fBkxge+OoLddLniox5qtLAEY5HSnuSlISXVPxnSae1dWblvTh4/HoMIB+mbMsvZzw==}
     dev: false
 
-<<<<<<< HEAD
   /exceljs@4.3.0:
     resolution: {integrity: sha512-hTAeo5b5TPvf8Z02I2sKIT4kSfCnOO2bCxYX8ABqODCdAjppI3gI9VYiGCQQYVcBaBSKlFDMKlAQRqC+kV9O8w==}
     engines: {node: '>=8.3.0'}
@@ -6845,7 +6780,8 @@
       tmp: 0.2.1
       unzipper: 0.10.14
       uuid: 8.3.2
-=======
+    dev: false
+
   /execa@0.10.0:
     resolution: {integrity: sha512-7XOMnz8Ynx1gGo/3hyV9loYNPWM94jG3+3T3Y8tsfSstFmETmENCMU/A/zj8Lyaj1lkgEepKepvd6240tBRvlw==}
     engines: {node: '>=4'}
@@ -6857,7 +6793,6 @@
       p-finally: 1.0.0
       signal-exit: 3.0.7
       strip-eof: 1.0.0
->>>>>>> 62929b41
     dev: false
 
   /execa@4.1.0:
@@ -8498,7 +8433,6 @@
       promise: 7.3.1
     dev: false
 
-<<<<<<< HEAD
   /jszip@3.10.1:
     resolution: {integrity: sha512-xXDvecyTpGLrqFrvkrUSoxxfJI5AH7U8zxxtVclpsUtMCq4JQ290LY8AW5c7Ggnr/Y/oK+bQMbqK2qmtk3pN4g==}
     dependencies:
@@ -8508,12 +8442,8 @@
       setimmediate: 1.0.5
     dev: false
 
-  /juice@7.0.0:
-    resolution: {integrity: sha512-AjKQX31KKN+uJs+zaf+GW8mBO/f/0NqSh2moTMyvwBY+4/lXIYTU8D8I2h6BAV3Xnz6GGsbalUyFqbYMe+Vh+Q==}
-=======
   /juice@9.1.0:
     resolution: {integrity: sha512-odblShmPrUoHUwRuC8EmLji5bPP2MLO1GL+gt4XU3tT2ECmbSrrMjtMQaqg3wgMFP2zvUzdPZGfxc5Trk3Z+fQ==}
->>>>>>> 62929b41
     engines: {node: '>=10.0.0'}
     hasBin: true
     dependencies:
@@ -8566,7 +8496,6 @@
       shell-quote: 1.8.0
     dev: true
 
-<<<<<<< HEAD
   /lazystream@1.0.1:
     resolution: {integrity: sha512-b94GiNHQNy6JNTrt5w6zNyffMrNkXZb3KTkCZJb2V1xaEGCk093vkZ2jk3tpaeP33/OiXC+WvK9AxUebnf5nbw==}
     engines: {node: '>= 0.6.3'}
@@ -8574,16 +8503,12 @@
       readable-stream: 2.3.7
     dev: false
 
-  /lefthook-darwin-arm64@1.4.5:
-    resolution: {integrity: sha512-RS2+vdbSA1W7oXurZOYWToA4u7XCmjU/qi9yk2BV7lLFALpxI/KSaP5NAURyT9r/o+24dIxw3BWGybcFnwIHbA==}
-=======
   /leac@0.6.0:
     resolution: {integrity: sha512-y+SqErxb8h7nE/fiEX07jsbuhrpO9lL8eca7/Y1nuWV2moNlXhyd59iDGcRf6moVyDMbmTNzL40SUyrFU/yDpg==}
     dev: false
 
   /lefthook-darwin-arm64@1.4.7:
     resolution: {integrity: sha512-26zPoDw9gUXCroqf8OIb3qHjIq7XWrRQKdwFz2RgCfOphY22XNEucq0W+5on5s4LeqI9GieKeYQ+R0UBTjQ5LA==}
->>>>>>> 62929b41
     cpu: [arm64]
     os: [darwin]
     requiresBuild: true
