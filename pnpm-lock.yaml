--- conflicted
+++ resolved
@@ -177,16 +177,10 @@
       '@types/nprogress': ^0.2.0
       '@vitejs/plugin-vue': ^4.0.0
       '@vue/tsconfig': ^0.1.3
-<<<<<<< HEAD
-      '@vueuse/components': ^9.12.0
-      '@vueuse/core': ^9.12.0
-      '@vueuse/math': ^9.12.0
-      '@vueuse/router': ^9.12.0
-=======
       '@vueuse/components': ^9.13.0
       '@vueuse/core': ^9.13.0
       '@vueuse/math': ^9.13.0
->>>>>>> b7f373bf
+      '@vueuse/router': ^9.13.0
       autoprefixer: ^10.4.13
       axios: ^1.3.3
       axios-retry: ^3.4.0
@@ -206,35 +200,24 @@
       vue-router: ^4.1.6
       vue-tsc: ^1.1.4
     dependencies:
-      '@codemirror/autocomplete': 6.4.2_putlihzocxabm6yswq5cekm5am
+      '@codemirror/autocomplete': 6.4.2
       '@codemirror/commands': 6.2.1
       '@codemirror/lang-cpp': 6.0.2
       '@codemirror/lang-java': 6.0.1
       '@codemirror/lang-javascript': 6.1.4
-      '@codemirror/lang-python': 6.1.1_nhju4x7wz3pscm3xu34m4f4lrm
+      '@codemirror/lang-python': 6.1.1
       '@codemirror/language': 6.6.0
       '@codemirror/state': 6.2.0
-<<<<<<< HEAD
-      '@codemirror/theme-one-dark': 6.1.0
-      '@codemirror/view': 6.7.3
-      '@tailwindcss/line-clamp': 0.4.2_tailwindcss@3.2.4
-      '@tiptap/starter-kit': 2.0.0-beta.212_@tiptap+pm@2.0.0-beta.212
-      '@tiptap/vue-3': 2.0.0-beta.212_6x6rk2eelggmva5pjvia5pgh4m
-      '@vueuse/components': 9.12.0_vue@3.2.47
-      '@vueuse/core': 9.12.0_vue@3.2.47
-      '@vueuse/math': 9.12.0_vue@3.2.47
-      '@vueuse/router': 9.12.0_lavcef455lp3wtm2mcdrwhgymm
-      axios: 1.3.2
-=======
       '@codemirror/theme-one-dark': 6.1.1
       '@codemirror/view': 6.9.1
+      '@tailwindcss/line-clamp': 0.4.2_tailwindcss@3.2.7
       '@tiptap/starter-kit': 2.0.0-beta.218_@tiptap+pm@2.0.0-beta.212
       '@tiptap/vue-3': 2.0.0-beta.218_pama4b273siyhe3nfneeosv4oi
       '@vueuse/components': 9.13.0_vue@3.2.47
       '@vueuse/core': 9.13.0_vue@3.2.47
       '@vueuse/math': 9.13.0_vue@3.2.47
+      '@vueuse/router': 9.13.0_lavcef455lp3wtm2mcdrwhgymm
       axios: 1.3.3
->>>>>>> b7f373bf
       axios-retry: 3.4.0
       nprogress: 0.2.0
       pinia: 2.0.30_hmuptsblhheur2tugfgucj7gc4
@@ -260,7 +243,7 @@
       autoprefixer: 10.4.13_postcss@8.4.21
       histoire: 0.15.8_p5hrhorwe35jeumio2pz6ujxge
       postcss: 8.4.21
-      tailwindcss: 3.2.7_postcss@8.4.21
+      tailwindcss: 3.2.7
       typescript: 4.9.5
       unplugin-icons: 0.15.3
       vite: 4.1.3_@types+node@18.14.0
@@ -543,13 +526,8 @@
       '@babel/helper-validator-identifier': 7.16.7
       to-fast-properties: 2.0.0
 
-  /@codemirror/autocomplete/6.4.2_putlihzocxabm6yswq5cekm5am:
+  /@codemirror/autocomplete/6.4.2:
     resolution: {integrity: sha512-8WE2xp+D0MpWEv5lZ6zPW1/tf4AGb358T5GWYiKEuCP8MvFfT3tH2mIF9Y2yr2e3KbHuSvsVhosiEyqCpiJhZQ==}
-    peerDependencies:
-      '@codemirror/language': ^6.0.0
-      '@codemirror/state': ^6.0.0
-      '@codemirror/view': ^6.0.0
-      '@lezer/common': ^1.0.0
     dependencies:
       '@codemirror/language': 6.6.0
       '@codemirror/state': 6.2.0
@@ -582,7 +560,7 @@
   /@codemirror/lang-javascript/6.1.4:
     resolution: {integrity: sha512-OxLf7OfOZBTMRMi6BO/F72MNGmgOd9B0vetOLvHsDACFXayBzW8fm8aWnDM0yuy68wTK03MBf4HbjSBNRG5q7A==}
     dependencies:
-      '@codemirror/autocomplete': 6.4.2_putlihzocxabm6yswq5cekm5am
+      '@codemirror/autocomplete': 6.4.2
       '@codemirror/language': 6.6.0
       '@codemirror/lint': 6.0.0
       '@codemirror/state': 6.2.0
@@ -598,16 +576,12 @@
       '@lezer/json': 1.0.0
     dev: true
 
-  /@codemirror/lang-python/6.1.1_nhju4x7wz3pscm3xu34m4f4lrm:
+  /@codemirror/lang-python/6.1.1:
     resolution: {integrity: sha512-AddGMIKUssUAqaDKoxKWA5GAzy/CVE0eSY7/ANgNzdS1GYBkp6N49XKEyMElkuN04UsZ+bTIQdj+tVV75NMwJw==}
     dependencies:
-      '@codemirror/autocomplete': 6.4.2_putlihzocxabm6yswq5cekm5am
+      '@codemirror/autocomplete': 6.4.2
       '@codemirror/language': 6.6.0
       '@lezer/python': 1.1.1
-    transitivePeerDependencies:
-      - '@codemirror/state'
-      - '@codemirror/view'
-      - '@lezer/common'
     dev: false
 
   /@codemirror/language/6.6.0:
@@ -1891,22 +1865,18 @@
       tailwindcss: '>=3.0.0 || >= 3.0.0-alpha.1'
     dependencies:
       mini-svg-data-uri: 1.4.4
-      tailwindcss: 3.2.7_postcss@8.4.21
-    dev: true
-
-<<<<<<< HEAD
-  /@tailwindcss/line-clamp/0.4.2_tailwindcss@3.2.4:
+      tailwindcss: 3.2.7
+    dev: true
+
+  /@tailwindcss/line-clamp/0.4.2_tailwindcss@3.2.7:
     resolution: {integrity: sha512-HFzAQuqYCjyy/SX9sLGB1lroPzmcnWv1FHkIpmypte10hptf4oPUfucryMKovZh2u0uiS9U5Ty3GghWfEJGwVw==}
     peerDependencies:
       tailwindcss: '>=2.0.0 || >=3.0.0 || >=3.0.0-alpha.1'
     dependencies:
-      tailwindcss: 3.2.4
-    dev: false
-
-  /@tailwindcss/typography/0.5.9_tailwindcss@3.2.4:
-=======
+      tailwindcss: 3.2.7
+    dev: false
+
   /@tailwindcss/typography/0.5.9_tailwindcss@3.2.7:
->>>>>>> b7f373bf
     resolution: {integrity: sha512-t8Sg3DyynFysV9f4JDOVISGsjazNb48AeIYQwcL+Bsq5uf4RYL75C1giZ43KISjeDGBaTN3Kxh7Xj/vRSMJUUg==}
     peerDependencies:
       tailwindcss: '>=3.0.0 || insiders'
@@ -1915,7 +1885,7 @@
       lodash.isplainobject: 4.0.6
       lodash.merge: 4.6.2
       postcss-selector-parser: 6.0.10
-      tailwindcss: 3.2.7_postcss@8.4.21
+      tailwindcss: 3.2.7
     dev: true
 
   /@tiptap/core/2.0.0-beta.218_@tiptap+pm@2.0.0-beta.212:
@@ -2111,22 +2081,22 @@
       '@tiptap/core': 2.0.0-beta.218_@tiptap+pm@2.0.0-beta.212
       prosemirror-changeset: 2.2.0
       prosemirror-collab: 1.3.0
-      prosemirror-commands: 1.3.1
-      prosemirror-dropcursor: 1.5.0
+      prosemirror-commands: 1.5.0
+      prosemirror-dropcursor: 1.7.0
       prosemirror-gapcursor: 1.3.1
       prosemirror-history: 1.3.0
       prosemirror-inputrules: 1.2.0
-      prosemirror-keymap: 1.2.0
+      prosemirror-keymap: 1.2.1
       prosemirror-markdown: 1.10.1
       prosemirror-menu: 1.2.1
       prosemirror-model: 1.19.0
       prosemirror-schema-basic: 1.2.1
       prosemirror-schema-list: 1.2.2
-      prosemirror-state: 1.4.1
+      prosemirror-state: 1.4.2
       prosemirror-tables: 1.3.2
-      prosemirror-trailing-node: 2.0.3_qvxunez2b6binytz3rosfjb5ei
-      prosemirror-transform: 1.7.0
-      prosemirror-view: 1.29.0
+      prosemirror-trailing-node: 2.0.3_5fcjrdljkuxznpmydz7mdgrowq
+      prosemirror-transform: 1.7.1
+      prosemirror-view: 1.30.1
     dev: false
 
   /@tiptap/starter-kit/2.0.0-beta.218_@tiptap+pm@2.0.0-beta.212:
@@ -2753,13 +2723,12 @@
   /@vueuse/metadata/9.13.0:
     resolution: {integrity: sha512-gdU7TKNAUVlXXLbaF+ZCfte8BjRJQWPCa2J55+7/h+yDtzw3vOoGQDRXzI6pyKyo6bXFT5/QoPE4hAknExjRLQ==}
 
-<<<<<<< HEAD
-  /@vueuse/router/9.12.0_lavcef455lp3wtm2mcdrwhgymm:
-    resolution: {integrity: sha512-I3TaWrsxEdANrgJjNEeRTbOMGS+uYjB5zHoyayhFgk1SY1ytDw51tgXr6n4n9fVqglorvhKdX5rFDvBAbeQ+Xw==}
+  /@vueuse/router/9.13.0_lavcef455lp3wtm2mcdrwhgymm:
+    resolution: {integrity: sha512-lcL6auSUGMGZMdDzZJb02QDe909AChzMXoxqFS3gL2E8mHmIx0SrNor+33UkqvvBPi18vXpDq/R7tPd9fxWwTg==}
     peerDependencies:
       vue-router: '>=4.0.0-rc.1'
     dependencies:
-      '@vueuse/shared': 9.12.0_vue@3.2.47
+      '@vueuse/shared': 9.13.0_vue@3.2.47
       vue-demi: 0.13.11_vue@3.2.47
       vue-router: 4.1.6_vue@3.2.47
     transitivePeerDependencies:
@@ -2767,12 +2736,8 @@
       - vue
     dev: false
 
-  /@vueuse/shared/9.12.0_vue@3.2.47:
-    resolution: {integrity: sha512-TWuJLACQ0BVithVTRbex4Wf1a1VaRuSpVeyEd4vMUWl54PzlE0ciFUshKCXnlLuD0lxIaLK4Ypj3NXYzZh4+SQ==}
-=======
   /@vueuse/shared/9.13.0_vue@3.2.47:
     resolution: {integrity: sha512-UrnhU+Cnufu4S6JLCPZnkWh0WwZGUp72ktOF2DFptMlOs3TOdVv8xJN53zhHGARmVOsz5KqOls09+J1NR6sBKw==}
->>>>>>> b7f373bf
     dependencies:
       vue-demi: 0.13.11_vue@3.2.47
     transitivePeerDependencies:
@@ -3756,8 +3721,8 @@
     engines: {node: '>=10'}
     hasBin: true
     dependencies:
+      is-text-path: 1.0.1
       JSONStream: 1.3.5
-      is-text-path: 1.0.1
       lodash: 4.17.21
       meow: 8.1.2
       split2: 3.2.2
@@ -7127,7 +7092,6 @@
   /object-hash/3.0.0:
     resolution: {integrity: sha512-RSn9F68PjH9HqtltsSnqYC1XXoWe9Bju5+213R98cNGttag9q9yAOTzdbsqvIa7aNm5WffBZFpWYr2aWrklWAw==}
     engines: {node: '>= 6'}
-    dev: true
 
   /object-inspect/1.12.0:
     resolution: {integrity: sha512-Ho2z80bVIvJloH+YzRmpZVQe87+qASmBUKZDWgx9cu+KDrX2ZDH/3tMy+gXbZETVGs2M8YdxObOh7XAtim9Y0g==}
@@ -7240,8 +7204,8 @@
       wcwidth: 1.0.1
     dev: true
 
-  /orderedmap/2.0.0:
-    resolution: {integrity: sha512-buf4PoAMlh45b8a8gsGy/X6w279TSqkyAS0C0wdTSJwFSU+ljQFJON5I8NfjLHoCXwpSROIo2wr0g33T+kQshQ==}
+  /orderedmap/2.1.0:
+    resolution: {integrity: sha512-/pIFexOm6S70EPdznemIz3BQZoJ4VTFrhqzu0ACBqBgeLsLxq8e6Jim63ImIfwW/zAD1AlXpRMlOv3aghmo4dA==}
     dev: false
 
   /os-name/4.0.1:
@@ -7566,12 +7530,7 @@
       postcss: ^8.2.14
     dependencies:
       postcss: 8.4.21
-<<<<<<< HEAD
-      postcss-selector-parser: 6.0.10
-=======
       postcss-selector-parser: 6.0.11
-    dev: true
->>>>>>> b7f373bf
 
   /postcss-selector-parser/6.0.10:
     resolution: {integrity: sha512-IQ7TZdoaqbT+LCpShg46jnZVlhWD2w6iQYAcYXfHARZ7X1t/UGhhceQDs5X0cGqKvYlHNOuv7Oa1xmb0oQuA3w==}
@@ -7579,6 +7538,7 @@
     dependencies:
       cssesc: 3.0.0
       util-deprecate: 1.0.2
+    dev: true
 
   /postcss-selector-parser/6.0.11:
     resolution: {integrity: sha512-zbARubNdogI9j7WY4nQJBiNqQf3sLS3wCP4WfOidu+p28LofJqDH1tcXypGrcmMHhDk2t9wGhCsYe/+szLTy1g==}
@@ -7586,7 +7546,6 @@
     dependencies:
       cssesc: 3.0.0
       util-deprecate: 1.0.2
-    dev: true
 
   /postcss-value-parser/4.2.0:
     resolution: {integrity: sha512-1NNCs6uurfkVbeXG4S8JFT9t19m45ICnif8zWLd5oPSZ50QnwMfK+H3jv408d4jw/7Bttv5axS5IiHoLaVNHeQ==}
@@ -7716,59 +7675,59 @@
   /prosemirror-changeset/2.2.0:
     resolution: {integrity: sha512-QM7ohGtkpVpwVGmFb8wqVhaz9+6IUXcIQBGZ81YNAKYuHiFJ1ShvSzab4pKqTinJhwciZbrtBEk/2WsqSt2PYg==}
     dependencies:
-      prosemirror-transform: 1.7.0
+      prosemirror-transform: 1.7.1
     dev: false
 
   /prosemirror-collab/1.3.0:
     resolution: {integrity: sha512-+S/IJ69G2cUu2IM5b3PBekuxs94HO1CxJIWOFrLQXUaUDKL/JfBx+QcH31ldBlBXyDEUl+k3Vltfi1E1MKp2mA==}
     dependencies:
-      prosemirror-state: 1.4.1
-    dev: false
-
-  /prosemirror-commands/1.3.1:
-    resolution: {integrity: sha512-XTporPgoECkOQACVw0JTe3RZGi+fls3/byqt+tXwGTkD7qLuB4KdVrJamDMJf4kfKga3uB8hZ+kUUyZ5oWpnfg==}
+      prosemirror-state: 1.4.2
+    dev: false
+
+  /prosemirror-commands/1.5.0:
+    resolution: {integrity: sha512-zL0Fxbj3fh71GPNHn5YdYgYGX2aU2XLecZYk2ekEF0oOD259HcXtM+96VjPVi5o3h4sGUdDfEEhGiREXW6U+4A==}
     dependencies:
       prosemirror-model: 1.19.0
-      prosemirror-state: 1.4.1
-      prosemirror-transform: 1.7.0
-    dev: false
-
-  /prosemirror-dropcursor/1.5.0:
-    resolution: {integrity: sha512-vy7i77ddKyXlu8kKBB3nlxLBnsWyKUmQIPB5x8RkYNh01QNp/qqGmdd5yZefJs0s3rtv5r7Izfu2qbtr+tYAMQ==}
-    dependencies:
-      prosemirror-state: 1.4.1
-      prosemirror-transform: 1.7.0
-      prosemirror-view: 1.29.0
+      prosemirror-state: 1.4.2
+      prosemirror-transform: 1.7.1
+    dev: false
+
+  /prosemirror-dropcursor/1.7.0:
+    resolution: {integrity: sha512-vzab/iPd3CjWILFv6WJz4+BlOwCywOcAGhvY5G/66OYPcaZehN8IVbGtHCV3oyhXk2yAA67nwMv/oNMvBV9k1A==}
+    dependencies:
+      prosemirror-state: 1.4.2
+      prosemirror-transform: 1.7.1
+      prosemirror-view: 1.30.1
     dev: false
 
   /prosemirror-gapcursor/1.3.1:
     resolution: {integrity: sha512-GKTeE7ZoMsx5uVfc51/ouwMFPq0o8YrZ7Hx4jTF4EeGbXxBveUV8CGv46mSHuBBeXGmvu50guoV2kSnOeZZnUA==}
     dependencies:
-      prosemirror-keymap: 1.2.0
+      prosemirror-keymap: 1.2.1
       prosemirror-model: 1.19.0
-      prosemirror-state: 1.4.1
-      prosemirror-view: 1.29.0
+      prosemirror-state: 1.4.2
+      prosemirror-view: 1.30.1
     dev: false
 
   /prosemirror-history/1.3.0:
     resolution: {integrity: sha512-qo/9Wn4B/Bq89/YD+eNWFbAytu6dmIM85EhID+fz9Jcl9+DfGEo8TTSrRhP15+fFEoaPqpHSxlvSzSEbmlxlUA==}
     dependencies:
-      prosemirror-state: 1.4.1
-      prosemirror-transform: 1.7.0
+      prosemirror-state: 1.4.2
+      prosemirror-transform: 1.7.1
       rope-sequence: 1.3.3
     dev: false
 
   /prosemirror-inputrules/1.2.0:
     resolution: {integrity: sha512-eAW/M/NTSSzpCOxfR8Abw6OagdG0MiDAiWHQMQveIsZtoKVYzm0AflSPq/ymqJd56/Su1YPbwy9lM13wgHOFmQ==}
     dependencies:
-      prosemirror-state: 1.4.1
-      prosemirror-transform: 1.7.0
-    dev: false
-
-  /prosemirror-keymap/1.2.0:
-    resolution: {integrity: sha512-TdSfu+YyLDd54ufN/ZeD1VtBRYpgZnTPnnbY+4R08DDgs84KrIPEPbJL8t1Lm2dkljFx6xeBE26YWH3aIzkPKg==}
-    dependencies:
-      prosemirror-state: 1.4.1
+      prosemirror-state: 1.4.2
+      prosemirror-transform: 1.7.1
+    dev: false
+
+  /prosemirror-keymap/1.2.1:
+    resolution: {integrity: sha512-kVK6WGC+83LZwuSJnuCb9PsADQnFZllt94qPP3Rx/vLcOUV65+IbBeH2nS5cFggPyEVJhGkGrgYFRrG250WhHQ==}
+    dependencies:
+      prosemirror-state: 1.4.2
       w3c-keyname: 2.2.6
     dev: false
 
@@ -7783,15 +7742,15 @@
     resolution: {integrity: sha512-sBirXxVfHalZO4f1ZS63WzewINK4182+7dOmoMeBkqYO8wqMBvBS7wQuwVOHnkMWPEh0+N0LJ856KYUN+vFkmQ==}
     dependencies:
       crelt: 1.0.5
-      prosemirror-commands: 1.3.1
+      prosemirror-commands: 1.5.0
       prosemirror-history: 1.3.0
-      prosemirror-state: 1.4.1
+      prosemirror-state: 1.4.2
     dev: false
 
   /prosemirror-model/1.19.0:
     resolution: {integrity: sha512-/CvFGJnwc41EJSfDkQLly1cAJJJmBpZwwUJtwZPTjY2RqZJfM8HVbCreOY/jti8wTRbVyjagcylyGoeJH/g/3w==}
     dependencies:
-      orderedmap: 2.0.0
+      orderedmap: 2.1.0
     dev: false
 
   /prosemirror-schema-basic/1.2.1:
@@ -7804,28 +7763,29 @@
     resolution: {integrity: sha512-rd0pqSDp86p0MUMKG903g3I9VmElFkQpkZ2iOd3EOVg1vo5Cst51rAsoE+5IPy0LPXq64eGcCYlW1+JPNxOj2w==}
     dependencies:
       prosemirror-model: 1.19.0
-      prosemirror-state: 1.4.1
-      prosemirror-transform: 1.7.0
-    dev: false
-
-  /prosemirror-state/1.4.1:
-    resolution: {integrity: sha512-U/LBDW2gNmVa07sz/D229XigSdDQ5CLFwVB1Vb32MJbAHHhWe/6pOc721faI17tqw4pZ49i1xfY/jEZ9tbIhPg==}
+      prosemirror-state: 1.4.2
+      prosemirror-transform: 1.7.1
+    dev: false
+
+  /prosemirror-state/1.4.2:
+    resolution: {integrity: sha512-puuzLD2mz/oTdfgd8msFbe0A42j5eNudKAAPDB0+QJRw8cO1ygjLmhLrg9RvDpf87Dkd6D4t93qdef00KKNacQ==}
     dependencies:
       prosemirror-model: 1.19.0
-      prosemirror-transform: 1.7.0
+      prosemirror-transform: 1.7.1
+      prosemirror-view: 1.30.1
     dev: false
 
   /prosemirror-tables/1.3.2:
     resolution: {integrity: sha512-/9JTeN6s58Zq66HXaxP6uf8PAmc7XXKZFPlOGVtLvxEd6xBP6WtzaJB9wBjiGUzwbdhdMEy7V62yuHqk/3VrnQ==}
     dependencies:
-      prosemirror-keymap: 1.2.0
+      prosemirror-keymap: 1.2.1
       prosemirror-model: 1.19.0
-      prosemirror-state: 1.4.1
-      prosemirror-transform: 1.7.0
-      prosemirror-view: 1.29.0
-    dev: false
-
-  /prosemirror-trailing-node/2.0.3_qvxunez2b6binytz3rosfjb5ei:
+      prosemirror-state: 1.4.2
+      prosemirror-transform: 1.7.1
+      prosemirror-view: 1.30.1
+    dev: false
+
+  /prosemirror-trailing-node/2.0.3_5fcjrdljkuxznpmydz7mdgrowq:
     resolution: {integrity: sha512-lGrjMrn97KWkjQSW/FjdvnhJmqFACmQIyr6lKYApvHitDnKsCoZz6XzrHB7RZYHni/0NxQmZ01p/2vyK2SkvaA==}
     peerDependencies:
       prosemirror-model: ^1
@@ -7837,22 +7797,22 @@
       '@remirror/core-helpers': 2.0.1
       escape-string-regexp: 4.0.0
       prosemirror-model: 1.19.0
-      prosemirror-state: 1.4.1
-      prosemirror-view: 1.29.0
-    dev: false
-
-  /prosemirror-transform/1.7.0:
-    resolution: {integrity: sha512-O4T697Cqilw06Zvc3Wm+e237R6eZtJL/xGMliCi+Uo8VL6qHk6afz1qq0zNjT3eZMuYwnP8ZS0+YxX/tfcE9TQ==}
+      prosemirror-state: 1.4.2
+      prosemirror-view: 1.30.1
+    dev: false
+
+  /prosemirror-transform/1.7.1:
+    resolution: {integrity: sha512-VteoifAfpt46z0yEt6Fc73A5OID9t/y2QIeR5MgxEwTuitadEunD/V0c9jQW8ziT8pbFM54uTzRLJ/nLuQjMxg==}
     dependencies:
       prosemirror-model: 1.19.0
     dev: false
 
-  /prosemirror-view/1.29.0:
-    resolution: {integrity: sha512-bifVd5aD9uCNtpLL1AyhquG/cVbNZSv+ALBxTEGYv51a6OHDhq+aOuzqq4MermNdeBdT+5uyURXCALgzk0EN5g==}
+  /prosemirror-view/1.30.1:
+    resolution: {integrity: sha512-pZUfr7lICJkEY7XwzldAKrkflZDeIvnbfuu2RIS01N5NwJmR/dfZzDzJRzhb3SM2QtT/bM8b4Nnib8X3MGpAhA==}
     dependencies:
       prosemirror-model: 1.19.0
-      prosemirror-state: 1.4.1
-      prosemirror-transform: 1.7.0
+      prosemirror-state: 1.4.2
+      prosemirror-transform: 1.7.1
     dev: false
 
   /proto-list/1.2.4:
@@ -8770,12 +8730,10 @@
     resolution: {integrity: sha512-9QNk5KwDF+Bvz+PyObkmSYjI5ksVUYtjW7AU22r2NKcfLJcXp96hkDWU3+XndOsUb+AQ9QhfzfCT2O+CNWT5Tw==}
     dev: true
 
-  /tailwindcss/3.2.7_postcss@8.4.21:
+  /tailwindcss/3.2.7:
     resolution: {integrity: sha512-B6DLqJzc21x7wntlH/GsZwEXTBttVSl1FtCzC8WP4oBc/NKef7kaax5jeihkkCEWc831/5NDJ9gRNDK6NEioQQ==}
     engines: {node: '>=12.13.0'}
     hasBin: true
-    peerDependencies:
-      postcss: ^8.0.9
     dependencies:
       arg: 5.0.2
       chokidar: 3.5.3
