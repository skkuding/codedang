--- conflicted
+++ resolved
@@ -61,14 +61,10 @@
     dependencies:
       '@apollo/server':
         specifier: ^4.7.4
-<<<<<<< HEAD
-        version: 4.7.4(graphql@16.6.0)
+        version: 4.7.4(graphql@16.7.1)
       '@golevelup/nestjs-rabbitmq':
         specifier: ^3.6.0
-        version: 3.6.0(@nestjs/common@10.0.1)(rxjs@7.8.1)
-=======
-        version: 4.7.4(graphql@16.7.1)
->>>>>>> 762abd44
+        version: 3.6.0(@nestjs/common@10.0.3)(rxjs@7.8.1)
       '@nestjs-modules/mailer':
         specifier: ^1.8.1
         version: 1.8.1(@nestjs/common@10.0.3)(@nestjs/core@10.0.3)(nodemailer@6.9.3)
@@ -1644,7 +1640,6 @@
     engines: {node: ^12.22.0 || ^14.17.0 || >=16.0.0}
     dev: true
 
-<<<<<<< HEAD
   /@golevelup/nestjs-common@1.4.4:
     resolution: {integrity: sha512-NTjtOhHTMuGwiR3lmBQKKaRr++mHQEsh8AxtaH+/EWOYKMK2Cv/8duaH9MQ0hI3TwnouyaA5IRxYR1ZCUyNXOQ==}
     dependencies:
@@ -1657,23 +1652,23 @@
       lodash: 4.17.21
     dev: false
 
-  /@golevelup/nestjs-modules@0.6.1(@nestjs/common@10.0.1)(rxjs@7.8.1):
+  /@golevelup/nestjs-modules@0.6.1(@nestjs/common@10.0.3)(rxjs@7.8.1):
     resolution: {integrity: sha512-E0STg8In8fhIivnGDJAA70+XLPHzK5bMTkCnif9FbZ8waTYDQ3T/QQL0h73k+CUFeznn1hmuEW14sNaE+8cd7w==}
     peerDependencies:
       '@nestjs/common': ^9.x
       rxjs: ^7.x
     dependencies:
-      '@nestjs/common': 10.0.1(class-transformer@0.5.1)(class-validator@0.14.0)(reflect-metadata@0.1.13)(rxjs@7.8.1)
+      '@nestjs/common': 10.0.3(class-transformer@0.5.1)(class-validator@0.14.0)(reflect-metadata@0.1.13)(rxjs@7.8.1)
       lodash: 4.17.21
       rxjs: 7.8.1
     dev: false
 
-  /@golevelup/nestjs-rabbitmq@3.6.0(@nestjs/common@10.0.1)(rxjs@7.8.1):
+  /@golevelup/nestjs-rabbitmq@3.6.0(@nestjs/common@10.0.3)(rxjs@7.8.1):
     resolution: {integrity: sha512-gfa+27QlQdf49g9Y1JrFp/xXFjzXEtRTlVDW7KqJTUYqq03f2AKYdOPH0Iu8ScqpPPRt+qNv9COBJD44Sizerg==}
     dependencies:
       '@golevelup/nestjs-common': 1.4.4
       '@golevelup/nestjs-discovery': 3.0.0
-      '@golevelup/nestjs-modules': 0.6.1(@nestjs/common@10.0.1)(rxjs@7.8.1)
+      '@golevelup/nestjs-modules': 0.6.1(@nestjs/common@10.0.3)(rxjs@7.8.1)
       amqp-connection-manager: 3.9.0(amqplib@0.8.0)
       amqplib: 0.8.0
     transitivePeerDependencies:
@@ -1682,10 +1677,7 @@
       - supports-color
     dev: false
 
-  /@graphql-tools/merge@8.4.2(graphql@16.6.0):
-=======
   /@graphql-tools/merge@8.4.2(graphql@16.7.1):
->>>>>>> 762abd44
     resolution: {integrity: sha512-XbrHAaj8yDuINph+sAfuq3QCZ/tKblrTLOpirK0+CAgNlZUCHs0Fa+xtMUURgwCVThLle1AF7svJCxFizygLsw==}
     peerDependencies:
       graphql: ^14.0.0 || ^15.0.0 || ^16.0.0 || ^17.0.0
