--- conflicted
+++ resolved
@@ -111,13 +111,8 @@
       rxjs: 7.8.0
       swagger-ui-express: 4.6.0_express@4.18.2
     devDependencies:
-<<<<<<< HEAD
-      '@nestjs/cli': 9.1.5
-      '@nestjs/schematics': 9.0.3_bpd7edbl7imd2lxcmdt57tn7ne
-=======
       '@nestjs/cli': 9.1.8_@swc+core@1.3.24
-      '@nestjs/schematics': 9.0.4_typescript@4.9.4
->>>>>>> fe2d6aad
+      '@nestjs/schematics': 9.0.4_bpd7edbl7imd2lxcmdt57tn7ne
       '@nestjs/testing': 9.2.1_wdbvfsxfdwzlwdfiyh2gynjl4m
       '@swc/core': 1.3.24
       '@swc/register': 0.1.10_@swc+core@1.3.24
@@ -336,41 +331,6 @@
       '@algolia/requester-common': 4.14.2
     dev: true
 
-<<<<<<< HEAD
-  /@ampproject/remapping/2.1.2:
-    resolution: {integrity: sha512-hoyByceqwKirw7w3Z7gnIIZC3Wx3J484Y3L/cMpXFbr7d9ZQj2mODrirNzcJa+SM3UlpWXYvKV4RlRpFXlWgXg==}
-    engines: {node: '>=6.0.0'}
-    dependencies:
-      '@jridgewell/trace-mapping': 0.3.15
-    dev: true
-
-  /@angular-devkit/core/14.2.1_chokidar@3.5.3:
-    resolution: {integrity: sha512-lW8oNGuJqr4r31FWBjfWQYkSXdiOHBGOThIEtHvUVBKfPF/oVrupLueCUgBPel+NvxENXdo93uPsqHN7bZbmsQ==}
-    engines: {node: ^14.15.0 || >=16.10.0, npm: ^6.11.0 || ^7.5.6 || >=8.0.0, yarn: '>= 1.13.0'}
-=======
-  /@angular-devkit/core/15.0.4:
-    resolution: {integrity: sha512-4ITpRAevd652SxB+qNesIQ9qfbm7wT5UBU5kJOPPwGL77I21g8CQpkmV1n5VSacPvC9Zbz90feOWexf7w7JzcA==}
-    engines: {node: ^14.20.0 || ^16.13.0 || >=18.10.0, npm: ^6.11.0 || ^7.5.6 || >=8.0.0, yarn: '>= 1.13.0'}
->>>>>>> fe2d6aad
-    peerDependencies:
-      chokidar: ^3.5.2
-    peerDependenciesMeta:
-      chokidar:
-        optional: true
-    dependencies:
-      ajv: 8.11.0
-<<<<<<< HEAD
-      ajv-formats: 2.1.1
-      chokidar: 3.5.3
-      jsonc-parser: 3.1.0
-=======
-      ajv-formats: 2.1.1_ajv@8.11.0
-      jsonc-parser: 3.2.0
->>>>>>> fe2d6aad
-      rxjs: 6.6.7
-      source-map: 0.7.4
-    dev: true
-
   /@angular-devkit/core/15.0.4_chokidar@3.5.3:
     resolution: {integrity: sha512-4ITpRAevd652SxB+qNesIQ9qfbm7wT5UBU5kJOPPwGL77I21g8CQpkmV1n5VSacPvC9Zbz90feOWexf7w7JzcA==}
     engines: {node: ^14.20.0 || ^16.13.0 || >=18.10.0, npm: ^6.11.0 || ^7.5.6 || >=8.0.0, yarn: '>= 1.13.0'}
@@ -399,25 +359,6 @@
       inquirer: 8.2.4
       symbol-observable: 4.0.0
       yargs-parser: 21.1.1
-    transitivePeerDependencies:
-      - chokidar
-    dev: true
-
-<<<<<<< HEAD
-  /@angular-devkit/schematics/14.2.1_chokidar@3.5.3:
-    resolution: {integrity: sha512-0U18FwDYt4zROBPrvewH6iBTkf2ozVHN4/gxUb9jWrqVw8mPU5AWc/iYxQLHBSinkr2Egjo1H/i9aBqgJSeh3g==}
-    engines: {node: ^14.15.0 || >=16.10.0, npm: ^6.11.0 || ^7.5.6 || >=8.0.0, yarn: '>= 1.13.0'}
-=======
-  /@angular-devkit/schematics/15.0.4:
-    resolution: {integrity: sha512-/gXiLFS0+xFdx6wPoBpe/c6/K9I5edMpaASqPf4XheKtrsSvL+qTlIi3nsbfItzOiDXbaBmlbxGfkMHz/yg0Ig==}
-    engines: {node: ^14.20.0 || ^16.13.0 || >=18.10.0, npm: ^6.11.0 || ^7.5.6 || >=8.0.0, yarn: '>= 1.13.0'}
->>>>>>> fe2d6aad
-    dependencies:
-      '@angular-devkit/core': 15.0.4
-      jsonc-parser: 3.2.0
-      magic-string: 0.26.7
-      ora: 5.4.1
-      rxjs: 6.6.7
     transitivePeerDependencies:
       - chokidar
     dev: true
@@ -1254,32 +1195,6 @@
       '@angular-devkit/core': 15.0.4_chokidar@3.5.3
       '@angular-devkit/schematics': 15.0.4_chokidar@3.5.3
       fs-extra: 11.1.0
-      jsonc-parser: 3.2.0
-      pluralize: 8.0.0
-      typescript: 4.9.4
-    transitivePeerDependencies:
-      - chokidar
-    dev: true
-
-<<<<<<< HEAD
-  /@nestjs/schematics/9.0.3_bpd7edbl7imd2lxcmdt57tn7ne:
-    resolution: {integrity: sha512-kZrU/lrpVd2cnK8I3ibDb3Wi1ppl3wX3U3lVWoL+DzRRoezWKkh8upEL4q0koKmuXnsmLiu3UPxFeMOrJV7TSA==}
-    peerDependencies:
-      typescript: ^4.3.5
-    dependencies:
-      '@angular-devkit/core': 14.2.1_chokidar@3.5.3
-      '@angular-devkit/schematics': 14.2.1_chokidar@3.5.3
-      fs-extra: 10.1.0
-=======
-  /@nestjs/schematics/9.0.4_typescript@4.9.4:
-    resolution: {integrity: sha512-egurCfAc4e5i1r2TmeAF0UrOKejFmT5oTdv4b7HcOVPupc3QGU7CbEfGleL3mkM5AjrixTQeMxU9bJ00ttAbGg==}
-    peerDependencies:
-      typescript: ^4.3.5
-    dependencies:
-      '@angular-devkit/core': 15.0.4
-      '@angular-devkit/schematics': 15.0.4
-      fs-extra: 11.1.0
->>>>>>> fe2d6aad
       jsonc-parser: 3.2.0
       pluralize: 8.0.0
       typescript: 4.9.4
