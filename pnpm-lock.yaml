lockfileVersion: 5.4

importers:

  .:
    specifiers:
      '@commitlint/cli': ^17.4.4
      '@commitlint/config-conventional': ^17.4.4
      '@typescript-eslint/eslint-plugin': ^5.55.0
      '@typescript-eslint/parser': ^5.55.0
      eslint: ^8.36.0
      eslint-config-prettier: ^8.7.0
      eslint-plugin-prettier: ^4.2.1
      eslint-plugin-vue: ^9.9.0
      lefthook: ^1.3.6
      prettier: ^2.8.4
      prettier-plugin-tailwindcss: ^0.2.5
      typescript: ^4.9.5
      vitepress: 1.0.0-alpha.60
      vue-eslint-parser: ^9.1.0
    devDependencies:
      '@commitlint/cli': 17.4.4
      '@commitlint/config-conventional': 17.4.4
      '@typescript-eslint/eslint-plugin': 5.55.0_342y7v4tc7ytrrysmit6jo4wri
      '@typescript-eslint/parser': 5.55.0_vgl77cfdswitgr47lm5swmv43m
      eslint: 8.36.0
      eslint-config-prettier: 8.7.0_eslint@8.36.0
      eslint-plugin-prettier: 4.2.1_eqzx3hpkgx5nnvxls3azrcc7dm
      eslint-plugin-vue: 9.9.0_eslint@8.36.0
      lefthook: 1.3.6
      prettier: 2.8.4
      prettier-plugin-tailwindcss: 0.2.5_prettier@2.8.4
      typescript: 4.9.5
      vitepress: 1.0.0-alpha.60_umrqc53irj3h7ekamxvawwvium
      vue-eslint-parser: 9.1.0_eslint@8.36.0

  backend:
    specifiers:
      '@nestjs-modules/mailer': ^1.8.1
      '@nestjs/cli': ^9.3.0
      '@nestjs/common': ^9.3.10
      '@nestjs/config': ^2.3.1
      '@nestjs/core': ^9.3.10
      '@nestjs/jwt': ^10.0.2
      '@nestjs/passport': ^9.0.3
      '@nestjs/platform-express': ^9.3.10
      '@nestjs/schematics': ^9.0.4
      '@nestjs/swagger': ^6.2.1
      '@nestjs/testing': ^9.3.10
      '@prisma/client': ^4.11.0
      '@swc/core': ^1.3.41
      '@swc/register': ^0.1.10
      '@types/cache-manager': ^4.0.2
      '@types/chai': ^4.3.4
      '@types/chai-as-promised': ^7.1.5
      '@types/express': ^4.17.17
      '@types/mocha': ^10.0.1
      '@types/node': ^18.15.3
      '@types/nodemailer': ^6.4.7
      '@types/passport-jwt': ^3.0.8
      '@types/passport-local': ^1.0.35
      '@types/proxyquire': ^1.3.28
      '@types/sinon': ^10.0.13
      '@types/supertest': ^2.0.12
      argon2: ^0.30.3
      cache-manager: ^5.1.7
      cache-manager-redis-yet: ^4.1.1
      chai: ^4.3.7
      chai-as-promised: ^7.1.1
      class-transformer: ^0.5.1
      class-validator: ^0.14.0
      cookie-parser: ^1.4.6
      dayjs: ^1.11.7
      handlebars: ^4.7.7
      mocha: ^10.2.0
      nodemailer: ^6.9.1
      passport: ^0.6.0
      passport-jwt: ^4.0.1
      passport-local: ^1.0.0
      prisma: ^4.11.0
      proxyquire: ^2.1.3
      reflect-metadata: ^0.1.13
      rimraf: ^4.4.0
      rxjs: ^7.8.0
      sinon: ^15.0.2
      source-map-support: ^0.5.21
      supertest: ^6.3.3
      swagger-ui-express: ^4.6.2
      ts-loader: ^9.4.2
      ts-node: ^10.9.1
      tsconfig-paths: ^4.1.2
      typescript: ^4.9.5
    dependencies:
      '@nestjs-modules/mailer': 1.8.1_fsuc6qe3wp5amkzy42lvr2qnkm
      '@nestjs/common': 9.3.10_nza3ix4qrkhc5teka4arycjvca
      '@nestjs/config': 2.3.1_z7yklwa5kpd33rbhggxjjac2ei
      '@nestjs/core': 9.3.10_vtqjm4aysb2lmvp3b3whe7oj4e
      '@nestjs/jwt': 10.0.2_@nestjs+common@9.3.10
      '@nestjs/passport': 9.0.3_u2xhnlcurtry4jc4evpqpb4ipa
      '@nestjs/platform-express': 9.3.10_7ftkheainf6elxr73aabueoaxm
      '@nestjs/swagger': 6.2.1_wyaadnjofczeax4mlaw2u3iwam
      '@prisma/client': 4.11.0_prisma@4.11.0
      argon2: 0.30.3
      cache-manager: 5.1.7
      cache-manager-redis-yet: 4.1.1
      class-transformer: 0.5.1
      class-validator: 0.14.0
      cookie-parser: 1.4.6
      dayjs: 1.11.7
      handlebars: 4.7.7
      nodemailer: 6.9.1
      passport: 0.6.0
      passport-jwt: 4.0.1
      passport-local: 1.0.0
      reflect-metadata: 0.1.13
      rimraf: 4.4.0
      rxjs: 7.8.0
      swagger-ui-express: 4.6.2_express@4.18.2
    devDependencies:
<<<<<<< HEAD
      '@nestjs/cli': 9.1.8_@swc+core@1.3.24
      '@nestjs/schematics': 9.0.4_bpd7edbl7imd2lxcmdt57tn7ne
      '@nestjs/testing': 9.2.1_wdbvfsxfdwzlwdfiyh2gynjl4m
      '@swc/core': 1.3.24
      '@swc/register': 0.1.10_@swc+core@1.3.24
=======
      '@nestjs/cli': 9.3.0_@swc+core@1.3.41
      '@nestjs/schematics': 9.0.4_typescript@4.9.5
      '@nestjs/testing': 9.3.10_ei3tg6cxzgs4sy4x5inb2pdyja
      '@swc/core': 1.3.41
      '@swc/register': 0.1.10_@swc+core@1.3.41
>>>>>>> 9935691d
      '@types/cache-manager': 4.0.2
      '@types/chai': 4.3.4
      '@types/chai-as-promised': 7.1.5
      '@types/express': 4.17.17
      '@types/mocha': 10.0.1
      '@types/node': 18.15.3
      '@types/nodemailer': 6.4.7
      '@types/passport-jwt': 3.0.8
      '@types/passport-local': 1.0.35
      '@types/proxyquire': 1.3.28
      '@types/sinon': 10.0.13
      '@types/supertest': 2.0.12
      chai: 4.3.7
      chai-as-promised: 7.1.1_chai@4.3.7
      mocha: 10.2.0
      prisma: 4.11.0
      proxyquire: 2.1.3
      sinon: 15.0.2
      source-map-support: 0.5.21
      supertest: 6.3.3
      ts-loader: 9.4.2_a37q6j7dwawz22saey2vgkpwqm
      ts-node: 10.9.1_72wjdbglblrsksmmmhzpvueijy
      tsconfig-paths: 4.1.2
      typescript: 4.9.5

  frontend:
    specifiers:
<<<<<<< HEAD
      '@histoire/plugin-vue': ^0.12.4
      '@iconify-json/ant-design': ^1.1.4
      '@iconify-json/bi': ^1.1.13
      '@iconify-json/fa6-brands': ^1.1.8
      '@iconify-json/fa6-regular': ^1.1.8
      '@iconify-json/fa6-solid': ^1.1.10
      '@iconify-json/fluent': ^1.1.17
      '@iconify-json/iconoir': ^1.1.16
      '@iconify-json/mdi': ^1.1.41
      '@iconify-json/ri': ^1.1.4
=======
      '@codemirror/autocomplete': ^6.4.2
      '@codemirror/commands': ^6.2.2
      '@codemirror/lang-cpp': ^6.0.2
      '@codemirror/lang-java': ^6.0.1
      '@codemirror/lang-javascript': ^6.1.4
      '@codemirror/lang-python': ^6.1.2
      '@codemirror/language': ^6.6.0
      '@codemirror/state': ^6.2.0
      '@codemirror/theme-one-dark': ^6.1.1
      '@codemirror/view': ^6.9.2
      '@histoire/plugin-vue': ^0.15.8
      '@iconify-json/ant-design': ^1.1.5
      '@iconify-json/bi': ^1.1.15
      '@iconify-json/fa6-brands': ^1.1.10
      '@iconify-json/fa6-regular': ^1.1.10
      '@iconify-json/fa6-solid': ^1.1.12
      '@iconify-json/fluent': ^1.1.18
      '@iconify-json/iconoir': ^1.1.24
      '@iconify-json/ri': ^1.1.5
>>>>>>> 9935691d
      '@tailwindcss/forms': ^0.5.3
      '@tailwindcss/line-clamp': ^0.4.2
      '@tailwindcss/typography': ^0.5.9
      '@tiptap/starter-kit': ^2.0.0-beta.220
      '@tiptap/vue-3': ^2.0.0-beta.220
      '@types/node': ^18.15.3
      '@types/nprogress': ^0.2.0
      '@vitejs/plugin-vue': ^4.1.0
      '@vue/tsconfig': ^0.1.3
      '@vueuse/components': ^9.13.0
      '@vueuse/core': ^9.13.0
      '@vueuse/math': ^9.13.0
      '@vueuse/router': ^9.13.0
      autoprefixer: ^10.4.14
      axios: ^1.3.4
      axios-retry: ^3.4.0
      histoire: ^0.15.9
      nprogress: 0.2.0
      pinia: ^2.0.33
      postcss: ^8.4.21
      tailwindcss: ^3.2.7
      typescript: ^4.9.5
      unplugin-icons: ^0.15.3
      vite: ^4.2.0
      vite-plugin-checker: ^0.5.6
      vite-plugin-pages: ^0.29.0
      vite-plugin-vue-layouts: ^0.8.0
      vue: ^3.2.47
      vue-dompurify-html: ^4.0.0
      vue-router: ^4.1.6
<<<<<<< HEAD
      vue-tsc: ^1.0.19
    dependencies:
      '@tiptap/starter-kit': 2.0.0-beta.209_abnlhagdy6u44isuyzyni4aaei
      '@tiptap/vue-3': 2.0.0-beta.209_nysk3ttsy4zmouxoe5f435v374
      '@vueuse/components': 9.9.0_vue@3.2.45
      '@vueuse/core': 9.9.0_vue@3.2.45
      '@vueuse/math': 9.9.0_vue@3.2.45
      axios: 1.2.2
      axios-retry: 3.3.1
=======
      vue-tsc: ^1.2.0
    dependencies:
      '@codemirror/autocomplete': 6.4.2_lc2v3dpzp2l5pdzwtgfaudkm3e
      '@codemirror/commands': 6.2.2
      '@codemirror/lang-cpp': 6.0.2
      '@codemirror/lang-java': 6.0.1
      '@codemirror/lang-javascript': 6.1.4
      '@codemirror/lang-python': 6.1.2_252h5dwvsiu2pnu2vr7ql3rya4
      '@codemirror/language': 6.6.0
      '@codemirror/state': 6.2.0
      '@codemirror/theme-one-dark': 6.1.1
      '@codemirror/view': 6.9.2
      '@tailwindcss/line-clamp': 0.4.2_tailwindcss@3.2.7
      '@tiptap/starter-kit': 2.0.0-beta.220_@tiptap+pm@2.0.0-beta.218
      '@tiptap/vue-3': 2.0.0-beta.220_kvwgazsa75hgnpltrtewytrowe
      '@vueuse/components': 9.13.0_vue@3.2.47
      '@vueuse/core': 9.13.0_vue@3.2.47
      '@vueuse/math': 9.13.0_vue@3.2.47
      '@vueuse/router': 9.13.0_lavcef455lp3wtm2mcdrwhgymm
      axios: 1.3.4
      axios-retry: 3.4.0
>>>>>>> 9935691d
      nprogress: 0.2.0
      pinia: 2.0.33_hmuptsblhheur2tugfgucj7gc4
      vue: 3.2.47
      vue-dompurify-html: 4.0.0_vue@3.2.47
      vue-router: 4.1.6_vue@3.2.47
    devDependencies:
<<<<<<< HEAD
      '@histoire/plugin-vue': 0.12.4_lymq7vruuz6jmxaxayq4lptz3i
      '@iconify-json/ant-design': 1.1.4
      '@iconify-json/bi': 1.1.13
      '@iconify-json/fa6-brands': 1.1.8
      '@iconify-json/fa6-regular': 1.1.8
      '@iconify-json/fa6-solid': 1.1.10
      '@iconify-json/fluent': 1.1.17
      '@iconify-json/iconoir': 1.1.16
      '@iconify-json/mdi': 1.1.41
      '@iconify-json/ri': 1.1.4
      '@tailwindcss/forms': 0.5.3_tailwindcss@3.2.4
      '@tailwindcss/typography': 0.5.8_tailwindcss@3.2.4
      '@types/node': 18.11.18
      '@types/nprogress': 0.2.0
      '@vitejs/plugin-vue': 3.2.0_vite@3.2.5+vue@3.2.45
      '@vue/tsconfig': 0.1.3
      autoprefixer: 10.4.13_postcss@8.4.20
      histoire: 0.12.4_olpw4qxmxw3gu2g5e2gxcovo5e
      postcss: 8.4.20
      tailwindcss: 3.2.4
      typescript: 4.9.4
      unplugin-icons: 0.14.15
      vite: 3.2.5_@types+node@18.11.18
      vite-plugin-pages: 0.28.0_vite@3.2.5
      vite-plugin-vue-layouts: 0.7.0_3nkpb5yzbuphqhegz2uv6y4s3u
      vue-tsc: 1.0.19_typescript@4.9.4
=======
      '@histoire/plugin-vue': 0.15.8_um6ykffzo3rtsztblu5hrnoiwm
      '@iconify-json/ant-design': 1.1.5
      '@iconify-json/bi': 1.1.15
      '@iconify-json/fa6-brands': 1.1.10
      '@iconify-json/fa6-regular': 1.1.10
      '@iconify-json/fa6-solid': 1.1.12
      '@iconify-json/fluent': 1.1.18
      '@iconify-json/iconoir': 1.1.24
      '@iconify-json/ri': 1.1.5
      '@tailwindcss/forms': 0.5.3_tailwindcss@3.2.7
      '@tailwindcss/typography': 0.5.9_tailwindcss@3.2.7
      '@types/node': 18.15.3
      '@types/nprogress': 0.2.0
      '@vitejs/plugin-vue': 4.1.0_vite@4.2.0+vue@3.2.47
      '@vue/tsconfig': 0.1.3_@types+node@18.15.3
      autoprefixer: 10.4.14_postcss@8.4.21
      histoire: 0.15.9_55j2zwyrixw4q2c2olnaswzcha
      postcss: 8.4.21
      tailwindcss: 3.2.7_postcss@8.4.21
      typescript: 4.9.5
      unplugin-icons: 0.15.3
      vite: 4.2.0_@types+node@18.15.3
      vite-plugin-checker: 0.5.6_uwfgifijp65pzpytgxzgwlb2gq
      vite-plugin-pages: 0.29.0_vite@4.2.0
      vite-plugin-vue-layouts: 0.8.0_m3uvdxdk7hj6rhgyd3bnmiarxm
      vue-tsc: 1.2.0_typescript@4.9.5
>>>>>>> 9935691d

packages:

  /@akryum/tinypool/0.3.1:
    resolution: {integrity: sha512-nznEC1ZA/m3hQDEnrGQ4c5gkaa9pcaVnw4LFJyzBAaR7E3nfiAPEHS3otnSafpZouVnoKeITl5D+2LsnwlnK8g==}
    engines: {node: '>=14.0.0'}
    dev: true

  /@algolia/autocomplete-core/1.7.4:
    resolution: {integrity: sha512-daoLpQ3ps/VTMRZDEBfU8ixXd+amZcNJ4QSP3IERGyzqnL5Ch8uSRFt/4G8pUvW9c3o6GA4vtVv4I4lmnkdXyg==}
    dependencies:
      '@algolia/autocomplete-shared': 1.7.4
    dev: true

  /@algolia/autocomplete-preset-algolia/1.7.4_dk4ct527ug5whbfokpeal2wzha:
    resolution: {integrity: sha512-s37hrvLEIfcmKY8VU9LsAXgm2yfmkdHT3DnA3SgHaY93yjZ2qL57wzb5QweVkYuEBZkT2PIREvRoLXC2sxTbpQ==}
    peerDependencies:
      '@algolia/client-search': '>= 4.9.1 < 6'
      algoliasearch: '>= 4.9.1 < 6'
    dependencies:
      '@algolia/autocomplete-shared': 1.7.4
      '@algolia/client-search': 4.14.3
      algoliasearch: 4.14.3
    dev: true

  /@algolia/autocomplete-shared/1.7.4:
    resolution: {integrity: sha512-2VGCk7I9tA9Ge73Km99+Qg87w0wzW4tgUruvWAn/gfey1ZXgmxZtyIRBebk35R1O8TbK77wujVtCnpsGpRy1kg==}
    dev: true

  /@algolia/cache-browser-local-storage/4.14.3:
    resolution: {integrity: sha512-hWH1yCxgG3+R/xZIscmUrWAIBnmBFHH5j30fY/+aPkEZWt90wYILfAHIOZ1/Wxhho5SkPfwFmT7ooX2d9JeQBw==}
    dependencies:
      '@algolia/cache-common': 4.14.3
    dev: true

  /@algolia/cache-common/4.14.3:
    resolution: {integrity: sha512-oZJofOoD9FQOwiGTzyRnmzvh3ZP8WVTNPBLH5xU5JNF7drDbRT0ocVT0h/xB2rPHYzOeXRrLaQQBwRT/CKom0Q==}
    dev: true

  /@algolia/cache-in-memory/4.14.3:
    resolution: {integrity: sha512-ES0hHQnzWjeioLQf5Nq+x1AWdZJ50znNPSH3puB/Y4Xsg4Av1bvLmTJe7SY2uqONaeMTvL0OaVcoVtQgJVw0vg==}
    dependencies:
      '@algolia/cache-common': 4.14.3
    dev: true

  /@algolia/client-account/4.14.3:
    resolution: {integrity: sha512-PBcPb0+f5Xbh5UfLZNx2Ow589OdP8WYjB4CnvupfYBrl9JyC1sdH4jcq/ri8osO/mCZYjZrQsKAPIqW/gQmizQ==}
    dependencies:
      '@algolia/client-common': 4.14.3
      '@algolia/client-search': 4.14.3
      '@algolia/transporter': 4.14.3
    dev: true

  /@algolia/client-analytics/4.14.3:
    resolution: {integrity: sha512-eAwQq0Hb/aauv9NhCH5Dp3Nm29oFx28sayFN2fdOWemwSeJHIl7TmcsxVlRsO50fsD8CtPcDhtGeD3AIFLNvqw==}
    dependencies:
      '@algolia/client-common': 4.14.3
      '@algolia/client-search': 4.14.3
      '@algolia/requester-common': 4.14.3
      '@algolia/transporter': 4.14.3
    dev: true

  /@algolia/client-common/4.14.3:
    resolution: {integrity: sha512-jkPPDZdi63IK64Yg4WccdCsAP4pHxSkr4usplkUZM5C1l1oEpZXsy2c579LQ0rvwCs5JFmwfNG4ahOszidfWPw==}
    dependencies:
      '@algolia/requester-common': 4.14.3
      '@algolia/transporter': 4.14.3
    dev: true

  /@algolia/client-personalization/4.14.3:
    resolution: {integrity: sha512-UCX1MtkVNgaOL9f0e22x6tC9e2H3unZQlSUdnVaSKpZ+hdSChXGaRjp2UIT7pxmPqNCyv51F597KEX5WT60jNg==}
    dependencies:
      '@algolia/client-common': 4.14.3
      '@algolia/requester-common': 4.14.3
      '@algolia/transporter': 4.14.3
    dev: true

  /@algolia/client-search/4.14.3:
    resolution: {integrity: sha512-I2U7xBx5OPFdPLA8AXKUPPxGY3HDxZ4r7+mlZ8ZpLbI8/ri6fnu6B4z3wcL7sgHhDYMwnAE8Xr0AB0h3Hnkp4A==}
    dependencies:
      '@algolia/client-common': 4.14.3
      '@algolia/requester-common': 4.14.3
      '@algolia/transporter': 4.14.3
    dev: true

  /@algolia/logger-common/4.14.3:
    resolution: {integrity: sha512-kUEAZaBt/J3RjYi8MEBT2QEexJR2kAE2mtLmezsmqMQZTV502TkHCxYzTwY2dE7OKcUTxi4OFlMuS4GId9CWPw==}
    dev: true

  /@algolia/logger-console/4.14.3:
    resolution: {integrity: sha512-ZWqAlUITktiMN2EiFpQIFCJS10N96A++yrexqC2Z+3hgF/JcKrOxOdT4nSCQoEPvU4Ki9QKbpzbebRDemZt/hw==}
    dependencies:
      '@algolia/logger-common': 4.14.3
    dev: true

  /@algolia/requester-browser-xhr/4.14.3:
    resolution: {integrity: sha512-AZeg2T08WLUPvDncl2XLX2O67W5wIO8MNaT7z5ii5LgBTuk/rU4CikTjCe2xsUleIZeFl++QrPAi4Bdxws6r/Q==}
    dependencies:
      '@algolia/requester-common': 4.14.3
    dev: true

  /@algolia/requester-common/4.14.3:
    resolution: {integrity: sha512-RrRzqNyKFDP7IkTuV3XvYGF9cDPn9h6qEDl595lXva3YUk9YSS8+MGZnnkOMHvjkrSCKfoLeLbm/T4tmoIeclw==}
    dev: true

  /@algolia/requester-node-http/4.14.3:
    resolution: {integrity: sha512-O5wnPxtDRPuW2U0EaOz9rMMWdlhwP0J0eSL1Z7TtXF8xnUeeUyNJrdhV5uy2CAp6RbhM1VuC3sOJcIR6Av+vbA==}
    dependencies:
      '@algolia/requester-common': 4.14.3
    dev: true

  /@algolia/transporter/4.14.3:
    resolution: {integrity: sha512-2qlKlKsnGJ008exFRb5RTeTOqhLZj0bkMCMVskxoqWejs2Q2QtWmsiH98hDfpw0fmnyhzHEt0Z7lqxBYp8bW2w==}
    dependencies:
      '@algolia/cache-common': 4.14.3
      '@algolia/logger-common': 4.14.3
      '@algolia/requester-common': 4.14.3
    dev: true

  /@angular-devkit/core/15.0.4_chokidar@3.5.3:
    resolution: {integrity: sha512-4ITpRAevd652SxB+qNesIQ9qfbm7wT5UBU5kJOPPwGL77I21g8CQpkmV1n5VSacPvC9Zbz90feOWexf7w7JzcA==}
    engines: {node: ^14.20.0 || ^16.13.0 || >=18.10.0, npm: ^6.11.0 || ^7.5.6 || >=8.0.0, yarn: '>= 1.13.0'}
    peerDependencies:
      chokidar: ^3.5.2
    peerDependenciesMeta:
      chokidar:
        optional: true
    dependencies:
      ajv: 8.11.0
      ajv-formats: 2.1.1
      chokidar: 3.5.3
      jsonc-parser: 3.2.0
      rxjs: 6.6.7
      source-map: 0.7.4
    dev: true

  /@angular-devkit/core/15.2.4_chokidar@3.5.3:
    resolution: {integrity: sha512-yl+0j1bMwJLKShsyCXw77tbJG8Sd21+itisPLL2MgEpLNAO252kr9zG4TLlFRJyKVftm2l1h78KjqvM5nbOXNg==}
    engines: {node: ^14.20.0 || ^16.13.0 || >=18.10.0, npm: ^6.11.0 || ^7.5.6 || >=8.0.0, yarn: '>= 1.13.0'}
    peerDependencies:
      chokidar: ^3.5.2
    peerDependenciesMeta:
      chokidar:
        optional: true
    dependencies:
      ajv: 8.12.0
      ajv-formats: 2.1.1_ajv@8.12.0
      chokidar: 3.5.3
      jsonc-parser: 3.2.0
      rxjs: 6.6.7
      source-map: 0.7.4
    dev: true

  /@angular-devkit/schematics-cli/15.2.4_chokidar@3.5.3:
    resolution: {integrity: sha512-QTTKEH5HOkxvQtCxb2Lna2wubehkaIzA6DKUBISijPQliLomw74tzc7lXCywmMqRTbQPVRLG3kBK97hR4x67nA==}
    engines: {node: ^14.20.0 || ^16.13.0 || >=18.10.0, npm: ^6.11.0 || ^7.5.6 || >=8.0.0, yarn: '>= 1.13.0'}
    hasBin: true
    dependencies:
      '@angular-devkit/core': 15.2.4_chokidar@3.5.3
      '@angular-devkit/schematics': 15.2.4_chokidar@3.5.3
      ansi-colors: 4.1.3
      inquirer: 8.2.4
      symbol-observable: 4.0.0
      yargs-parser: 21.1.1
    transitivePeerDependencies:
      - chokidar
    dev: true

  /@angular-devkit/schematics/15.0.4_chokidar@3.5.3:
    resolution: {integrity: sha512-/gXiLFS0+xFdx6wPoBpe/c6/K9I5edMpaASqPf4XheKtrsSvL+qTlIi3nsbfItzOiDXbaBmlbxGfkMHz/yg0Ig==}
    engines: {node: ^14.20.0 || ^16.13.0 || >=18.10.0, npm: ^6.11.0 || ^7.5.6 || >=8.0.0, yarn: '>= 1.13.0'}
    dependencies:
      '@angular-devkit/core': 15.0.4_chokidar@3.5.3
      jsonc-parser: 3.2.0
      magic-string: 0.26.7
      ora: 5.4.1
      rxjs: 6.6.7
    transitivePeerDependencies:
      - chokidar
    dev: true

  /@angular-devkit/schematics/15.2.4_chokidar@3.5.3:
    resolution: {integrity: sha512-/W7/vvn59PAVLzhcvD4/N/E8RDhub8ny1A7I96LTRjC5o+yvVV16YJ4YJzolrRrIEN01KmLVQJ9A58VCaweMgw==}
    engines: {node: ^14.20.0 || ^16.13.0 || >=18.10.0, npm: ^6.11.0 || ^7.5.6 || >=8.0.0, yarn: '>= 1.13.0'}
    dependencies:
      '@angular-devkit/core': 15.2.4_chokidar@3.5.3
      jsonc-parser: 3.2.0
      magic-string: 0.29.0
      ora: 5.4.1
      rxjs: 6.6.7
    transitivePeerDependencies:
      - chokidar
    dev: true

  /@antfu/install-pkg/0.1.1:
    resolution: {integrity: sha512-LyB/8+bSfa0DFGC06zpCEfs89/XoWZwws5ygEa5D+Xsm3OfI+aXQ86VgVG7Acyef+rSZ5HE7J8rrxzrQeM3PjQ==}
    dependencies:
      execa: 5.1.1
      find-up: 5.0.0
    dev: true

  /@antfu/utils/0.7.2:
    resolution: {integrity: sha512-vy9fM3pIxZmX07dL+VX1aZe7ynZ+YyB0jY+jE6r3hOK6GNY2t6W8rzpFC4tgpbXUYABkFQwgJq2XYXlxbXAI0g==}
    dev: true

  /@babel/code-frame/7.16.7:
    resolution: {integrity: sha512-iAXqUn8IIeBTNd72xsFlgaXHkMBMt6y4HJp1tIaK465CWLT/fG1aqB7ykr95gHHmlBdGbFeWWfyB4NJJ0nmeIg==}
    engines: {node: '>=6.9.0'}
    dependencies:
      '@babel/highlight': 7.16.10
    dev: true

  /@babel/helper-validator-identifier/7.16.7:
    resolution: {integrity: sha512-hsEnFemeiW4D08A5gUAZxLBTXpZ39P+a+DGDsHw1yxqyQ/jzFEnxf5uTEGp+3bzAbNOxU1paTgYS4ECU/IgfDw==}
    engines: {node: '>=6.9.0'}

  /@babel/highlight/7.16.10:
    resolution: {integrity: sha512-5FnTQLSLswEj6IkgVw5KusNUUFY9ZGqe/TRFnP/BKYHYgfh7tc+C7mwiy95/yNP7Dh9x580Vv8r7u7ZfTBFxdw==}
    engines: {node: '>=6.9.0'}
    dependencies:
      '@babel/helper-validator-identifier': 7.16.7
      chalk: 2.4.2
      js-tokens: 4.0.0
    dev: true

  /@babel/parser/7.17.8:
    resolution: {integrity: sha512-BoHhDJrJXqcg+ZL16Xv39H9n+AqJ4pcDrQBGZN+wHxIysrLZ3/ECwCBUch/1zUNhnsXULcONU3Ei5Hmkfk6kiQ==}
    engines: {node: '>=6.0.0'}
    hasBin: true
    dependencies:
      '@babel/types': 7.17.0

  /@babel/runtime/7.18.6:
    resolution: {integrity: sha512-t9wi7/AW6XtKahAe20Yw0/mMljKq0B1r2fPdvaAdV/KPDZewFXdaaa6K7lxmZBZ8FBNpCiAT6iHPmd6QO9bKfQ==}
    engines: {node: '>=6.9.0'}
    dependencies:
      regenerator-runtime: 0.13.9
    dev: false

  /@babel/types/7.17.0:
    resolution: {integrity: sha512-TmKSNO4D5rzhL5bjWFcVHHLETzfQ/AmbKpKPOSjlP0WoHZ6L911fgoOKY4Alp/emzG4cHJdyN49zpgkbXFEHHw==}
    engines: {node: '>=6.9.0'}
    dependencies:
      '@babel/helper-validator-identifier': 7.16.7
      to-fast-properties: 2.0.0

  /@codemirror/autocomplete/6.4.2_lc2v3dpzp2l5pdzwtgfaudkm3e:
    resolution: {integrity: sha512-8WE2xp+D0MpWEv5lZ6zPW1/tf4AGb358T5GWYiKEuCP8MvFfT3tH2mIF9Y2yr2e3KbHuSvsVhosiEyqCpiJhZQ==}
    peerDependencies:
      '@codemirror/language': ^6.0.0
      '@codemirror/state': ^6.0.0
      '@codemirror/view': ^6.0.0
      '@lezer/common': ^1.0.0
    dependencies:
      '@codemirror/language': 6.6.0
      '@codemirror/state': 6.2.0
      '@codemirror/view': 6.9.2
      '@lezer/common': 1.0.2
    dev: false

  /@codemirror/commands/6.2.2:
    resolution: {integrity: sha512-s9lPVW7TxXrI/7voZ+HmD/yiAlwAYn9PH5SUVSUhsxXHhv4yl5eZ3KLntSoTynfdgVYM0oIpccQEWRBQgmNZyw==}
    dependencies:
      '@codemirror/language': 6.6.0
      '@codemirror/state': 6.2.0
      '@codemirror/view': 6.9.2
      '@lezer/common': 1.0.2

  /@codemirror/lang-cpp/6.0.2:
    resolution: {integrity: sha512-6oYEYUKHvrnacXxWxYa6t4puTlbN3dgV662BDfSH8+MfjQjVmP697/KYTDOqpxgerkvoNm7q5wlFMBeX8ZMocg==}
    dependencies:
      '@codemirror/language': 6.6.0
      '@lezer/cpp': 1.1.0
    dev: false

  /@codemirror/lang-java/6.0.1:
    resolution: {integrity: sha512-OOnmhH67h97jHzCuFaIEspbmsT98fNdhVhmA3zCxW0cn7l8rChDhZtwiwJ/JOKXgfm4J+ELxQihxaI7bj7mJRg==}
    dependencies:
      '@codemirror/language': 6.6.0
      '@lezer/java': 1.0.3
    dev: false

  /@codemirror/lang-javascript/6.1.4:
    resolution: {integrity: sha512-OxLf7OfOZBTMRMi6BO/F72MNGmgOd9B0vetOLvHsDACFXayBzW8fm8aWnDM0yuy68wTK03MBf4HbjSBNRG5q7A==}
    dependencies:
      '@codemirror/autocomplete': 6.4.2_lc2v3dpzp2l5pdzwtgfaudkm3e
      '@codemirror/language': 6.6.0
      '@codemirror/lint': 6.1.0
      '@codemirror/state': 6.2.0
      '@codemirror/view': 6.9.2
      '@lezer/common': 1.0.2
      '@lezer/javascript': 1.4.1
    dev: false

  /@codemirror/lang-json/6.0.1:
    resolution: {integrity: sha512-+T1flHdgpqDDlJZ2Lkil/rLiRy684WMLc74xUnjJH48GQdfJo/pudlTRreZmKwzP8/tGdKf83wlbAdOCzlJOGQ==}
    dependencies:
      '@codemirror/language': 6.6.0
      '@lezer/json': 1.0.0
    dev: true

  /@codemirror/lang-python/6.1.2_252h5dwvsiu2pnu2vr7ql3rya4:
    resolution: {integrity: sha512-nbQfifLBZstpt6Oo4XxA2LOzlSp4b/7Bc5cmodG1R+Cs5PLLCTUvsMNWDnziiCfTOG/SW1rVzXq/GbIr6WXlcw==}
    dependencies:
      '@codemirror/autocomplete': 6.4.2_lc2v3dpzp2l5pdzwtgfaudkm3e
      '@codemirror/language': 6.6.0
      '@lezer/python': 1.1.2
    transitivePeerDependencies:
      - '@codemirror/state'
      - '@codemirror/view'
      - '@lezer/common'
    dev: false

  /@codemirror/language/6.6.0:
    resolution: {integrity: sha512-cwUd6lzt3MfNYOobdjf14ZkLbJcnv4WtndYaoBkbor/vF+rCNguMPK0IRtvZJG4dsWiaWPcK8x1VijhvSxnstg==}
    dependencies:
      '@codemirror/state': 6.2.0
      '@codemirror/view': 6.9.2
      '@lezer/common': 1.0.2
      '@lezer/highlight': 1.1.3
      '@lezer/lr': 1.3.3
      style-mod: 4.0.0

  /@codemirror/lint/6.1.0:
    resolution: {integrity: sha512-mdvDQrjRmYPvQ3WrzF6Ewaao+NWERYtpthJvoQ3tK3t/44Ynhk8ZGjTSL9jMEv8CgSMogmt75X8ceOZRDSXHtQ==}
    dependencies:
      '@codemirror/state': 6.2.0
      '@codemirror/view': 6.9.2
      crelt: 1.0.5

  /@codemirror/state/6.2.0:
    resolution: {integrity: sha512-69QXtcrsc3RYtOtd+GsvczJ319udtBf1PTrr2KbLWM/e2CXUPnh0Nz9AUo8WfhSQ7GeL8dPVNUmhQVgpmuaNGA==}

  /@codemirror/theme-one-dark/6.1.1:
    resolution: {integrity: sha512-+CfzmScfJuD6uDF5bHJkAjWTQ2QAAHxODCPxUEgcImDYcJLT+4l5vLnBHmDVv46kCC5uUJGMrBJct2Z6JbvqyQ==}
    dependencies:
      '@codemirror/language': 6.6.0
      '@codemirror/state': 6.2.0
      '@codemirror/view': 6.9.2
      '@lezer/highlight': 1.1.3

  /@codemirror/view/6.9.2:
    resolution: {integrity: sha512-ci0r/v6aKOSlzOs7/STMTYP3jX/+YMq2dAfAJcLIB6uom4ThtrUlzeuS7GTRGNqJJ+qAJR1vGWfXgu4CO/0myQ==}
    dependencies:
      '@codemirror/state': 6.2.0
      style-mod: 4.0.0
      w3c-keyname: 2.2.6

  /@colors/colors/1.5.0:
    resolution: {integrity: sha512-ooWCrlZP11i8GImSjTHYHLkvFDP48nS4+204nGb1RiX/WXYHmJA2III9/e2DWVabCESdW7hBAEzHRqUn9OUVvQ==}
    engines: {node: '>=0.1.90'}
    requiresBuild: true
    dev: true
    optional: true

  /@commitlint/cli/17.4.4:
    resolution: {integrity: sha512-HwKlD7CPVMVGTAeFZylVNy14Vm5POVY0WxPkZr7EXLC/os0LH/obs6z4HRvJtH/nHCMYBvUBQhGwnufKfTjd5g==}
    engines: {node: '>=v14'}
    hasBin: true
    dependencies:
      '@commitlint/format': 17.4.4
      '@commitlint/lint': 17.4.4
      '@commitlint/load': 17.4.4
      '@commitlint/read': 17.4.4
      '@commitlint/types': 17.4.4
      execa: 5.1.1
      lodash.isfunction: 3.0.9
      resolve-from: 5.0.0
      resolve-global: 1.0.0
      yargs: 17.7.1
    transitivePeerDependencies:
      - '@swc/core'
      - '@swc/wasm'
    dev: true

  /@commitlint/config-conventional/17.4.4:
    resolution: {integrity: sha512-u6ztvxqzi6NuhrcEDR7a+z0yrh11elY66nRrQIpqsqW6sZmpxYkDLtpRH8jRML+mmxYQ8s4qqF06Q/IQx5aJeQ==}
    engines: {node: '>=v14'}
    dependencies:
      conventional-changelog-conventionalcommits: 5.0.0
    dev: true

  /@commitlint/config-validator/17.4.4:
    resolution: {integrity: sha512-bi0+TstqMiqoBAQDvdEP4AFh0GaKyLFlPPEObgI29utoKEYoPQTvF0EYqIwYYLEoJYhj5GfMIhPHJkTJhagfeg==}
    engines: {node: '>=v14'}
    dependencies:
      '@commitlint/types': 17.4.4
      ajv: 8.12.0
    dev: true

  /@commitlint/ensure/17.4.4:
    resolution: {integrity: sha512-AHsFCNh8hbhJiuZ2qHv/m59W/GRE9UeOXbkOqxYMNNg9pJ7qELnFcwj5oYpa6vzTSHtPGKf3C2yUFNy1GGHq6g==}
    engines: {node: '>=v14'}
    dependencies:
      '@commitlint/types': 17.4.4
      lodash.camelcase: 4.3.0
      lodash.kebabcase: 4.1.1
      lodash.snakecase: 4.1.1
      lodash.startcase: 4.4.0
      lodash.upperfirst: 4.3.1
    dev: true

  /@commitlint/execute-rule/17.4.0:
    resolution: {integrity: sha512-LIgYXuCSO5Gvtc0t9bebAMSwd68ewzmqLypqI2Kke1rqOqqDbMpYcYfoPfFlv9eyLIh4jocHWwCK5FS7z9icUA==}
    engines: {node: '>=v14'}
    dev: true

  /@commitlint/format/17.4.4:
    resolution: {integrity: sha512-+IS7vpC4Gd/x+uyQPTAt3hXs5NxnkqAZ3aqrHd5Bx/R9skyCAWusNlNbw3InDbAK6j166D9asQM8fnmYIa+CXQ==}
    engines: {node: '>=v14'}
    dependencies:
      '@commitlint/types': 17.4.4
      chalk: 4.1.2
    dev: true

  /@commitlint/is-ignored/17.4.4:
    resolution: {integrity: sha512-Y3eo1SFJ2JQDik4rWkBC4tlRIxlXEFrRWxcyrzb1PUT2k3kZ/XGNuCDfk/u0bU2/yS0tOA/mTjFsV+C4qyACHw==}
    engines: {node: '>=v14'}
    dependencies:
      '@commitlint/types': 17.4.4
      semver: 7.3.8
    dev: true

  /@commitlint/lint/17.4.4:
    resolution: {integrity: sha512-qgkCRRFjyhbMDWsti/5jRYVJkgYZj4r+ZmweZObnbYqPUl5UKLWMf9a/ZZisOI4JfiPmRktYRZ2JmqlSvg+ccw==}
    engines: {node: '>=v14'}
    dependencies:
      '@commitlint/is-ignored': 17.4.4
      '@commitlint/parse': 17.4.4
      '@commitlint/rules': 17.4.4
      '@commitlint/types': 17.4.4
    dev: true

  /@commitlint/load/17.4.4:
    resolution: {integrity: sha512-z6uFIQ7wfKX5FGBe1AkOF4l/ShOQsaa1ml/nLMkbW7R/xF8galGS7Zh0yHvzVp/srtfS0brC+0bUfQfmpMPFVQ==}
    engines: {node: '>=v14'}
    dependencies:
      '@commitlint/config-validator': 17.4.4
      '@commitlint/execute-rule': 17.4.0
      '@commitlint/resolve-extends': 17.4.4
      '@commitlint/types': 17.4.4
      '@types/node': 18.15.3
      chalk: 4.1.2
      cosmiconfig: 8.0.0
      cosmiconfig-typescript-loader: 4.3.0_o5d5d5qrhzipaz5nmkhyrkswza
      lodash.isplainobject: 4.0.6
      lodash.merge: 4.6.2
      lodash.uniq: 4.5.0
      resolve-from: 5.0.0
      ts-node: 10.9.1_cbfmry4sbbh4vatmdrsmatfg5a
      typescript: 4.9.5
    transitivePeerDependencies:
      - '@swc/core'
      - '@swc/wasm'
    dev: true

  /@commitlint/message/17.4.2:
    resolution: {integrity: sha512-3XMNbzB+3bhKA1hSAWPCQA3lNxR4zaeQAQcHj0Hx5sVdO6ryXtgUBGGv+1ZCLMgAPRixuc6en+iNAzZ4NzAa8Q==}
    engines: {node: '>=v14'}
    dev: true

  /@commitlint/parse/17.4.4:
    resolution: {integrity: sha512-EKzz4f49d3/OU0Fplog7nwz/lAfXMaDxtriidyGF9PtR+SRbgv4FhsfF310tKxs6EPj8Y+aWWuX3beN5s+yqGg==}
    engines: {node: '>=v14'}
    dependencies:
      '@commitlint/types': 17.4.4
      conventional-changelog-angular: 5.0.13
      conventional-commits-parser: 3.2.4
    dev: true

  /@commitlint/read/17.4.4:
    resolution: {integrity: sha512-B2TvUMJKK+Svzs6eji23WXsRJ8PAD+orI44lVuVNsm5zmI7O8RSGJMvdEZEikiA4Vohfb+HevaPoWZ7PiFZ3zA==}
    engines: {node: '>=v14'}
    dependencies:
      '@commitlint/top-level': 17.4.0
      '@commitlint/types': 17.4.4
      fs-extra: 11.1.0
      git-raw-commits: 2.0.11
      minimist: 1.2.6
    dev: true

  /@commitlint/resolve-extends/17.4.4:
    resolution: {integrity: sha512-znXr1S0Rr8adInptHw0JeLgumS11lWbk5xAWFVno+HUFVN45875kUtqjrI6AppmD3JI+4s0uZlqqlkepjJd99A==}
    engines: {node: '>=v14'}
    dependencies:
      '@commitlint/config-validator': 17.4.4
      '@commitlint/types': 17.4.4
      import-fresh: 3.3.0
      lodash.mergewith: 4.6.2
      resolve-from: 5.0.0
      resolve-global: 1.0.0
    dev: true

  /@commitlint/rules/17.4.4:
    resolution: {integrity: sha512-0tgvXnHi/mVcyR8Y8mjTFZIa/FEQXA4uEutXS/imH2v1UNkYDSEMsK/68wiXRpfW1euSgEdwRkvE1z23+yhNrQ==}
    engines: {node: '>=v14'}
    dependencies:
      '@commitlint/ensure': 17.4.4
      '@commitlint/message': 17.4.2
      '@commitlint/to-lines': 17.4.0
      '@commitlint/types': 17.4.4
      execa: 5.1.1
    dev: true

  /@commitlint/to-lines/17.4.0:
    resolution: {integrity: sha512-LcIy/6ZZolsfwDUWfN1mJ+co09soSuNASfKEU5sCmgFCvX5iHwRYLiIuoqXzOVDYOy7E7IcHilr/KS0e5T+0Hg==}
    engines: {node: '>=v14'}
    dev: true

  /@commitlint/top-level/17.4.0:
    resolution: {integrity: sha512-/1loE/g+dTTQgHnjoCy0AexKAEFyHsR2zRB4NWrZ6lZSMIxAhBJnmCqwao7b4H8888PsfoTBCLBYIw8vGnej8g==}
    engines: {node: '>=v14'}
    dependencies:
      find-up: 5.0.0
    dev: true

  /@commitlint/types/17.4.4:
    resolution: {integrity: sha512-amRN8tRLYOsxRr6mTnGGGvB5EmW/4DDjLMgiwK3CCVEmN6Sr/6xePGEpWaspKkckILuUORCwe6VfDBw6uj4axQ==}
    engines: {node: '>=v14'}
    dependencies:
      chalk: 4.1.2
    dev: true

  /@cspotcode/source-map-support/0.8.1:
    resolution: {integrity: sha512-IchNf6dN4tHoMFIn/7OE8LWZ19Y6q/67Bmf6vnGREv8RSbBVb9LPJxEcnwrcwX6ixSvaiGoomAUvu4YSxXrVgw==}
    engines: {node: '>=12'}
    dependencies:
      '@jridgewell/trace-mapping': 0.3.9
    dev: true

  /@docsearch/css/3.3.3:
    resolution: {integrity: sha512-6SCwI7P8ao+se1TUsdZ7B4XzL+gqeQZnBc+2EONZlcVa0dVrk0NjETxozFKgMv0eEGH8QzP1fkN+A1rH61l4eg==}
    dev: true

  /@docsearch/js/3.3.3_2r467mdhb7mblpaox4bg7fatdi:
    resolution: {integrity: sha512-2xAv2GFuHzzmG0SSZgf8wHX0qZX8n9Y1ZirKUk5Wrdc+vH9CL837x2hZIUdwcPZI9caBA+/CzxsS68O4waYjUQ==}
    dependencies:
      '@docsearch/react': 3.3.3_2r467mdhb7mblpaox4bg7fatdi
      preact: 10.12.1
    transitivePeerDependencies:
      - '@algolia/client-search'
      - '@types/react'
      - react
      - react-dom
    dev: true

  /@docsearch/react/3.3.3_2r467mdhb7mblpaox4bg7fatdi:
    resolution: {integrity: sha512-pLa0cxnl+G0FuIDuYlW+EBK6Rw2jwLw9B1RHIeS4N4s2VhsfJ/wzeCi3CWcs5yVfxLd5ZK50t//TMA5e79YT7Q==}
    peerDependencies:
      '@types/react': '>= 16.8.0 < 19.0.0'
      react: '>= 16.8.0 < 19.0.0'
      react-dom: '>= 16.8.0 < 19.0.0'
    peerDependenciesMeta:
      '@types/react':
        optional: true
      react:
        optional: true
      react-dom:
        optional: true
    dependencies:
      '@algolia/autocomplete-core': 1.7.4
      '@algolia/autocomplete-preset-algolia': 1.7.4_dk4ct527ug5whbfokpeal2wzha
      '@docsearch/css': 3.3.3
      algoliasearch: 4.14.3
    transitivePeerDependencies:
      - '@algolia/client-search'
    dev: true

  /@esbuild/android-arm/0.17.12:
    resolution: {integrity: sha512-E/sgkvwoIfj4aMAPL2e35VnUJspzVYl7+M1B2cqeubdBhADV4uPon0KCc8p2G+LqSJ6i8ocYPCqY3A4GGq0zkQ==}
    engines: {node: '>=12'}
    cpu: [arm]
    os: [android]
    requiresBuild: true
    dev: true
    optional: true

  /@esbuild/android-arm64/0.17.12:
    resolution: {integrity: sha512-WQ9p5oiXXYJ33F2EkE3r0FRDFVpEdcDiwNX3u7Xaibxfx6vQE0Sb8ytrfQsA5WO6kDn6mDfKLh6KrPBjvkk7xA==}
    engines: {node: '>=12'}
    cpu: [arm64]
    os: [android]
    requiresBuild: true
    dev: true
    optional: true

  /@esbuild/android-x64/0.17.12:
    resolution: {integrity: sha512-m4OsaCr5gT+se25rFPHKQXARMyAehHTQAz4XX1Vk3d27VtqiX0ALMBPoXZsGaB6JYryCLfgGwUslMqTfqeLU0w==}
    engines: {node: '>=12'}
    cpu: [x64]
    os: [android]
    requiresBuild: true
    dev: true
    optional: true

  /@esbuild/darwin-arm64/0.17.12:
    resolution: {integrity: sha512-O3GCZghRIx+RAN0NDPhyyhRgwa19MoKlzGonIb5hgTj78krqp9XZbYCvFr9N1eUxg0ZQEpiiZ4QvsOQwBpP+lg==}
    engines: {node: '>=12'}
    cpu: [arm64]
    os: [darwin]
    requiresBuild: true
    dev: true
    optional: true

  /@esbuild/darwin-x64/0.17.12:
    resolution: {integrity: sha512-5D48jM3tW27h1qjaD9UNRuN+4v0zvksqZSPZqeSWggfMlsVdAhH3pwSfQIFJwcs9QJ9BRibPS4ViZgs3d2wsCA==}
    engines: {node: '>=12'}
    cpu: [x64]
    os: [darwin]
    requiresBuild: true
    dev: true
    optional: true

  /@esbuild/freebsd-arm64/0.17.12:
    resolution: {integrity: sha512-OWvHzmLNTdF1erSvrfoEBGlN94IE6vCEaGEkEH29uo/VoONqPnoDFfShi41Ew+yKimx4vrmmAJEGNoyyP+OgOQ==}
    engines: {node: '>=12'}
    cpu: [arm64]
    os: [freebsd]
    requiresBuild: true
    dev: true
    optional: true

  /@esbuild/freebsd-x64/0.17.12:
    resolution: {integrity: sha512-A0Xg5CZv8MU9xh4a+7NUpi5VHBKh1RaGJKqjxe4KG87X+mTjDE6ZvlJqpWoeJxgfXHT7IMP9tDFu7IZ03OtJAw==}
    engines: {node: '>=12'}
    cpu: [x64]
    os: [freebsd]
    requiresBuild: true
    dev: true
    optional: true

  /@esbuild/linux-arm/0.17.12:
    resolution: {integrity: sha512-WsHyJ7b7vzHdJ1fv67Yf++2dz3D726oO3QCu8iNYik4fb5YuuReOI9OtA+n7Mk0xyQivNTPbl181s+5oZ38gyA==}
    engines: {node: '>=12'}
    cpu: [arm]
    os: [linux]
    requiresBuild: true
    dev: true
    optional: true

  /@esbuild/linux-arm64/0.17.12:
    resolution: {integrity: sha512-cK3AjkEc+8v8YG02hYLQIQlOznW+v9N+OI9BAFuyqkfQFR+DnDLhEM5N8QRxAUz99cJTo1rLNXqRrvY15gbQUg==}
    engines: {node: '>=12'}
    cpu: [arm64]
    os: [linux]
    requiresBuild: true
    dev: true
    optional: true

  /@esbuild/linux-ia32/0.17.12:
    resolution: {integrity: sha512-jdOBXJqcgHlah/nYHnj3Hrnl9l63RjtQ4vn9+bohjQPI2QafASB5MtHAoEv0JQHVb/xYQTFOeuHnNYE1zF7tYw==}
    engines: {node: '>=12'}
    cpu: [ia32]
    os: [linux]
    requiresBuild: true
    dev: true
    optional: true

  /@esbuild/linux-loong64/0.17.12:
    resolution: {integrity: sha512-GTOEtj8h9qPKXCyiBBnHconSCV9LwFyx/gv3Phw0pa25qPYjVuuGZ4Dk14bGCfGX3qKF0+ceeQvwmtI+aYBbVA==}
    engines: {node: '>=12'}
    cpu: [loong64]
    os: [linux]
    requiresBuild: true
    dev: true
    optional: true

  /@esbuild/linux-mips64el/0.17.12:
    resolution: {integrity: sha512-o8CIhfBwKcxmEENOH9RwmUejs5jFiNoDw7YgS0EJTF6kgPgcqLFjgoc5kDey5cMHRVCIWc6kK2ShUePOcc7RbA==}
    engines: {node: '>=12'}
    cpu: [mips64el]
    os: [linux]
    requiresBuild: true
    dev: true
    optional: true

  /@esbuild/linux-ppc64/0.17.12:
    resolution: {integrity: sha512-biMLH6NR/GR4z+ap0oJYb877LdBpGac8KfZoEnDiBKd7MD/xt8eaw1SFfYRUeMVx519kVkAOL2GExdFmYnZx3A==}
    engines: {node: '>=12'}
    cpu: [ppc64]
    os: [linux]
    requiresBuild: true
    dev: true
    optional: true

  /@esbuild/linux-riscv64/0.17.12:
    resolution: {integrity: sha512-jkphYUiO38wZGeWlfIBMB72auOllNA2sLfiZPGDtOBb1ELN8lmqBrlMiucgL8awBw1zBXN69PmZM6g4yTX84TA==}
    engines: {node: '>=12'}
    cpu: [riscv64]
    os: [linux]
    requiresBuild: true
    dev: true
    optional: true

  /@esbuild/linux-s390x/0.17.12:
    resolution: {integrity: sha512-j3ucLdeY9HBcvODhCY4b+Ds3hWGO8t+SAidtmWu/ukfLLG/oYDMaA+dnugTVAg5fnUOGNbIYL9TOjhWgQB8W5g==}
    engines: {node: '>=12'}
    cpu: [s390x]
    os: [linux]
    requiresBuild: true
    dev: true
    optional: true

  /@esbuild/linux-x64/0.17.12:
    resolution: {integrity: sha512-uo5JL3cgaEGotaqSaJdRfFNSCUJOIliKLnDGWaVCgIKkHxwhYMm95pfMbWZ9l7GeW9kDg0tSxcy9NYdEtjwwmA==}
    engines: {node: '>=12'}
    cpu: [x64]
    os: [linux]
    requiresBuild: true
    dev: true
    optional: true

  /@esbuild/netbsd-x64/0.17.12:
    resolution: {integrity: sha512-DNdoRg8JX+gGsbqt2gPgkgb00mqOgOO27KnrWZtdABl6yWTST30aibGJ6geBq3WM2TIeW6COs5AScnC7GwtGPg==}
    engines: {node: '>=12'}
    cpu: [x64]
    os: [netbsd]
    requiresBuild: true
    dev: true
    optional: true

  /@esbuild/openbsd-x64/0.17.12:
    resolution: {integrity: sha512-aVsENlr7B64w8I1lhHShND5o8cW6sB9n9MUtLumFlPhG3elhNWtE7M1TFpj3m7lT3sKQUMkGFjTQBrvDDO1YWA==}
    engines: {node: '>=12'}
    cpu: [x64]
    os: [openbsd]
    requiresBuild: true
    dev: true
    optional: true

  /@esbuild/sunos-x64/0.17.12:
    resolution: {integrity: sha512-qbHGVQdKSwi0JQJuZznS4SyY27tYXYF0mrgthbxXrZI3AHKuRvU+Eqbg/F0rmLDpW/jkIZBlCO1XfHUBMNJ1pg==}
    engines: {node: '>=12'}
    cpu: [x64]
    os: [sunos]
    requiresBuild: true
    dev: true
    optional: true

  /@esbuild/win32-arm64/0.17.12:
    resolution: {integrity: sha512-zsCp8Ql+96xXTVTmm6ffvoTSZSV2B/LzzkUXAY33F/76EajNw1m+jZ9zPfNJlJ3Rh4EzOszNDHsmG/fZOhtqDg==}
    engines: {node: '>=12'}
    cpu: [arm64]
    os: [win32]
    requiresBuild: true
    dev: true
    optional: true

  /@esbuild/win32-ia32/0.17.12:
    resolution: {integrity: sha512-FfrFjR4id7wcFYOdqbDfDET3tjxCozUgbqdkOABsSFzoZGFC92UK7mg4JKRc/B3NNEf1s2WHxJ7VfTdVDPN3ng==}
    engines: {node: '>=12'}
    cpu: [ia32]
    os: [win32]
    requiresBuild: true
    dev: true
    optional: true

  /@esbuild/win32-x64/0.17.12:
    resolution: {integrity: sha512-JOOxw49BVZx2/5tW3FqkdjSD/5gXYeVGPDcB0lvap0gLQshkh1Nyel1QazC+wNxus3xPlsYAgqU1BUmrmCvWtw==}
    engines: {node: '>=12'}
    cpu: [x64]
    os: [win32]
    requiresBuild: true
    dev: true
    optional: true

  /@eslint-community/eslint-utils/4.2.0_eslint@8.36.0:
    resolution: {integrity: sha512-gB8T4H4DEfX2IV9zGDJPOBgP1e/DbfCPDTtEqUMckpvzS1OYtva8JdFYBqMwYk7xAQ429WGF/UPqn8uQ//h2vQ==}
    engines: {node: ^12.22.0 || ^14.17.0 || >=16.0.0}
    peerDependencies:
      eslint: ^6.0.0 || ^7.0.0 || >=8.0.0
    dependencies:
      eslint: 8.36.0
      eslint-visitor-keys: 3.3.0
    dev: true

  /@eslint-community/regexpp/4.4.0:
    resolution: {integrity: sha512-A9983Q0LnDGdLPjxyXQ00sbV+K+O+ko2Dr+CZigbHWtX9pNfxlaBkMR8X1CztI73zuEyEBXTVjx7CE+/VSwDiQ==}
    engines: {node: ^12.0.0 || ^14.0.0 || >=16.0.0}
    dev: true

  /@eslint/eslintrc/2.0.1:
    resolution: {integrity: sha512-eFRmABvW2E5Ho6f5fHLqgena46rOj7r7OKHYfLElqcBfGFHHpjBhivyi5+jOEQuSpdc/1phIZJlbC2te+tZNIw==}
    engines: {node: ^12.22.0 || ^14.17.0 || >=16.0.0}
    dependencies:
      ajv: 6.12.6
      debug: 4.3.4
      espree: 9.5.0
      globals: 13.20.0
      ignore: 5.2.4
      import-fresh: 3.3.0
      js-yaml: 4.1.0
      minimatch: 3.1.2
      strip-json-comments: 3.1.1
    transitivePeerDependencies:
      - supports-color
    dev: true

  /@eslint/js/8.36.0:
    resolution: {integrity: sha512-lxJ9R5ygVm8ZWgYdUweoq5ownDlJ4upvoWmO4eLxBYHdMo+vZ/Rx0EN6MbKWDJOSUGrqJy2Gt+Dyv/VKml0fjg==}
    engines: {node: ^12.22.0 || ^14.17.0 || >=16.0.0}
    dev: true

  /@histoire/app/0.15.8_vite@4.2.0:
    resolution: {integrity: sha512-kVMqd07PS7RyI+XGQ2pMxXcj/UtsuHZc3nwNV8CfislUir9eK+itQBI3K8okqFt513tX85zUe82Dob2knrJ9NQ==}
    dependencies:
      '@histoire/controls': 0.15.8_vite@4.2.0
      '@histoire/shared': 0.15.8_vite@4.2.0
      '@histoire/vendors': 0.15.8
      '@types/flexsearch': 0.7.3
      flexsearch: 0.7.21
      shiki-es: 0.2.0
    transitivePeerDependencies:
      - vite
    dev: true

  /@histoire/controls/0.15.8_vite@4.2.0:
    resolution: {integrity: sha512-P4BNxVXM+lkL45rTZHV8+aHXvuTo2o7uir0Is7iWxR7jOtMr3ujBa/NQBXrp6+5TPw5whJXYRNAPJ1+jXiVfpQ==}
    dependencies:
      '@codemirror/commands': 6.2.2
      '@codemirror/lang-json': 6.0.1
      '@codemirror/language': 6.6.0
      '@codemirror/lint': 6.1.0
      '@codemirror/state': 6.2.0
      '@codemirror/theme-one-dark': 6.1.1
      '@codemirror/view': 6.9.2
      '@histoire/shared': 0.15.8_vite@4.2.0
      '@histoire/vendors': 0.15.8
    transitivePeerDependencies:
      - vite
    dev: true

  /@histoire/plugin-vue/0.15.8_um6ykffzo3rtsztblu5hrnoiwm:
    resolution: {integrity: sha512-7KNZyTiXZOHcOfN3BeZSFjkSnKAIgKBN4hGcpOQ8uB8crWF4J4MIHxmdRns3ysvIIb+QdqfkkWEabenpaQmCcw==}
    peerDependencies:
      histoire: ^0.15.8
      vue: ^3.2.47
    dependencies:
      '@histoire/controls': 0.15.8_vite@4.2.0
      '@histoire/shared': 0.15.8_vite@4.2.0
      '@histoire/vendors': 0.15.8
      change-case: 4.1.2
      globby: 13.1.3
      histoire: 0.15.9_55j2zwyrixw4q2c2olnaswzcha
      launch-editor: 2.6.0
      pathe: 0.2.0
      vue: 3.2.47
    transitivePeerDependencies:
      - vite
    dev: true

  /@histoire/shared/0.15.8_vite@4.2.0:
    resolution: {integrity: sha512-pHtCUJy6Zr8IUtKIXv4LCU80xD+5nx+bhqef6nfdVFsZhMp2WbtqGkIThUk74P/NPQTFoJSFECn/HmBqdXZlrg==}
    peerDependencies:
      vite: ^2.9.0 || ^3.0.0 || ^4.0.0
    dependencies:
      '@histoire/vendors': 0.15.8
      '@types/fs-extra': 9.0.13
      '@types/markdown-it': 12.2.3
      chokidar: 3.5.3
      pathe: 0.2.0
      picocolors: 1.0.0
      vite: 4.2.0_@types+node@18.15.3
    dev: true

  /@histoire/vendors/0.15.8:
    resolution: {integrity: sha512-RVvJmWlpRHa5dEdcAB+IB8OYKvw2Mv/tXF/Xu42SP2PwKkgQnTkDXmg+2HPMu9Uc+2i0u2cc9Lz+hqvkvS34kQ==}
    dev: true

  /@humanwhocodes/config-array/0.11.8:
    resolution: {integrity: sha512-UybHIJzJnR5Qc/MsD9Kr+RpO2h+/P1GhOwdiLPXK5TWk5sgTdu88bTD9UP+CKbPPh5Rni1u0GjAdYQLemG8g+g==}
    engines: {node: '>=10.10.0'}
    dependencies:
      '@humanwhocodes/object-schema': 1.2.1
      debug: 4.3.4
      minimatch: 3.1.2
    transitivePeerDependencies:
      - supports-color
    dev: true

  /@humanwhocodes/module-importer/1.0.1:
    resolution: {integrity: sha512-bxveV4V8v5Yb4ncFTT3rPSgZBOpCkjfK0y4oVVVJwIuDVBRMDXrPyXRL988i5ap9m9bnyEEjWfm5WkBmtffLfA==}
    engines: {node: '>=12.22'}
    dev: true

  /@humanwhocodes/object-schema/1.2.1:
    resolution: {integrity: sha512-ZnQMnLV4e7hDlUvw8H+U8ASL02SS2Gn6+9Ac3wGGLIe7+je2AeAOxPY+izIPJDfFDb7eDjev0Us8MO1iFRN8hA==}
    dev: true

  /@iconify-json/ant-design/1.1.5:
    resolution: {integrity: sha512-lNEC95u9QdmS3GfMLnbAjLZCfQ9i4xURyn7P4UVHa6ejjLjs5FVyi/J+itrmnBpwb36YZo4CT0GDIn2AgvkNng==}
    dependencies:
      '@iconify/types': 2.0.0
    dev: true

  /@iconify-json/bi/1.1.15:
    resolution: {integrity: sha512-NsbDeTVIYwgPLyAT0UgzuaCl79V65Z+M319BjbdEwdnbDGuaYgmAMBJUIWrnBEVoEg7rtouAuvaZRb3nIYIRcA==}
    dependencies:
      '@iconify/types': 2.0.0
    dev: true

  /@iconify-json/fa6-brands/1.1.10:
    resolution: {integrity: sha512-vFjv7kPks7YfT6qtQWMTtMb4jSo/tvj18AklcsYGCW+1eRjuiiluVwLDDqrrKA+Xx0L5TsCEHckp79BC5FCq2g==}
    dependencies:
      '@iconify/types': 2.0.0
    dev: true

  /@iconify-json/fa6-regular/1.1.10:
    resolution: {integrity: sha512-t8u5/C4HvvFIZUSkC2hSABO1gF3iJywr3r9d0LaAVZuYwDq0tLF3C5GAu8PzYaZDdhu1MFv0Xdpr8nmTMntHaw==}
    dependencies:
      '@iconify/types': 2.0.0
    dev: true

  /@iconify-json/fa6-solid/1.1.12:
    resolution: {integrity: sha512-5aiVsfDgFtNGoiA/iWhQ/SleJj7RUDzSjacWmB1fPOrh5o2yKmJxO7Tv9R/KutZoIhkNLmdyQJkt5WeJHbeVxA==}
    dependencies:
      '@iconify/types': 2.0.0
    dev: true

  /@iconify-json/fluent/1.1.18:
    resolution: {integrity: sha512-tdfnNxTJW39t5FhGzf+LPMJyaW9lTIhVYpHReGbbK7Ivt/GksbbOFpXntUgAgrMqglxSmSOz7u0xBARS1a3waQ==}
    dependencies:
      '@iconify/types': 2.0.0
    dev: true

  /@iconify-json/iconoir/1.1.24:
    resolution: {integrity: sha512-ML7uc9sY2105dGAKROkgDOO7G2j+6EsePRYeoVzxxMF+xY1pOCEn5qzB5V/EaCGaCJS+CwIUjRGEDBB/BYHXog==}
    dependencies:
      '@iconify/types': 2.0.0
    dev: true

<<<<<<< HEAD
  /@iconify-json/mdi/1.1.41:
    resolution: {integrity: sha512-nMT3k6cH48qi66m2mYDOh4YPW3BgSD+VLNXP7Z3LHNgKoGVLpA76AKWzYGshhyprebBGNXAk+72mlLLQSIojzQ==}
    dependencies:
      '@iconify/types': 2.0.0
    dev: true

  /@iconify-json/ri/1.1.4:
    resolution: {integrity: sha512-gAk2gQBVghgbMLOmbUCc3l4COMMH5sR3HhBqpjaPUFBbC4WsNNRyOD4RZgjlanU7DTgFrj4NarY5K2EkXaVxuw==}
=======
  /@iconify-json/ri/1.1.5:
    resolution: {integrity: sha512-OrxKcKFHanTSPmU5esvSn5YfpNgjwJJ+6rkK1I1pIRCPXfuvmlTJGUjf+L5ZQHUiMWLQz+M2bqXx8iBUtW35Gg==}
>>>>>>> 9935691d
    dependencies:
      '@iconify/types': 2.0.0
    dev: true

  /@iconify/types/2.0.0:
    resolution: {integrity: sha512-+wluvCrRhXrhyOmRDJ3q8mux9JkKy5SJ/v8ol2tu4FVjyYvtEzkc/3pK15ET6RKg4b4w4BmTk1+gsCUhf21Ykg==}
    dev: true

  /@iconify/utils/2.1.3:
    resolution: {integrity: sha512-4rnzpZ2AWztPKDyWtw+DwJ9uko24it6YS+cnVpZveOrvLErwg22eXcGnIfuMFyECvsfbFhMqZW5YYWHe3CyEEg==}
    dependencies:
      '@antfu/install-pkg': 0.1.1
      '@antfu/utils': 0.7.2
      '@iconify/types': 2.0.0
      debug: 4.3.4
      kolorist: 1.7.0
      local-pkg: 0.4.3
    transitivePeerDependencies:
      - supports-color
    dev: true

  /@jonkemp/package-utils/1.0.8:
    resolution: {integrity: sha512-bIcKnH5YmtTYr7S6J3J86dn/rFiklwRpOqbTOQ9C0WMmR9FKHVb3bxs2UYfqEmNb93O4nbA97sb6rtz33i9SyA==}
    dev: false

  /@jridgewell/resolve-uri/3.0.5:
    resolution: {integrity: sha512-VPeQ7+wH0itvQxnG+lIzWgkysKIr3L9sslimFW55rHMdGu/qCQ5z5h9zq4gI8uBtqkpHhsF4Z/OwExufUCThew==}
    engines: {node: '>=6.0.0'}
    dev: true

  /@jridgewell/sourcemap-codec/1.4.11:
    resolution: {integrity: sha512-Fg32GrJo61m+VqYSdRSjRXMjQ06j8YIYfcTqndLYVAaHmroZHLJZCydsWBOTDqXS2v+mjxohBWEMfg97GXmYQg==}
    dev: true

  /@jridgewell/sourcemap-codec/1.4.14:
    resolution: {integrity: sha512-XPSJHWmi394fuUuzDnGz1wiKqWfo1yXecHQMRf2l6hztTO+nPru658AyDngaBe7isIxEkRsPR3FZh+s7iVa4Uw==}
    dev: true

  /@jridgewell/trace-mapping/0.3.9:
    resolution: {integrity: sha512-3Belt6tdc8bPgAtbcmdtNJlirVoTmEb5e2gC94PnkwEW9jI6CAHUeoG85tjWP5WquqfavoMtMwiG4P926ZKKuQ==}
    dependencies:
      '@jridgewell/resolve-uri': 3.0.5
      '@jridgewell/sourcemap-codec': 1.4.11
    dev: true

  /@lezer/common/1.0.2:
    resolution: {integrity: sha512-SVgiGtMnMnW3ActR8SXgsDhw7a0w0ChHSYAyAUxxrOiJ1OqYWEKk/xJd84tTSPo1mo6DXLObAJALNnd0Hrv7Ng==}

  /@lezer/cpp/1.1.0:
    resolution: {integrity: sha512-zUHrjNFuY/DOZCkOBJ6qItQIkcopHM/Zv/QOE0a4XNG3HDNahxTNu5fQYl8dIuKCpxCqRdMl5cEwl5zekFc7BA==}
    dependencies:
      '@lezer/highlight': 1.1.3
      '@lezer/lr': 1.3.3
    dev: false

  /@lezer/highlight/1.1.3:
    resolution: {integrity: sha512-3vLKLPThO4td43lYRBygmMY18JN3CPh9w+XS2j8WC30vR4yZeFG4z1iFe4jXE43NtGqe//zHW5q8ENLlHvz9gw==}
    dependencies:
      '@lezer/common': 1.0.2

  /@lezer/java/1.0.3:
    resolution: {integrity: sha512-kKN17wmgP1cgHb8juR4pwVSPMKkDMzY/lAPbBsZ1fpXwbk2sg3N1kIrf0q+LefxgrANaQb/eNO7+m2QPruTFng==}
    dependencies:
      '@lezer/highlight': 1.1.3
      '@lezer/lr': 1.3.3
    dev: false

  /@lezer/javascript/1.4.1:
    resolution: {integrity: sha512-Hqx36DJeYhKtdpc7wBYPR0XF56ZzIp0IkMO/zNNj80xcaFOV4Oj/P7TQc/8k2TxNhzl7tV5tXS8ZOCPbT4L3nA==}
    dependencies:
      '@lezer/highlight': 1.1.3
      '@lezer/lr': 1.3.3
    dev: false

  /@lezer/json/1.0.0:
    resolution: {integrity: sha512-zbAuUY09RBzCoCA3lJ1+ypKw5WSNvLqGMtasdW6HvVOqZoCpPr8eWrsGnOVWGKGn8Rh21FnrKRVlJXrGAVUqRw==}
    dependencies:
      '@lezer/highlight': 1.1.3
      '@lezer/lr': 1.3.3
    dev: true

  /@lezer/lr/1.3.3:
    resolution: {integrity: sha512-JPQe3mwJlzEVqy67iQiiGozhcngbO8QBgpqZM6oL1Wj/dXckrEexpBLeFkq0edtW5IqnPRFxA24BHJni8Js69w==}
    dependencies:
      '@lezer/common': 1.0.2

  /@lezer/python/1.1.2:
    resolution: {integrity: sha512-ukm4VhDasFX7/9BUYHTyUNXH0xQ5B7/QBlZD8P51+dh6GtXRSCQqNxloez5d+MxVb2Sg+31S8E/33qoFREfkpA==}
    dependencies:
      '@lezer/highlight': 1.1.3
      '@lezer/lr': 1.3.3
    dev: false

  /@linaria/core/3.0.0-beta.13:
    resolution: {integrity: sha512-3zEi5plBCOsEzUneRVuQb+2SAx3qaC1dj0FfFAI6zIJQoDWu0dlSwKijMRack7oO9tUWrchfj3OkKQAd1LBdVg==}
    dev: false

  /@lukeed/csprng/1.0.1:
    resolution: {integrity: sha512-uSvJdwQU5nK+Vdf6zxcWAY2A8r7uqe+gePwLWzJ+fsQehq18pc0I2hJKwypZ2aLM90+Er9u1xn4iLJPZ+xlL4g==}
    engines: {node: '>=8'}

  /@mapbox/node-pre-gyp/1.0.10:
    resolution: {integrity: sha512-4ySo4CjzStuprMwk35H5pPbkymjv1SF3jGLj6rAHp/xT/RF7TL7bd9CTm1xDY49K2qF7jmR/g7k+SkLETP6opA==}
    hasBin: true
    dependencies:
      detect-libc: 2.0.1
      https-proxy-agent: 5.0.1
      make-dir: 3.1.0
      node-fetch: 2.6.7
      nopt: 5.0.0
      npmlog: 5.0.1
      rimraf: 3.0.2
      semver: 7.3.8
      tar: 6.1.11
    transitivePeerDependencies:
      - encoding
      - supports-color
    dev: false

  /@nestjs-modules/mailer/1.8.1_fsuc6qe3wp5amkzy42lvr2qnkm:
    resolution: {integrity: sha512-rNlKzNB+Vr/aRDVcTibj2JCJQcTSE59EBQIpCwh/FkKg0Be1xoF3dQDZ4dmc9X1j396fkIBI5aQ5XAtJNPdxpw==}
    peerDependencies:
      '@nestjs/common': ^7.0.9 || ^8.0.0 || ^9.0.0
      '@nestjs/core': ^7.0.9 || ^8.0.0 || ^9.0.0
      nodemailer: ^6.4.6
    dependencies:
      '@nestjs/common': 9.3.10_nza3ix4qrkhc5teka4arycjvca
      '@nestjs/core': 9.3.10_vtqjm4aysb2lmvp3b3whe7oj4e
      glob: 8.0.3
      inline-css: 4.0.1
      mjml: 4.13.0
      nodemailer: 6.9.1
      preview-email: 3.0.5
    optionalDependencies:
      '@types/ejs': 3.1.1
      '@types/pug': 2.0.6
      ejs: 3.1.8
      handlebars: 4.7.7
      pug: 3.0.2
    transitivePeerDependencies:
      - encoding
      - supports-color
    dev: false

  /@nestjs/cli/9.3.0_@swc+core@1.3.41:
    resolution: {integrity: sha512-v/E8Y3zFk30+FljETvPgpoGIUiOfWuOe6WUFw3ExGfDeWrF/A8ceupDHPWNknBAqvNtz2kVrWu5mwsZUEKGIgg==}
    engines: {node: '>= 12.9.0'}
    hasBin: true
    dependencies:
      '@angular-devkit/core': 15.2.4_chokidar@3.5.3
      '@angular-devkit/schematics': 15.2.4_chokidar@3.5.3
      '@angular-devkit/schematics-cli': 15.2.4_chokidar@3.5.3
      '@nestjs/schematics': 9.0.4_n7i3t5jmyrdrkypb5pvfihcmg4
      chalk: 4.1.2
      chokidar: 3.5.3
      cli-table3: 0.6.3
      commander: 4.1.1
      fork-ts-checker-webpack-plugin: 8.0.0_a37q6j7dwawz22saey2vgkpwqm
      inquirer: 8.2.5
      node-emoji: 1.11.0
      ora: 5.4.1
      os-name: 4.0.1
      rimraf: 4.4.0
      shelljs: 0.8.5
      source-map-support: 0.5.21
      tree-kill: 1.2.2
      tsconfig-paths: 4.1.2
      tsconfig-paths-webpack-plugin: 4.0.1
      typescript: 4.9.5
      webpack: 5.76.2_@swc+core@1.3.41
      webpack-node-externals: 3.0.0
    transitivePeerDependencies:
      - '@swc/core'
      - esbuild
      - uglify-js
      - webpack-cli
    dev: true

  /@nestjs/common/9.3.10_nza3ix4qrkhc5teka4arycjvca:
    resolution: {integrity: sha512-wj2bM9TXBlAvzgznkID0s7bN/niVn90sZIDtRFDnvaB1qagEpkWA0Bt39qilIuqdReluIaCjeEW106U0oyz+mQ==}
    peerDependencies:
      cache-manager: <=5
      class-transformer: '*'
      class-validator: '*'
      reflect-metadata: ^0.1.12
      rxjs: ^7.1.0
    peerDependenciesMeta:
      cache-manager:
        optional: true
      class-transformer:
        optional: true
      class-validator:
        optional: true
    dependencies:
      cache-manager: 5.1.7
      class-transformer: 0.5.1
      class-validator: 0.14.0
      iterare: 1.2.1
      reflect-metadata: 0.1.13
      rxjs: 7.8.0
      tslib: 2.5.0
      uid: 2.0.1

  /@nestjs/config/2.3.1_z7yklwa5kpd33rbhggxjjac2ei:
    resolution: {integrity: sha512-Ckzel0NZ9CWhNsLfE1hxfDuxJuEbhQvGxSlmZ1/X8awjRmAA/g3kT6M1+MO1SHj1wMtPyUfd9WpwkiqFbiwQgA==}
    peerDependencies:
      '@nestjs/common': ^7.0.0 || ^8.0.0 || ^9.0.0
      reflect-metadata: ^0.1.13
      rxjs: ^6.0.0 || ^7.2.0
    dependencies:
      '@nestjs/common': 9.3.10_nza3ix4qrkhc5teka4arycjvca
      dotenv: 16.0.3
      dotenv-expand: 10.0.0
      lodash: 4.17.21
      reflect-metadata: 0.1.13
      rxjs: 7.8.0
      uuid: 9.0.0
    dev: false

  /@nestjs/core/9.3.10_vtqjm4aysb2lmvp3b3whe7oj4e:
    resolution: {integrity: sha512-9QuE5jHtRnqKZULUhQoB0pNU26mwJ4hYNwAQ7lc/nFU2/4Ci+wTTRrXhLZeirgaF6TLCgLQB7/wLHImcfoXUog==}
    requiresBuild: true
    peerDependencies:
      '@nestjs/common': ^9.0.0
      '@nestjs/microservices': ^9.0.0
      '@nestjs/platform-express': ^9.0.0
      '@nestjs/websockets': ^9.0.0
      reflect-metadata: ^0.1.12
      rxjs: ^7.1.0
    peerDependenciesMeta:
      '@nestjs/microservices':
        optional: true
      '@nestjs/platform-express':
        optional: true
      '@nestjs/websockets':
        optional: true
    dependencies:
      '@nestjs/common': 9.3.10_nza3ix4qrkhc5teka4arycjvca
      '@nestjs/platform-express': 9.3.10_7ftkheainf6elxr73aabueoaxm
      '@nuxtjs/opencollective': 0.3.2
      fast-safe-stringify: 2.1.1
      iterare: 1.2.1
      path-to-regexp: 3.2.0
      reflect-metadata: 0.1.13
      rxjs: 7.8.0
      tslib: 2.5.0
      uid: 2.0.1
    transitivePeerDependencies:
      - encoding

  /@nestjs/jwt/10.0.2_@nestjs+common@9.3.10:
    resolution: {integrity: sha512-MLxjCSbO7C9fN2hst5kpIhnJAgglJmrKppXAXqElB8A9ip3ZuCowMDjjmNWWJyfOzE98NV0E0iEQGE2StMUC+Q==}
    peerDependencies:
      '@nestjs/common': ^8.0.0 || ^9.0.0
    dependencies:
      '@nestjs/common': 9.3.10_nza3ix4qrkhc5teka4arycjvca
      '@types/jsonwebtoken': 9.0.1
      jsonwebtoken: 9.0.0
    dev: false

  /@nestjs/mapped-types/1.2.2_rnsfwkup35vwrfppaiwx5vjr5i:
    resolution: {integrity: sha512-3dHxLXs3M0GPiriAcCFFJQHoDFUuzTD5w6JDhE7TyfT89YKpe6tcCCIqOZWdXmt9AZjjK30RkHRSFF+QEnWFQg==}
    peerDependencies:
      '@nestjs/common': ^7.0.8 || ^8.0.0 || ^9.0.0
      class-transformer: ^0.2.0 || ^0.3.0 || ^0.4.0 || ^0.5.0
      class-validator: ^0.11.1 || ^0.12.0 || ^0.13.0 || ^0.14.0
      reflect-metadata: ^0.1.12
    peerDependenciesMeta:
      class-transformer:
        optional: true
      class-validator:
        optional: true
    dependencies:
      '@nestjs/common': 9.3.10_nza3ix4qrkhc5teka4arycjvca
      class-transformer: 0.5.1
      class-validator: 0.14.0
      reflect-metadata: 0.1.13
    dev: false

  /@nestjs/passport/9.0.3_u2xhnlcurtry4jc4evpqpb4ipa:
    resolution: {integrity: sha512-HplSJaimEAz1IOZEu+pdJHHJhQyBOPAYWXYHfAPQvRqWtw4FJF1VXl1Qtk9dcXQX1eKytDtH+qBzNQc19GWNEg==}
    peerDependencies:
      '@nestjs/common': ^8.0.0 || ^9.0.0
      passport: ^0.4.0 || ^0.5.0 || ^0.6.0
    dependencies:
      '@nestjs/common': 9.3.10_nza3ix4qrkhc5teka4arycjvca
      passport: 0.6.0
    dev: false

  /@nestjs/platform-express/9.3.10_7ftkheainf6elxr73aabueoaxm:
    resolution: {integrity: sha512-5aWokr8s0pipD5c/n40xC1iv3cMXfWrOhciX430p53cy4uyTAE+sTBk0PhB6tdG8NpK33aNqqHz/tyKlauQu/Q==}
    peerDependencies:
      '@nestjs/common': ^9.0.0
      '@nestjs/core': ^9.0.0
    dependencies:
      '@nestjs/common': 9.3.10_nza3ix4qrkhc5teka4arycjvca
      '@nestjs/core': 9.3.10_vtqjm4aysb2lmvp3b3whe7oj4e
      body-parser: 1.20.2
      cors: 2.8.5
      express: 4.18.2
      multer: 1.4.4-lts.1
      tslib: 2.5.0
    transitivePeerDependencies:
      - supports-color

  /@nestjs/schematics/9.0.4_n7i3t5jmyrdrkypb5pvfihcmg4:
    resolution: {integrity: sha512-egurCfAc4e5i1r2TmeAF0UrOKejFmT5oTdv4b7HcOVPupc3QGU7CbEfGleL3mkM5AjrixTQeMxU9bJ00ttAbGg==}
    peerDependencies:
      typescript: ^4.3.5
    dependencies:
      '@angular-devkit/core': 15.0.4_chokidar@3.5.3
      '@angular-devkit/schematics': 15.0.4_chokidar@3.5.3
      fs-extra: 11.1.0
      jsonc-parser: 3.2.0
      pluralize: 8.0.0
      typescript: 4.9.5
    transitivePeerDependencies:
      - chokidar
    dev: true

<<<<<<< HEAD
  /@nestjs/swagger/6.1.4_zvabycmw733xee3ikaxv4c7mny:
    resolution: {integrity: sha512-kE8VjR+NaoKqxg8XqM/YYfALScPh4AcoR8Wywga8/OxHsTHY+MKxqvTpWp7IhCUWSA6xT8nQUpcC9Rt7C+r7Hw==}
=======
  /@nestjs/schematics/9.0.4_typescript@4.9.5:
    resolution: {integrity: sha512-egurCfAc4e5i1r2TmeAF0UrOKejFmT5oTdv4b7HcOVPupc3QGU7CbEfGleL3mkM5AjrixTQeMxU9bJ00ttAbGg==}
    peerDependencies:
      typescript: ^4.3.5
    dependencies:
      '@angular-devkit/core': 15.0.4
      '@angular-devkit/schematics': 15.0.4
      fs-extra: 11.1.0
      jsonc-parser: 3.2.0
      pluralize: 8.0.0
      typescript: 4.9.5
    transitivePeerDependencies:
      - chokidar
    dev: true

  /@nestjs/swagger/6.2.1_wyaadnjofczeax4mlaw2u3iwam:
    resolution: {integrity: sha512-9M2vkfJHIzLqDZwvM5TEZO0MxRCvIb0xVy0LsmWwxH1lrb0z/4MhU+r2CWDhBtTccVJrKxVPiU2s3T3b9uUJbg==}
>>>>>>> 9935691d
    peerDependencies:
      '@fastify/static': ^6.0.0
      '@nestjs/common': ^9.0.0
      '@nestjs/core': ^9.0.0
      class-transformer: '*'
      class-validator: '*'
      reflect-metadata: ^0.1.12
    peerDependenciesMeta:
      '@fastify/static':
        optional: true
      class-transformer:
        optional: true
      class-validator:
        optional: true
    dependencies:
      '@nestjs/common': 9.3.10_nza3ix4qrkhc5teka4arycjvca
      '@nestjs/core': 9.3.10_vtqjm4aysb2lmvp3b3whe7oj4e
      '@nestjs/mapped-types': 1.2.2_rnsfwkup35vwrfppaiwx5vjr5i
      class-transformer: 0.5.1
      class-validator: 0.14.0
      js-yaml: 4.1.0
      lodash: 4.17.21
      path-to-regexp: 3.2.0
      reflect-metadata: 0.1.13
      swagger-ui-dist: 4.15.5
    dev: false

  /@nestjs/testing/9.3.10_ei3tg6cxzgs4sy4x5inb2pdyja:
    resolution: {integrity: sha512-TGspJkzDx1YmJzlmNG5WrhFa7IGgXbCVt4UXvBVqEk2QRPmJFZnqd0T9waKZ+SxwH4gY5sdw2niTFvOgqGVfJw==}
    peerDependencies:
      '@nestjs/common': ^9.0.0
      '@nestjs/core': ^9.0.0
      '@nestjs/microservices': ^9.0.0
      '@nestjs/platform-express': ^9.0.0
    peerDependenciesMeta:
      '@nestjs/microservices':
        optional: true
      '@nestjs/platform-express':
        optional: true
    dependencies:
      '@nestjs/common': 9.3.10_nza3ix4qrkhc5teka4arycjvca
      '@nestjs/core': 9.3.10_vtqjm4aysb2lmvp3b3whe7oj4e
      '@nestjs/platform-express': 9.3.10_7ftkheainf6elxr73aabueoaxm
      tslib: 2.5.0
    dev: true

  /@nodelib/fs.scandir/2.1.5:
    resolution: {integrity: sha512-vq24Bq3ym5HEQm2NKCr3yXDwjc7vTsEThRDnkp2DK9p1uqLR+DHurm/NOTo0KG7HYHU7eppKZj3MyqYuMBf62g==}
    engines: {node: '>= 8'}
    dependencies:
      '@nodelib/fs.stat': 2.0.5
      run-parallel: 1.2.0

  /@nodelib/fs.stat/2.0.5:
    resolution: {integrity: sha512-RkhPPp2zrqDAQA/2jNhnztcPAlv64XdhIp7a7454A5ovI7Bukxgt7MX7udwAu3zg1DcpPU0rz3VV1SeaqvY4+A==}
    engines: {node: '>= 8'}

  /@nodelib/fs.walk/1.2.8:
    resolution: {integrity: sha512-oGB+UxlgWcgQkgwo8GcEGwemoTFt3FIO9ababBmaGwXIoBKZ+GTy0pP185beGg7Llih/NSHSV2XAs1lnznocSg==}
    engines: {node: '>= 8'}
    dependencies:
      '@nodelib/fs.scandir': 2.1.5
      fastq: 1.15.0

  /@nuxtjs/opencollective/0.3.2:
    resolution: {integrity: sha512-um0xL3fO7Mf4fDxcqx9KryrB7zgRM5JSlvGN5AGkP6JLM5XEKyjeAiPbNxdXVXQ16isuAhYpvP88NgL2BGd6aA==}
    engines: {node: '>=8.0.0', npm: '>=5.0.0'}
    hasBin: true
    dependencies:
      chalk: 4.1.2
      consola: 2.15.3
      node-fetch: 2.6.7
    transitivePeerDependencies:
      - encoding

  /@phc/format/1.0.0:
    resolution: {integrity: sha512-m7X9U6BG2+J+R1lSOdCiITLLrxm+cWlNI3HUFA92oLO77ObGNzaKdh8pMLqdZcshtkKuV84olNNXDfMc4FezBQ==}
    engines: {node: '>=10'}
    dev: false

  /@polka/url/1.0.0-next.21:
    resolution: {integrity: sha512-a5Sab1C4/icpTZVzZc5Ghpz88yQtGOyNqYXcZgOssB2uuAr+wF/MvN6bgtW32q7HHrvBki+BsZ0OuNv6EV3K9g==}
    dev: true

  /@popperjs/core/2.11.6:
    resolution: {integrity: sha512-50/17A98tWUfQ176raKiOGXuYpLyyVMkxxG6oylzL3BPOlA6ADGdK7EYunSa4I064xerltq9TGXs8HmOk5E+vw==}
    dev: false

  /@prisma/client/4.11.0_prisma@4.11.0:
    resolution: {integrity: sha512-0INHYkQIqgAjrt7NzhYpeDQi8x3Nvylc2uDngKyFDDj1tTRQ4uV1HnVmd1sQEraeVAN63SOK0dgCKQHlvjL0KA==}
    engines: {node: '>=14.17'}
    requiresBuild: true
    peerDependencies:
      prisma: '*'
    peerDependenciesMeta:
      prisma:
        optional: true
    dependencies:
      '@prisma/engines-version': 4.11.0-57.8fde8fef4033376662cad983758335009d522acb
      prisma: 4.11.0
    dev: false

  /@prisma/engines-version/4.11.0-57.8fde8fef4033376662cad983758335009d522acb:
    resolution: {integrity: sha512-3Vd8Qq06d5xD8Ch5WauWcUUrsVPdMC6Ge8ILji8RFfyhUpqon6qSyGM0apvr1O8n8qH8cKkEFqRPsYjuz5r83g==}
    dev: false

  /@prisma/engines/4.11.0:
    resolution: {integrity: sha512-0AEBi2HXGV02cf6ASsBPhfsVIbVSDC9nbQed4iiY5eHttW9ZtMxHThuKZE1pnESbr8HRdgmFSa/Kn4OSNYuibg==}
    requiresBuild: true

  /@redis/bloom/1.2.0_@redis+client@1.5.5:
    resolution: {integrity: sha512-HG2DFjYKbpNmVXsa0keLHp/3leGJz1mjh09f2RLGGLQZzSHpkmZWuwJbAvo3QcRY8p80m5+ZdXZdYOSBLlp7Cg==}
    peerDependencies:
      '@redis/client': ^1.0.0
    dependencies:
      '@redis/client': 1.5.5
    dev: false

  /@redis/client/1.5.5:
    resolution: {integrity: sha512-fuMnpDYSjT5JXR9rrCW1YWA4L8N/9/uS4ImT3ZEC/hcaQRI1D/9FvwjriRj1UvepIgzZXthFVKMNRzP/LNL7BQ==}
    engines: {node: '>=14'}
    dependencies:
      cluster-key-slot: 1.1.2
      generic-pool: 3.9.0
      yallist: 4.0.0
    dev: false

  /@redis/graph/1.1.0_@redis+client@1.5.5:
    resolution: {integrity: sha512-16yZWngxyXPd+MJxeSr0dqh2AIOi8j9yXKcKCwVaKDbH3HTuETpDVPcLujhFYVPtYrngSco31BUcSa9TH31Gqg==}
    peerDependencies:
      '@redis/client': ^1.0.0
    dependencies:
      '@redis/client': 1.5.5
    dev: false

  /@redis/json/1.0.4_@redis+client@1.5.5:
    resolution: {integrity: sha512-LUZE2Gdrhg0Rx7AN+cZkb1e6HjoSKaeeW8rYnt89Tly13GBI5eP4CwDVr+MY8BAYfCg4/N15OUrtLoona9uSgw==}
    peerDependencies:
      '@redis/client': ^1.0.0
    dependencies:
      '@redis/client': 1.5.5
    dev: false

  /@redis/search/1.1.1_@redis+client@1.5.5:
    resolution: {integrity: sha512-pqCXTc5e7wJJgUuJiC3hBgfoFRoPxYzwn0BEfKgejTM7M/9zP3IpUcqcjgfp8hF+LoV8rHZzcNTz7V+pEIY7LQ==}
    peerDependencies:
      '@redis/client': ^1.0.0
    dependencies:
      '@redis/client': 1.5.5
    dev: false

  /@redis/time-series/1.0.4_@redis+client@1.5.5:
    resolution: {integrity: sha512-ThUIgo2U/g7cCuZavucQTQzA9g9JbDDY2f64u3AbAoz/8vE2lt2U37LamDUVChhaDA3IRT9R6VvJwqnUfTJzng==}
    peerDependencies:
      '@redis/client': ^1.0.0
    dependencies:
      '@redis/client': 1.5.5
    dev: false

  /@remirror/core-constants/2.0.0:
    resolution: {integrity: sha512-vpePPMecHJllBqCWXl6+FIcZqS+tRUM2kSCCKFeEo1H3XUEv3ocijBIPhnlSAa7g6maX+12ATTgxrOsLpWVr2g==}
    dependencies:
      '@babel/runtime': 7.18.6
    dev: false

  /@remirror/core-helpers/2.0.1:
    resolution: {integrity: sha512-s8M1pn33aBUhduvD1QR02uUQMegnFkGaTr4c1iBzxTTyg0rbQstzuQ7Q8TkL6n64JtgCdJS9jLz2dONb2meBKQ==}
    dependencies:
      '@babel/runtime': 7.18.6
      '@linaria/core': 3.0.0-beta.13
      '@remirror/core-constants': 2.0.0
      '@remirror/types': 1.0.0
      '@types/object.omit': 3.0.0
      '@types/object.pick': 1.3.2
      '@types/throttle-debounce': 2.1.0
      case-anything: 2.1.10
      dash-get: 1.0.2
      deepmerge: 4.2.2
      fast-deep-equal: 3.1.3
      make-error: 1.3.6
      object.omit: 3.0.0
      object.pick: 1.3.0
      throttle-debounce: 3.0.1
    dev: false

  /@remirror/types/1.0.0:
    resolution: {integrity: sha512-7HQbW7k8VxrAtfzs9FxwO6XSDabn8tSFDi1wwzShOnU+cvaYpfxu0ygyTk3TpXsag1hgFKY3ZIlAfB4WVz2LkQ==}
    dependencies:
      type-fest: 2.19.0
    dev: false

  /@selderee/plugin-htmlparser2/0.6.0:
    resolution: {integrity: sha512-J3jpy002TyBjd4N/p6s+s90eX42H2eRhK3SbsZuvTDv977/E8p2U3zikdiehyJja66do7FlxLomZLPlvl2/xaA==}
    dependencies:
      domhandler: 4.3.1
      selderee: 0.6.0
    dev: false

  /@sinonjs/commons/2.0.0:
    resolution: {integrity: sha512-uLa0j859mMrg2slwQYdO/AkrOfmH+X6LTVmNTS9CqexuE2IvVORIkSpJLqePAbEnKJ77aMmCwr1NUZ57120Xcg==}
    dependencies:
      type-detect: 4.0.8
    dev: true

  /@sinonjs/commons/3.0.0:
    resolution: {integrity: sha512-jXBtWAF4vmdNmZgD5FoKsVLv3rPgDnLgPbU84LIJ3otV44vJlDRokVng5v8NFJdCf/da9legHcKaRuZs4L7faA==}
    dependencies:
      type-detect: 4.0.8
    dev: true

  /@sinonjs/fake-timers/10.0.2:
    resolution: {integrity: sha512-SwUDyjWnah1AaNl7kxsa7cfLhlTYoiyhDAIgyh+El30YvXs/o7OLXpYH88Zdhyx9JExKrmHDJ+10bwIcY80Jmw==}
    dependencies:
      '@sinonjs/commons': 2.0.0
    dev: true

  /@sinonjs/samsam/7.0.1:
    resolution: {integrity: sha512-zsAk2Jkiq89mhZovB2LLOdTCxJF4hqqTToGP0ASWlhp4I1hqOjcfmZGafXntCN7MDC6yySH0mFHrYtHceOeLmw==}
    dependencies:
      '@sinonjs/commons': 2.0.0
      lodash.get: 4.4.2
      type-detect: 4.0.8
    dev: true

  /@sinonjs/text-encoding/0.7.2:
    resolution: {integrity: sha512-sXXKG+uL9IrKqViTtao2Ws6dy0znu9sOaP1di/jKGW1M6VssO8vlpXCQcpZ+jisQ1tTFAC5Jo/EOzFbggBagFQ==}
    dev: true

  /@swc/core-darwin-arm64/1.3.41:
    resolution: {integrity: sha512-D4fybODToO/BvuP35bionDUrSuTVVr8eW+mApr1unOqb3mfiqOrVv0VP2fpWNRYiA+xMq+oBCB6KcGpL60HKWQ==}
    engines: {node: '>=10'}
    cpu: [arm64]
    os: [darwin]
    requiresBuild: true
    dev: true
    optional: true

  /@swc/core-darwin-x64/1.3.41:
    resolution: {integrity: sha512-0RoVyiPCnylf3TG77C3S86PRSmaq+SaYB4VDLJFz3qcEHz1pfP0LhyskhgX4wjQV1mveDzFEn1BVAuo0eOMwZA==}
    engines: {node: '>=10'}
    cpu: [x64]
    os: [darwin]
    requiresBuild: true
    dev: true
    optional: true

  /@swc/core-linux-arm-gnueabihf/1.3.41:
    resolution: {integrity: sha512-mZW7GeY7Uw1nkKoWpx898ou20oCSt8MR+jAVuAhMjX+G4Zr0WWXYSigWNiRymhR6Q9KhyvoFpMckguSvYWmXsw==}
    engines: {node: '>=10'}
    cpu: [arm]
    os: [linux]
    requiresBuild: true
    dev: true
    optional: true

  /@swc/core-linux-arm64-gnu/1.3.41:
    resolution: {integrity: sha512-e91LGn+6KuLFw3sWk5swwGc/dP4tXs0mg3HrhjImRoofU02Bb9aHcj5zgrSO8ZByvDtm/Knn16h1ojxIMOFaxg==}
    engines: {node: '>=10'}
    cpu: [arm64]
    os: [linux]
    requiresBuild: true
    dev: true
    optional: true

  /@swc/core-linux-arm64-musl/1.3.41:
    resolution: {integrity: sha512-Q7hmrniLWsQ7zjtImGcjx1tl5/Qxpel+fC+OXTnGvAyyoGssSftIBlXMnqVLteL78zhxIPAzi+gizWAe5RGqrA==}
    engines: {node: '>=10'}
    cpu: [arm64]
    os: [linux]
    requiresBuild: true
    dev: true
    optional: true

  /@swc/core-linux-x64-gnu/1.3.41:
    resolution: {integrity: sha512-h4sv1sCfZQgRIwmykz8WPqVpbvHb13Qm3SsrbOudhAp2MuzpWzsgMP5hAEpdCP/nWreiCz3aoM6L8JeakRDq0g==}
    engines: {node: '>=10'}
    cpu: [x64]
    os: [linux]
    requiresBuild: true
    dev: true
    optional: true

  /@swc/core-linux-x64-musl/1.3.41:
    resolution: {integrity: sha512-Z7c26i38378d0NT/dcz8qPSAXm41lqhNzykdhKhI+95mA9m4pskP18T/0I45rmyx1ywifypu+Ip+SXmKeVSPgQ==}
    engines: {node: '>=10'}
    cpu: [x64]
    os: [linux]
    requiresBuild: true
    dev: true
    optional: true

  /@swc/core-win32-arm64-msvc/1.3.41:
    resolution: {integrity: sha512-I0CYnPc+ZGc912YeN0TykIOf/Q7yJQHRwDuhewwD6RkbiSEaVfSux5pAmmdoKw2aGMSq+cwLmgPe9HYLRNz+4w==}
    engines: {node: '>=10'}
    cpu: [arm64]
    os: [win32]
    requiresBuild: true
    dev: true
    optional: true

  /@swc/core-win32-ia32-msvc/1.3.41:
    resolution: {integrity: sha512-EygN4CVDWF29/U2T5fXGfWyLvRbMd2hiUgkciAl7zHuyJ6nKl+kpodqV2A0Wd4sFtSNedU0gQEBEXEe7cqvmsA==}
    engines: {node: '>=10'}
    cpu: [ia32]
    os: [win32]
    requiresBuild: true
    dev: true
    optional: true

  /@swc/core-win32-x64-msvc/1.3.41:
    resolution: {integrity: sha512-Mfp8qD1hNwWWRy0ISdwQJu1g0UYoVTtuQlO0z3aGbXqL51ew9e56+8j3M1U9i95lXFyWkARgjDCcKkQi+WezyA==}
    engines: {node: '>=10'}
    cpu: [x64]
    os: [win32]
    requiresBuild: true
    dev: true
    optional: true

  /@swc/core/1.3.41:
    resolution: {integrity: sha512-v6P2dfqJDpZ/7RXPvWge9oI6YgolDM0jtNhQZ2qdXrLBzaWQdDoBGBTJ8KN/nTgGhX3IkNvSB1fafXQ+nVnqAQ==}
    engines: {node: '>=10'}
    requiresBuild: true
    optionalDependencies:
      '@swc/core-darwin-arm64': 1.3.41
      '@swc/core-darwin-x64': 1.3.41
      '@swc/core-linux-arm-gnueabihf': 1.3.41
      '@swc/core-linux-arm64-gnu': 1.3.41
      '@swc/core-linux-arm64-musl': 1.3.41
      '@swc/core-linux-x64-gnu': 1.3.41
      '@swc/core-linux-x64-musl': 1.3.41
      '@swc/core-win32-arm64-msvc': 1.3.41
      '@swc/core-win32-ia32-msvc': 1.3.41
      '@swc/core-win32-x64-msvc': 1.3.41
    dev: true

  /@swc/register/0.1.10_@swc+core@1.3.41:
    resolution: {integrity: sha512-6STwH/q4dc3pitXLVkV7sP0Hiy+zBsU2wOF1aXpXR95pnH3RYHKIsDC+gvesfyB7jxNT9OOZgcqOp9RPxVTx9A==}
    hasBin: true
    peerDependencies:
      '@swc/core': ^1.0.46
    dependencies:
      '@swc/core': 1.3.41
      lodash.clonedeep: 4.5.0
      pirates: 4.0.5
      source-map-support: 0.5.21
    dev: true

  /@tailwindcss/forms/0.5.3_tailwindcss@3.2.7:
    resolution: {integrity: sha512-y5mb86JUoiUgBjY/o6FJSFZSEttfb3Q5gllE4xoKjAAD+vBrnIhE4dViwUuow3va8mpH4s9jyUbUbrRGoRdc2Q==}
    peerDependencies:
      tailwindcss: '>=3.0.0 || >= 3.0.0-alpha.1'
    dependencies:
      mini-svg-data-uri: 1.4.4
<<<<<<< HEAD
      tailwindcss: 3.2.4
=======
      tailwindcss: 3.2.7_postcss@8.4.21
>>>>>>> 9935691d
    dev: true

  /@tailwindcss/line-clamp/0.4.2_tailwindcss@3.2.7:
    resolution: {integrity: sha512-HFzAQuqYCjyy/SX9sLGB1lroPzmcnWv1FHkIpmypte10hptf4oPUfucryMKovZh2u0uiS9U5Ty3GghWfEJGwVw==}
    peerDependencies:
      tailwindcss: '>=2.0.0 || >=3.0.0 || >=3.0.0-alpha.1'
    dependencies:
      tailwindcss: 3.2.7_postcss@8.4.21
    dev: false

  /@tailwindcss/typography/0.5.9_tailwindcss@3.2.7:
    resolution: {integrity: sha512-t8Sg3DyynFysV9f4JDOVISGsjazNb48AeIYQwcL+Bsq5uf4RYL75C1giZ43KISjeDGBaTN3Kxh7Xj/vRSMJUUg==}
    peerDependencies:
      tailwindcss: '>=3.0.0 || insiders'
    dependencies:
      lodash.castarray: 4.4.0
      lodash.isplainobject: 4.0.6
      lodash.merge: 4.6.2
      postcss-selector-parser: 6.0.10
<<<<<<< HEAD
      tailwindcss: 3.2.4
=======
      tailwindcss: 3.2.7_postcss@8.4.21
>>>>>>> 9935691d
    dev: true

  /@tiptap/core/2.0.0-beta.220_@tiptap+pm@2.0.0-beta.218:
    resolution: {integrity: sha512-F2Q666xJqijBU5o+GqekqseNgIEMTs6BhsLDaf9DwThhljGLS8RXKnSvQxrxLNrYEPpw39n/G3Qt8YAOk5qR6w==}
    peerDependencies:
      '@tiptap/pm': ^2.0.0-beta.209
    dependencies:
      '@tiptap/pm': 2.0.0-beta.218_7w7m52asdh3tod4ocz57yex63q
    dev: false

  /@tiptap/extension-blockquote/2.0.0-beta.220_7w7m52asdh3tod4ocz57yex63q:
    resolution: {integrity: sha512-uE1VRU/doQzXsfsZ/JqsbSbXeZYTJnyQkSfHYA2ZYhbEM2XqDEsYkgcmZEJgunUZJpERf+3ZTfTpqaHq29iMMg==}
    peerDependencies:
      '@tiptap/core': ^2.0.0-beta.1
    dependencies:
      '@tiptap/core': 2.0.0-beta.220_@tiptap+pm@2.0.0-beta.218
    dev: false

  /@tiptap/extension-bold/2.0.0-beta.220_7w7m52asdh3tod4ocz57yex63q:
    resolution: {integrity: sha512-KcEuKI85Drug/cCWbDy+HxhYrD+rLXHEBG10DmKPvgPpKHG/2wOau6LwUwyV4muWR8CR2mIO+mEc3yVBD8nNwQ==}
    peerDependencies:
      '@tiptap/core': ^2.0.0-beta.209
    dependencies:
      '@tiptap/core': 2.0.0-beta.220_@tiptap+pm@2.0.0-beta.218
    dev: false

<<<<<<< HEAD
  /@tiptap/extension-bubble-menu/2.0.0-beta.209_jeu4ouigj7ewrtcth6npa4rbbm:
    resolution: {integrity: sha512-tceZAuDpy3J96uGyCzpJFD3fHABJDTJTq5E0hm+TRQT+eVGVqZI0PE3/4yVFgkCshioTuJq8veMDFcqNsSkKsQ==}
=======
  /@tiptap/extension-bubble-menu/2.0.0-beta.220_nl3kcghp26fu7dd2tlqljskoi4:
    resolution: {integrity: sha512-wthyec7s0vZlTSEAAZEgoFfx/1Arwg1zxDUrrE+YAost/Yn+w4xQksz/ts5Bx90iOk2qsJ+jzzttLRV17Ku7lA==}
    peerDependencies:
      '@tiptap/core': ^2.0.0-beta.209
      '@tiptap/pm': ^2.0.0-beta.209
>>>>>>> 9935691d
    dependencies:
      '@tiptap/core': 2.0.0-beta.220_@tiptap+pm@2.0.0-beta.218
      '@tiptap/pm': 2.0.0-beta.218_7w7m52asdh3tod4ocz57yex63q
      lodash: 4.17.21
      tippy.js: 6.3.7
    transitivePeerDependencies:
      - prosemirror-commands
      - prosemirror-keymap
      - prosemirror-model
      - prosemirror-schema-list
      - prosemirror-transform
    dev: false

  /@tiptap/extension-bullet-list/2.0.0-beta.220_7w7m52asdh3tod4ocz57yex63q:
    resolution: {integrity: sha512-QQ/0ZlYy6Hgb+UAc79V+fxvI+AaQf20cbKtBXaR8TIZ0x4FotSma89bKh+CIXMhFiBGXTcYBaYhl7OwACsKtxw==}
    peerDependencies:
      '@tiptap/core': ^2.0.0-beta.209
    dependencies:
      '@tiptap/core': 2.0.0-beta.220_@tiptap+pm@2.0.0-beta.218
    dev: false

  /@tiptap/extension-code-block/2.0.0-beta.220_nl3kcghp26fu7dd2tlqljskoi4:
    resolution: {integrity: sha512-fgA7yTfHqhBtMJF7I9FPJ6UWuZPtxOQiN45Iv9LNmFIB6YRucdpmF+daZ27sElu0a+eICZyXwVn4w4iJphifuw==}
    peerDependencies:
      '@tiptap/core': ^2.0.0-beta.209
      '@tiptap/pm': ^2.0.0-beta.209
    dependencies:
      '@tiptap/core': 2.0.0-beta.220_@tiptap+pm@2.0.0-beta.218
      '@tiptap/pm': 2.0.0-beta.218_7w7m52asdh3tod4ocz57yex63q
    dev: false

  /@tiptap/extension-code/2.0.0-beta.220_7w7m52asdh3tod4ocz57yex63q:
    resolution: {integrity: sha512-JKKDZoceagqVXeC1XF/gOkKhLtsbYJYV+MRDorLnQVz4tXcg/SMs5Ez7OM9MxSSior8fIbUFMNsj1/UNlG+tFw==}
    peerDependencies:
      '@tiptap/core': ^2.0.0-beta.209
    dependencies:
      '@tiptap/core': 2.0.0-beta.220_@tiptap+pm@2.0.0-beta.218
    dev: false

  /@tiptap/extension-document/2.0.0-beta.220_7w7m52asdh3tod4ocz57yex63q:
    resolution: {integrity: sha512-2sja4ZvOb4iynHrzinnclCSFgLyo6fJc1fBV5fIYaOgZOYcvz9KK8fgKiq+wIpG58sJEmQ5kcwwBlkXv+NTK+g==}
    peerDependencies:
      '@tiptap/core': ^2.0.0-beta.209
    dependencies:
      '@tiptap/core': 2.0.0-beta.220_@tiptap+pm@2.0.0-beta.218
    dev: false

  /@tiptap/extension-dropcursor/2.0.0-beta.220_nl3kcghp26fu7dd2tlqljskoi4:
    resolution: {integrity: sha512-BIaA4Lvb3xL9KFN+K6SO2IHqLO6hDmGN2/rGKHFaU3Eh+oiXM2G73KTSS5KIP1u872zY1RpAtswSc4kjv3cuVw==}
    peerDependencies:
      '@tiptap/core': ^2.0.0-beta.209
      '@tiptap/pm': ^2.0.0-beta.209
    dependencies:
      '@tiptap/core': 2.0.0-beta.220_@tiptap+pm@2.0.0-beta.218
      '@tiptap/pm': 2.0.0-beta.218_7w7m52asdh3tod4ocz57yex63q
    dev: false

  /@tiptap/extension-floating-menu/2.0.0-beta.220_nl3kcghp26fu7dd2tlqljskoi4:
    resolution: {integrity: sha512-+WfcBEedm82ntaVIEQAGz0Om96Rpav7a+4f7e8N4PrLKm6nZ3gBaEkZVQ6vjJ6S/1htiWCv1XosYIwRboPBG0w==}
    peerDependencies:
      '@tiptap/core': ^2.0.0-beta.209
      '@tiptap/pm': ^2.0.0-beta.209
    dependencies:
      '@tiptap/core': 2.0.0-beta.220_@tiptap+pm@2.0.0-beta.218
      '@tiptap/pm': 2.0.0-beta.218_7w7m52asdh3tod4ocz57yex63q
      tippy.js: 6.3.7
    dev: false

  /@tiptap/extension-gapcursor/2.0.0-beta.220_nl3kcghp26fu7dd2tlqljskoi4:
    resolution: {integrity: sha512-W5N2Ey+thufUOrs2TFGpEGBGue7ZEhcUXvxcsZlGbrjVa9Y+4rEp68Du4y7yM0hCeSj2GGwiV+uPzkc0CSDE/g==}
    peerDependencies:
      '@tiptap/core': ^2.0.0-beta.209
      '@tiptap/pm': ^2.0.0-beta.209
    dependencies:
      '@tiptap/core': 2.0.0-beta.220_@tiptap+pm@2.0.0-beta.218
      '@tiptap/pm': 2.0.0-beta.218_7w7m52asdh3tod4ocz57yex63q
    dev: false

  /@tiptap/extension-hard-break/2.0.0-beta.220_7w7m52asdh3tod4ocz57yex63q:
    resolution: {integrity: sha512-oY3454o53YNFbuokzyGzG4PdMHkIYreY3nrALioZ0SwYeoFNcGA6Zcn4rDRfdp+QvbbiHfeBTR/CpWF13HZYTg==}
    peerDependencies:
      '@tiptap/core': ^2.0.0-beta.209
    dependencies:
      '@tiptap/core': 2.0.0-beta.220_@tiptap+pm@2.0.0-beta.218
    dev: false

  /@tiptap/extension-heading/2.0.0-beta.220_7w7m52asdh3tod4ocz57yex63q:
    resolution: {integrity: sha512-7mrHRj++UaZ26C2Gjwb0WKWAzpiKb8TOYkVC2uMaCwaNhLDXpFEwZ7RtJRSTNBHkIGnMO46BH8Z0qlkFMmk9Jw==}
    peerDependencies:
      '@tiptap/core': ^2.0.0-beta.209
    dependencies:
      '@tiptap/core': 2.0.0-beta.220_@tiptap+pm@2.0.0-beta.218
    dev: false

  /@tiptap/extension-history/2.0.0-beta.220_nl3kcghp26fu7dd2tlqljskoi4:
    resolution: {integrity: sha512-qNL2a9UhnlmCs4y2iQYrfeMB8vEX3bHozBJanHu0PWNQJcj90R5xqorBp/bRcqZdi0kuQfxcTnGHtLUpN/U0TA==}
    peerDependencies:
      '@tiptap/core': ^2.0.0-beta.209
      '@tiptap/pm': ^2.0.0-beta.209
    dependencies:
      '@tiptap/core': 2.0.0-beta.220_@tiptap+pm@2.0.0-beta.218
      '@tiptap/pm': 2.0.0-beta.218_7w7m52asdh3tod4ocz57yex63q
    dev: false

  /@tiptap/extension-horizontal-rule/2.0.0-beta.220_nl3kcghp26fu7dd2tlqljskoi4:
    resolution: {integrity: sha512-XMIs4R+4BoH5LpIxey513mZuus0XLHqjVayqtf03enmjBTLWzkixvvWLPLw4a47FJL5Q8l4REFHxjNifRzOKkg==}
    peerDependencies:
      '@tiptap/core': ^2.0.0-beta.209
      '@tiptap/pm': ^2.0.0-beta.209
    dependencies:
      '@tiptap/core': 2.0.0-beta.220_@tiptap+pm@2.0.0-beta.218
      '@tiptap/pm': 2.0.0-beta.218_7w7m52asdh3tod4ocz57yex63q
    dev: false

  /@tiptap/extension-italic/2.0.0-beta.220_7w7m52asdh3tod4ocz57yex63q:
    resolution: {integrity: sha512-aWAgqoR8fql9fJ7T/ZrEqovkEjZXbUpvlvWEvdBDMG3id8ZTGNDpdDKdvI6J/Rl5ZGPIg1TpHJtd+UixheWQsQ==}
    peerDependencies:
      '@tiptap/core': ^2.0.0-beta.209
    dependencies:
      '@tiptap/core': 2.0.0-beta.220_@tiptap+pm@2.0.0-beta.218
    dev: false

  /@tiptap/extension-list-item/2.0.0-beta.220_7w7m52asdh3tod4ocz57yex63q:
    resolution: {integrity: sha512-+O0ivwxPP2l/m9PAowb2ytDT/cM5kwu0s1W5MUsHPIqf+M6ahnl4ESjhWZfDHUzvjqPq6MTbqoQLHbB1KS/N7w==}
    peerDependencies:
      '@tiptap/core': ^2.0.0-beta.209
    dependencies:
      '@tiptap/core': 2.0.0-beta.220_@tiptap+pm@2.0.0-beta.218
    dev: false

  /@tiptap/extension-ordered-list/2.0.0-beta.220_7w7m52asdh3tod4ocz57yex63q:
    resolution: {integrity: sha512-j3DmxJfwmNxFfMnvO7glmGlhYeZSIUnRrKnZu2KkpD6OcGJSh9y/yfnYwcuK80XbzEG/jKKIw0M2yRveOvyVwA==}
    peerDependencies:
      '@tiptap/core': ^2.0.0-beta.209
    dependencies:
      '@tiptap/core': 2.0.0-beta.220_@tiptap+pm@2.0.0-beta.218
    dev: false

  /@tiptap/extension-paragraph/2.0.0-beta.220_7w7m52asdh3tod4ocz57yex63q:
    resolution: {integrity: sha512-ZGCzNGFYV4wa3l1nXtDIaYp7O6f0DrGTSl3alKkDTQe3SOmzXS2HjgWl9yPw8VXpU9W5mMGhXd+nGn/jUk+f/A==}
    peerDependencies:
      '@tiptap/core': ^2.0.0-beta.209
    dependencies:
      '@tiptap/core': 2.0.0-beta.220_@tiptap+pm@2.0.0-beta.218
    dev: false

  /@tiptap/extension-strike/2.0.0-beta.220_7w7m52asdh3tod4ocz57yex63q:
    resolution: {integrity: sha512-cIM2ma6mzk08pijOn+KS3ZoHWaUVsVT+OF3m6xewjwJdC0ILg9nApEOhPFrhbeDcxcPmJMlgBl/xeUrEu1HQMg==}
    peerDependencies:
      '@tiptap/core': ^2.0.0-beta.209
    dependencies:
      '@tiptap/core': 2.0.0-beta.220_@tiptap+pm@2.0.0-beta.218
    dev: false

<<<<<<< HEAD
  /@tiptap/extension-text/2.0.0-beta.209_f4ffqkgz5d3wev7su7t7l2rrua:
    resolution: {integrity: sha512-12PTPTQViDR7xDLwxGMPiYaV89E9olH/+4Zfoh6QiOjHqhmgYu3+/c8YZ3eARgXnfpy/EzUD0PBxiAyDZJ1vdw==}
    peerDependencies:
      '@tiptap/core': ^2.0.0-beta.193
    dependencies:
      '@tiptap/core': 2.0.0-beta.209_xf6vrbde4aaztseepsc2w7fjwu
    dev: false

  /@tiptap/starter-kit/2.0.0-beta.209_abnlhagdy6u44isuyzyni4aaei:
    resolution: {integrity: sha512-uR68ZfDZ5PeygGey3xc9ZuFIP+K7VRElrABnZcM6t9/Crrs70UFwSTNlkS0ezx9woj8h+8N78a6r8W1YC04TOw==}
    dependencies:
      '@tiptap/core': 2.0.0-beta.209_xf6vrbde4aaztseepsc2w7fjwu
      '@tiptap/extension-blockquote': 2.0.0-beta.209_f4ffqkgz5d3wev7su7t7l2rrua
      '@tiptap/extension-bold': 2.0.0-beta.209_f4ffqkgz5d3wev7su7t7l2rrua
      '@tiptap/extension-bullet-list': 2.0.0-beta.209_f4ffqkgz5d3wev7su7t7l2rrua
      '@tiptap/extension-code': 2.0.0-beta.209_f4ffqkgz5d3wev7su7t7l2rrua
      '@tiptap/extension-code-block': 2.0.0-beta.209_wxyhcjylz7svkr3tx3yamx22p4
      '@tiptap/extension-document': 2.0.0-beta.209_f4ffqkgz5d3wev7su7t7l2rrua
      '@tiptap/extension-dropcursor': 2.0.0-beta.209_mjxjt2tewvgatsbngisjo5wtze
      '@tiptap/extension-gapcursor': 2.0.0-beta.209_v2bfq5maicdelkbmqszbe5xqhy
      '@tiptap/extension-hard-break': 2.0.0-beta.209_f4ffqkgz5d3wev7su7t7l2rrua
      '@tiptap/extension-heading': 2.0.0-beta.209_f4ffqkgz5d3wev7su7t7l2rrua
      '@tiptap/extension-history': 2.0.0-beta.209_4l4d2nbnhzh4n42foqovky5q2e
      '@tiptap/extension-horizontal-rule': 2.0.0-beta.209_wxyhcjylz7svkr3tx3yamx22p4
      '@tiptap/extension-italic': 2.0.0-beta.209_f4ffqkgz5d3wev7su7t7l2rrua
      '@tiptap/extension-list-item': 2.0.0-beta.209_f4ffqkgz5d3wev7su7t7l2rrua
      '@tiptap/extension-ordered-list': 2.0.0-beta.209_f4ffqkgz5d3wev7su7t7l2rrua
      '@tiptap/extension-paragraph': 2.0.0-beta.209_f4ffqkgz5d3wev7su7t7l2rrua
      '@tiptap/extension-strike': 2.0.0-beta.209_f4ffqkgz5d3wev7su7t7l2rrua
      '@tiptap/extension-text': 2.0.0-beta.209_f4ffqkgz5d3wev7su7t7l2rrua
    transitivePeerDependencies:
      - prosemirror-commands
      - prosemirror-dropcursor
      - prosemirror-gapcursor
      - prosemirror-history
      - prosemirror-keymap
      - prosemirror-model
      - prosemirror-schema-list
      - prosemirror-state
      - prosemirror-transform
      - prosemirror-view
    dev: false

  /@tiptap/vue-3/2.0.0-beta.209_nysk3ttsy4zmouxoe5f435v374:
    resolution: {integrity: sha512-v0GUO6mcRgDfT6bNX3fHJds9QIpYqFBiGaanvTDVlOhErOSgrOx2+QuEieG0F9nUQ1az9h0kj5NZxvP9CeTlcQ==}
=======
  /@tiptap/extension-text/2.0.0-beta.220_7w7m52asdh3tod4ocz57yex63q:
    resolution: {integrity: sha512-3tnffc2YMjNyv7Lbad6fx9wYDE/Buz8vhx76M2AOSrjYbzmTJf7mLkgdlPM0VTy7FGZD5CGgHJAgYNt5HIqPkQ==}
>>>>>>> 9935691d
    peerDependencies:
      '@tiptap/core': ^2.0.0-beta.209
    dependencies:
      '@tiptap/core': 2.0.0-beta.220_@tiptap+pm@2.0.0-beta.218
    dev: false

  /@tiptap/pm/2.0.0-beta.218_7w7m52asdh3tod4ocz57yex63q:
    resolution: {integrity: sha512-mRKHch3BMleLmFJbQcD7Su7oFayHBCl5zzYlQ0ws44dLCR7zlGL85Fxxfk+8wd64dwDjlbdAAZmRLQctq4JgjA==}
    peerDependencies:
      '@tiptap/core': ^2.0.0-beta.209
    dependencies:
      '@tiptap/core': 2.0.0-beta.220_@tiptap+pm@2.0.0-beta.218
      prosemirror-changeset: 2.2.0
      prosemirror-collab: 1.3.0
      prosemirror-commands: 1.5.0
      prosemirror-dropcursor: 1.7.0
      prosemirror-gapcursor: 1.3.1
      prosemirror-history: 1.3.0
      prosemirror-inputrules: 1.2.0
      prosemirror-keymap: 1.2.1
      prosemirror-markdown: 1.10.1
      prosemirror-menu: 1.2.1
      prosemirror-model: 1.19.0
      prosemirror-schema-basic: 1.2.1
      prosemirror-schema-list: 1.2.2
      prosemirror-state: 1.4.2
      prosemirror-tables: 1.3.2
      prosemirror-trailing-node: 2.0.3_5fcjrdljkuxznpmydz7mdgrowq
      prosemirror-transform: 1.7.1
      prosemirror-view: 1.30.1
    dev: false

  /@tiptap/starter-kit/2.0.0-beta.220_@tiptap+pm@2.0.0-beta.218:
    resolution: {integrity: sha512-3992NxY5sEp5xmLE/qv/yt1YkgpSpJiUlDRj02isJ0Xsxa4G6bNq+N+tN2rHB0Y8dtYVBSX2vV/DZYVX8O+Gpg==}
    dependencies:
      '@tiptap/core': 2.0.0-beta.220_@tiptap+pm@2.0.0-beta.218
      '@tiptap/extension-blockquote': 2.0.0-beta.220_7w7m52asdh3tod4ocz57yex63q
      '@tiptap/extension-bold': 2.0.0-beta.220_7w7m52asdh3tod4ocz57yex63q
      '@tiptap/extension-bullet-list': 2.0.0-beta.220_7w7m52asdh3tod4ocz57yex63q
      '@tiptap/extension-code': 2.0.0-beta.220_7w7m52asdh3tod4ocz57yex63q
      '@tiptap/extension-code-block': 2.0.0-beta.220_nl3kcghp26fu7dd2tlqljskoi4
      '@tiptap/extension-document': 2.0.0-beta.220_7w7m52asdh3tod4ocz57yex63q
      '@tiptap/extension-dropcursor': 2.0.0-beta.220_nl3kcghp26fu7dd2tlqljskoi4
      '@tiptap/extension-gapcursor': 2.0.0-beta.220_nl3kcghp26fu7dd2tlqljskoi4
      '@tiptap/extension-hard-break': 2.0.0-beta.220_7w7m52asdh3tod4ocz57yex63q
      '@tiptap/extension-heading': 2.0.0-beta.220_7w7m52asdh3tod4ocz57yex63q
      '@tiptap/extension-history': 2.0.0-beta.220_nl3kcghp26fu7dd2tlqljskoi4
      '@tiptap/extension-horizontal-rule': 2.0.0-beta.220_nl3kcghp26fu7dd2tlqljskoi4
      '@tiptap/extension-italic': 2.0.0-beta.220_7w7m52asdh3tod4ocz57yex63q
      '@tiptap/extension-list-item': 2.0.0-beta.220_7w7m52asdh3tod4ocz57yex63q
      '@tiptap/extension-ordered-list': 2.0.0-beta.220_7w7m52asdh3tod4ocz57yex63q
      '@tiptap/extension-paragraph': 2.0.0-beta.220_7w7m52asdh3tod4ocz57yex63q
      '@tiptap/extension-strike': 2.0.0-beta.220_7w7m52asdh3tod4ocz57yex63q
      '@tiptap/extension-text': 2.0.0-beta.220_7w7m52asdh3tod4ocz57yex63q
    transitivePeerDependencies:
      - '@tiptap/pm'
    dev: false

  /@tiptap/vue-3/2.0.0-beta.220_kvwgazsa75hgnpltrtewytrowe:
    resolution: {integrity: sha512-rhSKUECLE6NOjTYZHheXAGpyIqruhxkU/9YfWNLWNFIHHW9wHO+t/B3XMJAWBwgkUvRRepU5JmBBIfYd8RgqTA==}
    peerDependencies:
      '@tiptap/core': ^2.0.0-beta.209
      '@tiptap/pm': ^2.0.0-beta.209
      vue: ^3.0.0
    dependencies:
<<<<<<< HEAD
      '@tiptap/core': 2.0.0-beta.209_xf6vrbde4aaztseepsc2w7fjwu
      '@tiptap/extension-bubble-menu': 2.0.0-beta.209_jeu4ouigj7ewrtcth6npa4rbbm
      '@tiptap/extension-floating-menu': 2.0.0-beta.209_gggtkz4424gx75osy6lrhjpoqy
      prosemirror-state: 1.4.1
      prosemirror-view: 1.29.0
      vue: 3.2.45
    transitivePeerDependencies:
      - prosemirror-commands
      - prosemirror-keymap
      - prosemirror-model
      - prosemirror-schema-list
      - prosemirror-transform
=======
      '@tiptap/core': 2.0.0-beta.220_@tiptap+pm@2.0.0-beta.218
      '@tiptap/extension-bubble-menu': 2.0.0-beta.220_nl3kcghp26fu7dd2tlqljskoi4
      '@tiptap/extension-floating-menu': 2.0.0-beta.220_nl3kcghp26fu7dd2tlqljskoi4
      '@tiptap/pm': 2.0.0-beta.218_7w7m52asdh3tod4ocz57yex63q
      vue: 3.2.47
>>>>>>> 9935691d
    dev: false

  /@tootallnate/once/1.1.2:
    resolution: {integrity: sha512-RbzJvlNzmRq5c3O09UipeuXno4tA1FE6ikOjxZK0tuxVv3412l64l5t1W5pj4+rJq9vpkm/kwiR07aZXnsKPxw==}
    engines: {node: '>= 6'}
    dev: false

  /@tootallnate/once/2.0.0:
    resolution: {integrity: sha512-XCuKFP5PS55gnMVu3dty8KPatLqUoy/ZYzDzAGCQ8JNFCkLXzmI7vNHCR+XpbZaMWQK/vQubr7PkYq8g470J/A==}
    engines: {node: '>= 10'}
    dev: true

  /@tsconfig/node10/1.0.8:
    resolution: {integrity: sha512-6XFfSQmMgq0CFLY1MslA/CPUfhIL919M1rMsa5lP2P097N2Wd1sSX0tx1u4olM16fLNhtHZpRhedZJphNJqmZg==}
    dev: true

  /@tsconfig/node12/1.0.9:
    resolution: {integrity: sha512-/yBMcem+fbvhSREH+s14YJi18sp7J9jpuhYByADT2rypfajMZZN4WQ6zBGgBKp53NKmqI36wFYDb3yaMPurITw==}
    dev: true

  /@tsconfig/node14/1.0.1:
    resolution: {integrity: sha512-509r2+yARFfHHE7T6Puu2jjkoycftovhXRqW328PDXTVGKihlb1P8Z9mMZH04ebyajfRY7dedfGynlrFHJUQCg==}
    dev: true

  /@tsconfig/node16/1.0.2:
    resolution: {integrity: sha512-eZxlbI8GZscaGS7kkc/trHTT5xgrjH3/1n2JDwusC9iahPKWMRvRjJSAN5mCXviuTGQ/lHnhvv8Q1YTpnfz9gA==}
    dev: true

  /@types/body-parser/1.19.2:
    resolution: {integrity: sha512-ALYone6pm6QmwZoAgeyNksccT9Q4AWZQ6PvfwR37GT6r6FWUPguq6sUmNGSMV2Wr761oQoBxwGGa6DR5o1DC9g==}
    dependencies:
      '@types/connect': 3.4.35
      '@types/node': 18.15.3
    dev: true

  /@types/cache-manager/4.0.2:
    resolution: {integrity: sha512-fT5FMdzsiSX0AbgnS5gDvHl2Nco0h5zYyjwDQy4yPC7Ww6DeGMVKPRqIZtg9HOXDV2kkc18SL1B0N8f0BecrCA==}
    dev: true

  /@types/chai-as-promised/7.1.5:
    resolution: {integrity: sha512-jStwss93SITGBwt/niYrkf2C+/1KTeZCZl1LaeezTlqppAKeoQC7jxyqYuP72sxBGKCIbw7oHgbYssIRzT5FCQ==}
    dependencies:
      '@types/chai': 4.3.4
    dev: true

  /@types/chai/4.3.4:
    resolution: {integrity: sha512-KnRanxnpfpjUTqTCXslZSEdLfXExwgNxYPdiO2WGUj8+HDjFi8R3k5RVKPeSCzLjCcshCAtVO2QBbVuAV4kTnw==}
    dev: true

  /@types/connect/3.4.35:
    resolution: {integrity: sha512-cdeYyv4KWoEgpBISTxWvqYsVy444DOqehiF3fM3ne10AmJ62RSyNkUnxMJXHQWRQQX2eR94m5y1IZyDwBjV9FQ==}
    dependencies:
      '@types/node': 18.15.3
    dev: true

  /@types/cookiejar/2.1.2:
    resolution: {integrity: sha512-t73xJJrvdTjXrn4jLS9VSGRbz0nUY3cl2DMGDU48lKl+HR9dbbjW2A9r3g40VA++mQpy6uuHg33gy7du2BKpog==}
    dev: true

  /@types/debug/4.1.7:
    resolution: {integrity: sha512-9AonUzyTjXXhEOa0DnqpzZi6VHlqKMswga9EXjpXnnqxwLtdvPPtlO8evrI5D9S6asFRCQ6v+wpiUKbw+vKqyg==}
    dependencies:
      '@types/ms': 0.7.31
    dev: true

  /@types/ejs/3.1.1:
    resolution: {integrity: sha512-RQul5wEfY7BjWm0sYY86cmUN/pcXWGyVxWX93DFFJvcrxax5zKlieLwA3T77xJGwNcZW0YW6CYG70p1m8xPFmA==}
    dev: false
    optional: true

  /@types/eslint-scope/3.7.3:
    resolution: {integrity: sha512-PB3ldyrcnAicT35TWPs5IcwKD8S333HMaa2VVv4+wdvebJkjWuW/xESoB8IwRcog8HYVYamb1g/R31Qv5Bx03g==}
    dependencies:
      '@types/eslint': 8.4.1
      '@types/estree': 0.0.51
    dev: true

  /@types/eslint/8.4.1:
    resolution: {integrity: sha512-GE44+DNEyxxh2Kc6ro/VkIj+9ma0pO0bwv9+uHSyBrikYOHr8zYcdPvnBOp1aw8s+CjRvuSx7CyWqRrNFQ59mA==}
    dependencies:
      '@types/estree': 0.0.51
      '@types/json-schema': 7.0.10
    dev: true

  /@types/estree/0.0.51:
    resolution: {integrity: sha512-CuPgU6f3eT/XgKKPqKd/gLZV1Xmvf1a2R5POBOGQa6uv82xpls89HU5zKeVoyR8XzHd1RGNOlQlvUe3CFkjWNQ==}
    dev: true

  /@types/express-serve-static-core/4.17.33:
    resolution: {integrity: sha512-TPBqmR/HRYI3eC2E5hmiivIzv+bidAfXofM+sbonAGvyDhySGw9/PQZFt2BLOrjUUR++4eJVpx6KnLQK1Fk9tA==}
    dependencies:
      '@types/node': 18.15.3
      '@types/qs': 6.9.7
      '@types/range-parser': 1.2.4
    dev: true

  /@types/express/4.17.17:
    resolution: {integrity: sha512-Q4FmmuLGBG58btUnfS1c1r/NQdlp3DMfGDGig8WhfpA2YRUtEkxAjkZb0yvplJGYdF1fsQ81iMDcH24sSCNC/Q==}
    dependencies:
      '@types/body-parser': 1.19.2
      '@types/express-serve-static-core': 4.17.33
      '@types/qs': 6.9.7
      '@types/serve-static': 1.13.10
    dev: true

  /@types/flexsearch/0.7.3:
    resolution: {integrity: sha512-HXwADeHEP4exXkCIwy2n1+i0f1ilP1ETQOH5KDOugjkTFZPntWo0Gr8stZOaebkxsdx+k0X/K6obU/+it07ocg==}
    dev: true

  /@types/fs-extra/9.0.13:
    resolution: {integrity: sha512-nEnwB++1u5lVDM2UI4c1+5R+FYaKfaAzS4OococimjVm3nQw3TuzH5UNsocrcTBbhnerblyHj4A49qXbIiZdpA==}
    dependencies:
      '@types/node': 18.15.3
    dev: true

  /@types/json-schema/7.0.10:
    resolution: {integrity: sha512-BLO9bBq59vW3fxCpD4o0N4U+DXsvwvIcl+jofw0frQo/GrBFC+/jRZj1E7kgp6dvTyNmA4y6JCV5Id/r3mNP5A==}
    dev: true

  /@types/jsonwebtoken/8.5.8:
    resolution: {integrity: sha512-zm6xBQpFDIDM6o9r6HSgDeIcLy82TKWctCXEPbJJcXb5AKmi5BNNdLXneixK4lplX3PqIVcwLBCGE/kAGnlD4A==}
    dependencies:
      '@types/node': 18.15.3
    dev: true

  /@types/jsonwebtoken/9.0.1:
    resolution: {integrity: sha512-c5ltxazpWabia/4UzhIoaDcIza4KViOQhdbjRlfcIGVnsE3c3brkz9Z+F/EeJIECOQP7W7US2hNE930cWWkPiw==}
    dependencies:
      '@types/node': 18.15.3
    dev: false

  /@types/linkify-it/3.0.2:
    resolution: {integrity: sha512-HZQYqbiFVWufzCwexrvh694SOim8z2d+xJl5UNamcvQFejLY/2YUtzXHYi3cHdI7PMlS8ejH2slRAOJQ32aNbA==}
    dev: true

  /@types/markdown-it/12.2.3:
    resolution: {integrity: sha512-GKMHFfv3458yYy+v/N8gjufHO6MSZKCOXpZc5GXIWWy8uldwfmPn98vp81gZ5f9SVw8YYBctgfJ22a2d7AOMeQ==}
    dependencies:
      '@types/linkify-it': 3.0.2
      '@types/mdurl': 1.0.2
    dev: true

  /@types/mdurl/1.0.2:
    resolution: {integrity: sha512-eC4U9MlIcu2q0KQmXszyn5Akca/0jrQmwDRgpAMJai7qBWq4amIQhZyNau4VYGtCeALvW1/NtjzJJ567aZxfKA==}
    dev: true

  /@types/mime/1.3.2:
    resolution: {integrity: sha512-YATxVxgRqNH6nHEIsvg6k2Boc1JHI9ZbH5iWFFv/MTkchz3b1ieGDa5T0a9RznNdI0KhVbdbWSN+KWWrQZRxTw==}
    dev: true

  /@types/minimist/1.2.2:
    resolution: {integrity: sha512-jhuKLIRrhvCPLqwPcx6INqmKeiA5EWrsCOPhrlFSrbrmU4ZMPjj5Ul/oLCMDO98XRUIwVm78xICz4EPCektzeQ==}
    dev: true

  /@types/mocha/10.0.1:
    resolution: {integrity: sha512-/fvYntiO1GeICvqbQ3doGDIP97vWmvFt83GKguJ6prmQM2iXZfFcq6YE8KteFyRtX2/h5Hf91BYvPodJKFYv5Q==}
    dev: true

  /@types/ms/0.7.31:
    resolution: {integrity: sha512-iiUgKzV9AuaEkZqkOLDIvlQiL6ltuZd9tGcW3gwpnX8JbuiuhFlEGmmFXEXkN50Cvq7Os88IY2v0dkDqXYWVgA==}
    dev: true

  /@types/node/18.15.3:
    resolution: {integrity: sha512-p6ua9zBxz5otCmbpb5D3U4B5Nanw6Pk3PPyX05xnxbB/fRv71N7CPmORg7uAD5P70T0xmx1pzAx/FUfa5X+3cw==}

  /@types/nodemailer/6.4.7:
    resolution: {integrity: sha512-f5qCBGAn/f0qtRcd4SEn88c8Fp3Swct1731X4ryPKqS61/A3LmmzN8zaEz7hneJvpjFbUUgY7lru/B/7ODTazg==}
    dependencies:
      '@types/node': 18.15.3
    dev: true

  /@types/normalize-package-data/2.4.1:
    resolution: {integrity: sha512-Gj7cI7z+98M282Tqmp2K5EIsoouUEzbBJhQQzDE3jSIRk6r9gsz0oUokqIUR4u1R3dMHo0pDHM7sNOHyhulypw==}
    dev: true

  /@types/nprogress/0.2.0:
    resolution: {integrity: sha512-1cYJrqq9GezNFPsWTZpFut/d4CjpZqA0vhqDUPFWYKF1oIyBz5qnoYMzR+0C/T96t3ebLAC1SSnwrVOm5/j74A==}
    dev: true

  /@types/object.omit/3.0.0:
    resolution: {integrity: sha512-I27IoPpH250TUzc9FzXd0P1BV/BMJuzqD3jOz98ehf9dQqGkxlq+hO1bIqZGWqCg5bVOy0g4AUVJtnxe0klDmw==}
    dev: false

  /@types/object.pick/1.3.2:
    resolution: {integrity: sha512-sn7L+qQ6RLPdXRoiaE7bZ/Ek+o4uICma/lBFPyJEKDTPTBP1W8u0c4baj3EiS4DiqLs+Hk+KUGvMVJtAw3ePJg==}
    dev: false

  /@types/parse-json/4.0.0:
    resolution: {integrity: sha512-//oorEZjL6sbPcKUaCdIGlIUeH26mgzimjBB77G6XRgnDl/L5wOnpyBGRe/Mmf5CVW3PwEBE1NjiMZ/ssFh4wA==}
    dev: true

  /@types/passport-jwt/3.0.8:
    resolution: {integrity: sha512-VKJZDJUAHFhPHHYvxdqFcc5vlDht8Q2pL1/ePvKAgqRThDaCc84lSYOTQmnx3+JIkDlN+2KfhFhXIzlcVT+Pcw==}
    dependencies:
      '@types/express': 4.17.17
      '@types/jsonwebtoken': 8.5.8
      '@types/passport-strategy': 0.2.35
    dev: true

  /@types/passport-local/1.0.35:
    resolution: {integrity: sha512-K4eLTJ8R0yYW8TvCqkjB0pTKoqfUSdl5PfZdidTjV2ETV3604fQxtY6BHKjQWAx50WUS0lqzBvKv3LoI1ZBPeA==}
    dependencies:
      '@types/express': 4.17.17
      '@types/passport': 1.0.9
      '@types/passport-strategy': 0.2.35
    dev: true

  /@types/passport-strategy/0.2.35:
    resolution: {integrity: sha512-o5D19Jy2XPFoX2rKApykY15et3Apgax00RRLf0RUotPDUsYrQa7x4howLYr9El2mlUApHmCMv5CZ1IXqKFQ2+g==}
    dependencies:
      '@types/express': 4.17.17
      '@types/passport': 1.0.9
    dev: true

  /@types/passport/1.0.9:
    resolution: {integrity: sha512-9+ilzUhmZQR4JP49GdC2O4UdDE3POPLwpmaTC/iLkW7l0TZCXOo1zsTnnlXPq6rP1UsUZPfbAV4IUdiwiXyC7g==}
    dependencies:
      '@types/express': 4.17.17
    dev: true

  /@types/proxyquire/1.3.28:
    resolution: {integrity: sha512-SQaNzWQ2YZSr7FqAyPPiA3FYpux2Lqh3HWMZQk47x3xbMCqgC/w0dY3dw9rGqlweDDkrySQBcaScXWeR+Yb11Q==}
    dev: true

  /@types/pug/2.0.6:
    resolution: {integrity: sha512-SnHmG9wN1UVmagJOnyo/qkk0Z7gejYxOYYmaAwr5u2yFYfsupN3sg10kyzN8Hep/2zbHxCnsumxOoRIRMBwKCg==}
    dev: false
    optional: true

  /@types/qs/6.9.7:
    resolution: {integrity: sha512-FGa1F62FT09qcrueBA6qYTrJPVDzah9a+493+o2PCXsesWHIn27G98TsSMs3WPNbZIEj4+VJf6saSFpvD+3Zsw==}
    dev: true

  /@types/range-parser/1.2.4:
    resolution: {integrity: sha512-EEhsLsD6UsDM1yFhAvy0Cjr6VwmpMWqFBCb9w07wVugF7w9nfajxLuVmngTIpgS6svCnm6Vaw+MZhoDCKnOfsw==}
    dev: true

  /@types/semver/7.3.13:
    resolution: {integrity: sha512-21cFJr9z3g5dW8B0CVI9g2O9beqaThGQ6ZFBqHfwhzLDKUxaqTIy3vnfah/UPkfOiF2pLq+tGz+W8RyCskuslw==}
    dev: true

  /@types/serve-static/1.13.10:
    resolution: {integrity: sha512-nCkHGI4w7ZgAdNkrEu0bv+4xNV/XDqW+DydknebMOQwkpDGx8G+HTlj7R7ABI8i8nKxVw0wtKPi1D+lPOkh4YQ==}
    dependencies:
      '@types/mime': 1.3.2
      '@types/node': 18.15.3
    dev: true

  /@types/sinon/10.0.13:
    resolution: {integrity: sha512-UVjDqJblVNQYvVNUsj0PuYYw0ELRmgt1Nt5Vk0pT5f16ROGfcKJY8o1HVuMOJOpD727RrGB9EGvoaTQE5tgxZQ==}
    dependencies:
      '@types/sinonjs__fake-timers': 8.1.2
    dev: true

  /@types/sinonjs__fake-timers/8.1.2:
    resolution: {integrity: sha512-9GcLXF0/v3t80caGs5p2rRfkB+a8VBGLJZVih6CNFkx8IZ994wiKKLSRs9nuFwk1HevWs/1mnUmkApGrSGsShA==}
    dev: true

  /@types/superagent/4.1.15:
    resolution: {integrity: sha512-mu/N4uvfDN2zVQQ5AYJI/g4qxn2bHB6521t1UuH09ShNWjebTqN0ZFuYK9uYjcgmI0dTQEs+Owi1EO6U0OkOZQ==}
    dependencies:
      '@types/cookiejar': 2.1.2
      '@types/node': 18.15.3
    dev: true

  /@types/supertest/2.0.12:
    resolution: {integrity: sha512-X3HPWTwXRerBZS7Mo1k6vMVR1Z6zmJcDVn5O/31whe0tnjE4te6ZJSJGq1RiqHPjzPdMTfjCFogDJmwng9xHaQ==}
    dependencies:
      '@types/superagent': 4.1.15
    dev: true

  /@types/throttle-debounce/2.1.0:
    resolution: {integrity: sha512-5eQEtSCoESnh2FsiLTxE121IiE60hnMqcb435fShf4bpLRjEu1Eoekht23y6zXS9Ts3l+Szu3TARnTsA0GkOkQ==}
    dev: false

  /@types/validator/13.7.11:
    resolution: {integrity: sha512-WqTos+CnAKN64YwyBMhgUYhb5VsTNKwUY6AuzG5qu9/pFZJar/RJFMZBXwX7VS+uzYi+lIAr3WkvuWqEI9F2eg==}

  /@types/web-bluetooth/0.0.16:
    resolution: {integrity: sha512-oh8q2Zc32S6gd/j50GowEjKLoOVOwHP/bWVjKJInBwQqdOYMdPrf1oVlelTlyfFK3CKxL1uahMDAr+vy8T7yMQ==}

  /@typescript-eslint/eslint-plugin/5.55.0_342y7v4tc7ytrrysmit6jo4wri:
    resolution: {integrity: sha512-IZGc50rtbjk+xp5YQoJvmMPmJEYoC53SiKPXyqWfv15XoD2Y5Kju6zN0DwlmaGJp1Iw33JsWJcQ7nw0lGCGjVg==}
    engines: {node: ^12.22.0 || ^14.17.0 || >=16.0.0}
    peerDependencies:
      '@typescript-eslint/parser': ^5.0.0
      eslint: ^6.0.0 || ^7.0.0 || ^8.0.0
      typescript: '*'
    peerDependenciesMeta:
      typescript:
        optional: true
    dependencies:
      '@eslint-community/regexpp': 4.4.0
      '@typescript-eslint/parser': 5.55.0_vgl77cfdswitgr47lm5swmv43m
      '@typescript-eslint/scope-manager': 5.55.0
      '@typescript-eslint/type-utils': 5.55.0_vgl77cfdswitgr47lm5swmv43m
      '@typescript-eslint/utils': 5.55.0_vgl77cfdswitgr47lm5swmv43m
      debug: 4.3.4
      eslint: 8.36.0
      grapheme-splitter: 1.0.4
      ignore: 5.2.4
      natural-compare-lite: 1.4.0
      semver: 7.3.8
      tsutils: 3.21.0_typescript@4.9.5
      typescript: 4.9.5
    transitivePeerDependencies:
      - supports-color
    dev: true

  /@typescript-eslint/parser/5.55.0_vgl77cfdswitgr47lm5swmv43m:
    resolution: {integrity: sha512-ppvmeF7hvdhUUZWSd2EEWfzcFkjJzgNQzVST22nzg958CR+sphy8A6K7LXQZd6V75m1VKjp+J4g/PCEfSCmzhw==}
    engines: {node: ^12.22.0 || ^14.17.0 || >=16.0.0}
    peerDependencies:
      eslint: ^6.0.0 || ^7.0.0 || ^8.0.0
      typescript: '*'
    peerDependenciesMeta:
      typescript:
        optional: true
    dependencies:
      '@typescript-eslint/scope-manager': 5.55.0
      '@typescript-eslint/types': 5.55.0
      '@typescript-eslint/typescript-estree': 5.55.0_typescript@4.9.5
      debug: 4.3.4
      eslint: 8.36.0
      typescript: 4.9.5
    transitivePeerDependencies:
      - supports-color
    dev: true

  /@typescript-eslint/scope-manager/5.55.0:
    resolution: {integrity: sha512-OK+cIO1ZGhJYNCL//a3ROpsd83psf4dUJ4j7pdNVzd5DmIk+ffkuUIX2vcZQbEW/IR41DYsfJTB19tpCboxQuw==}
    engines: {node: ^12.22.0 || ^14.17.0 || >=16.0.0}
    dependencies:
      '@typescript-eslint/types': 5.55.0
      '@typescript-eslint/visitor-keys': 5.55.0
    dev: true

  /@typescript-eslint/type-utils/5.55.0_vgl77cfdswitgr47lm5swmv43m:
    resolution: {integrity: sha512-ObqxBgHIXj8rBNm0yh8oORFrICcJuZPZTqtAFh0oZQyr5DnAHZWfyw54RwpEEH+fD8suZaI0YxvWu5tYE/WswA==}
    engines: {node: ^12.22.0 || ^14.17.0 || >=16.0.0}
    peerDependencies:
      eslint: '*'
      typescript: '*'
    peerDependenciesMeta:
      typescript:
        optional: true
    dependencies:
      '@typescript-eslint/typescript-estree': 5.55.0_typescript@4.9.5
      '@typescript-eslint/utils': 5.55.0_vgl77cfdswitgr47lm5swmv43m
      debug: 4.3.4
      eslint: 8.36.0
      tsutils: 3.21.0_typescript@4.9.5
      typescript: 4.9.5
    transitivePeerDependencies:
      - supports-color
    dev: true

  /@typescript-eslint/types/5.55.0:
    resolution: {integrity: sha512-M4iRh4AG1ChrOL6Y+mETEKGeDnT7Sparn6fhZ5LtVJF1909D5O4uqK+C5NPbLmpfZ0XIIxCdwzKiijpZUOvOug==}
    engines: {node: ^12.22.0 || ^14.17.0 || >=16.0.0}
    dev: true

  /@typescript-eslint/typescript-estree/5.55.0_typescript@4.9.5:
    resolution: {integrity: sha512-I7X4A9ovA8gdpWMpr7b1BN9eEbvlEtWhQvpxp/yogt48fy9Lj3iE3ild/1H3jKBBIYj5YYJmS2+9ystVhC7eaQ==}
    engines: {node: ^12.22.0 || ^14.17.0 || >=16.0.0}
    peerDependencies:
      typescript: '*'
    peerDependenciesMeta:
      typescript:
        optional: true
    dependencies:
      '@typescript-eslint/types': 5.55.0
      '@typescript-eslint/visitor-keys': 5.55.0
      debug: 4.3.4
      globby: 11.1.0
      is-glob: 4.0.3
      semver: 7.3.8
      tsutils: 3.21.0_typescript@4.9.5
      typescript: 4.9.5
    transitivePeerDependencies:
      - supports-color
    dev: true

  /@typescript-eslint/utils/5.55.0_vgl77cfdswitgr47lm5swmv43m:
    resolution: {integrity: sha512-FkW+i2pQKcpDC3AY6DU54yl8Lfl14FVGYDgBTyGKB75cCwV3KpkpTMFi9d9j2WAJ4271LR2HeC5SEWF/CZmmfw==}
    engines: {node: ^12.22.0 || ^14.17.0 || >=16.0.0}
    peerDependencies:
      eslint: ^6.0.0 || ^7.0.0 || ^8.0.0
    dependencies:
      '@eslint-community/eslint-utils': 4.2.0_eslint@8.36.0
      '@types/json-schema': 7.0.10
      '@types/semver': 7.3.13
      '@typescript-eslint/scope-manager': 5.55.0
      '@typescript-eslint/types': 5.55.0
      '@typescript-eslint/typescript-estree': 5.55.0_typescript@4.9.5
      eslint: 8.36.0
      eslint-scope: 5.1.1
      semver: 7.3.8
    transitivePeerDependencies:
      - supports-color
      - typescript
    dev: true

  /@typescript-eslint/visitor-keys/5.55.0:
    resolution: {integrity: sha512-q2dlHHwWgirKh1D3acnuApXG+VNXpEY5/AwRxDVuEQpxWaB0jCDe0jFMVMALJ3ebSfuOVE8/rMS+9ZOYGg1GWw==}
    engines: {node: ^12.22.0 || ^14.17.0 || >=16.0.0}
    dependencies:
      '@typescript-eslint/types': 5.55.0
      eslint-visitor-keys: 3.3.0
    dev: true

  /@vitejs/plugin-vue/4.1.0_vite@4.2.0+vue@3.2.47:
    resolution: {integrity: sha512-++9JOAFdcXI3lyer9UKUV4rfoQ3T1RN8yDqoCLar86s0xQct5yblxAE+yWgRnU5/0FOlVCpTZpYSBV/bGWrSrQ==}
    engines: {node: ^14.18.0 || >=16.0.0}
    peerDependencies:
      vite: ^4.0.0
      vue: ^3.2.25
    dependencies:
      vite: 4.2.0_@types+node@18.15.3
      vue: 3.2.47
    dev: true

  /@volar/language-core/1.3.0-alpha.0:
    resolution: {integrity: sha512-W3uMzecHPcbwddPu4SJpUcPakRBK/y/BP+U0U6NiPpUX1tONLC4yCawt+QBJqtgJ+sfD6ztf5PyvPL3hQRqfOA==}
    dependencies:
      '@volar/source-map': 1.3.0-alpha.0
    dev: true

  /@volar/source-map/1.3.0-alpha.0:
    resolution: {integrity: sha512-jSdizxWFvDTvkPYZnO6ew3sBZUnS0abKCbuopkc0JrIlFbznWC/fPH3iPFIMS8/IIkRxq1Jh9VVG60SmtsdaMQ==}
    dependencies:
      muggle-string: 0.2.2
    dev: true

  /@volar/typescript/1.3.0-alpha.0:
    resolution: {integrity: sha512-5UItyW2cdH2mBLu4RrECRNJRgtvvzKrSCn2y3v/D61QwIDkGx4aeil6x8RFuUL5TFtV6QvVHXnsOHxNgd+sCow==}
    dependencies:
      '@volar/language-core': 1.3.0-alpha.0
    dev: true

  /@volar/vue-language-core/1.2.0:
    resolution: {integrity: sha512-w7yEiaITh2WzKe6u8ZdeLKCUz43wdmY/OqAmsB/PGDvvhTcVhCJ6f0W/RprZL1IhqH8wALoWiwEh/Wer7ZviMQ==}
    dependencies:
      '@volar/language-core': 1.3.0-alpha.0
      '@volar/source-map': 1.3.0-alpha.0
      '@vue/compiler-dom': 3.2.47
      '@vue/compiler-sfc': 3.2.47
      '@vue/reactivity': 3.2.47
      '@vue/shared': 3.2.47
      minimatch: 6.2.0
      muggle-string: 0.2.2
      vue-template-compiler: 2.7.14
    dev: true

  /@volar/vue-typescript/1.2.0:
    resolution: {integrity: sha512-zjmRi9y3J1EkG+pfuHp8IbHmibihrKK485cfzsHjiuvJMGrpkWvlO5WVEk8oslMxxeGC5XwBFE9AOlvh378EPA==}
    dependencies:
      '@volar/typescript': 1.3.0-alpha.0
      '@volar/vue-language-core': 1.2.0
    dev: true

  /@vue/compiler-core/3.2.47:
    resolution: {integrity: sha512-p4D7FDnQb7+YJmO2iPEv0SQNeNzcbHdGByJDsT4lynf63AFkOTFN07HsiRSvjGo0QrxR/o3d0hUyNCUnBU2Tig==}
    dependencies:
      '@babel/parser': 7.17.8
      '@vue/shared': 3.2.47
      estree-walker: 2.0.2
      source-map: 0.6.1

  /@vue/compiler-dom/3.2.47:
    resolution: {integrity: sha512-dBBnEHEPoftUiS03a4ggEig74J2YBZ2UIeyfpcRM2tavgMWo4bsEfgCGsu+uJIL/vax9S+JztH8NmQerUo7shQ==}
    dependencies:
      '@vue/compiler-core': 3.2.47
      '@vue/shared': 3.2.47

  /@vue/compiler-sfc/3.2.47:
    resolution: {integrity: sha512-rog05W+2IFfxjMcFw10tM9+f7i/+FFpZJJ5XHX72NP9eC2uRD+42M3pYcQqDXVYoj74kHMSEdQ/WmCjt8JFksQ==}
    dependencies:
      '@babel/parser': 7.17.8
      '@vue/compiler-core': 3.2.47
      '@vue/compiler-dom': 3.2.47
      '@vue/compiler-ssr': 3.2.47
      '@vue/reactivity-transform': 3.2.47
      '@vue/shared': 3.2.47
      estree-walker: 2.0.2
      magic-string: 0.25.9
      postcss: 8.4.21
      source-map: 0.6.1

  /@vue/compiler-ssr/3.2.47:
    resolution: {integrity: sha512-wVXC+gszhulcMD8wpxMsqSOpvDZ6xKXSVWkf50Guf/S+28hTAXPDYRTbLQ3EDkOP5Xz/+SY37YiwDquKbJOgZw==}
    dependencies:
      '@vue/compiler-dom': 3.2.47
      '@vue/shared': 3.2.47

  /@vue/devtools-api/6.5.0:
    resolution: {integrity: sha512-o9KfBeaBmCKl10usN4crU53fYtC1r7jJwdGKjPT24t348rHxgfpZ0xL3Xm/gLUYnc0oTp8LAmrxOeLyu6tbk2Q==}

  /@vue/reactivity-transform/3.2.47:
    resolution: {integrity: sha512-m8lGXw8rdnPVVIdIFhf0LeQ/ixyHkH5plYuS83yop5n7ggVJU+z5v0zecwEnX7fa7HNLBhh2qngJJkxpwEEmYA==}
    dependencies:
      '@babel/parser': 7.17.8
      '@vue/compiler-core': 3.2.47
      '@vue/shared': 3.2.47
      estree-walker: 2.0.2
      magic-string: 0.25.9

  /@vue/reactivity/3.2.47:
    resolution: {integrity: sha512-7khqQ/75oyyg+N/e+iwV6lpy1f5wq759NdlS1fpAhFXa8VeAIKGgk2E/C4VF59lx5b+Ezs5fpp/5WsRYXQiKxQ==}
    dependencies:
      '@vue/shared': 3.2.47

  /@vue/runtime-core/3.2.47:
    resolution: {integrity: sha512-RZxbLQIRB/K0ev0K9FXhNbBzT32H9iRtYbaXb0ZIz2usLms/D55dJR2t6cIEUn6vyhS3ALNvNthI+Q95C+NOpA==}
    dependencies:
      '@vue/reactivity': 3.2.47
      '@vue/shared': 3.2.47

  /@vue/runtime-dom/3.2.47:
    resolution: {integrity: sha512-ArXrFTjS6TsDei4qwNvgrdmHtD930KgSKGhS5M+j8QxXrDJYLqYw4RRcDy1bz1m1wMmb6j+zGLifdVHtkXA7gA==}
    dependencies:
      '@vue/runtime-core': 3.2.47
      '@vue/shared': 3.2.47
      csstype: 2.6.21

  /@vue/server-renderer/3.2.47_vue@3.2.47:
    resolution: {integrity: sha512-dN9gc1i8EvmP9RCzvneONXsKfBRgqFeFZLurmHOveL7oH6HiFXJw5OGu294n1nHc/HMgTy6LulU/tv5/A7f/LA==}
    peerDependencies:
      vue: 3.2.47
    dependencies:
      '@vue/compiler-ssr': 3.2.47
      '@vue/shared': 3.2.47
      vue: 3.2.47

  /@vue/shared/3.2.47:
    resolution: {integrity: sha512-BHGyyGN3Q97EZx0taMQ+OLNuZcW3d37ZEVmEAyeoA9ERdGvm9Irc/0Fua8SNyOtV1w6BS4q25wbMzJujO9HIfQ==}

  /@vue/tsconfig/0.1.3_@types+node@18.15.3:
    resolution: {integrity: sha512-kQVsh8yyWPvHpb8gIc9l/HIDiiVUy1amynLNpCy8p+FoCiZXCo6fQos5/097MmnNZc9AtseDsCrfkhqCrJ8Olg==}
    peerDependencies:
      '@types/node': '*'
    peerDependenciesMeta:
      '@types/node':
        optional: true
    dependencies:
      '@types/node': 18.15.3
    dev: true

  /@vueuse/components/9.13.0_vue@3.2.47:
    resolution: {integrity: sha512-UJ8PjQ4SGb2rsVIy9vhEc6aCu+3+2cc+xEfGNX8/M1NKIuL2Vo6c2Kc2fYFaRzWZkP8HWXu+IcwvnAzL44IEFA==}
    dependencies:
      '@vueuse/core': 9.13.0_vue@3.2.47
      '@vueuse/shared': 9.13.0_vue@3.2.47
      vue-demi: 0.13.11_vue@3.2.47
    transitivePeerDependencies:
      - '@vue/composition-api'
      - vue
    dev: false

  /@vueuse/core/9.13.0_vue@3.2.47:
    resolution: {integrity: sha512-pujnclbeHWxxPRqXWmdkKV5OX4Wk4YeK7wusHqRwU0Q7EFusHoqNA/aPhB6KCh9hEqJkLAJo7bb0Lh9b+OIVzw==}
    dependencies:
      '@types/web-bluetooth': 0.0.16
      '@vueuse/metadata': 9.13.0
      '@vueuse/shared': 9.13.0_vue@3.2.47
      vue-demi: 0.13.11_vue@3.2.47
    transitivePeerDependencies:
      - '@vue/composition-api'
      - vue

  /@vueuse/math/9.13.0_vue@3.2.47:
    resolution: {integrity: sha512-FE2n8J1AfBb4dNvNyE6wS+l87XDcC/y3/037AmrwonsGD5QwJJl6rGr57idszs3PXTuEYcEkDysHLxstSxbQEg==}
    dependencies:
      '@vueuse/shared': 9.13.0_vue@3.2.47
      vue-demi: 0.13.11_vue@3.2.47
    transitivePeerDependencies:
      - '@vue/composition-api'
      - vue
    dev: false

  /@vueuse/metadata/9.13.0:
    resolution: {integrity: sha512-gdU7TKNAUVlXXLbaF+ZCfte8BjRJQWPCa2J55+7/h+yDtzw3vOoGQDRXzI6pyKyo6bXFT5/QoPE4hAknExjRLQ==}

  /@vueuse/router/9.13.0_lavcef455lp3wtm2mcdrwhgymm:
    resolution: {integrity: sha512-lcL6auSUGMGZMdDzZJb02QDe909AChzMXoxqFS3gL2E8mHmIx0SrNor+33UkqvvBPi18vXpDq/R7tPd9fxWwTg==}
    peerDependencies:
      vue-router: '>=4.0.0-rc.1'
    dependencies:
      '@vueuse/shared': 9.13.0_vue@3.2.47
      vue-demi: 0.13.11_vue@3.2.47
      vue-router: 4.1.6_vue@3.2.47
    transitivePeerDependencies:
      - '@vue/composition-api'
      - vue
    dev: false

  /@vueuse/shared/9.13.0_vue@3.2.47:
    resolution: {integrity: sha512-UrnhU+Cnufu4S6JLCPZnkWh0WwZGUp72ktOF2DFptMlOs3TOdVv8xJN53zhHGARmVOsz5KqOls09+J1NR6sBKw==}
    dependencies:
      vue-demi: 0.13.11_vue@3.2.47
    transitivePeerDependencies:
      - '@vue/composition-api'
      - vue

  /@webassemblyjs/ast/1.11.1:
    resolution: {integrity: sha512-ukBh14qFLjxTQNTXocdyksN5QdM28S1CxHt2rdskFyL+xFV7VremuBLVbmCePj+URalXBENx/9Lm7lnhihtCSw==}
    dependencies:
      '@webassemblyjs/helper-numbers': 1.11.1
      '@webassemblyjs/helper-wasm-bytecode': 1.11.1
    dev: true

  /@webassemblyjs/floating-point-hex-parser/1.11.1:
    resolution: {integrity: sha512-iGRfyc5Bq+NnNuX8b5hwBrRjzf0ocrJPI6GWFodBFzmFnyvrQ83SHKhmilCU/8Jv67i4GJZBMhEzltxzcNagtQ==}
    dev: true

  /@webassemblyjs/helper-api-error/1.11.1:
    resolution: {integrity: sha512-RlhS8CBCXfRUR/cwo2ho9bkheSXG0+NwooXcc3PAILALf2QLdFyj7KGsKRbVc95hZnhnERon4kW/D3SZpp6Tcg==}
    dev: true

  /@webassemblyjs/helper-buffer/1.11.1:
    resolution: {integrity: sha512-gwikF65aDNeeXa8JxXa2BAk+REjSyhrNC9ZwdT0f8jc4dQQeDQ7G4m0f2QCLPJiMTTO6wfDmRmj/pW0PsUvIcA==}
    dev: true

  /@webassemblyjs/helper-numbers/1.11.1:
    resolution: {integrity: sha512-vDkbxiB8zfnPdNK9Rajcey5C0w+QJugEglN0of+kmO8l7lDb77AnlKYQF7aarZuCrv+l0UvqL+68gSDr3k9LPQ==}
    dependencies:
      '@webassemblyjs/floating-point-hex-parser': 1.11.1
      '@webassemblyjs/helper-api-error': 1.11.1
      '@xtuc/long': 4.2.2
    dev: true

  /@webassemblyjs/helper-wasm-bytecode/1.11.1:
    resolution: {integrity: sha512-PvpoOGiJwXeTrSf/qfudJhwlvDQxFgelbMqtq52WWiXC6Xgg1IREdngmPN3bs4RoO83PnL/nFrxucXj1+BX62Q==}
    dev: true

  /@webassemblyjs/helper-wasm-section/1.11.1:
    resolution: {integrity: sha512-10P9No29rYX1j7F3EVPX3JvGPQPae+AomuSTPiF9eBQeChHI6iqjMIwR9JmOJXwpnn/oVGDk7I5IlskuMwU/pg==}
    dependencies:
      '@webassemblyjs/ast': 1.11.1
      '@webassemblyjs/helper-buffer': 1.11.1
      '@webassemblyjs/helper-wasm-bytecode': 1.11.1
      '@webassemblyjs/wasm-gen': 1.11.1
    dev: true

  /@webassemblyjs/ieee754/1.11.1:
    resolution: {integrity: sha512-hJ87QIPtAMKbFq6CGTkZYJivEwZDbQUgYd3qKSadTNOhVY7p+gfP6Sr0lLRVTaG1JjFj+r3YchoqRYxNH3M0GQ==}
    dependencies:
      '@xtuc/ieee754': 1.2.0
    dev: true

  /@webassemblyjs/leb128/1.11.1:
    resolution: {integrity: sha512-BJ2P0hNZ0u+Th1YZXJpzW6miwqQUGcIHT1G/sf72gLVD9DZ5AdYTqPNbHZh6K1M5VmKvFXwGSWZADz+qBWxeRw==}
    dependencies:
      '@xtuc/long': 4.2.2
    dev: true

  /@webassemblyjs/utf8/1.11.1:
    resolution: {integrity: sha512-9kqcxAEdMhiwQkHpkNiorZzqpGrodQQ2IGrHHxCy+Ozng0ofyMA0lTqiLkVs1uzTRejX+/O0EOT7KxqVPuXosQ==}
    dev: true

  /@webassemblyjs/wasm-edit/1.11.1:
    resolution: {integrity: sha512-g+RsupUC1aTHfR8CDgnsVRVZFJqdkFHpsHMfJuWQzWU3tvnLC07UqHICfP+4XyL2tnr1amvl1Sdp06TnYCmVkA==}
    dependencies:
      '@webassemblyjs/ast': 1.11.1
      '@webassemblyjs/helper-buffer': 1.11.1
      '@webassemblyjs/helper-wasm-bytecode': 1.11.1
      '@webassemblyjs/helper-wasm-section': 1.11.1
      '@webassemblyjs/wasm-gen': 1.11.1
      '@webassemblyjs/wasm-opt': 1.11.1
      '@webassemblyjs/wasm-parser': 1.11.1
      '@webassemblyjs/wast-printer': 1.11.1
    dev: true

  /@webassemblyjs/wasm-gen/1.11.1:
    resolution: {integrity: sha512-F7QqKXwwNlMmsulj6+O7r4mmtAlCWfO/0HdgOxSklZfQcDu0TpLiD1mRt/zF25Bk59FIjEuGAIyn5ei4yMfLhA==}
    dependencies:
      '@webassemblyjs/ast': 1.11.1
      '@webassemblyjs/helper-wasm-bytecode': 1.11.1
      '@webassemblyjs/ieee754': 1.11.1
      '@webassemblyjs/leb128': 1.11.1
      '@webassemblyjs/utf8': 1.11.1
    dev: true

  /@webassemblyjs/wasm-opt/1.11.1:
    resolution: {integrity: sha512-VqnkNqnZlU5EB64pp1l7hdm3hmQw7Vgqa0KF/KCNO9sIpI6Fk6brDEiX+iCOYrvMuBWDws0NkTOxYEb85XQHHw==}
    dependencies:
      '@webassemblyjs/ast': 1.11.1
      '@webassemblyjs/helper-buffer': 1.11.1
      '@webassemblyjs/wasm-gen': 1.11.1
      '@webassemblyjs/wasm-parser': 1.11.1
    dev: true

  /@webassemblyjs/wasm-parser/1.11.1:
    resolution: {integrity: sha512-rrBujw+dJu32gYB7/Lup6UhdkPx9S9SnobZzRVL7VcBH9Bt9bCBLEuX/YXOOtBsOZ4NQrRykKhffRWHvigQvOA==}
    dependencies:
      '@webassemblyjs/ast': 1.11.1
      '@webassemblyjs/helper-api-error': 1.11.1
      '@webassemblyjs/helper-wasm-bytecode': 1.11.1
      '@webassemblyjs/ieee754': 1.11.1
      '@webassemblyjs/leb128': 1.11.1
      '@webassemblyjs/utf8': 1.11.1
    dev: true

  /@webassemblyjs/wast-printer/1.11.1:
    resolution: {integrity: sha512-IQboUWM4eKzWW+N/jij2sRatKMh99QEelo3Eb2q0qXkvPRISAj8Qxtmw5itwqK+TTkBuUIE45AxYPToqPtL5gg==}
    dependencies:
      '@webassemblyjs/ast': 1.11.1
      '@xtuc/long': 4.2.2
    dev: true

  /@xtuc/ieee754/1.2.0:
    resolution: {integrity: sha512-DX8nKgqcGwsc0eJSqYt5lwP4DH5FlHnmuWWBRy7X0NcaGR0ZtuyeESgMwTYVEtxmsNGY+qit4QYT/MIYTOTPeA==}
    dev: true

  /@xtuc/long/4.2.2:
    resolution: {integrity: sha512-NuHqBY1PB/D8xU6s/thBgOAiAP7HOYDQ32+BFZILJ8ivkUkAHQnWfn6WhL79Owj1qmUnoN/YPhktdIoucipkAQ==}
    dev: true

  /JSONStream/1.3.5:
    resolution: {integrity: sha512-E+iruNOY8VV9s4JEbe1aNEm6MiszPRr/UfcHMz0TQh1BXSxHK+ASV1R6W4HpjBhSeS+54PIsAMCBmwD06LLsqQ==}
    hasBin: true
    dependencies:
      jsonparse: 1.3.1
      through: 2.3.8
    dev: true

  /abab/2.0.6:
    resolution: {integrity: sha512-j2afSsaIENvHZN2B8GOpF566vZ5WVk5opAiMTvWgaQT8DkbOqsTfvNAvHoRGU2zzP8cPoqys+xHTRDWW8L+/BA==}
    dev: true

  /abbrev/1.1.1:
    resolution: {integrity: sha512-nne9/IiQ/hzIhY6pdDnbBtz7DjPTKrY00P/zvPSm5pOFkl6xuGrGnXn/VtTNNfNtAfZ9/1RtehkszU9qcTii0Q==}
    dev: false

  /accepts/1.3.8:
    resolution: {integrity: sha512-PYAthTa2m2VKxuvSD3DPC/Gy+U+sOA1LAuT8mkmRuvw+NACSaeXEQ+NHcVF7rONl6qcaxV3Uuemwawk+7+SJLw==}
    engines: {node: '>= 0.6'}
    dependencies:
      mime-types: 2.1.35
      negotiator: 0.6.3

  /acorn-globals/7.0.1:
    resolution: {integrity: sha512-umOSDSDrfHbTNPuNpC2NSnnA3LUrqpevPb4T9jRx4MagXNS0rs+gwiTcAvqCRmsD6utzsrzNt+ebm00SNWiC3Q==}
    dependencies:
      acorn: 8.8.2
      acorn-walk: 8.2.0
    dev: true

  /acorn-import-assertions/1.8.0_acorn@8.8.2:
    resolution: {integrity: sha512-m7VZ3jwz4eK6A4Vtt8Ew1/mNbP24u0FhdyfA7fSvnJR6LMdfOYnmuIrrJAgrYfYJ10F/otaHTtrtrtmHdMNzEw==}
    peerDependencies:
      acorn: ^8
    dependencies:
      acorn: 8.8.2
    dev: true

  /acorn-jsx/5.3.2_acorn@8.8.2:
    resolution: {integrity: sha512-rq9s+JNhf0IChjtDXxllJ7g41oZk5SlXtp0LHwyA5cejwn7vKmKp4pPri6YEePv2PU65sAsegbXtIinmDFDXgQ==}
    peerDependencies:
      acorn: ^6.0.0 || ^7.0.0 || ^8.0.0
    dependencies:
      acorn: 8.8.2
    dev: true

  /acorn-node/1.8.2:
    resolution: {integrity: sha512-8mt+fslDufLYntIoPAaIMUe/lrbrehIiwmR3t2k9LljIzoigEPF27eLk2hy8zSGzmR/ogr7zbRKINMo1u0yh5A==}
    dependencies:
      acorn: 7.4.1
      acorn-walk: 7.2.0
      xtend: 4.0.2

  /acorn-walk/7.2.0:
    resolution: {integrity: sha512-OPdCF6GsMIP+Az+aWfAAOEt2/+iVDKE7oy6lJ098aoe59oAmK76qV6Gw60SbZ8jHuG2wH058GF4pLFbYamYrVA==}
    engines: {node: '>=0.4.0'}

  /acorn-walk/8.2.0:
    resolution: {integrity: sha512-k+iyHEuPgSw6SbuDpGQM+06HQUa04DZ3o+F6CSzXMvvI5KMvnaEqXe+YVe555R9nn6GPt404fos4wcgpw12SDA==}
    engines: {node: '>=0.4.0'}

  /acorn/7.4.1:
    resolution: {integrity: sha512-nQyp0o1/mNdbTO1PO6kHkwSrmgZ0MT/jCCpNiwbUjGoRN4dlBhqJtoQuCnEOKzgTVwg0ZWiCoQy6SxMebQVh8A==}
    engines: {node: '>=0.4.0'}
    hasBin: true

  /acorn/8.7.1:
    resolution: {integrity: sha512-Xx54uLJQZ19lKygFXOWsscKUbsBZW0CPykPhVQdhIeIwrbPmJzqeASDInc8nKBnp/JT6igTs82qPXz069H8I/A==}
    engines: {node: '>=0.4.0'}
    hasBin: true
    dev: true

  /acorn/8.8.2:
    resolution: {integrity: sha512-xjIYgE8HBrkpd/sJqOGNspf8uHG+NOHGOw6a/Urj8taM2EXfdNAH2oFcPeIFfsv3+kz/mJrS5VuMqbNLjCa2vw==}
    engines: {node: '>=0.4.0'}
    hasBin: true

  /agent-base/6.0.2:
    resolution: {integrity: sha512-RZNwNclF7+MS/8bDg70amg32dyeZGZxiDuQmZxKLAlQjr3jGyLx+4Kkk58UO7D2QdgFIQCovuSuZESne6RG6XQ==}
    engines: {node: '>= 6.0.0'}
    dependencies:
      debug: 4.3.4
    transitivePeerDependencies:
      - supports-color

  /ajv-formats/2.1.1:
    resolution: {integrity: sha512-Wx0Kx52hxE7C18hkMEggYlEifqWZtYaRgouJor+WMdPnQyEK13vgEWyVNup7SoeeoLMsr4kf5h6dOW11I15MUA==}
    peerDependenciesMeta:
      ajv:
        optional: true
    dependencies:
      ajv: 8.11.0
    dev: true

  /ajv-formats/2.1.1_ajv@8.12.0:
    resolution: {integrity: sha512-Wx0Kx52hxE7C18hkMEggYlEifqWZtYaRgouJor+WMdPnQyEK13vgEWyVNup7SoeeoLMsr4kf5h6dOW11I15MUA==}
    peerDependencies:
      ajv: ^8.0.0
    peerDependenciesMeta:
      ajv:
        optional: true
    dependencies:
      ajv: 8.12.0
    dev: true

  /ajv-keywords/3.5.2_ajv@6.12.6:
    resolution: {integrity: sha512-5p6WTN0DdTGVQk6VjcEju19IgaHudalcfabD7yhDGeA6bcQnmL+CpveLJq/3hvfwd1aof6L386Ougkx6RfyMIQ==}
    peerDependencies:
      ajv: ^6.9.1
    dependencies:
      ajv: 6.12.6
    dev: true

  /ajv/6.12.6:
    resolution: {integrity: sha512-j3fVLgvTo527anyYyJOGTYJbG+vnnQYvE0m5mmkc1TK+nxAppkCLMIL0aZ4dblVCNoGShhm+kzE4ZUykBoMg4g==}
    dependencies:
      fast-deep-equal: 3.1.3
      fast-json-stable-stringify: 2.1.0
      json-schema-traverse: 0.4.1
      uri-js: 4.4.1
    dev: true

  /ajv/8.11.0:
    resolution: {integrity: sha512-wGgprdCvMalC0BztXvitD2hC04YffAvtsUn93JbGXYLAtCUO4xd17mCCZQxUOItiBwZvJScWo8NIvQMQ71rdpg==}
    dependencies:
      fast-deep-equal: 3.1.3
      json-schema-traverse: 1.0.0
      require-from-string: 2.0.2
      uri-js: 4.4.1
    dev: true

  /ajv/8.12.0:
    resolution: {integrity: sha512-sRu1kpcO9yLtYxBKvqfTeh9KzZEwO3STyX1HT+4CaDzC6HpTGYhIhPIzj9XuKU7KYDwnaeh5hcOwjy1QuJzBPA==}
    dependencies:
      fast-deep-equal: 3.1.3
      json-schema-traverse: 1.0.0
      require-from-string: 2.0.2
      uri-js: 4.4.1
    dev: true

  /algoliasearch/4.14.3:
    resolution: {integrity: sha512-GZTEuxzfWbP/vr7ZJfGzIl8fOsoxN916Z6FY2Egc9q2TmZ6hvq5KfAxY89pPW01oW/2HDEKA8d30f9iAH9eXYg==}
    dependencies:
      '@algolia/cache-browser-local-storage': 4.14.3
      '@algolia/cache-common': 4.14.3
      '@algolia/cache-in-memory': 4.14.3
      '@algolia/client-account': 4.14.3
      '@algolia/client-analytics': 4.14.3
      '@algolia/client-common': 4.14.3
      '@algolia/client-personalization': 4.14.3
      '@algolia/client-search': 4.14.3
      '@algolia/logger-common': 4.14.3
      '@algolia/logger-console': 4.14.3
      '@algolia/requester-browser-xhr': 4.14.3
      '@algolia/requester-common': 4.14.3
      '@algolia/requester-node-http': 4.14.3
      '@algolia/transporter': 4.14.3
    dev: true

  /ansi-colors/4.1.1:
    resolution: {integrity: sha512-JoX0apGbHaUJBNl6yF+p6JAFYZ666/hhCGKN5t9QFjbJQKUU/g8MNbFDbvfrgKXvI1QpZplPOnwIo99lX/AAmA==}
    engines: {node: '>=6'}
    dev: true

  /ansi-colors/4.1.3:
    resolution: {integrity: sha512-/6w/C21Pm1A7aZitlI5Ni/2J6FFQN8i1Cvz3kHABAAbw93v/NlvKdVOqz7CCWz/3iv/JplRSEEZ83XION15ovw==}
    engines: {node: '>=6'}

  /ansi-escapes/4.3.2:
    resolution: {integrity: sha512-gKXj5ALrKWQLsYG9jlTRmR/xKluxHV+Z9QEwNIgCfM1/uwPMCuzVVnh5mwTd+OuBZcwSIMbqssNWRm1lE51QaQ==}
    engines: {node: '>=8'}
    dependencies:
      type-fest: 0.21.3
    dev: true

  /ansi-regex/5.0.1:
    resolution: {integrity: sha512-quJQXlTSUGL2LH9SUXo8VwsY4soanhgo6LNSm84E1LBcE8s3O0wpdiRzyR9z/ZZJMlMWv37qOOb9pdJlMUEKFQ==}
    engines: {node: '>=8'}

  /ansi-sequence-parser/1.1.0:
    resolution: {integrity: sha512-lEm8mt52to2fT8GhciPCGeCXACSz2UwIN4X2e2LJSnZ5uAbn2/dsYdOmUXq0AtWS5cpAupysIneExOgH0Vd2TQ==}
    dev: true

  /ansi-styles/3.2.1:
    resolution: {integrity: sha512-VT0ZI6kZRdTh8YyJw3SMbYm/u+NqfsAxEpWO0Pf9sq8/e94WxxOpPKx9FR1FlyCtOVDNOQ+8ntlqFxiRc+r5qA==}
    engines: {node: '>=4'}
    dependencies:
      color-convert: 1.9.3
    dev: true

  /ansi-styles/4.3.0:
    resolution: {integrity: sha512-zbB9rCJAT1rbjiVDb2hqKFHNYLxgtk8NURxZ3IZwD3F6NtxbXZQCnnSi1Lkx+IDohdPlFp222wVALIheZJQSEg==}
    engines: {node: '>=8'}
    dependencies:
      color-convert: 2.0.1

  /anymatch/3.1.2:
    resolution: {integrity: sha512-P43ePfOAIupkguHUycrc4qJ9kz8ZiuOUijaETwX7THt0Y/GNK7v0aa8rY816xWjZ7rJdA5XdMcpVFTKMq+RvWg==}
    engines: {node: '>= 8'}
    dependencies:
      normalize-path: 3.0.0
      picomatch: 2.3.1

  /append-field/1.0.0:
    resolution: {integrity: sha512-klpgFSWLW1ZEs8svjfb7g4qWY0YS5imI82dTg+QahUvJ8YqAY0P10Uk8tTyh9ZGuYEZEMaeJYCF5BFuX552hsw==}

  /aproba/2.0.0:
    resolution: {integrity: sha512-lYe4Gx7QT+MKGbDsA+Z+he/Wtef0BiwDOlK/XkBrdfsh9J/jPPXbX0tE9x9cl27Tmu5gg3QUbUrQYa/y+KOHPQ==}
    dev: false

  /are-we-there-yet/2.0.0:
    resolution: {integrity: sha512-Ci/qENmwHnsYo9xKIcUJN5LeDKdJ6R1Z1j9V/J5wyq8nh/mYPEpIKJbBZXtZjG04HiK7zV/p6Vs9952MrMeUIw==}
    engines: {node: '>=10'}
    dependencies:
      delegates: 1.0.0
      readable-stream: 3.6.0
    dev: false

  /arg/4.1.3:
    resolution: {integrity: sha512-58S9QDqG0Xx27YwPSt9fJxivjYl432YCwfDMfZ+71RAqUrZef7LrKQZ3LHLOwCS4FLNBplP533Zx895SeOCHvA==}
    dev: true

  /arg/5.0.2:
    resolution: {integrity: sha512-PYjyFOLKQ9y57JvQ6QLo8dAgNqswh8M1RMJYdQduT6xbWSgK36P/Z/v+p888pM69jMMfS8Xd8F6I1kQ/I9HUGg==}

  /argon2/0.30.3:
    resolution: {integrity: sha512-DoH/kv8c9127ueJSBxAVJXinW9+EuPA3EMUxoV2sAY1qDE5H9BjTyVF/aD2XyHqbqUWabgBkIfcP3ZZuGhbJdg==}
    engines: {node: '>=14.0.0'}
    requiresBuild: true
    dependencies:
      '@mapbox/node-pre-gyp': 1.0.10
      '@phc/format': 1.0.0
      node-addon-api: 5.0.0
    transitivePeerDependencies:
      - encoding
      - supports-color
    dev: false

  /argparse/1.0.10:
    resolution: {integrity: sha512-o5Roy6tNG4SL/FOkCAN6RzjiakZS25RLYFrcMttJqbdd8BWrnA+fGz57iN5Pb06pvBGvl5gQ0B48dJlslXvoTg==}
    dependencies:
      sprintf-js: 1.0.3
    dev: true

  /argparse/2.0.1:
    resolution: {integrity: sha512-8+9WqebbFzpX9OR+Wa6O29asIogeRMzcGtAINdpMHHyAg10f05aSFVBbcEqGf/PXw1EjAZ+q2/bEBg3DvurK3Q==}

  /array-flatten/1.1.1:
    resolution: {integrity: sha512-PCVAQswWemu6UdxsDFFX/+gVeYqKAod3D3UVm91jHwynguOwAvYPhx8nNlM++NqRcK6CxxpUafjmhIdKiHibqg==}

  /array-ify/1.0.0:
    resolution: {integrity: sha512-c5AMf34bKdvPhQ7tBGhqkgKNUzMr4WUs+WDtC2ZUGOUncbxKMTvqxYctiseW3+L4bA8ec+GcZ6/A/FW4m8ukng==}
    dev: true

  /array-union/2.1.0:
    resolution: {integrity: sha512-HGyxoOTYUyCM6stUe6EJgnd4EoewAI7zMdfqO+kGjnlZmBDz/cR5pf8r/cR4Wq60sL/p0IkcjUEEPwS3GFrIyw==}
    engines: {node: '>=8'}
    dev: true

  /arrify/1.0.1:
    resolution: {integrity: sha512-3CYzex9M9FGQjCGMGyi6/31c8GJbgb0qGyrx5HWxPd0aCwh4cB2YjMb2Xf9UuoogrMrlO9cTqnB5rI5GHZTcUA==}
    engines: {node: '>=0.10.0'}
    dev: true

  /asap/2.0.6:
    resolution: {integrity: sha512-BSHWgDSAiKs50o2Re8ppvp3seVHXSRM44cdSsT9FfNEUUZLOGWVCsiWaRPWM1Znn+mqZ1OfVZ3z3DWEzSp7hRA==}

  /assert-never/1.2.1:
    resolution: {integrity: sha512-TaTivMB6pYI1kXwrFlEhLeGfOqoDNdTxjCdwRfFFkEA30Eu+k48W34nlok2EYWJfFFzqaEmichdNM7th6M5HNw==}
    dev: false

  /assertion-error/1.1.0:
    resolution: {integrity: sha512-jgsaNduz+ndvGyFt3uSuWqvy4lCnIJiovtouQN5JZHOKCS2QuhEdbcQHFhVksz2N2U9hXJo8odG7ETyWlEeuDw==}
    dev: true

  /ast-types/0.13.4:
    resolution: {integrity: sha512-x1FCFnFifvYDDzTaLII71vG5uvDwgtmDTEVWAxrgeiR8VjMONcCXJx7E+USjDtHlwFmt9MysbqgF9b9Vjr6w+w==}
    engines: {node: '>=4'}
    dependencies:
      tslib: 2.5.0
    dev: false

  /async/3.2.3:
    resolution: {integrity: sha512-spZRyzKL5l5BZQrr/6m/SqFdBN0q3OCI0f9rjfBzCMBIP4p75P620rR3gTmaksNOhmzgdxcaxdNfMy6anrbM0g==}
    dev: false
    optional: true

  /asynckit/0.4.0:
    resolution: {integrity: sha512-Oei9OH4tRh0YqU3GxhX79dM/mwVgvbZJaSNaRk+bshkj0S5cfHcgYakreBjrHwatXKbz+IoIdYLxrKim2MjW0Q==}

  /autoprefixer/10.4.14_postcss@8.4.21:
    resolution: {integrity: sha512-FQzyfOsTlwVzjHxKEqRIAdJx9niO6VCBCoEwax/VLSoQF29ggECcPuBqUMZ+u8jCZOPSy8b8/8KnuFbp0SaFZQ==}
    engines: {node: ^10 || ^12 || >=14}
    hasBin: true
    peerDependencies:
      postcss: ^8.1.0
    dependencies:
      browserslist: 4.21.5
      caniuse-lite: 1.0.30001464
      fraction.js: 4.2.0
      normalize-range: 0.1.2
      picocolors: 1.0.0
      postcss: 8.4.21
      postcss-value-parser: 4.2.0
    dev: true

  /available-typed-arrays/1.0.5:
    resolution: {integrity: sha512-DMD0KiN46eipeziST1LPP/STfDU0sufISXmjSgvVsoU2tqxctQeASejWcfNtxYKqETM1UxQ8sp2OrSBWpHY6sw==}
    engines: {node: '>= 0.4'}
    dev: true

  /axios-retry/3.4.0:
    resolution: {integrity: sha512-VdgaP+gHH4iQYCCNUWF2pcqeciVOdGrBBAYUfTY+wPcO5Ltvp/37MLFNCmJKo7Gj3SHvCSdL8ouI1qLYJN3liA==}
    dependencies:
      '@babel/runtime': 7.18.6
      is-retry-allowed: 2.2.0
    dev: false

  /axios/1.3.4:
    resolution: {integrity: sha512-toYm+Bsyl6VC5wSkfkbbNB6ROv7KY93PEBBL6xyDczaIHasAiv4wPqQ/c4RjoQzipxRD2W5g21cOqQulZ7rHwQ==}
    dependencies:
      follow-redirects: 1.15.2
      form-data: 4.0.0
      proxy-from-env: 1.1.0
    transitivePeerDependencies:
      - debug
    dev: false

  /babel-walk/3.0.0-canary-5:
    resolution: {integrity: sha512-GAwkz0AihzY5bkwIY5QDR+LvsRQgB/B+1foMPvi0FZPMl5fjD7ICiznUiBdLYMH1QYe6vqu4gWYytZOccLouFw==}
    engines: {node: '>= 10.0.0'}
    dependencies:
      '@babel/types': 7.17.0
    dev: false

  /balanced-match/1.0.2:
    resolution: {integrity: sha512-3oSeUO0TMV67hN1AmbXsK4yaqU7tjiHlbxRDZOpH0KW9+CeX4bRAaX0Anxt0tx2MrpRpWwQaPwIlISEJhYU5Pw==}

  /base64-js/1.5.1:
    resolution: {integrity: sha512-AKpaYlHn8t4SVbOHCy+b5+KKgvR4vrsD8vbvrbiQJps7fKDTkjkDry6ji0rUJjC0kzbNePLwzxq8iypo41qeWA==}
    dev: true

  /batch/0.6.1:
    resolution: {integrity: sha512-x+VAiMRL6UPkx+kudNvxTl6hB2XNNCG2r+7wixVfIYwu/2HKRXimwQyaumLjMveWvT2Hkd/cAJw+QBMfJ/EKVw==}
    dev: false

  /binary-extensions/2.2.0:
    resolution: {integrity: sha512-jDctJ/IVQbZoJykoeHbhXpOlNBqGNcwXJKJog42E5HDPUwQTSdjCHdihjj0DlnheQ7blbT6dHOafNAiS8ooQKA==}
    engines: {node: '>=8'}

  /birpc/0.1.1:
    resolution: {integrity: sha512-B64AGL4ug2IS2jvV/zjTYDD1L+2gOJTT7Rv+VaK7KVQtQOo/xZbCDsh7g727ipckmU+QJYRqo5RcifVr0Kgcmg==}
    dev: true

  /bl/4.1.0:
    resolution: {integrity: sha512-1W07cM9gS6DcLperZfFSj+bWLtaPGSOHWhPiGzXmvVJbRLdG82sH/Kn8EtW1VqWVA54AKf2h5k5BbnIbwF3h6w==}
    dependencies:
      buffer: 5.7.1
      inherits: 2.0.4
      readable-stream: 3.6.0
    dev: true

  /body-parser/1.20.1:
    resolution: {integrity: sha512-jWi7abTbYwajOytWCQc37VulmWiRae5RyTpaCyDcS5/lMdtwSz5lOpDE67srw/HYe35f1z3fDQw+3txg7gNtWw==}
    engines: {node: '>= 0.8', npm: 1.2.8000 || >= 1.4.16}
    dependencies:
      bytes: 3.1.2
      content-type: 1.0.5
      debug: 2.6.9
      depd: 2.0.0
      destroy: 1.2.0
      http-errors: 2.0.0
      iconv-lite: 0.4.24
      on-finished: 2.4.1
      qs: 6.11.0
      raw-body: 2.5.1
      type-is: 1.6.18
      unpipe: 1.0.0
    transitivePeerDependencies:
      - supports-color

  /body-parser/1.20.2:
    resolution: {integrity: sha512-ml9pReCu3M61kGlqoTm2umSXTlRTuGTx0bfYj+uIUKKYycG5NtSbeetV3faSU6R7ajOPw0g/J1PvK4qNy7s5bA==}
    engines: {node: '>= 0.8', npm: 1.2.8000 || >= 1.4.16}
    dependencies:
      bytes: 3.1.2
      content-type: 1.0.5
      debug: 2.6.9
      depd: 2.0.0
      destroy: 1.2.0
      http-errors: 2.0.0
      iconv-lite: 0.4.24
      on-finished: 2.4.1
      qs: 6.11.0
      raw-body: 2.5.2
      type-is: 1.6.18
      unpipe: 1.0.0
    transitivePeerDependencies:
      - supports-color

  /body-scroll-lock/4.0.0-beta.0:
    resolution: {integrity: sha512-a7tP5+0Mw3YlUJcGAKUqIBkYYGlYxk2fnCasq/FUph1hadxlTRjF+gAcZksxANnaMnALjxEddmSi/H3OR8ugcQ==}
    dev: true

  /boolbase/1.0.0:
    resolution: {integrity: sha512-JZOSA7Mo9sNGB8+UjSgzdLtokWAky1zbztM3WRLCbZ70/3cTANmQmOdR7y2g+J0e2WXywy1yS468tY+IruqEww==}

  /brace-expansion/1.1.11:
    resolution: {integrity: sha512-iCuPHDFgrHX7H2vEI/5xpz07zSHB00TpugqhmYtVmMO6518mCuRMoOYFldEBl0g187ufozdaHgWKcYFb61qGiA==}
    dependencies:
      balanced-match: 1.0.2
      concat-map: 0.0.1

  /brace-expansion/2.0.1:
    resolution: {integrity: sha512-XnAIvQ8eM+kC6aULx6wuQiwVsnzsi9d3WxzV3FpWTGA19F621kwdbsAcFKXgKUHZWsy+mY6iL1sHTxWEFCytDA==}
    dependencies:
      balanced-match: 1.0.2

  /braces/3.0.2:
    resolution: {integrity: sha512-b8um+L1RzM3WDSzvhm6gIz1yfTbBt6YTlcEKAvsmqCZZFw46z626lVj9j1yEPW33H5H+lBQpZMP1k8l+78Ha0A==}
    engines: {node: '>=8'}
    dependencies:
      fill-range: 7.0.1

  /browser-stdout/1.3.1:
    resolution: {integrity: sha512-qhAVI1+Av2X7qelOfAIYwXONood6XlZE/fXaBSmW/T5SzLAmCgzi+eiWE7fUvbHaeNBQH13UftjpXxsfLkMpgw==}
    dev: true

  /browserslist/4.21.5:
    resolution: {integrity: sha512-tUkiguQGW7S3IhB7N+c2MV/HZPSCPAAiYBZXLsBhFB/PCy6ZKKsZrmBayHV9fdGV/ARIfJ14NkxKzRDjvp7L6w==}
    engines: {node: ^6 || ^7 || ^8 || ^9 || ^10 || ^11 || ^12 || >=13.7}
    hasBin: true
    dependencies:
      caniuse-lite: 1.0.30001464
      electron-to-chromium: 1.4.328
      node-releases: 2.0.10
      update-browserslist-db: 1.0.10_browserslist@4.21.5
    dev: true

  /buffer-equal-constant-time/1.0.1:
    resolution: {integrity: sha512-zRpUiDwd/xk6ADqPMATG8vc9VPrkck7T07OIx0gnjmJAnHnTVXNQG3vfvWNuiZIkwu9KrKdA1iJKfsfTVxE6NA==}
    dev: false

  /buffer-from/1.1.2:
    resolution: {integrity: sha512-E+XQCRwSbaaiChtv6k6Dwgc+bx+Bs6vuKJHHl5kox/BaKbhiXzqQOwK4cO22yElGp2OCmjwVhT3HmxgyPGnJfQ==}

  /buffer/5.7.1:
    resolution: {integrity: sha512-EHcyIPBQ4BSGlvjB16k5KgAJ27CIsHY/2JBmCRReo48y9rQ3MaUzWX3KVlBa4U7MyX02HdVj0K7C3WaB3ju7FQ==}
    dependencies:
      base64-js: 1.5.1
      ieee754: 1.2.1
    dev: true

  /busboy/1.6.0:
    resolution: {integrity: sha512-8SFQbg/0hQ9xy3UNTB0YEnsNBbWfhf7RtnzpL7TkBiTBRfrQ9Fxcnz7VJsleJpyp6rVLvXiuORqjlHi5q+PYuA==}
    engines: {node: '>=10.16.0'}
    dependencies:
      streamsearch: 1.1.0

  /bytes/3.1.2:
    resolution: {integrity: sha512-/Nf7TyzTx6S3yRJObOAV7956r8cr2+Oj8AC5dt8wSP3BQAoeX58NoHyCU8P8zGkNXStjTSi6fzO6F0pBdcYbEg==}
    engines: {node: '>= 0.8'}

  /cac/6.7.14:
    resolution: {integrity: sha512-b6Ilus+c3RrdDk+JhLKUAQfzzgLEPy6wcXqS7f/xe1EETvsDP6GORG7SFuOs6cID5YkqchW/LXZbX5bc8j7ZcQ==}
    engines: {node: '>=8'}
    dev: true

  /cache-manager-redis-yet/4.1.1:
    resolution: {integrity: sha512-3Mzug/4z57YXoFf8yF3U1B7Ga3ezeQR+xc1hgNVmoDk7mStdbSlnwoNSI8FoF7SBRy4MfBQXdg2zkWY7guqQzw==}
    engines: {node: '>= 16.17.0'}
    dependencies:
      '@redis/bloom': 1.2.0_@redis+client@1.5.5
      '@redis/client': 1.5.5
      '@redis/graph': 1.1.0_@redis+client@1.5.5
      '@redis/json': 1.0.4_@redis+client@1.5.5
      '@redis/search': 1.1.1_@redis+client@1.5.5
      '@redis/time-series': 1.0.4_@redis+client@1.5.5
      cache-manager: 5.1.7
      redis: 4.6.4
    dev: false

  /cache-manager/5.1.7:
    resolution: {integrity: sha512-2W43F4ruaYb7dSiCOqkKtpnmn51/3DqxbKMMTxHfLa6qtj1letd8rr17/P/c7D7wYViqQLa+LetLCoKSVwBN1w==}
    dependencies:
      lodash.clonedeep: 4.5.0
      lru-cache: 7.17.0

  /call-bind/1.0.2:
    resolution: {integrity: sha512-7O+FbCihrB5WGbFYesctwmTKae6rOiIzmz1icreWJ+0aA7LJfuqhEso2T9ncpcFtzMQtzXf2QGGueWJGTYsqrA==}
    dependencies:
      function-bind: 1.1.1
      get-intrinsic: 1.2.0

  /callsites/3.1.0:
    resolution: {integrity: sha512-P8BjAsXvZS+VIDUI11hHCQEv74YT67YUi5JJFNWIqL235sBmjX4+qx9Muvls5ivyNENctx46xQLQ3aTuE7ssaQ==}
    engines: {node: '>=6'}
    dev: true

  /camel-case/3.0.0:
    resolution: {integrity: sha512-+MbKztAYHXPr1jNTSKQF52VpcFjwY5RkR7fxksV8Doo4KAYc5Fl4UJRgthBbTmEx8C54DqahhbLJkDwjI3PI/w==}
    dependencies:
      no-case: 2.3.2
      upper-case: 1.1.3
    dev: false

  /camel-case/4.1.2:
    resolution: {integrity: sha512-gxGWBrTT1JuMx6R+o5PTXMmUnhnVzLQ9SNutD4YqKtI6ap897t3tKECYla6gCWEkplXnlNybEkZg9GEGxKFCgw==}
    dependencies:
      pascal-case: 3.1.2
      tslib: 2.5.0
    dev: true

  /camelcase-css/2.0.1:
    resolution: {integrity: sha512-QOSvevhslijgYwRx6Rv7zKdMF8lbRmx+uQGx2+vDc+KI/eBnsy9kit5aj23AgGu3pa4t9AgwbnXWqS+iOY+2aA==}
    engines: {node: '>= 6'}

  /camelcase-keys/6.2.2:
    resolution: {integrity: sha512-YrwaA0vEKazPBkn0ipTiMpSajYDSe+KjQfrjhcBMxJt/znbvlHd8Pw/Vamaz5EB4Wfhs3SUR3Z9mwRu/P3s3Yg==}
    engines: {node: '>=8'}
    dependencies:
      camelcase: 5.3.1
      map-obj: 4.3.0
      quick-lru: 4.0.1
    dev: true

  /camelcase/5.3.1:
    resolution: {integrity: sha512-L28STB170nwWS63UjtlEOE3dldQApaJXZkOI1uMFfzf3rRuPegHaHesyee+YxQ+W6SvRDQV6UrdOdRiR153wJg==}
    engines: {node: '>=6'}
    dev: true

  /camelcase/6.3.0:
    resolution: {integrity: sha512-Gmy6FhYlCY7uOElZUSbxo2UCDH8owEk996gkbrpsgGtrJLM3J7jGxl9Ic7Qwwj4ivOE5AWZWRMecDdF7hqGjFA==}
    engines: {node: '>=10'}
    dev: true

  /caniuse-lite/1.0.30001464:
    resolution: {integrity: sha512-oww27MtUmusatpRpCGSOneQk2/l5czXANDSFvsc7VuOQ86s3ANhZetpwXNf1zY/zdfP63Xvjz325DAdAoES13g==}
    dev: true

  /capital-case/1.0.4:
    resolution: {integrity: sha512-ds37W8CytHgwnhGGTi88pcPyR15qoNkOpYwmMMfnWqqWgESapLqvDx6huFjQ5vqWSn2Z06173XNA7LtMOeUh1A==}
    dependencies:
      no-case: 3.0.4
      tslib: 2.5.0
      upper-case-first: 2.0.2
    dev: true

  /case-anything/2.1.10:
    resolution: {integrity: sha512-JczJwVrCP0jPKh05McyVsuOg6AYosrB9XWZKbQzXeDAm2ClE/PJE/BcrrQrVyGYH7Jg8V/LDupmyL4kFlVsVFQ==}
    engines: {node: '>=12.13'}
    dev: false

  /chai-as-promised/7.1.1_chai@4.3.7:
    resolution: {integrity: sha512-azL6xMoi+uxu6z4rhWQ1jbdUhOMhis2PvscD/xjLqNMkv3BPPp2JyyuTHOrf9BOosGpNQ11v6BKv/g57RXbiaA==}
    peerDependencies:
      chai: '>= 2.1.2 < 5'
    dependencies:
      chai: 4.3.7
      check-error: 1.0.2
    dev: true

  /chai/4.3.7:
    resolution: {integrity: sha512-HLnAzZ2iupm25PlN0xFreAlBA5zaBSv3og0DdeGA4Ar6h6rJ3A0rolRUKJhSF2V10GZKDgWF/VmAEsNWjCRB+A==}
    engines: {node: '>=4'}
    dependencies:
      assertion-error: 1.1.0
      check-error: 1.0.2
      deep-eql: 4.1.3
      get-func-name: 2.0.0
      loupe: 2.3.6
      pathval: 1.1.1
      type-detect: 4.0.8
    dev: true

  /chalk/2.4.2:
    resolution: {integrity: sha512-Mti+f9lpJNcwF4tWV8/OrTTtF1gZi+f8FqlyAdouralcFWFQWF2+NgCHShjkCb+IFBLq9buZwE1xckQU4peSuQ==}
    engines: {node: '>=4'}
    dependencies:
      ansi-styles: 3.2.1
      escape-string-regexp: 1.0.5
      supports-color: 5.5.0
    dev: true

  /chalk/4.1.2:
    resolution: {integrity: sha512-oKnbhFyRIXpUuez8iBMmyEa4nbj4IOQyuhc/wy9kY7/WVPcwIO9VA668Pu8RkO7+0G76SLROeyw9CpQ061i4mA==}
    engines: {node: '>=10'}
    dependencies:
      ansi-styles: 4.3.0
      supports-color: 7.2.0

  /change-case/4.1.2:
    resolution: {integrity: sha512-bSxY2ws9OtviILG1EiY5K7NNxkqg/JnRnFxLtKQ96JaviiIxi7djMrSd0ECT9AC+lttClmYwKw53BWpOMblo7A==}
    dependencies:
      camel-case: 4.1.2
      capital-case: 1.0.4
      constant-case: 3.0.4
      dot-case: 3.0.4
      header-case: 2.0.4
      no-case: 3.0.4
      param-case: 3.0.4
      pascal-case: 3.1.2
      path-case: 3.0.4
      sentence-case: 3.0.4
      snake-case: 3.0.4
      tslib: 2.5.0
    dev: true

  /character-parser/2.2.0:
    resolution: {integrity: sha512-+UqJQjFEFaTAs3bNsF2j2kEN1baG/zghZbdqoYEDxGZtJo9LBzl1A+m0D4n3qKx8N2FNv8/Xp6yV9mQmBuptaw==}
    dependencies:
      is-regex: 1.1.4
    dev: false

  /chardet/0.7.0:
    resolution: {integrity: sha512-mT8iDcrh03qDGRRmoA2hmBJnxpllMR+0/0qlzjqZES6NdiWDcZkCNAk4rPFZ9Q85r27unkiNNg8ZOiwZXBHwcA==}
    dev: true

  /check-error/1.0.2:
    resolution: {integrity: sha512-BrgHpW9NURQgzoNyjfq0Wu6VFO6D7IZEmJNdtgNqpzGG8RuNFHt2jQxWlAs4HMe119chBnv+34syEZtc6IhLtA==}
    dev: true

  /cheerio-select/1.6.0:
    resolution: {integrity: sha512-eq0GdBvxVFbqWgmCm7M3XGs1I8oLy/nExUnh6oLqmBditPO9AqQJrkslDpMun/hZ0yyTs8L0m85OHp4ho6Qm9g==}
    dependencies:
      css-select: 4.3.0
      css-what: 6.1.0
      domelementtype: 2.3.0
      domhandler: 4.3.1
      domutils: 2.8.0
    dev: false

  /cheerio/1.0.0-rc.10:
    resolution: {integrity: sha512-g0J0q/O6mW8z5zxQ3A8E8J1hUgp4SMOvEoW/x84OwyHKe/Zccz83PVT4y5Crcr530FV6NgmKI1qvGTKVl9XXVw==}
    engines: {node: '>= 6'}
    dependencies:
      cheerio-select: 1.6.0
      dom-serializer: 1.4.1
      domhandler: 4.3.1
      htmlparser2: 6.1.0
      parse5: 6.0.1
      parse5-htmlparser2-tree-adapter: 6.0.1
      tslib: 2.5.0
    dev: false

  /chokidar/3.5.3:
    resolution: {integrity: sha512-Dr3sfKRP6oTcjf2JmUmFJfeVMvXBdegxB0iVQ5eb2V10uFJUCAS8OByZdVAyVb8xXNz3GjjTgj9kLWsZTqE6kw==}
    engines: {node: '>= 8.10.0'}
    dependencies:
      anymatch: 3.1.2
      braces: 3.0.2
      glob-parent: 5.1.2
      is-binary-path: 2.1.0
      is-glob: 4.0.3
      normalize-path: 3.0.0
      readdirp: 3.6.0
    optionalDependencies:
      fsevents: 2.3.2

  /chownr/2.0.0:
    resolution: {integrity: sha512-bIomtDF5KGpdogkLd9VspvFzk9KfpyyGlS8YFVZl7TGPBHL5snIOnxeshwVgPteQ9b4Eydl+pVbIyE1DcvCWgQ==}
    engines: {node: '>=10'}
    dev: false

  /chrome-trace-event/1.0.3:
    resolution: {integrity: sha512-p3KULyQg4S7NIHixdwbGX+nFHkoBiA4YQmyWtjb8XngSKV124nJmRysgAeujbUVb15vh+RvFUfCPqU7rXk+hZg==}
    engines: {node: '>=6.0'}
    dev: true

  /class-transformer/0.5.1:
    resolution: {integrity: sha512-SQa1Ws6hUbfC98vKGxZH3KFY0Y1lm5Zm0SY8XX9zbK7FJCyVEac3ATW0RIpwzW+oOfmHE5PMPufDG9hCfoEOMw==}

  /class-validator/0.14.0:
    resolution: {integrity: sha512-ct3ltplN8I9fOwUd8GrP8UQixwff129BkEtuWDKL5W45cQuLd19xqmTLu5ge78YDm/fdje6FMt0hGOhl0lii3A==}
    dependencies:
      '@types/validator': 13.7.11
      libphonenumber-js: 1.10.15
      validator: 13.7.0

  /clean-css/4.2.4:
    resolution: {integrity: sha512-EJUDT7nDVFDvaQgAo2G/PJvxmp1o/c6iXLbswsBbUFXi1Nr+AjA2cKmfbKDMjMvzEe75g3P6JkaDDAKk96A85A==}
    engines: {node: '>= 4.0'}
    dependencies:
      source-map: 0.6.1
    dev: false

  /cli-cursor/3.1.0:
    resolution: {integrity: sha512-I/zHAwsKf9FqGoXM4WWRACob9+SNukZTd94DWF57E4toouRulbCxcUh6RKUEOQlYTHJnzkPMySvPNaaSLNfLZw==}
    engines: {node: '>=8'}
    dependencies:
      restore-cursor: 3.1.0
    dev: true

  /cli-spinners/2.6.1:
    resolution: {integrity: sha512-x/5fWmGMnbKQAaNwN+UZlV79qBLM9JFnJuJ03gIi5whrob0xV0ofNVHy9DhwGdsMJQc2OKv0oGmLzvaqvAVv+g==}
    engines: {node: '>=6'}
    dev: true

  /cli-table3/0.6.3:
    resolution: {integrity: sha512-w5Jac5SykAeZJKntOxJCrm63Eg5/4dhMWIcuTbo9rpE+brgaSZo0RuNJZeOyMgsUdhDeojvgyQLmjI+K50ZGyg==}
    engines: {node: 10.* || >= 12.*}
    dependencies:
      string-width: 4.2.3
    optionalDependencies:
      '@colors/colors': 1.5.0
    dev: true

  /cli-width/3.0.0:
    resolution: {integrity: sha512-FxqpkPPwu1HjuN93Omfm4h8uIanXofW0RxVEW3k5RKx+mJJYSthzNhp32Kzxxy3YAEZ/Dc/EWN1vZRY0+kOhbw==}
    engines: {node: '>= 10'}
    dev: true

  /cliui/7.0.4:
    resolution: {integrity: sha512-OcRE68cOsVMXp1Yvonl/fzkQOyjLSu/8bhPDfQt0e0/Eb283TKP20Fs2MqoPsr9SwA595rRCA+QMzYc9nBP+JQ==}
    dependencies:
      string-width: 4.2.3
      strip-ansi: 6.0.1
      wrap-ansi: 7.0.0

  /cliui/8.0.1:
    resolution: {integrity: sha512-BSeNnyus75C4//NQ9gQt1/csTXyo/8Sb+afLAkzAptFuMsod9HFokGNudZpi/oQV73hnVK+sR+5PVRMd+Dr7YQ==}
    engines: {node: '>=12'}
    dependencies:
      string-width: 4.2.3
      strip-ansi: 6.0.1
      wrap-ansi: 7.0.0
    dev: true

  /clone/1.0.4:
    resolution: {integrity: sha512-JQHZ2QMW6l3aH/j6xCqQThY/9OH4D/9ls34cgkUBiEeocRTU04tHfKPBsUK1PqZCUQM7GiA0IIXJSuXHI64Kbg==}
    engines: {node: '>=0.8'}
    dev: true

  /cluster-key-slot/1.1.2:
    resolution: {integrity: sha512-RMr0FhtfXemyinomL4hrWcYJxmX6deFdCxpJzhDttxgO1+bcCnkk+9drydLVDmAMG7NE6aN/fl4F7ucU/90gAA==}
    engines: {node: '>=0.10.0'}
    dev: false

  /color-convert/1.9.3:
    resolution: {integrity: sha512-QfAUtd+vFdAtFQcC8CCyYt1fYWxSqAiK2cSD6zDB8N3cpsEBAvRxp9zOGg6G/SHHJYAT88/az/IuDGALsNVbGg==}
    dependencies:
      color-name: 1.1.3
    dev: true

  /color-convert/2.0.1:
    resolution: {integrity: sha512-RRECPsj7iu/xb5oKYcsFHSppFNnsj/52OVTRKb4zP5onXwVF3zVmmToNcOfGC+CRDpfK/U584fMg38ZHCaElKQ==}
    engines: {node: '>=7.0.0'}
    dependencies:
      color-name: 1.1.4

  /color-name/1.1.3:
    resolution: {integrity: sha512-72fSenhMw2HZMTVHeCA9KCmpEIbzWiQsjN+BHcBbS9vr1mtt+vJjPdksIBNUmKAW8TFUDPJK5SUU3QhE9NEXDw==}
    dev: true

  /color-name/1.1.4:
    resolution: {integrity: sha512-dOy+3AuW3a2wNbZHIuMZpTcgjGuLU/uBL/ubcZF9OXbDo8ff4O8yVp5Bf0efS8uEoYo5q4Fx7dY9OgQGXgAsQA==}

  /color-support/1.1.3:
    resolution: {integrity: sha512-qiBjkpbMLO/HL68y+lh4q0/O1MZFj2RX6X/KmMa3+gJD3z+WwI1ZzDHysvqHGS3mP6mznPckpXmw1nI9cJjyRg==}
    hasBin: true
    dev: false

  /combined-stream/1.0.8:
    resolution: {integrity: sha512-FQN4MRfuJeHf7cBbBMJFXhKSDq+2kAArBlmRBvcvFE5BB1HZKXtSFASDhdlz9zOYwxh8lDdnvmMOe/+5cdoEdg==}
    engines: {node: '>= 0.8'}
    dependencies:
      delayed-stream: 1.0.0

  /commander/2.20.3:
    resolution: {integrity: sha512-GpVkmM8vF2vQUkj2LvZmD35JxeJOLCwJ9cUkugyk2nuhbv3+mJvpLYYt+0+USMxE+oj+ey/lJEnhZw75x/OMcQ==}

  /commander/4.1.1:
    resolution: {integrity: sha512-NOKm8xhkzAjzFx8B2v5OAHT+u5pRQc2UCa2Vq9jYL/31o2wi9mxBA7LIFs3sV5VSC49z6pEhfbMULvShKj26WA==}
    engines: {node: '>= 6'}
    dev: true

  /commander/5.1.0:
    resolution: {integrity: sha512-P0CysNDQ7rtVw4QIQtm+MRxV66vKFSvlsQvGYXZWR3qFU0jlMKHZZZgw8e+8DSah4UDKMqnknRDQz+xuQXQ/Zg==}
    engines: {node: '>= 6'}
    dev: false

  /commander/8.3.0:
    resolution: {integrity: sha512-OkTL9umf+He2DZkUq8f8J9of7yL6RJKI24dVITBmNfZBmri9zYZQrKkuXiKhyfPSu8tUhnVBB1iKXevvnlR4Ww==}
    engines: {node: '>= 12'}
    dev: true

  /compare-func/2.0.0:
    resolution: {integrity: sha512-zHig5N+tPWARooBnb0Zx1MFcdfpyJrfTJ3Y5L+IFvUm8rM74hHz66z0gw0x4tijh5CorKkKUCnW82R2vmpeCRA==}
    dependencies:
      array-ify: 1.0.0
      dot-prop: 5.3.0
    dev: true

  /component-emitter/1.3.0:
    resolution: {integrity: sha512-Rd3se6QB+sO1TwqZjscQrurpEPIfO0/yYnSin6Q/rD3mOutHvUrCAhJub3r90uNb+SESBuE0QYoB90YdfatsRg==}

  /concat-map/0.0.1:
    resolution: {integrity: sha512-/Srv4dswyQNBfohGpz9o6Yb3Gz3SrUDqBH5rTuhGR7ahtlbYKnVxw2bCFMRljaA7EXHaXZ8wsHdodFvbkhKmqg==}

  /concat-stream/1.6.2:
    resolution: {integrity: sha512-27HBghJxjiZtIk3Ycvn/4kbJk/1uZuJFfuPEns6LaEvpvG1f0hTea8lilrouyo9mVc2GWdcEZ8OLoGmSADlrCw==}
    engines: {'0': node >= 0.8}
    dependencies:
      buffer-from: 1.1.2
      inherits: 2.0.4
      readable-stream: 2.3.7
      typedarray: 0.0.6

  /config-chain/1.1.13:
    resolution: {integrity: sha512-qj+f8APARXHrM0hraqXYb2/bOVSV4PvJQlNZ/DVj0QrmNM2q2euizkeuVckQ57J+W0mRH6Hvi+k50M4Jul2VRQ==}
    dependencies:
      ini: 1.3.8
      proto-list: 1.2.4
    dev: false

  /connect/3.7.0:
    resolution: {integrity: sha512-ZqRXc+tZukToSNmh5C2iWMSoV3X1YUcPbqEM4DkEG5tNQXrQUZCNVGGv3IuicnkMtPfGf3Xtp8WCXs295iQ1pQ==}
    engines: {node: '>= 0.10.0'}
    dependencies:
      debug: 2.6.9
      finalhandler: 1.1.2
      parseurl: 1.3.3
      utils-merge: 1.0.1
    transitivePeerDependencies:
      - supports-color
    dev: true

  /consola/2.15.3:
    resolution: {integrity: sha512-9vAdYbHj6x2fLKC4+oPH0kFzY/orMZyG2Aj+kNylHxKGJ/Ed4dpNyAQYwJOdqO4zdM7XpVHmyejQDcQHrnuXbw==}

  /console-control-strings/1.1.0:
    resolution: {integrity: sha512-ty/fTekppD2fIwRvnZAVdeOiGd1c7YXEixbgJTNzqcxJWKQnjJ/V1bNEEE6hygpM3WjwHFUVK6HTjWSzV4a8sQ==}
    dev: false

  /constant-case/3.0.4:
    resolution: {integrity: sha512-I2hSBi7Vvs7BEuJDr5dDHfzb/Ruj3FyvFyh7KLilAjNQw3Be+xgqUBA2W6scVEcL0hL1dwPRtIqEPVUCKkSsyQ==}
    dependencies:
      no-case: 3.0.4
      tslib: 2.5.0
      upper-case: 2.0.2
    dev: true

  /constantinople/4.0.1:
    resolution: {integrity: sha512-vCrqcSIq4//Gx74TXXCGnHpulY1dskqLTFGDmhrGxzeXL8lF8kvXv6mpNWlJj1uD4DW23D4ljAqbY4RRaaUZIw==}
    dependencies:
      '@babel/parser': 7.17.8
      '@babel/types': 7.17.0
    dev: false

  /content-disposition/0.5.4:
    resolution: {integrity: sha512-FveZTNuGw04cxlAiWbzi6zTAL/lhehaWbTtgluJh4/E95DqMwTmha3KZN1aAWA8cFIhHzMZUvLevkw5Rqk+tSQ==}
    engines: {node: '>= 0.6'}
    dependencies:
      safe-buffer: 5.2.1

  /content-type/1.0.4:
    resolution: {integrity: sha512-hIP3EEPs8tB9AT1L+NUqtwOAps4mk2Zob89MWXMHjHWg9milF/j4osnnQLXBCBFBk/tvIG/tUc9mOUJiPBhPXA==}
    engines: {node: '>= 0.6'}

  /content-type/1.0.5:
    resolution: {integrity: sha512-nTjqfcBFEipKdXCv4YDQWCfmcLZKm81ldF0pAopTvyrFGVbcR6P/VAAd5G7N+0tTr8QqiU0tFadD6FK4NtJwOA==}
    engines: {node: '>= 0.6'}

  /conventional-changelog-angular/5.0.13:
    resolution: {integrity: sha512-i/gipMxs7s8L/QeuavPF2hLnJgH6pEZAttySB6aiQLWcX3puWDL3ACVmvBhJGxnAy52Qc15ua26BufY6KpmrVA==}
    engines: {node: '>=10'}
    dependencies:
      compare-func: 2.0.0
      q: 1.5.1
    dev: true

  /conventional-changelog-conventionalcommits/5.0.0:
    resolution: {integrity: sha512-lCDbA+ZqVFQGUj7h9QBKoIpLhl8iihkO0nCTyRNzuXtcd7ubODpYB04IFy31JloiJgG0Uovu8ot8oxRzn7Nwtw==}
    engines: {node: '>=10'}
    dependencies:
      compare-func: 2.0.0
      lodash: 4.17.21
      q: 1.5.1
    dev: true

  /conventional-commits-parser/3.2.4:
    resolution: {integrity: sha512-nK7sAtfi+QXbxHCYfhpZsfRtaitZLIA6889kFIouLvz6repszQDgxBu7wf2WbU+Dco7sAnNCJYERCwt54WPC2Q==}
    engines: {node: '>=10'}
    hasBin: true
    dependencies:
      JSONStream: 1.3.5
      is-text-path: 1.0.1
      lodash: 4.17.21
      meow: 8.1.2
      split2: 3.2.2
      through2: 4.0.2
    dev: true

  /cookie-parser/1.4.6:
    resolution: {integrity: sha512-z3IzaNjdwUC2olLIB5/ITd0/setiaFMLYiZJle7xg5Fe9KWAceil7xszYfHHBtDFYLSgJduS2Ty0P1uJdPDJeA==}
    engines: {node: '>= 0.8.0'}
    dependencies:
      cookie: 0.4.1
      cookie-signature: 1.0.6
    dev: false

  /cookie-signature/1.0.6:
    resolution: {integrity: sha512-QADzlaHc8icV8I7vbaJXJwod9HWYp8uCqf1xa4OfNu1T7JVxQIrUgOWtHdNDtPiywmFbiS12VjotIXLrKM3orQ==}

  /cookie/0.4.1:
    resolution: {integrity: sha512-ZwrFkGJxUR3EIoXtO+yVE69Eb7KlixbaeAWfBQB9vVsNn/o+Yw69gBWSSDK825hQNdN+wF8zELf3dFNl/kxkUA==}
    engines: {node: '>= 0.6'}
    dev: false

  /cookie/0.5.0:
    resolution: {integrity: sha512-YZ3GUyn/o8gfKJlnlX7g7xq4gyO6OSuhGPKaaGssGB2qgDUS0gPgtTvoyZLTt9Ab6dC4hfc9dV5arkvc/OCmrw==}
    engines: {node: '>= 0.6'}

  /cookiejar/2.1.3:
    resolution: {integrity: sha512-JxbCBUdrfr6AQjOXrxoTvAMJO4HBTUIlBzslcJPAz+/KT8yk53fXun51u+RenNYvad/+Vc2DIz5o9UxlCDymFQ==}

  /core-util-is/1.0.3:
    resolution: {integrity: sha512-ZQBvi1DcpJ4GDqanjucZ2Hj3wEO5pZDS89BWbkcrvdxksJorwUDDZamX9ldFkp9aw2lmBDLgkObEA4DWNJ9FYQ==}

  /cors/2.8.5:
    resolution: {integrity: sha512-KIHbLJqu73RGr/hnbrO9uBeixNGuvSQjul/jdFvS/KFSIH1hWVd1ng7zOHx+YrEfInLG7q4n6GHQ9cDtxv/P6g==}
    engines: {node: '>= 0.10'}
    dependencies:
      object-assign: 4.1.1
      vary: 1.1.2

  /cosmiconfig-typescript-loader/4.3.0_o5d5d5qrhzipaz5nmkhyrkswza:
    resolution: {integrity: sha512-NTxV1MFfZDLPiBMjxbHRwSh5LaLcPMwNdCutmnHJCKoVnlvldPWlllonKwrsRJ5pYZBIBGRWWU2tfvzxgeSW5Q==}
    engines: {node: '>=12', npm: '>=6'}
    peerDependencies:
      '@types/node': '*'
      cosmiconfig: '>=7'
      ts-node: '>=10'
      typescript: '>=3'
    dependencies:
      '@types/node': 18.15.3
      cosmiconfig: 8.0.0
      ts-node: 10.9.1_cbfmry4sbbh4vatmdrsmatfg5a
      typescript: 4.9.5
    dev: true

  /cosmiconfig/7.0.1:
    resolution: {integrity: sha512-a1YWNUV2HwGimB7dU2s1wUMurNKjpx60HxBB6xUM8Re+2s1g1IIfJvFR0/iCF+XHdE0GMTKTuLR32UQff4TEyQ==}
    engines: {node: '>=10'}
    dependencies:
      '@types/parse-json': 4.0.0
      import-fresh: 3.3.0
      parse-json: 5.2.0
      path-type: 4.0.0
      yaml: 1.10.2
    dev: true

  /cosmiconfig/8.0.0:
    resolution: {integrity: sha512-da1EafcpH6b/TD8vDRaWV7xFINlHlF6zKsGwS1TsuVJTZRkquaS5HTMq7uq6h31619QjbsYl21gVDOm32KM1vQ==}
    engines: {node: '>=14'}
    dependencies:
      import-fresh: 3.3.0
      js-yaml: 4.1.0
      parse-json: 5.2.0
      path-type: 4.0.0
    dev: true

  /create-require/1.1.1:
    resolution: {integrity: sha512-dcKFX3jn0MpIaXjisoRvexIJVEKzaq7z2rZKxf+MSr9TkdmHmsU4m2lcLojrj/FHl8mk5VxMmYA+ftRkP/3oKQ==}
    dev: true

  /crelt/1.0.5:
    resolution: {integrity: sha512-+BO9wPPi+DWTDcNYhr/W90myha8ptzftZT+LwcmUbbok0rcP/fequmFYCw8NMoH7pkAZQzU78b3kYrlua5a9eA==}

  /cross-spawn/7.0.3:
    resolution: {integrity: sha512-iRDPJKUPVEND7dHPO8rkbOnPpyDygcDFtWjpeWNCgy8WP2rXcxXL8TskReQl6OrB2G7+UJrags1q15Fudc7G6w==}
    engines: {node: '>= 8'}
    dependencies:
      path-key: 3.1.1
      shebang-command: 2.0.0
      which: 2.0.2
    dev: true

  /css-rules/1.1.0:
    resolution: {integrity: sha512-7L6krLIRwAEVCaVKyCEL6PQjQXUmf8DM9bWYKutlZd0DqOe0SiKIGQOkFb59AjDBb+3If7SDp3X8UlzDAgYSow==}
    dependencies:
      cssom: 0.5.0
    dev: false

  /css-select/4.3.0:
    resolution: {integrity: sha512-wPpOYtnsVontu2mODhA19JrqWxNsfdatRKd64kmpRbQgh1KtItko5sTnEpPdpSaJszTOhEMlF/RPz28qj4HqhQ==}
    dependencies:
      boolbase: 1.0.0
      css-what: 6.1.0
      domhandler: 4.3.1
      domutils: 2.8.0
      nth-check: 2.1.1
    dev: false

  /css-what/6.1.0:
    resolution: {integrity: sha512-HTUrgRJ7r4dsZKU6GjmpfRK1O76h97Z8MfS1G0FozR+oF2kG6Vfe8JE6zwrkbxigziPHinCJ+gCPjA9EaBDtRw==}
    engines: {node: '>= 6'}
    dev: false

  /cssesc/3.0.0:
    resolution: {integrity: sha512-/Tb/JcjK111nNScGob5MNtsntNM1aCNUDipB/TkwZFhyDrrE47SOx/18wF2bbjgc3ZzCSKW1T5nt5EbFoAz/Vg==}
    engines: {node: '>=4'}
    hasBin: true

  /cssom/0.3.8:
    resolution: {integrity: sha512-b0tGHbfegbhPJpxpiBPU2sCkigAqtM9O121le6bbOlgyV+NyGyCmVfJ6QW9eRjz8CpNfWEOYBIMIGRYkLwsIYg==}
    dev: true

  /cssom/0.5.0:
    resolution: {integrity: sha512-iKuQcq+NdHqlAcwUY0o/HL69XQrUaQdMjmStJ8JFmUaiiQErlhrmuigkg/CU4E2J0IyUKUrMAgl36TvN67MqTw==}

  /cssstyle/2.3.0:
    resolution: {integrity: sha512-AZL67abkUzIuvcHqk7c09cezpGNcxUxU4Ioi/05xHk4DQeTkWmGYftIE6ctU6AEt+Gn4n1lDStOtj7FKycP71A==}
    engines: {node: '>=8'}
    dependencies:
      cssom: 0.3.8
    dev: true

  /csstype/2.6.21:
    resolution: {integrity: sha512-Z1PhmomIfypOpoMjRQB70jfvy/wxT50qW08YXO5lMIJkrdq4yOTR+AW7FqutScmB9NkLwxo+jU+kZLbofZZq/w==}

  /dargs/7.0.0:
    resolution: {integrity: sha512-2iy1EkLdlBzQGvbweYRFxmFath8+K7+AKB0TlhHWkNuH+TmovaMH/Wp7V7R4u7f4SnX3OgLsU9t1NI9ioDnUpg==}
    engines: {node: '>=8'}
    dev: true

  /dash-get/1.0.2:
    resolution: {integrity: sha512-4FbVrHDwfOASx7uQVxeiCTo7ggSdYZbqs8lH+WU6ViypPlDbe9y6IP5VVUDQBv9DcnyaiPT5XT0UWHgJ64zLeQ==}
    dev: false

  /data-uri-to-buffer/3.0.1:
    resolution: {integrity: sha512-WboRycPNsVw3B3TL559F7kuBUM4d8CgMEvk6xEJlOp7OBPjt6G7z8WMWlD2rOFZLk6OYfFIUGsCOWzcQH9K2og==}
    engines: {node: '>= 6'}
    dev: false

  /data-urls/3.0.2:
    resolution: {integrity: sha512-Jy/tj3ldjZJo63sVAvg6LHt2mHvl4V6AgRAmNDtLdm7faqtsx+aJG42rsyCo9JCoRVKwPFzKlIPx3DIibwSIaQ==}
    engines: {node: '>=12'}
    dependencies:
      abab: 2.0.6
      whatwg-mimetype: 3.0.0
      whatwg-url: 11.0.0
    dev: true

  /dayjs/1.11.7:
    resolution: {integrity: sha512-+Yw9U6YO5TQohxLcIkrXBeY73WP3ejHWVvx8XCk3gxvQDCTEmS48ZrSZCKciI7Bhl/uCMyxYtE9UqRILmFphkQ==}
    dev: false

  /de-indent/1.0.2:
    resolution: {integrity: sha512-e/1zu3xH5MQryN2zdVaF0OrdNLUbvWxzMbi+iNA6Bky7l1RoP8a2fIbRocyHclXt/arDrrR6lL3TqFD9pMQTsg==}
    dev: true

  /debug/2.6.9:
    resolution: {integrity: sha512-bC7ElrdJaJnPbAP+1EotYvqZsb3ecl5wi6Bfi6BJTUcNowp6cvspg0jXznRTKDjm/E7AdgFBVeAPVMNcKGsHMA==}
    peerDependencies:
      supports-color: '*'
    peerDependenciesMeta:
      supports-color:
        optional: true
    dependencies:
      ms: 2.0.0

  /debug/4.3.4:
    resolution: {integrity: sha512-PRWFHuSU3eDtQJPvnNY7Jcket1j0t5OuOsFzPPzsekD52Zl8qUfFIPEiswXqIvHWGVHOgX+7G/vCNNhehwxfkQ==}
    engines: {node: '>=6.0'}
    peerDependencies:
      supports-color: '*'
    peerDependenciesMeta:
      supports-color:
        optional: true
    dependencies:
      ms: 2.1.2

  /debug/4.3.4_supports-color@8.1.1:
    resolution: {integrity: sha512-PRWFHuSU3eDtQJPvnNY7Jcket1j0t5OuOsFzPPzsekD52Zl8qUfFIPEiswXqIvHWGVHOgX+7G/vCNNhehwxfkQ==}
    engines: {node: '>=6.0'}
    peerDependencies:
      supports-color: '*'
    peerDependenciesMeta:
      supports-color:
        optional: true
    dependencies:
      ms: 2.1.2
      supports-color: 8.1.1
    dev: true

  /decamelize-keys/1.1.1:
    resolution: {integrity: sha512-WiPxgEirIV0/eIOMcnFBA3/IJZAZqKnwAwWyvvdi4lsr1WCN22nhdf/3db3DoZcUjTV2SqfzIwNyp6y2xs3nmg==}
    engines: {node: '>=0.10.0'}
    dependencies:
      decamelize: 1.2.0
      map-obj: 1.0.1
    dev: true

  /decamelize/1.2.0:
    resolution: {integrity: sha512-z2S+W9X73hAUUki+N+9Za2lBlun89zigOyGrsax+KUQ6wKW4ZoWpEYBkGhQjwAjjDCkWxhY0VKEhk8wzY7F5cA==}
    engines: {node: '>=0.10.0'}
    dev: true

  /decamelize/4.0.0:
    resolution: {integrity: sha512-9iE1PgSik9HeIIw2JO94IidnE3eBoQrFJ3w7sFuzSX4DpmZ3v5sZpUiV5Swcf6mQEF+Y0ru8Neo+p+nyh2J+hQ==}
    engines: {node: '>=10'}
    dev: true

  /decimal.js/10.4.3:
    resolution: {integrity: sha512-VBBaLc1MgL5XpzgIP7ny5Z6Nx3UrRkIViUkPUdtl9aya5amy3De1gsUUSB1g3+3sExYNjCAsAznmukyxCb1GRA==}
    dev: true

  /deep-eql/4.1.3:
    resolution: {integrity: sha512-WaEtAOpRA1MQ0eohqZjpGD8zdI0Ovsm8mmFhaDN8dvDZzyoUMcYDnf5Y6iu7HTXxf8JDS23qWa4a+hKCDyOPzw==}
    engines: {node: '>=6'}
    dependencies:
      type-detect: 4.0.8
    dev: true

  /deep-equal/2.2.0:
    resolution: {integrity: sha512-RdpzE0Hv4lhowpIUKKMJfeH6C1pXdtT1/it80ubgWqwI3qpuxUBpC1S4hnHg+zjnuOoDkzUtUCEEkG+XG5l3Mw==}
    dependencies:
      call-bind: 1.0.2
      es-get-iterator: 1.1.3
      get-intrinsic: 1.2.0
      is-arguments: 1.1.1
      is-array-buffer: 3.0.1
      is-date-object: 1.0.5
      is-regex: 1.1.4
      is-shared-array-buffer: 1.0.2
      isarray: 2.0.5
      object-is: 1.1.5
      object-keys: 1.1.1
      object.assign: 4.1.4
      regexp.prototype.flags: 1.4.3
      side-channel: 1.0.4
      which-boxed-primitive: 1.0.2
      which-collection: 1.0.1
      which-typed-array: 1.1.9
    dev: true

  /deep-is/0.1.4:
    resolution: {integrity: sha512-oIPzksmTg4/MriiaYGO+okXDT7ztn/w3Eptv/+gSIdMdKsJo0u4CfYNFJPy+4SKMuCqGw2wxnA+URMg3t8a/bQ==}

  /deepmerge/4.2.2:
    resolution: {integrity: sha512-FJ3UgI4gIl+PHZm53knsuSFpE+nESMr7M4v9QcgB7S63Kj/6WqMiFQJpBBYz1Pt+66bZpP3Q7Lye0Oo9MPKEdg==}
    engines: {node: '>=0.10.0'}

  /defaults/1.0.3:
    resolution: {integrity: sha512-s82itHOnYrN0Ib8r+z7laQz3sdE+4FP3d9Q7VLO7U+KRT+CR0GsWuyHxzdAY82I7cXv0G/twrqomTJLOssO5HA==}
    dependencies:
      clone: 1.0.4
    dev: true

  /define-properties/1.2.0:
    resolution: {integrity: sha512-xvqAVKGfT1+UAvPwKTVw/njhdQ8ZhXK4lI0bCIuCMrp2up9nPnaDftrLtmpTazqd1o+UY4zgzU+avtMbDP+ldA==}
    engines: {node: '>= 0.4'}
    dependencies:
      has-property-descriptors: 1.0.0
      object-keys: 1.1.1
    dev: true

  /defined/1.0.1:
    resolution: {integrity: sha512-hsBd2qSVCRE+5PmNdHt1uzyrFu5d3RwmFDKzyNZMFq/EwDNJF7Ee5+D5oEKF0hU6LhtoUF1macFvOe4AskQC1Q==}

  /defu/6.1.2:
    resolution: {integrity: sha512-+uO4+qr7msjNNWKYPHqN/3+Dx3NFkmIzayk2L1MyZQlvgZb/J1A0fo410dpKrN2SnqFjt8n4JL8fDJE0wIgjFQ==}
    dev: true

  /degenerator/3.0.2:
    resolution: {integrity: sha512-c0mef3SNQo56t6urUU6tdQAs+ThoD0o9B9MJ8HEt7NQcGEILCRFqQb7ZbP9JAv+QF1Ky5plydhMR/IrqWDm+TQ==}
    engines: {node: '>= 6'}
    dependencies:
      ast-types: 0.13.4
      escodegen: 1.14.3
      esprima: 4.0.1
      vm2: 3.9.10
    dev: false

  /delayed-stream/1.0.0:
    resolution: {integrity: sha512-ZySD7Nf91aLB0RxL4KGrKHBXl7Eds1DAmEdcoVawXnLD7SDhpNgtuII2aAkg7a7QS41jxPSZ17p4VdGnMHk3MQ==}
    engines: {node: '>=0.4.0'}

  /delegates/1.0.0:
    resolution: {integrity: sha512-bd2L678uiWATM6m5Z1VzNCErI3jiGzt6HGY8OVICs40JQq/HALfbyNJmp0UDakEY4pMMaN0Ly5om/B1VI/+xfQ==}
    dev: false

  /depd/2.0.0:
    resolution: {integrity: sha512-g7nH6P6dyDioJogAAGprGpCtVImJhpPk/roCzdb3fIh61/s/nPsfR6onyMwkCAR/OlC3yBC0lESvUoQEAssIrw==}
    engines: {node: '>= 0.8'}

  /destroy/1.2.0:
    resolution: {integrity: sha512-2sJGJTaXIIaR1w4iJSNoN0hnMY7Gpc/n8D4qSCJw8QqFWXf7cuAgnEHxBpweaVcPevC2l3KpjYCx3NypQQgaJg==}
    engines: {node: '>= 0.8', npm: 1.2.8000 || >= 1.4.16}

  /detect-libc/2.0.1:
    resolution: {integrity: sha512-463v3ZeIrcWtdgIg6vI6XUncguvr2TnGl4SzDXinkt9mSLpBJKXT3mW6xT3VQdDN11+WVs29pgvivTc4Lp8v+w==}
    engines: {node: '>=8'}
    dev: false

  /detect-node/2.0.4:
    resolution: {integrity: sha512-ZIzRpLJrOj7jjP2miAtgqIfmzbxa4ZOr5jJc601zklsfEx9oTzmmj2nVpIPRpNlRTIh8lc1kyViIY7BWSGNmKw==}
    dev: false

  /detective/5.2.1:
    resolution: {integrity: sha512-v9XE1zRnz1wRtgurGu0Bs8uHKFSTdteYZNbIPFVhUZ39L/S79ppMpdmVOZAnoz1jfEFodc48n6MX483Xo3t1yw==}
    engines: {node: '>=0.8.0'}
    hasBin: true
    dependencies:
      acorn-node: 1.8.2
      defined: 1.0.1
      minimist: 1.2.6

  /dezalgo/1.0.4:
    resolution: {integrity: sha512-rXSP0bf+5n0Qonsb+SVVfNfIsimO4HEtmnIpPHY8Q1UCzKlQrDMfdobr8nJOOsRgWCyMRqeSBQzmWUMq7zvVig==}
    dependencies:
      asap: 2.0.6
      wrappy: 1.0.2

  /diacritics/1.3.0:
    resolution: {integrity: sha512-wlwEkqcsaxvPJML+rDh/2iS824jbREk6DUMUKkEaSlxdYHeS43cClJtsWglvw2RfeXGm6ohKDqsXteJ5sP5enA==}
    dev: true

  /didyoumean/1.2.2:
    resolution: {integrity: sha512-gxtyfqMg7GKyhQmb056K7M3xszy/myH8w+B4RT+QXBQsvAOdc3XymqDDPHx1BgPgsdAA5SIifona89YtRATDzw==}

  /diff/4.0.2:
    resolution: {integrity: sha512-58lmxKSA4BNyLz+HHMUzlOEpg09FV+ev6ZMe3vJihgdxzgcwZ8VoEEPmALCZG9LmqfVoNMMKpttIYTVG6uDY7A==}
    engines: {node: '>=0.3.1'}
    dev: true

  /diff/5.0.0:
    resolution: {integrity: sha512-/VTCrvm5Z0JGty/BWHljh+BAiw3IK+2j87NGMu8Nwc/f48WoDAC395uomO9ZD117ZOBaHmkX1oyLvkVM/aIT3w==}
    engines: {node: '>=0.3.1'}
    dev: true

  /diff/5.1.0:
    resolution: {integrity: sha512-D+mk+qE8VC/PAUrlAU34N+VfXev0ghe5ywmpqrawphmVZc1bEfn56uo9qpyGp1p4xpzOHkSW4ztBd6L7Xx4ACw==}
    engines: {node: '>=0.3.1'}
    dev: true

  /dir-glob/3.0.1:
    resolution: {integrity: sha512-WkrWp9GR4KXfKGYzOLmTuGVi1UWFfws377n9cc55/tb6DuqyF6pcQ5AbiHEshaDpY9v6oaSr2XCDidGmMwdzIA==}
    engines: {node: '>=8'}
    dependencies:
      path-type: 4.0.0
    dev: true

  /discontinuous-range/1.0.0:
    resolution: {integrity: sha512-c68LpLbO+7kP/b1Hr1qs8/BJ09F5khZGTxqxZuhzxpmwJKOgRFHJWIb9/KmqnqHhLdO55aOxFH/EGBvUQbL/RQ==}
    dev: false

  /dlv/1.1.3:
    resolution: {integrity: sha512-+HlytyjlPKnIG8XuRG8WvmBP8xs8P71y+SKKS6ZXWoEgLuePxtDoUEiH7WkdePWrQ5JBpE6aoVqfZfJUQkjXwA==}

  /doctrine/3.0.0:
    resolution: {integrity: sha512-yS+Q5i3hBf7GBkd4KG8a7eBNNWNGLTaEwwYWUijIYM7zrlYDM0BFXHjjPWlWZ1Rg7UaddZeIDmi9jF3HmqiQ2w==}
    engines: {node: '>=6.0.0'}
    dependencies:
      esutils: 2.0.3
    dev: true

  /doctypes/1.1.0:
    resolution: {integrity: sha512-LLBi6pEqS6Do3EKQ3J0NqHWV5hhb78Pi8vvESYwyOy2c31ZEZVdtitdzsQsKb7878PEERhzUk0ftqGhG6Mz+pQ==}
    dev: false

  /dom-serializer/1.4.1:
    resolution: {integrity: sha512-VHwB3KfrcOOkelEG2ZOfxqLZdfkil8PtJi4P8N2MMXucZq2yLp75ClViUlOVwyoHEDjYU433Aq+5zWP61+RGag==}
    dependencies:
      domelementtype: 2.3.0
      domhandler: 4.3.1
      entities: 2.1.0
    dev: false

  /domelementtype/2.3.0:
    resolution: {integrity: sha512-OLETBj6w0OsagBwdXnPdN0cnMfF9opN69co+7ZrbfPGrdpPVNBUj02spi6B1N7wChLQiPn4CSH/zJvXw56gmHw==}
    dev: false

  /domexception/4.0.0:
    resolution: {integrity: sha512-A2is4PLG+eeSfoTMA95/s4pvAoSo2mKtiM5jlHkAVewmiO8ISFTFKZjH7UAM1Atli/OT/7JHOrJRJiMKUZKYBw==}
    engines: {node: '>=12'}
    dependencies:
      webidl-conversions: 7.0.0
    dev: true

  /domhandler/3.3.0:
    resolution: {integrity: sha512-J1C5rIANUbuYK+FuFL98650rihynUOEzRLxW+90bKZRWB6A1X1Tf82GxR1qAWLyfNPRvjqfip3Q5tdYlmAa9lA==}
    engines: {node: '>= 4'}
    dependencies:
      domelementtype: 2.3.0
    dev: false

  /domhandler/4.3.1:
    resolution: {integrity: sha512-GrwoxYN+uWlzO8uhUXRl0P+kHE4GtVPfYzVLcUxPL7KNdHKj66vvlhiweIHqYYXWlw+T8iLMp42Lm67ghw4WMQ==}
    engines: {node: '>= 4'}
    dependencies:
      domelementtype: 2.3.0
    dev: false

  /dompurify/3.0.0:
    resolution: {integrity: sha512-0g/yr2IJn4nTbxwL785YxS7/AvvgGFJw6LLWP+BzWzB1+BYOqPUT9Hy0rXrZh5HLdHnxH72aDdzvC9SdTjsuaA==}
    dev: false

  /domutils/2.8.0:
    resolution: {integrity: sha512-w96Cjofp72M5IIhpjgobBimYEfoPjx1Vx0BSX9P30WBdZW2WIKU0T1Bd0kz2eNZ9ikjKgHbEyKx8BB6H1L3h3A==}
    dependencies:
      dom-serializer: 1.4.1
      domelementtype: 2.3.0
      domhandler: 4.3.1
    dev: false

  /dot-case/3.0.4:
    resolution: {integrity: sha512-Kv5nKlh6yRrdrGvxeJ2e5y2eRUpkUosIW4A2AS38zwSz27zu7ufDwQPi5Jhs3XAlGNetl3bmnGhQsMtkKJnj3w==}
    dependencies:
      no-case: 3.0.4
      tslib: 2.5.0
    dev: true

  /dot-prop/5.3.0:
    resolution: {integrity: sha512-QM8q3zDe58hqUqjraQOmzZ1LIH9SWQJTlEKCH4kJ2oQvLZk7RbQXvtDM2XEq3fwkV9CCvvH4LA0AV+ogFsBM2Q==}
    engines: {node: '>=8'}
    dependencies:
      is-obj: 2.0.0
    dev: true

  /dotenv-expand/10.0.0:
    resolution: {integrity: sha512-GopVGCpVS1UKH75VKHGuQFqS1Gusej0z4FyQkPdwjil2gNIv+LNsqBlboOzpJFZKVT95GkCyWJbBSdFEFUWI2A==}
    engines: {node: '>=12'}
    dev: false

  /dotenv/16.0.3:
    resolution: {integrity: sha512-7GO6HghkA5fYG9TYnNxi14/7K9f5occMlp3zXAuSxn7CKCxt9xbNWG7yF8hTCSUchlfWSe3uLmlPfigevRItzQ==}
    engines: {node: '>=12'}
    dev: false

  /ecdsa-sig-formatter/1.0.11:
    resolution: {integrity: sha512-nagl3RYrbNv6kQkeJIpt6NJZy8twLB/2vtz6yN9Z4vRKHN4/QZJIEbqohALSgwKdnksuY3k5Addp5lg8sVoVcQ==}
    dependencies:
      safe-buffer: 5.2.1
    dev: false

  /editorconfig/0.15.3:
    resolution: {integrity: sha512-M9wIMFx96vq0R4F+gRpY3o2exzb8hEj/n9S8unZtHSvYjibBp/iMufSzvmOcV/laG0ZtuTVGtiJggPOSW2r93g==}
    hasBin: true
    dependencies:
      commander: 2.20.3
      lru-cache: 4.1.5
      semver: 5.7.1
      sigmund: 1.0.1
    dev: false

  /ee-first/1.1.1:
    resolution: {integrity: sha512-WMwm9LhRUo+WUaRN+vRuETqG89IgZphVSNkdFgeb6sS/E4OrDIN7t48CAewSHXc6C8lefD8KKfr5vY61brQlow==}

  /ejs/3.1.8:
    resolution: {integrity: sha512-/sXZeMlhS0ArkfX2Aw780gJzXSMPnKjtspYZv+f3NiKLlubezAHDU5+9xz6gd3/NhG3txQCo6xlglmTS+oTGEQ==}
    engines: {node: '>=0.10.0'}
    hasBin: true
    dependencies:
      jake: 10.8.5
    dev: false
    optional: true

  /electron-to-chromium/1.4.328:
    resolution: {integrity: sha512-DE9tTy2PNmy1v55AZAO542ui+MLC2cvINMK4P2LXGsJdput/ThVG9t+QGecPuAZZSgC8XoI+Jh9M1OG9IoNSCw==}
    dev: true

  /emoji-regex/8.0.0:
    resolution: {integrity: sha512-MSjYzcWNOA0ewAHpz0MxpYFvwg6yjy1NG3xteoqz644VCo/RPgnr1/GGt+ic3iJTzQ8Eu3TdM14SawnVUmGE6A==}

  /encodeurl/1.0.2:
    resolution: {integrity: sha512-TPJXq8JqFaVYm2CWmPvnP2Iyo4ZSM7/QKcSmuMLDObfpH5fi7RUGmd/rTDf+rut/saiDiQEeVTNgAmJEdAOx0w==}
    engines: {node: '>= 0.8'}

  /encoding-japanese/2.0.0:
    resolution: {integrity: sha512-++P0RhebUC8MJAwJOsT93dT+5oc5oPImp1HubZpAuCZ5kTLnhuuBhKHj2jJeO/Gj93idPBWmIuQ9QWMe5rX3pQ==}
    engines: {node: '>=8.10.0'}
    dev: false

  /end-of-stream/1.4.4:
    resolution: {integrity: sha512-+uw1inIHVPQoaVuHzRyXd21icM+cnt4CzD5rW+NC1wjOUSTOs+Te7FOv7AhN7vS9x/oIyhLP5PR1H+phQAHu5Q==}
    dependencies:
      once: 1.4.0
    dev: true

  /enhanced-resolve/5.10.0:
    resolution: {integrity: sha512-T0yTFjdpldGY8PmuXXR0PyQ1ufZpEGiHVrp7zHKB7jdR4qlmZHhONVM5AQOAWXuF/w3dnHbEQVrNptJgt7F+cQ==}
    engines: {node: '>=10.13.0'}
    dependencies:
      graceful-fs: 4.2.9
      tapable: 2.2.1
    dev: true

  /entities/2.1.0:
    resolution: {integrity: sha512-hCx1oky9PFrJ611mf0ifBLBRW8lUUVRlFolb5gWRfIELabBlbp9xZvrqZLZAs+NxFnbfQoeGd8wDkygjg7U85w==}

  /entities/3.0.1:
    resolution: {integrity: sha512-WiyBqoomrwMdFG1e0kqvASYfnlb0lp8M5o5Fw2OFq1hNZxxcNk8Ik0Xm7LxzBhuidnZB/UtBqVCgUz3kBOP51Q==}
    engines: {node: '>=0.12'}
    dev: false

  /entities/4.4.0:
    resolution: {integrity: sha512-oYp7156SP8LkeGD0GF85ad1X9Ai79WtRsZ2gxJqtBuzH+98YUV6jkHEKlZkMbcrjJjIVJNIDP/3WL9wQkoPbWA==}
    engines: {node: '>=0.12'}
    dev: true

  /error-ex/1.3.2:
    resolution: {integrity: sha512-7dFHNmqeFSEt2ZBsCriorKnn3Z2pj+fd9kmI6QoWw4//DL+icEBfc0U7qJCisqrTsKTjw4fNFy2pW9OqStD84g==}
    dependencies:
      is-arrayish: 0.2.1
    dev: true

  /es-get-iterator/1.1.3:
    resolution: {integrity: sha512-sPZmqHBe6JIiTfN5q2pEi//TwxmAFHwj/XEuYjTuse78i8KxaqMTTzxPoFKuzRpDpTJ+0NAbpfenkmH2rePtuw==}
    dependencies:
      call-bind: 1.0.2
      get-intrinsic: 1.2.0
      has-symbols: 1.0.3
      is-arguments: 1.1.1
      is-map: 2.0.2
      is-set: 2.0.2
      is-string: 1.0.7
      isarray: 2.0.5
      stop-iteration-iterator: 1.0.0
    dev: true

  /es-module-lexer/0.9.3:
    resolution: {integrity: sha512-1HQ2M2sPtxwnvOvT1ZClHyQDiggdNjURWpY2we6aMKCQiUVxTmVs2UYPLIrD84sS+kMdUwfBSylbJPwNnBrnHQ==}
    dev: true

  /esbuild/0.17.12:
    resolution: {integrity: sha512-bX/zHl7Gn2CpQwcMtRogTTBf9l1nl+H6R8nUbjk+RuKqAE3+8FDulLA+pHvX7aA7Xe07Iwa+CWvy9I8Y2qqPKQ==}
    engines: {node: '>=12'}
    hasBin: true
    requiresBuild: true
    optionalDependencies:
      '@esbuild/android-arm': 0.17.12
      '@esbuild/android-arm64': 0.17.12
      '@esbuild/android-x64': 0.17.12
      '@esbuild/darwin-arm64': 0.17.12
      '@esbuild/darwin-x64': 0.17.12
      '@esbuild/freebsd-arm64': 0.17.12
      '@esbuild/freebsd-x64': 0.17.12
      '@esbuild/linux-arm': 0.17.12
      '@esbuild/linux-arm64': 0.17.12
      '@esbuild/linux-ia32': 0.17.12
      '@esbuild/linux-loong64': 0.17.12
      '@esbuild/linux-mips64el': 0.17.12
      '@esbuild/linux-ppc64': 0.17.12
      '@esbuild/linux-riscv64': 0.17.12
      '@esbuild/linux-s390x': 0.17.12
      '@esbuild/linux-x64': 0.17.12
      '@esbuild/netbsd-x64': 0.17.12
      '@esbuild/openbsd-x64': 0.17.12
      '@esbuild/sunos-x64': 0.17.12
      '@esbuild/win32-arm64': 0.17.12
      '@esbuild/win32-ia32': 0.17.12
      '@esbuild/win32-x64': 0.17.12
    dev: true

  /escalade/3.1.1:
    resolution: {integrity: sha512-k0er2gUkLf8O0zKJiAhmkTnJlTvINGv7ygDNPbeIsX/TJjGJZHuh9B2UxbsaEkmlEo9MfhrSzmhIlhRlI2GXnw==}
    engines: {node: '>=6'}

  /escape-goat/3.0.0:
    resolution: {integrity: sha512-w3PwNZJwRxlp47QGzhuEBldEqVHHhh8/tIPcl6ecf2Bou99cdAt0knihBV0Ecc7CGxYduXVBDheH1K2oADRlvw==}
    engines: {node: '>=10'}
    dev: false

  /escape-html/1.0.3:
    resolution: {integrity: sha512-NiSupZ4OeuGwr68lGIeym/ksIZMJodUGOSCZ/FSnTxcrekbvqrgdUxlJOMpijaKZVjAJrWrGs/6Jy8OMuyj9ow==}

  /escape-string-regexp/1.0.5:
    resolution: {integrity: sha512-vbRorB5FUQWvla16U8R/qgaFIya2qGzwDrNmCZuYKrbdSUMG6I1ZCGQRefkRVhuOkIGVne7BQ35DSfo1qvJqFg==}
    engines: {node: '>=0.8.0'}
    dev: true

  /escape-string-regexp/4.0.0:
    resolution: {integrity: sha512-TtpcNJ3XAzx3Gq8sWRzJaVajRs0uVxA2YAkdb1jm2YkPz4G6egUFAyA3n5vtEIZefPk5Wa4UXbKuS5fKkJWdgA==}
    engines: {node: '>=10'}

  /escodegen/1.14.3:
    resolution: {integrity: sha512-qFcX0XJkdg+PB3xjZZG/wKSuT1PnQWx57+TVSjIMmILd2yC/6ByYElPwJnslDsuWuSAp4AwJGumarAAmJch5Kw==}
    engines: {node: '>=4.0'}
    hasBin: true
    dependencies:
      esprima: 4.0.1
      estraverse: 4.3.0
      esutils: 2.0.3
      optionator: 0.8.3
    optionalDependencies:
      source-map: 0.6.1
    dev: false

  /escodegen/2.0.0:
    resolution: {integrity: sha512-mmHKys/C8BFUGI+MAWNcSYoORYLMdPzjrknd2Vc+bUsjN5bXcr8EhrNB+UTqfL1y3I9c4fw2ihgtMPQLBRiQxw==}
    engines: {node: '>=6.0'}
    hasBin: true
    dependencies:
      esprima: 4.0.1
      estraverse: 5.3.0
      esutils: 2.0.3
      optionator: 0.8.3
    optionalDependencies:
      source-map: 0.6.1
    dev: true

  /eslint-config-prettier/8.7.0_eslint@8.36.0:
    resolution: {integrity: sha512-HHVXLSlVUhMSmyW4ZzEuvjpwqamgmlfkutD53cYXLikh4pt/modINRcCIApJ84czDxM4GZInwUrromsDdTImTA==}
    hasBin: true
    peerDependencies:
      eslint: '>=7.0.0'
    dependencies:
      eslint: 8.36.0
    dev: true

  /eslint-plugin-prettier/4.2.1_eqzx3hpkgx5nnvxls3azrcc7dm:
    resolution: {integrity: sha512-f/0rXLXUt0oFYs8ra4w49wYZBG5GKZpAYsJSm6rnYL5uVDjd+zowwMwVZHnAjf4edNrKpCDYfXDgmRE/Ak7QyQ==}
    engines: {node: '>=12.0.0'}
    peerDependencies:
      eslint: '>=7.28.0'
      eslint-config-prettier: '*'
      prettier: '>=2.0.0'
    peerDependenciesMeta:
      eslint-config-prettier:
        optional: true
    dependencies:
      eslint: 8.36.0
      eslint-config-prettier: 8.7.0_eslint@8.36.0
      prettier: 2.8.4
      prettier-linter-helpers: 1.0.0
    dev: true

  /eslint-plugin-vue/9.9.0_eslint@8.36.0:
    resolution: {integrity: sha512-YbubS7eK0J7DCf0U2LxvVP7LMfs6rC6UltihIgval3azO3gyDwEGVgsCMe1TmDiEkl6GdMKfRpaME6QxIYtzDQ==}
    engines: {node: ^14.17.0 || >=16.0.0}
    peerDependencies:
      eslint: ^6.2.0 || ^7.0.0 || ^8.0.0
    dependencies:
      eslint: 8.36.0
      eslint-utils: 3.0.0_eslint@8.36.0
      natural-compare: 1.4.0
      nth-check: 2.1.1
      postcss-selector-parser: 6.0.11
      semver: 7.3.8
      vue-eslint-parser: 9.1.0_eslint@8.36.0
      xml-name-validator: 4.0.0
    transitivePeerDependencies:
      - supports-color
    dev: true

  /eslint-scope/5.1.1:
    resolution: {integrity: sha512-2NxwbF/hZ0KpepYN0cNbo+FN6XoK7GaHlQhgx/hIZl6Va0bF45RQOOwhLIy8lQDbuCiadSLCBnH2CFYquit5bw==}
    engines: {node: '>=8.0.0'}
    dependencies:
      esrecurse: 4.3.0
      estraverse: 4.3.0
    dev: true

  /eslint-scope/7.1.1:
    resolution: {integrity: sha512-QKQM/UXpIiHcLqJ5AOyIW7XZmzjkzQXYE54n1++wb0u9V/abW3l9uQnxX8Z5Xd18xyKIMTUAyQ0k1e8pz6LUrw==}
    engines: {node: ^12.22.0 || ^14.17.0 || >=16.0.0}
    dependencies:
      esrecurse: 4.3.0
      estraverse: 5.3.0
    dev: true

  /eslint-utils/3.0.0_eslint@8.36.0:
    resolution: {integrity: sha512-uuQC43IGctw68pJA1RgbQS8/NP7rch6Cwd4j3ZBtgo4/8Flj4eGE7ZYSZRN3iq5pVUv6GPdW5Z1RFleo84uLDA==}
    engines: {node: ^10.0.0 || ^12.0.0 || >= 14.0.0}
    peerDependencies:
      eslint: '>=5'
    dependencies:
      eslint: 8.36.0
      eslint-visitor-keys: 2.1.0
    dev: true

  /eslint-visitor-keys/2.1.0:
    resolution: {integrity: sha512-0rSmRBzXgDzIsD6mGdJgevzgezI534Cer5L/vyMX0kHzT/jiB43jRhd9YUlMGYLQy2zprNmoT8qasCGtY+QaKw==}
    engines: {node: '>=10'}
    dev: true

  /eslint-visitor-keys/3.3.0:
    resolution: {integrity: sha512-mQ+suqKJVyeuwGYHAdjMFqjCyfl8+Ldnxuyp3ldiMBFKkvytrXUZWaiPCEav8qDHKty44bD+qV1IP4T+w+xXRA==}
    engines: {node: ^12.22.0 || ^14.17.0 || >=16.0.0}
    dev: true

  /eslint/8.36.0:
    resolution: {integrity: sha512-Y956lmS7vDqomxlaaQAHVmeb4tNMp2FWIvU/RnU5BD3IKMD/MJPr76xdyr68P8tV1iNMvN2mRK0yy3c+UjL+bw==}
    engines: {node: ^12.22.0 || ^14.17.0 || >=16.0.0}
    hasBin: true
    dependencies:
      '@eslint-community/eslint-utils': 4.2.0_eslint@8.36.0
      '@eslint-community/regexpp': 4.4.0
      '@eslint/eslintrc': 2.0.1
      '@eslint/js': 8.36.0
      '@humanwhocodes/config-array': 0.11.8
      '@humanwhocodes/module-importer': 1.0.1
      '@nodelib/fs.walk': 1.2.8
      ajv: 6.12.6
      chalk: 4.1.2
      cross-spawn: 7.0.3
      debug: 4.3.4
      doctrine: 3.0.0
      escape-string-regexp: 4.0.0
      eslint-scope: 7.1.1
      eslint-visitor-keys: 3.3.0
      espree: 9.5.0
      esquery: 1.4.2
      esutils: 2.0.3
      fast-deep-equal: 3.1.3
      file-entry-cache: 6.0.1
      find-up: 5.0.0
      glob-parent: 6.0.2
      globals: 13.20.0
      grapheme-splitter: 1.0.4
      ignore: 5.2.4
      import-fresh: 3.3.0
      imurmurhash: 0.1.4
      is-glob: 4.0.3
      is-path-inside: 3.0.3
      js-sdsl: 4.3.0
      js-yaml: 4.1.0
      json-stable-stringify-without-jsonify: 1.0.1
      levn: 0.4.1
      lodash.merge: 4.6.2
      minimatch: 3.1.2
      natural-compare: 1.4.0
      optionator: 0.9.1
      strip-ansi: 6.0.1
      strip-json-comments: 3.1.1
      text-table: 0.2.0
    transitivePeerDependencies:
      - supports-color
    dev: true

  /espree/9.4.1:
    resolution: {integrity: sha512-XwctdmTO6SIvCzd9810yyNzIrOrqNYV9Koizx4C/mRhf9uq0o4yHoCEU/670pOxOL/MSraektvSAji79kX90Vg==}
    engines: {node: ^12.22.0 || ^14.17.0 || >=16.0.0}
    dependencies:
      acorn: 8.8.2
      acorn-jsx: 5.3.2_acorn@8.8.2
      eslint-visitor-keys: 3.3.0
    dev: true

  /espree/9.5.0:
    resolution: {integrity: sha512-JPbJGhKc47++oo4JkEoTe2wjy4fmMwvFpgJT9cQzmfXKp22Dr6Hf1tdCteLz1h0P3t+mGvWZ+4Uankvh8+c6zw==}
    engines: {node: ^12.22.0 || ^14.17.0 || >=16.0.0}
    dependencies:
      acorn: 8.8.2
      acorn-jsx: 5.3.2_acorn@8.8.2
      eslint-visitor-keys: 3.3.0
    dev: true

  /esprima-extract-comments/1.1.0:
    resolution: {integrity: sha512-sBQUnvJwpeE9QnPrxh7dpI/dp67erYG4WXEAreAMoelPRpMR7NWb4YtwRPn9b+H1uLQKl/qS8WYmyaljTpjIsw==}
    engines: {node: '>=4'}
    dependencies:
      esprima: 4.0.1
    dev: true

  /esprima/4.0.1:
    resolution: {integrity: sha512-eGuFFw7Upda+g4p+QHvnW0RyTX/SVeJBDM/gCtMARO0cLuT2HcEKnTPvhjV6aGeqrCB/sbNop0Kszm0jsaWU4A==}
    engines: {node: '>=4'}
    hasBin: true

  /esquery/1.4.0:
    resolution: {integrity: sha512-cCDispWt5vHHtwMY2YrAQ4ibFkAL8RbH5YGBnZBc90MolvvfkkQcJro/aZiAQUlQ3qgrYS6D6v8Gc5G5CQsc9w==}
    engines: {node: '>=0.10'}
    dependencies:
      estraverse: 5.3.0
    dev: true

  /esquery/1.4.2:
    resolution: {integrity: sha512-JVSoLdTlTDkmjFmab7H/9SL9qGSyjElT3myyKp7krqjVFQCDLmj1QFaCLRFBszBKI0XVZaiiXvuPIX3ZwHe1Ng==}
    engines: {node: '>=0.10'}
    dependencies:
      estraverse: 5.3.0
    dev: true

  /esrecurse/4.3.0:
    resolution: {integrity: sha512-KmfKL3b6G+RXvP8N1vr3Tq1kL/oCFgn2NYXEtqP8/L3pKapUA4G8cFVaoF3SU323CD4XypR/ffioHmkti6/Tag==}
    engines: {node: '>=4.0'}
    dependencies:
      estraverse: 5.3.0
    dev: true

  /estraverse/4.3.0:
    resolution: {integrity: sha512-39nnKffWz8xN1BU/2c79n9nB9HDzo0niYUqx6xyqUnyoAnQyyWpOTdZEeiCch8BBu515t4wp9ZmgVfVhn9EBpw==}
    engines: {node: '>=4.0'}

  /estraverse/5.3.0:
    resolution: {integrity: sha512-MMdARuVEQziNTeJD8DgMqmhwR11BRQ/cBP+pLtYdSTnf3MIO8fFeiINEbX36ZdNlfU/7A9f3gUw49B3oQsvwBA==}
    engines: {node: '>=4.0'}
    dev: true

  /estree-walker/2.0.2:
    resolution: {integrity: sha512-Rfkk/Mp/DL7JVje3u18FxFujQlTNR2q6QfMSMB7AvCBx91NGj/ba3kCfza0f6dVDbw7YlRf/nDrn7pQrCCyQ/w==}

  /esutils/2.0.3:
    resolution: {integrity: sha512-kVscqXk4OCp68SZ0dkgEKVi6/8ij300KBWTJq32P/dYeWTSwK41WyTxalN1eRmA5Z9UU/LX9D7FWSmV9SAYx6g==}
    engines: {node: '>=0.10.0'}

  /etag/1.8.1:
    resolution: {integrity: sha512-aIL5Fx7mawVa300al2BnEE4iNvo1qETxLrPI/o05L7z6go7fCw1J6EQmbK4FmJ2AS7kgVF/KEZWufBfdClMcPg==}
    engines: {node: '>= 0.6'}

  /events/3.3.0:
    resolution: {integrity: sha512-mQw+2fkQbALzQ7V0MY0IqdnXNOeTtP4r0lN9z7AAawCXgqea7bDii20AYrIBrFd/Hx0M2Ocz6S111CaFkUcb0Q==}
    engines: {node: '>=0.8.x'}
    dev: true

  /execa/4.1.0:
    resolution: {integrity: sha512-j5W0//W7f8UxAn8hXVnwG8tLwdiUy4FJLcSupCg6maBYZDpyBvTApK7KyuI4bKj8KOh1r2YH+6ucuYtJv1bTZA==}
    engines: {node: '>=10'}
    dependencies:
      cross-spawn: 7.0.3
      get-stream: 5.2.0
      human-signals: 1.1.1
      is-stream: 2.0.1
      merge-stream: 2.0.0
      npm-run-path: 4.0.1
      onetime: 5.1.2
      signal-exit: 3.0.7
      strip-final-newline: 2.0.0
    dev: true

  /execa/5.1.1:
    resolution: {integrity: sha512-8uSpZZocAZRBAPIEINJj3Lo9HyGitllczc27Eh5YYojjMFMn8yHMDMaUHE2Jqfq05D/wucwI4JGURyXt1vchyg==}
    engines: {node: '>=10'}
    dependencies:
      cross-spawn: 7.0.3
      get-stream: 6.0.1
      human-signals: 2.1.0
      is-stream: 2.0.1
      merge-stream: 2.0.0
      npm-run-path: 4.0.1
      onetime: 5.1.2
      signal-exit: 3.0.7
      strip-final-newline: 2.0.0
    dev: true

  /express/4.18.2:
    resolution: {integrity: sha512-5/PsL6iGPdfQ/lKM1UuielYgv3BUoJfz1aUwU9vHZ+J7gyvwdQXFEBIEIaxeGf0GIcreATNyBExtalisDbuMqQ==}
    engines: {node: '>= 0.10.0'}
    dependencies:
      accepts: 1.3.8
      array-flatten: 1.1.1
      body-parser: 1.20.1
      content-disposition: 0.5.4
      content-type: 1.0.4
      cookie: 0.5.0
      cookie-signature: 1.0.6
      debug: 2.6.9
      depd: 2.0.0
      encodeurl: 1.0.2
      escape-html: 1.0.3
      etag: 1.8.1
      finalhandler: 1.2.0
      fresh: 0.5.2
      http-errors: 2.0.0
      merge-descriptors: 1.0.1
      methods: 1.1.2
      on-finished: 2.4.1
      parseurl: 1.3.3
      path-to-regexp: 0.1.7
      proxy-addr: 2.0.7
      qs: 6.11.0
      range-parser: 1.2.1
      safe-buffer: 5.2.1
      send: 0.18.0
      serve-static: 1.15.0
      setprototypeof: 1.2.0
      statuses: 2.0.1
      type-is: 1.6.18
      utils-merge: 1.0.1
      vary: 1.1.2
    transitivePeerDependencies:
      - supports-color

  /extend-shallow/2.0.1:
    resolution: {integrity: sha512-zCnTtlxNoAiDc3gqY2aYAWFx7XWWiasuF2K8Me5WbN8otHKTUKBwjPtNpRs/rbUZm7KxWAaNj7P1a/p52GbVug==}
    engines: {node: '>=0.10.0'}
    dependencies:
      is-extendable: 0.1.1
    dev: true

  /external-editor/3.1.0:
    resolution: {integrity: sha512-hMQ4CX1p1izmuLYyZqLMO/qGNw10wSv9QDCPfzXfyFrOaCSSoRfqE1Kf1s5an66J5JZC62NewG+mK49jOCtQew==}
    engines: {node: '>=4'}
    dependencies:
      chardet: 0.7.0
      iconv-lite: 0.4.24
      tmp: 0.0.33
    dev: true

  /extract-comments/1.1.0:
    resolution: {integrity: sha512-dzbZV2AdSSVW/4E7Ti5hZdHWbA+Z80RJsJhr5uiL10oyjl/gy7/o+HI1HwK4/WSZhlq4SNKU3oUzXlM13Qx02Q==}
    engines: {node: '>=6'}
    dependencies:
      esprima-extract-comments: 1.1.0
      parse-code-context: 1.0.0
    dev: true

  /extract-css/3.0.0:
    resolution: {integrity: sha512-ZM2IuJkX79gys2PMN12yWrHvyK2sw1ReCdCtp/RAdgcFaBui+wY3Bsll9Em2LJXzKI8BYEBZLm2UczqyBCXSjQ==}
    dependencies:
      batch: 0.6.1
      href-content: 2.0.1
      list-stylesheets: 2.0.0
      style-data: 2.0.0
    transitivePeerDependencies:
      - supports-color
    dev: false

  /fast-deep-equal/3.1.3:
    resolution: {integrity: sha512-f3qQ9oQy9j2AhBe/H9VC91wLmKBCCU/gDOnKNAYG5hswO7BLKj09Hc5HYNz9cGI++xlpDCIgDaitVs03ATR84Q==}

  /fast-diff/1.2.0:
    resolution: {integrity: sha512-xJuoT5+L99XlZ8twedaRf6Ax2TgQVxvgZOYoPKqZufmJib0tL2tegPBOZb1pVNgIhlqDlA0eO0c3wBvQcmzx4w==}
    dev: true

  /fast-glob/3.2.12:
    resolution: {integrity: sha512-DVj4CQIYYow0BlaelwK1pHl5n5cRSJfM60UA0zK891sVInoPri2Ekj7+e1CT3/3qxXenpI+nBBmQAcJPJgaj4w==}
    engines: {node: '>=8.6.0'}
    dependencies:
      '@nodelib/fs.stat': 2.0.5
      '@nodelib/fs.walk': 1.2.8
      glob-parent: 5.1.2
      merge2: 1.4.1
      micromatch: 4.0.5

  /fast-json-stable-stringify/2.1.0:
    resolution: {integrity: sha512-lhd/wF+Lk98HZoTCtlVraHtfh5XYijIjalXck7saUtuanSDyLMxnHhSXEDJqHxD7msR8D0uCmqlkwjCV8xvwHw==}
    dev: true

  /fast-levenshtein/2.0.6:
    resolution: {integrity: sha512-DCXu6Ifhqcks7TZKY3Hxp3y6qphY5SJZmrWMDrKcERSOXWQdMhU9Ig/PYrzyw/ul9jOIyh0N4M0tbC5hodg8dw==}

  /fast-safe-stringify/2.1.1:
    resolution: {integrity: sha512-W+KJc2dmILlPplD/H4K9l9LcAHAfPtP6BY84uVLXQ6Evcz9Lcg33Y2z1IVblT6xdY54PXYVHEv+0Wpq8Io6zkA==}

  /fastq/1.15.0:
    resolution: {integrity: sha512-wBrocU2LCXXa+lWBt8RoIRD89Fi8OdABODa/kEnyeyjS5aZO5/GNvI5sEINADqP/h8M29UHTHUb53sUu5Ihqdw==}
    dependencies:
      reusify: 1.0.4

  /figures/3.2.0:
    resolution: {integrity: sha512-yaduQFRKLXYOGgEn6AZau90j3ggSOyiqXU0F9JZfeXYhNa+Jk4X+s45A2zg5jns87GAFa34BBm2kXw4XpNcbdg==}
    engines: {node: '>=8'}
    dependencies:
      escape-string-regexp: 1.0.5
    dev: true

  /file-entry-cache/6.0.1:
    resolution: {integrity: sha512-7Gps/XWymbLk2QLYK4NzpMOrYjMhdIxXuIvy2QBsLE6ljuodKvdkWs/cpyJJ3CVIVpH0Oi1Hvg1ovbMzLdFBBg==}
    engines: {node: ^10.12.0 || >=12.0.0}
    dependencies:
      flat-cache: 3.0.4
    dev: true

  /file-uri-to-path/2.0.0:
    resolution: {integrity: sha512-hjPFI8oE/2iQPVe4gbrJ73Pp+Xfub2+WI2LlXDbsaJBwT5wuMh35WNWVYYTpnz895shtwfyutMFLFywpQAFdLg==}
    engines: {node: '>= 6'}
    dev: false

  /filelist/1.0.4:
    resolution: {integrity: sha512-w1cEuf3S+DrLCQL7ET6kz+gmlJdbq9J7yXCSjK/OZCPA+qEN1WyF4ZAf0YYJa4/shHJra2t/d/r8SV4Ji+x+8Q==}
    dependencies:
      minimatch: 5.1.2
    dev: false
    optional: true

  /fill-keys/1.0.2:
    resolution: {integrity: sha512-tcgI872xXjwFF4xgQmLxi76GnwJG3g/3isB1l4/G5Z4zrbddGpBjqZCO9oEAcB5wX0Hj/5iQB3toxfO7in1hHA==}
    engines: {node: '>=0.10.0'}
    dependencies:
      is-object: 1.0.2
      merge-descriptors: 1.0.1
    dev: true

  /fill-range/7.0.1:
    resolution: {integrity: sha512-qOo9F+dMUmC2Lcb4BbVvnKJxTPjCm+RRpe4gDuGrzkL7mEVl/djYSu2OdQ2Pa302N4oqkSg9ir6jaLWJ2USVpQ==}
    engines: {node: '>=8'}
    dependencies:
      to-regex-range: 5.0.1

  /finalhandler/1.1.2:
    resolution: {integrity: sha512-aAWcW57uxVNrQZqFXjITpW3sIUQmHGG3qSb9mUah9MgMC4NeWhNOlNjXEYq3HjRAvL6arUviZGGJsBg6z0zsWA==}
    engines: {node: '>= 0.8'}
    dependencies:
      debug: 2.6.9
      encodeurl: 1.0.2
      escape-html: 1.0.3
      on-finished: 2.3.0
      parseurl: 1.3.3
      statuses: 1.5.0
      unpipe: 1.0.0
    transitivePeerDependencies:
      - supports-color
    dev: true

  /finalhandler/1.2.0:
    resolution: {integrity: sha512-5uXcUVftlQMFnWC9qu/svkWv3GTd2PfUhK/3PLkYNAe7FbqJMt3515HaxE6eRL74GdsriiwujiawdaB1BpEISg==}
    engines: {node: '>= 0.8'}
    dependencies:
      debug: 2.6.9
      encodeurl: 1.0.2
      escape-html: 1.0.3
      on-finished: 2.4.1
      parseurl: 1.3.3
      statuses: 2.0.1
      unpipe: 1.0.0
    transitivePeerDependencies:
      - supports-color

  /find-up/4.1.0:
    resolution: {integrity: sha512-PpOwAdQ/YlXQ2vj8a3h8IipDuYRi3wceVQQGYWxNINccq40Anw7BlsEXCMbt1Zt+OLA6Fq9suIpIWD0OsnISlw==}
    engines: {node: '>=8'}
    dependencies:
      locate-path: 5.0.0
      path-exists: 4.0.0
    dev: true

  /find-up/5.0.0:
    resolution: {integrity: sha512-78/PXT1wlLLDgTzDs7sjq9hzz0vXD+zn+7wypEe4fXQxCmdmqfGsEPQxmiCSQI3ajFV91bVSsvNtrJRiW6nGng==}
    engines: {node: '>=10'}
    dependencies:
      locate-path: 6.0.0
      path-exists: 4.0.0
    dev: true

  /flat-cache/3.0.4:
    resolution: {integrity: sha512-dm9s5Pw7Jc0GvMYbshN6zchCA9RgQlzzEZX3vylR9IqFfS8XciblUXOKfW6SiuJ0e13eDYZoZV5wdrev7P3Nwg==}
    engines: {node: ^10.12.0 || >=12.0.0}
    dependencies:
      flatted: 3.2.7
      rimraf: 3.0.2
    dev: true

  /flat-util/1.1.9:
    resolution: {integrity: sha512-BOTMw/6rbbxVjv5JQvwgGMc2/6wWGd2VeyTvnzvvE49VRjS0tTxLbry/QVP1yPw8SaAOBYsnixmzruXoqjdUHA==}
    dev: false

  /flat/5.0.2:
    resolution: {integrity: sha512-b6suED+5/3rTpUBdG1gupIl8MPFCAMA0QXwmljLhvCUKcUvdE4gWky9zpuGCcXHOsz4J9wPGNWq6OKpmIzz3hQ==}
    hasBin: true
    dev: true

  /flatted/3.2.7:
    resolution: {integrity: sha512-5nqDSxl8nn5BSNxyR3n4I6eDmbolI6WT+QqR547RwxQapgjQBmtktdP+HTBb/a/zLsbzERTONyUB5pefh5TtjQ==}
    dev: true

  /flexsearch/0.7.21:
    resolution: {integrity: sha512-W7cHV7Hrwjid6lWmy0IhsWDFQboWSng25U3VVywpHOTJnnAZNPScog67G+cVpeX9f7yDD21ih0WDrMMT+JoaYg==}
    dev: true

  /follow-redirects/1.15.2:
    resolution: {integrity: sha512-VQLG33o04KaQ8uYi2tVNbdrWp1QWxNNea+nmIB4EVM28v0hmP17z7aG1+wAkNzVq4KeXTq3221ye5qTJP91JwA==}
    engines: {node: '>=4.0'}
    peerDependencies:
      debug: '*'
    peerDependenciesMeta:
      debug:
        optional: true
    dev: false

  /for-each/0.3.3:
    resolution: {integrity: sha512-jqYfLp7mo9vIyQf8ykW2v7A+2N4QjeCeI5+Dz9XraiO1ign81wjiH7Fb9vSOWvQfNtmSa4H2RoQTrrXivdUZmw==}
    dependencies:
      is-callable: 1.2.7
    dev: true

  /fork-ts-checker-webpack-plugin/8.0.0_a37q6j7dwawz22saey2vgkpwqm:
    resolution: {integrity: sha512-mX3qW3idpueT2klaQXBzrIM/pHw+T0B/V9KHEvNrqijTq9NFnMZU6oreVxDYcf33P8a5cW+67PjodNHthGnNVg==}
    engines: {node: '>=12.13.0', yarn: '>=1.0.0'}
    peerDependencies:
      typescript: '>3.6.0'
      webpack: ^5.11.0
    dependencies:
      '@babel/code-frame': 7.16.7
      chalk: 4.1.2
      chokidar: 3.5.3
      cosmiconfig: 7.0.1
      deepmerge: 4.2.2
      fs-extra: 10.1.0
      memfs: 3.4.1
      minimatch: 3.1.2
      node-abort-controller: 3.0.1
      schema-utils: 3.1.1
      semver: 7.3.8
      tapable: 2.2.1
      typescript: 4.9.5
      webpack: 5.76.2_@swc+core@1.3.41
    dev: true

  /form-data/4.0.0:
    resolution: {integrity: sha512-ETEklSGi5t0QMZuiXoA/Q6vcnxcLQP5vdugSpuAyi6SVGi2clPPp+xgEhuMaHC+zGgn31Kd235W35f7Hykkaww==}
    engines: {node: '>= 6'}
    dependencies:
      asynckit: 0.4.0
      combined-stream: 1.0.8
      mime-types: 2.1.35

  /formidable/2.1.1:
    resolution: {integrity: sha512-0EcS9wCFEzLvfiks7omJ+SiYJAiD+TzK4Pcw1UlUoGnhUxDcMKjt0P7x8wEb0u6OHu8Nb98WG3nxtlF5C7bvUQ==}
    dependencies:
      dezalgo: 1.0.4
      hexoid: 1.0.0
      once: 1.4.0
      qs: 6.11.0

  /forwarded/0.2.0:
    resolution: {integrity: sha512-buRG0fpBtRHSTCOASe6hD258tEubFoRLb4ZNA6NxMVHNw2gOcwHo9wyablzMzOA5z9xA9L1KNjk/Nt6MT9aYow==}
    engines: {node: '>= 0.6'}

  /fraction.js/4.2.0:
    resolution: {integrity: sha512-MhLuK+2gUcnZe8ZHlaaINnQLl0xRIGRfcGk2yl8xoQAfHrSsL3rYu6FCmBdkdbhc9EPlwyGHewaRsvwRMJtAlA==}
    dev: true

  /fresh/0.5.2:
    resolution: {integrity: sha512-zJ2mQYM18rEFOudeV4GShTGIQ7RbzA7ozbU9I/XBpm7kqgMywgmylMwXHxZJmkVoYkna9d2pVXVXPdYTP9ej8Q==}
    engines: {node: '>= 0.6'}

  /fs-extra/10.1.0:
    resolution: {integrity: sha512-oRXApq54ETRj4eMiFzGnHWGy+zo5raudjuxN0b8H7s/RU2oW0Wvsx9O0ACRN/kRq9E8Vu/ReskGB5o3ji+FzHQ==}
    engines: {node: '>=12'}
    dependencies:
      graceful-fs: 4.2.9
      jsonfile: 6.1.0
      universalify: 2.0.0
    dev: true

  /fs-extra/11.1.0:
    resolution: {integrity: sha512-0rcTq621PD5jM/e0a3EJoGC/1TC5ZBCERW82LQuwfGnCa1V8w7dpYH1yNu+SLb6E5dkeCBzKEyLGlFrnr+dUyw==}
    engines: {node: '>=14.14'}
    dependencies:
      graceful-fs: 4.2.9
      jsonfile: 6.1.0
      universalify: 2.0.0
    dev: true

  /fs-extra/8.1.0:
    resolution: {integrity: sha512-yhlQgA6mnOJUKOsRUFsgJdQCvkKhcz8tlZG5HBQfReYZy46OwLcY+Zia0mtdHsOo9y/hP+CxMN0TU9QxoOtG4g==}
    engines: {node: '>=6 <7 || >=8'}
    dependencies:
      graceful-fs: 4.2.9
      jsonfile: 4.0.0
      universalify: 0.1.2
    dev: false

  /fs-minipass/2.1.0:
    resolution: {integrity: sha512-V/JgOLFCS+R6Vcq0slCuaeWEdNC3ouDlJMNIsacH2VtALiu9mV4LPrHc5cDl8k5aw6J8jwgWWpiTo5RYhmIzvg==}
    engines: {node: '>= 8'}
    dependencies:
      minipass: 3.3.4
    dev: false

  /fs-monkey/1.0.3:
    resolution: {integrity: sha512-cybjIfiiE+pTWicSCLFHSrXZ6EilF30oh91FDP9S2B051prEa7QWfrVTQm10/dDpswBDXZugPa1Ogu8Yh+HV0Q==}
    dev: true

  /fs.realpath/1.0.0:
    resolution: {integrity: sha512-OO0pH2lK6a0hZnAdau5ItzHPI6pUlvI7jMVnxUQRtw4owF2wk8lOSabtGDCTP4Ggrg2MbGnWO9X8K1t4+fGMDw==}

  /fsevents/2.3.2:
    resolution: {integrity: sha512-xiqMQR4xAeHTuB9uWm+fFRcIOgKBMiOBP+eXiyT7jsgVCq1bkVygt00oASowB7EdtpOHaaPgKt812P9ab+DDKA==}
    engines: {node: ^8.16.0 || ^10.6.0 || >=11.0.0}
    os: [darwin]
    requiresBuild: true
    optional: true

  /ftp/0.3.10:
    resolution: {integrity: sha512-faFVML1aBx2UoDStmLwv2Wptt4vw5x03xxX172nhA5Y5HBshW5JweqQ2W4xL4dezQTG8inJsuYcpPHHU3X5OTQ==}
    engines: {node: '>=0.8.0'}
    dependencies:
      readable-stream: 1.1.14
      xregexp: 2.0.0
    dev: false

  /function-bind/1.1.1:
    resolution: {integrity: sha512-yIovAzMX49sF8Yl58fSCWJ5svSLuaibPxXQJFLmBObTuCr0Mf1KiPopGM9NiFjiYBCbfaa2Fh6breQ6ANVTI0A==}

  /functions-have-names/1.2.3:
    resolution: {integrity: sha512-xckBUXyTIqT97tq2x2AMb+g163b5JFysYk0x4qxNFwbfQkmNZoiRHb6sPzI9/QV33WeuvVYBUIiD4NzNIyqaRQ==}
    dev: true

  /gauge/3.0.2:
    resolution: {integrity: sha512-+5J6MS/5XksCuXq++uFRsnUd7Ovu1XenbeuIuNRJxYWjgQbPuFhT14lAvsWfqfAmnwluf1OwMjz39HjfLPci0Q==}
    engines: {node: '>=10'}
    dependencies:
      aproba: 2.0.0
      color-support: 1.1.3
      console-control-strings: 1.1.0
      has-unicode: 2.0.1
      object-assign: 4.1.1
      signal-exit: 3.0.7
      string-width: 4.2.3
      strip-ansi: 6.0.1
      wide-align: 1.1.5
    dev: false

  /generic-pool/3.9.0:
    resolution: {integrity: sha512-hymDOu5B53XvN4QT9dBmZxPX4CWhBPPLguTZ9MMFeFa/Kg0xWVfylOVNlJji/E7yTZWFd/q9GO5TxDLq156D7g==}
    engines: {node: '>= 4'}
    dev: false

  /get-caller-file/2.0.5:
    resolution: {integrity: sha512-DyFP3BM/3YHTQOCUL/w0OZHR0lpKeGrxotcHWcqNEdnltqFwXVfhEBQ94eIo34AfQpo0rGki4cyIiftY06h2Fg==}
    engines: {node: 6.* || 8.* || >= 10.*}

  /get-func-name/2.0.0:
    resolution: {integrity: sha512-Hm0ixYtaSZ/V7C8FJrtZIuBBI+iSgL+1Aq82zSu8VQNB4S3Gk8e7Qs3VwBDJAhmRZcFqkl3tQu36g/Foh5I5ig==}
    dev: true

  /get-intrinsic/1.2.0:
    resolution: {integrity: sha512-L049y6nFOuom5wGyRc3/gdTLO94dySVKRACj1RmJZBQXlbTMhtNIgkWkUHq+jYmZvKf14EW1EoJnnjbmoHij0Q==}
    dependencies:
      function-bind: 1.1.1
      has: 1.0.3
      has-symbols: 1.0.3

  /get-stream/5.2.0:
    resolution: {integrity: sha512-nBF+F1rAZVCu/p7rjzgA+Yb4lfYXrpl7a6VmJrU8wF9I1CKvP/QwPNZHnOlwbTkY6dvtFIzFMSyQXbLoTQPRpA==}
    engines: {node: '>=8'}
    dependencies:
      pump: 3.0.0
    dev: true

  /get-stream/6.0.1:
    resolution: {integrity: sha512-ts6Wi+2j3jQjqi70w5AlN8DFnkSwC+MqmxEzdEALB2qXZYV3X/b1CTfgPLGJNMeAWxdPfU8FO1ms3NUfaHCPYg==}
    engines: {node: '>=10'}
    dev: true

  /get-uri/3.0.2:
    resolution: {integrity: sha512-+5s0SJbGoyiJTZZ2JTpFPLMPSch72KEqGOTvQsBqg0RBWvwhWUSYZFAtz3TPW0GXJuLBJPts1E241iHg+VRfhg==}
    engines: {node: '>= 6'}
    dependencies:
      '@tootallnate/once': 1.1.2
      data-uri-to-buffer: 3.0.1
      debug: 4.3.4
      file-uri-to-path: 2.0.0
      fs-extra: 8.1.0
      ftp: 0.3.10
    transitivePeerDependencies:
      - supports-color
    dev: false

  /git-raw-commits/2.0.11:
    resolution: {integrity: sha512-VnctFhw+xfj8Va1xtfEqCUD2XDrbAPSJx+hSrE5K7fGdjZruW7XV+QOrN7LF/RJyvspRiD2I0asWsxFp0ya26A==}
    engines: {node: '>=10'}
    hasBin: true
    dependencies:
      dargs: 7.0.0
      lodash: 4.17.21
      meow: 8.1.2
      split2: 3.2.2
      through2: 4.0.2
    dev: true

  /glob-parent/5.1.2:
    resolution: {integrity: sha512-AOIgSQCepiJYwP3ARnGx+5VnTu2HBYdzbGP45eLw1vr3zB3vZLeyed1sC9hnbcOc9/SrMyM5RPQrkGz4aS9Zow==}
    engines: {node: '>= 6'}
    dependencies:
      is-glob: 4.0.3

  /glob-parent/6.0.2:
    resolution: {integrity: sha512-XxwI8EOhVQgWp6iDL+3b0r86f4d6AX6zSU55HfB4ydCEuXLXc5FcYeOu+nnGftS4TEju/11rt4KJPTMgbfmv4A==}
    engines: {node: '>=10.13.0'}
    dependencies:
      is-glob: 4.0.3

  /glob-to-regexp/0.4.1:
    resolution: {integrity: sha512-lkX1HJXwyMcprw/5YUZc2s7DrpAiHB21/V+E1rHUrVNokkvB6bqMzT0VfV6/86ZNabt1k14YOIaT7nDvOX3Iiw==}
    dev: true

  /glob/7.2.0:
    resolution: {integrity: sha512-lmLf6gtyrPq8tTjSmrO94wBeQbFR3HbLHbuyD69wuyQkImp2hWqMGB47OX65FBkPffO641IP9jWa1z4ivqG26Q==}
    dependencies:
      fs.realpath: 1.0.0
      inflight: 1.0.6
      inherits: 2.0.4
      minimatch: 3.1.2
      once: 1.4.0
      path-is-absolute: 1.0.1

  /glob/8.0.3:
    resolution: {integrity: sha512-ull455NHSHI/Y1FqGaaYFaLGkNMMJbavMrEGFXG/PGrg6y7sutWHUHrz6gy6WEBH6akM1M414dWKCNs+IhKdiQ==}
    engines: {node: '>=12'}
    dependencies:
      fs.realpath: 1.0.0
      inflight: 1.0.6
      inherits: 2.0.4
      minimatch: 5.1.2
      once: 1.4.0
    dev: false

  /glob/9.2.1:
    resolution: {integrity: sha512-Pxxgq3W0HyA3XUvSXcFhRSs+43Jsx0ddxcFrbjxNGkL2Ak5BAUBxLqI5G6ADDeCHLfzzXFhe0b1yYcctGmytMA==}
    engines: {node: '>=16 || 14 >=14.17'}
    dependencies:
      fs.realpath: 1.0.0
      minimatch: 7.4.2
      minipass: 4.2.4
      path-scurry: 1.6.1

  /global-dirs/0.1.1:
    resolution: {integrity: sha512-NknMLn7F2J7aflwFOlGdNIuCDpN3VGoSoB+aap3KABFWbHVn1TCgFC+np23J8W2BiZbjfEw3BFBycSMv1AFblg==}
    engines: {node: '>=4'}
    dependencies:
      ini: 1.3.8
    dev: true

  /globals/13.20.0:
    resolution: {integrity: sha512-Qg5QtVkCy/kv3FUSlu4ukeZDVf9ee0iXLAUYX13gbR17bnejFTzr4iS9bY7kwCf1NztRNm1t91fjOiyx4CSwPQ==}
    engines: {node: '>=8'}
    dependencies:
      type-fest: 0.20.2
    dev: true

  /globby/11.1.0:
    resolution: {integrity: sha512-jhIXaOzy1sb8IyocaruWSn1TjmnBVs8Ayhcy83rmxNJ8q2uWKCAj3CnJY+KpGSXCueAPc0i05kVvVKtP1t9S3g==}
    engines: {node: '>=10'}
    dependencies:
      array-union: 2.1.0
      dir-glob: 3.0.1
      fast-glob: 3.2.12
      ignore: 5.2.4
      merge2: 1.4.1
      slash: 3.0.0
    dev: true

  /globby/13.1.3:
    resolution: {integrity: sha512-8krCNHXvlCgHDpegPzleMq07yMYTO2sXKASmZmquEYWEmCx6J5UTRbp5RwMJkTJGtcQ44YpiUYUiN0b9mzy8Bw==}
    engines: {node: ^12.20.0 || ^14.13.1 || >=16.0.0}
    dependencies:
      dir-glob: 3.0.1
      fast-glob: 3.2.12
      ignore: 5.2.4
      merge2: 1.4.1
      slash: 4.0.0
    dev: true

  /gopd/1.0.1:
    resolution: {integrity: sha512-d65bNlIadxvpb/A2abVdlqKqV563juRnZ1Wtk6s1sIR8uNsXR70xqIzVqxVf1eTqDunwT2MkczEeaezCKTZhwA==}
    dependencies:
      get-intrinsic: 1.2.0
    dev: true

  /graceful-fs/4.2.9:
    resolution: {integrity: sha512-NtNxqUcXgpW2iMrfqSfR73Glt39K+BLwWsPs94yR63v45T0Wbej7eRmL5cWfwEgqXnmjQp3zaJTshdRW/qC2ZQ==}

  /grapheme-splitter/1.0.4:
    resolution: {integrity: sha512-bzh50DW9kTPM00T8y4o8vQg89Di9oLJVLW/KaOGIXJWP/iqCN6WKYkbNOF04vFLJhwcpYUh9ydh/+5vpOqV4YQ==}
    dev: true

  /gray-matter/4.0.3:
    resolution: {integrity: sha512-5v6yZd4JK3eMI3FqqCouswVqwugaA9r4dNZB1wwcmrD02QkV5H0y7XBQW8QwQqEaZY1pM9aqORSORhJRdNK44Q==}
    engines: {node: '>=6.0'}
    dependencies:
      js-yaml: 3.14.1
      kind-of: 6.0.3
      section-matter: 1.0.0
      strip-bom-string: 1.0.0
    dev: true

  /handlebars/4.7.7:
    resolution: {integrity: sha512-aAcXm5OAfE/8IXkcZvCepKU3VzW1/39Fb5ZuqMtgI/hT8X2YgoMvBY5dLhq/cpOvw7Lk1nK/UF71aLG/ZnVYRA==}
    engines: {node: '>=0.4.7'}
    hasBin: true
    dependencies:
      minimist: 1.2.6
      neo-async: 2.6.2
      source-map: 0.6.1
      wordwrap: 1.0.0
    optionalDependencies:
      uglify-js: 3.16.2
    dev: false

  /hard-rejection/2.1.0:
    resolution: {integrity: sha512-VIZB+ibDhx7ObhAe7OVtoEbuP4h/MuOTHJ+J8h/eBXotJYl0fBgR72xDFCKgIh22OJZIOVNxBMWuhAr10r8HdA==}
    engines: {node: '>=6'}
    dev: true

  /has-bigints/1.0.2:
    resolution: {integrity: sha512-tSvCKtBr9lkF0Ex0aQiP9N+OpV4zi2r/Nee5VkRDbaqv35RLYMzbwQfFSZZH0kR+Rd6302UJZ2p/bJCEoR3VoQ==}
    dev: true

  /has-flag/3.0.0:
    resolution: {integrity: sha512-sKJf1+ceQBr4SMkvQnBDNDtf4TXpVhVGateu0t918bl30FnbE2m4vNLX+VWe/dpjlb+HugGYzW7uQXH98HPEYw==}
    engines: {node: '>=4'}
    dev: true

  /has-flag/4.0.0:
    resolution: {integrity: sha512-EykJT/Q1KjTWctppgIAgfSO0tKVuZUjhgMr17kqTumMl6Afv3EISleU7qZUzoXDFTAHTDC4NOoG/ZxU3EvlMPQ==}
    engines: {node: '>=8'}

  /has-property-descriptors/1.0.0:
    resolution: {integrity: sha512-62DVLZGoiEBDHQyqG4w9xCuZ7eJEwNmJRWw2VY84Oedb7WFcA27fiEVe8oUQx9hAUJ4ekurquucTGwsyO1XGdQ==}
    dependencies:
      get-intrinsic: 1.2.0
    dev: true

  /has-symbols/1.0.3:
    resolution: {integrity: sha512-l3LCuF6MgDNwTDKkdYGEihYjt5pRPbEg46rtlmnSPlUbgmB8LOIrKJbYYFBSbnPaJexMKtiPO8hmeRjRz2Td+A==}
    engines: {node: '>= 0.4'}

  /has-tostringtag/1.0.0:
    resolution: {integrity: sha512-kFjcSNhnlGV1kyoGk7OXKSawH5JOb/LzUc5w9B02hOTO0dfFRjbHQKvg1d6cf3HbeUmtU9VbbV3qzZ2Teh97WQ==}
    engines: {node: '>= 0.4'}
    dependencies:
      has-symbols: 1.0.3

  /has-unicode/2.0.1:
    resolution: {integrity: sha512-8Rf9Y83NBReMnx0gFzA8JImQACstCYWUplepDa9xprwwtmgEZUF0h/i5xSA625zB/I37EtrswSST6OXxwaaIJQ==}
    dev: false

  /has/1.0.3:
    resolution: {integrity: sha512-f2dvO0VU6Oej7RkWJGrehjbzMAjFp5/VKPp5tTpWIV4JHHZK1/BxbFRtf/siA2SWTe09caDmVtYYzWEIbBS4zw==}
    engines: {node: '>= 0.4.0'}
    dependencies:
      function-bind: 1.1.1

  /he/1.2.0:
    resolution: {integrity: sha512-F/1DnUGPopORZi0ni+CvrCgHQ5FyEAHRLSApuYWMmrbSwoN2Mn/7k+Gl38gJnR7yyDZk6WLXwiGod1JOWNDKGw==}
    hasBin: true

  /header-case/2.0.4:
    resolution: {integrity: sha512-H/vuk5TEEVZwrR0lp2zed9OCo1uAILMlx0JEMgC26rzyJJ3N1v6XkwHHXJQdR2doSjcGPM6OKPYoJgf0plJ11Q==}
    dependencies:
      capital-case: 1.0.4
      tslib: 2.5.0
    dev: true

  /hexoid/1.0.0:
    resolution: {integrity: sha512-QFLV0taWQOZtvIRIAdBChesmogZrtuXvVWsFHZTk2SU+anspqZ2vMnoLg7IE1+Uk16N19APic1BuF8bC8c2m5g==}
    engines: {node: '>=8'}

  /histoire/0.15.9_55j2zwyrixw4q2c2olnaswzcha:
    resolution: {integrity: sha512-Mb9185Sq/SckVhtHpUdf3dqSrAdf9HDsOFbTcBIZ6W9TYCdsSLY5kLzPU2sHaHHM/myxh5DC+9SLBaTFeNJSug==}
    hasBin: true
    peerDependencies:
      vite: ^2.9.0 || ^3.0.0 || ^4.0.0
    dependencies:
      '@akryum/tinypool': 0.3.1
      '@histoire/app': 0.15.8_vite@4.2.0
      '@histoire/controls': 0.15.8_vite@4.2.0
      '@histoire/shared': 0.15.8_vite@4.2.0
      '@histoire/vendors': 0.15.8
      '@types/flexsearch': 0.7.3
      '@types/markdown-it': 12.2.3
      birpc: 0.1.1
      change-case: 4.1.2
      chokidar: 3.5.3
      connect: 3.7.0
      defu: 6.1.2
      diacritics: 1.3.0
      flexsearch: 0.7.21
      fs-extra: 10.1.0
      globby: 13.1.3
      gray-matter: 4.0.3
      jiti: 1.17.0
      jsdom: 20.0.3
      markdown-it: 12.3.2
      markdown-it-anchor: 8.6.6_2zb4u3vubltivolgu556vv4aom
      markdown-it-attrs: 4.1.6_markdown-it@12.3.2
      markdown-it-emoji: 2.0.2
      micromatch: 4.0.5
      mrmime: 1.0.1
      pathe: 0.2.0
      picocolors: 1.0.0
      sade: 1.8.1
      shiki-es: 0.2.0
      sirv: 2.0.2
      vite: 4.2.0_@types+node@18.15.3
      vite-node: 0.28.4_@types+node@18.15.3
    transitivePeerDependencies:
      - '@types/node'
      - bufferutil
      - canvas
      - less
      - sass
      - stylus
      - sugarss
      - supports-color
      - terser
      - utf-8-validate
    dev: true

  /hosted-git-info/2.8.9:
    resolution: {integrity: sha512-mxIDAb9Lsm6DoOJ7xH+5+X4y1LU/4Hi50L9C5sIswK3JzULS4bwk1FvjdBgvYR4bzT4tuUQiC15FE2f5HbLvYw==}
    dev: true

  /hosted-git-info/4.1.0:
    resolution: {integrity: sha512-kyCuEOWjJqZuDbRHzL8V93NzQhwIB71oFWSyzVo+KPZI+pnQPPxucdkrOZvkLRnrf5URsQM+IJ09Dw29cRALIA==}
    engines: {node: '>=10'}
    dependencies:
      lru-cache: 6.0.0
    dev: true

  /href-content/2.0.1:
    resolution: {integrity: sha512-5uiAmBCvzCFVu70kli3Hp0BONbAOfwGqR7jKolV+bAh174sIAZBL8DHfg5SnxAhId2mQmYgyL7Y62msnWJ34Xg==}
    dependencies:
      remote-content: 3.0.0
    transitivePeerDependencies:
      - supports-color
    dev: false

  /html-encoding-sniffer/3.0.0:
    resolution: {integrity: sha512-oWv4T4yJ52iKrufjnyZPkrN0CH3QnrUqdB6In1g5Fe1mia8GmF36gnfNySxoZtxD5+NmYw1EElVXiBk93UeskA==}
    engines: {node: '>=12'}
    dependencies:
      whatwg-encoding: 2.0.0
    dev: true

  /html-minifier/4.0.0:
    resolution: {integrity: sha512-aoGxanpFPLg7MkIl/DDFYtb0iWz7jMFGqFhvEDZga6/4QTjneiD8I/NXL1x5aaoCp7FSIT6h/OhykDdPsbtMig==}
    engines: {node: '>=6'}
    hasBin: true
    dependencies:
      camel-case: 3.0.0
      clean-css: 4.2.4
      commander: 2.20.3
      he: 1.2.0
      param-case: 2.1.1
      relateurl: 0.2.7
      uglify-js: 3.16.2
    dev: false

  /html-to-text/8.2.0:
    resolution: {integrity: sha512-CLXExYn1b++Lgri+ZyVvbUEFwzkLZppjjZOwB7X1qv2jIi8MrMEvxWX5KQ7zATAzTvcqgmtO00M2kCRMtEdOKQ==}
    engines: {node: '>=10.23.2'}
    hasBin: true
    dependencies:
      '@selderee/plugin-htmlparser2': 0.6.0
      deepmerge: 4.2.2
      he: 1.2.0
      htmlparser2: 6.1.0
      minimist: 1.2.6
      selderee: 0.6.0
    dev: false

  /htmlparser2/4.1.0:
    resolution: {integrity: sha512-4zDq1a1zhE4gQso/c5LP1OtrhYTncXNSpvJYtWJBtXAETPlMfi3IFNjGuQbYLuVY4ZR0QMqRVvo4Pdy9KLyP8Q==}
    dependencies:
      domelementtype: 2.3.0
      domhandler: 3.3.0
      domutils: 2.8.0
      entities: 2.1.0
    dev: false

  /htmlparser2/6.1.0:
    resolution: {integrity: sha512-gyyPk6rgonLFEDGoeRgQNaEUvdJ4ktTmmUh/h2t7s+M8oPpIPxgNACWa+6ESR57kXstwqPiCut0V8NRpcwgU7A==}
    dependencies:
      domelementtype: 2.3.0
      domhandler: 4.3.1
      domutils: 2.8.0
      entities: 2.1.0
    dev: false

  /http-errors/2.0.0:
    resolution: {integrity: sha512-FtwrG/euBzaEjYeRqOgly7G0qviiXoJWnvEH2Z1plBdXgbyjv34pHTSb9zoeHMyDy33+DWy5Wt9Wo+TURtOYSQ==}
    engines: {node: '>= 0.8'}
    dependencies:
      depd: 2.0.0
      inherits: 2.0.4
      setprototypeof: 1.2.0
      statuses: 2.0.1
      toidentifier: 1.0.1

  /http-proxy-agent/4.0.1:
    resolution: {integrity: sha512-k0zdNgqWTGA6aeIRVpvfVob4fL52dTfaehylg0Y4UvSySvOq/Y+BOyPrgpUrA7HylqvU8vIZGsRuXmspskV0Tg==}
    engines: {node: '>= 6'}
    dependencies:
      '@tootallnate/once': 1.1.2
      agent-base: 6.0.2
      debug: 4.3.4
    transitivePeerDependencies:
      - supports-color
    dev: false

  /http-proxy-agent/5.0.0:
    resolution: {integrity: sha512-n2hY8YdoRE1i7r6M0w9DIw5GgZN0G25P8zLCRQ8rjXtTU3vsNFBI/vWK/UIeE6g5MUUz6avwAPXmL6Fy9D/90w==}
    engines: {node: '>= 6'}
    dependencies:
      '@tootallnate/once': 2.0.0
      agent-base: 6.0.2
      debug: 4.3.4
    transitivePeerDependencies:
      - supports-color
    dev: true

  /https-proxy-agent/5.0.1:
    resolution: {integrity: sha512-dFcAjpTQFgoLMzC2VwU+C/CbS7uRL0lWmxDITmqm7C+7F0Odmj6s9l6alZc6AELXhrnggM2CeWSXHGOdX2YtwA==}
    engines: {node: '>= 6'}
    dependencies:
      agent-base: 6.0.2
      debug: 4.3.4
    transitivePeerDependencies:
      - supports-color

  /human-signals/1.1.1:
    resolution: {integrity: sha512-SEQu7vl8KjNL2eoGBLF3+wAjpsNfA9XMlXAYj/3EdaNfAlxKthD1xjEQfGOUhllCGGJVNY34bRr6lPINhNjyZw==}
    engines: {node: '>=8.12.0'}
    dev: true

  /human-signals/2.1.0:
    resolution: {integrity: sha512-B4FFZ6q/T2jhhksgkbEW3HBvWIfDW85snkQgawt07S7J5QXTk6BkNV+0yAeZrM5QpMAdYlocGoljn0sJ/WQkFw==}
    engines: {node: '>=10.17.0'}
    dev: true

  /iconv-lite/0.4.24:
    resolution: {integrity: sha512-v3MXnZAcvnywkTUEZomIActle7RXXeedOR31wwl7VlyoXO4Qi9arvSenNQWne1TcRwhCL1HwLI21bEqdpj8/rA==}
    engines: {node: '>=0.10.0'}
    dependencies:
      safer-buffer: 2.1.2

  /iconv-lite/0.6.3:
    resolution: {integrity: sha512-4fCk79wshMdzMp2rH06qWrJE4iolqLhCUH+OiuIgU++RB0+94NlDL81atO7GX55uUKueo0txHNtvEyI6D7WdMw==}
    engines: {node: '>=0.10.0'}
    dependencies:
      safer-buffer: 2.1.2

  /ieee754/1.2.1:
    resolution: {integrity: sha512-dcyqhDvX1C46lXZcVqCpK+FtMRQVdIMN6/Df5js2zouUsqG7I6sFxitIC+7KYK29KdXOLHdu9zL4sFnoVQnqaA==}
    dev: true

  /ignore/5.2.4:
    resolution: {integrity: sha512-MAb38BcSbH0eHNBxn7ql2NH/kX33OkB3lZ1BNdh7ENeRChHTYsTvWrMubiIAMNS2llXEEgZ1MUOBtXChP3kaFQ==}
    engines: {node: '>= 4'}
    dev: true

  /import-fresh/3.3.0:
    resolution: {integrity: sha512-veYYhQa+D1QBKznvhUHxb8faxlrwUnxseDAbAp457E0wLNio2bOSKnjYDhMj+YiAq61xrMGhQk9iXVk5FzgQMw==}
    engines: {node: '>=6'}
    dependencies:
      parent-module: 1.0.1
      resolve-from: 4.0.0
    dev: true

  /imurmurhash/0.1.4:
    resolution: {integrity: sha512-JmXMZ6wuvDmLiHEml9ykzqO6lwFbof0GG4IkcGaENdCRDDmMVnny7s5HsIgHCbaq0w2MyPhDqkhTUgS2LU2PHA==}
    engines: {node: '>=0.8.19'}
    dev: true

  /indent-string/4.0.0:
    resolution: {integrity: sha512-EdDDZu4A2OyIK7Lr/2zG+w5jmbuk1DVBnEwREQvBzspBJkCEbRa8GxU1lghYcaGJCnRWibjDXlq779X1/y5xwg==}
    engines: {node: '>=8'}
    dev: true

  /inflight/1.0.6:
    resolution: {integrity: sha512-k92I/b08q4wvFscXCLvqfsHCrjrF7yiXsQuIVvVE7N82W3+aqpzuUdBbfhWcy/FZR3/4IgflMgKLOsvPDrGCJA==}
    dependencies:
      once: 1.4.0
      wrappy: 1.0.2

  /inherits/2.0.4:
    resolution: {integrity: sha512-k/vGaX4/Yla3WzyMCvTQOXYeIHvqOKtnqBduzTHpzpQZzAskKMhZ2K+EnBiSM9zGSoIFeMpXKxa4dYeZIQqewQ==}

  /ini/1.3.8:
    resolution: {integrity: sha512-JV/yugV2uzW5iMRSiZAyDtQd+nxtUnjeLt0acNdw98kKLrvuRVyB80tsREOE7yvGVgalhZ6RNXCmEHkUKBKxew==}

  /inline-css/4.0.1:
    resolution: {integrity: sha512-gzumhrp0waBLF5TtwQcm5bviA9ZNURXeNOs2xVSTsX60FWPFlrPJol4HI8yrozZ6V5udWKUT3LS2tMUDMMdi1Q==}
    engines: {node: '>=8'}
    dependencies:
      cheerio: 1.0.0-rc.10
      css-rules: 1.1.0
      extract-css: 3.0.0
      flat-util: 1.1.9
      pick-util: 1.1.5
      slick: 1.12.2
      specificity: 0.4.1
    transitivePeerDependencies:
      - supports-color
    dev: false

  /inquirer/8.2.4:
    resolution: {integrity: sha512-nn4F01dxU8VeKfq192IjLsxu0/OmMZ4Lg3xKAns148rCaXP6ntAoEkVYZThWjwON8AlzdZZi6oqnhNbxUG9hVg==}
    engines: {node: '>=12.0.0'}
    dependencies:
      ansi-escapes: 4.3.2
      chalk: 4.1.2
      cli-cursor: 3.1.0
      cli-width: 3.0.0
      external-editor: 3.1.0
      figures: 3.2.0
      lodash: 4.17.21
      mute-stream: 0.0.8
      ora: 5.4.1
      run-async: 2.4.1
      rxjs: 7.8.0
      string-width: 4.2.3
      strip-ansi: 6.0.1
      through: 2.3.8
      wrap-ansi: 7.0.0
    dev: true

  /inquirer/8.2.5:
    resolution: {integrity: sha512-QAgPDQMEgrDssk1XiwwHoOGYF9BAbUcc1+j+FhEvaOt8/cKRqyLn0U5qA6F74fGhTMGxf92pOvPBeh29jQJDTQ==}
    engines: {node: '>=12.0.0'}
    dependencies:
      ansi-escapes: 4.3.2
      chalk: 4.1.2
      cli-cursor: 3.1.0
      cli-width: 3.0.0
      external-editor: 3.1.0
      figures: 3.2.0
      lodash: 4.17.21
      mute-stream: 0.0.8
      ora: 5.4.1
      run-async: 2.4.1
      rxjs: 7.8.0
      string-width: 4.2.3
      strip-ansi: 6.0.1
      through: 2.3.8
      wrap-ansi: 7.0.0
    dev: true

  /internal-slot/1.0.5:
    resolution: {integrity: sha512-Y+R5hJrzs52QCG2laLn4udYVnxsfny9CpOhNhUvk/SSSVyF6T27FzRbF0sroPidSu3X8oEAkOn2K804mjpt6UQ==}
    engines: {node: '>= 0.4'}
    dependencies:
      get-intrinsic: 1.2.0
      has: 1.0.3
      side-channel: 1.0.4
    dev: true

  /interpret/1.4.0:
    resolution: {integrity: sha512-agE4QfB2Lkp9uICn7BAqoscw4SZP9kTE2hxiFI3jBPmXJfdqiahTbUuKGsMoN2GtqL9AxhYioAcVvgsb1HvRbA==}
    engines: {node: '>= 0.10'}
    dev: true

  /ip/1.1.8:
    resolution: {integrity: sha512-PuExPYUiu6qMBQb4l06ecm6T6ujzhmh+MeJcW9wa89PoAz5pvd4zPgN5WJV104mb6S2T1AwNIAaB70JNrLQWhg==}
    dev: false

  /ipaddr.js/1.9.1:
    resolution: {integrity: sha512-0KI/607xoxSToH7GjN1FfSbLoU0+btTicjsQSWQlh/hZykN8KpmMf7uYwPW3R+akZ6R/w18ZlXSHBYXiYUPO3g==}
    engines: {node: '>= 0.10'}

  /is-arguments/1.1.1:
    resolution: {integrity: sha512-8Q7EARjzEnKpt/PCD7e1cgUS0a6X8u5tdSiMqXhojOdoV9TsMsiO+9VLC5vAmO8N7/GmXn7yjR8qnA6bVAEzfA==}
    engines: {node: '>= 0.4'}
    dependencies:
      call-bind: 1.0.2
      has-tostringtag: 1.0.0
    dev: true

  /is-array-buffer/3.0.1:
    resolution: {integrity: sha512-ASfLknmY8Xa2XtB4wmbz13Wu202baeA18cJBCeCy0wXUHZF0IPyVEXqKEcd+t2fNSLLL1vC6k7lxZEojNbISXQ==}
    dependencies:
      call-bind: 1.0.2
      get-intrinsic: 1.2.0
      is-typed-array: 1.1.10
    dev: true

  /is-arrayish/0.2.1:
    resolution: {integrity: sha512-zz06S8t0ozoDXMG+ube26zeCTNXcKIPJZJi8hBrF4idCLms4CG9QtK7qBl1boi5ODzFpjswb5JPmHCbMpjaYzg==}
    dev: true

  /is-bigint/1.0.4:
    resolution: {integrity: sha512-zB9CruMamjym81i2JZ3UMn54PKGsQzsJeo6xvN3HJJ4CAsQNB6iRutp2To77OfCNuoxspsIhzaPoO1zyCEhFOg==}
    dependencies:
      has-bigints: 1.0.2
    dev: true

  /is-binary-path/2.1.0:
    resolution: {integrity: sha512-ZMERYes6pDydyuGidse7OsHxtbI7WVeUEozgR/g7rd0xUimYNlvZRE/K2MgZTjWy725IfelLeVcEM97mmtRGXw==}
    engines: {node: '>=8'}
    dependencies:
      binary-extensions: 2.2.0

  /is-boolean-object/1.1.2:
    resolution: {integrity: sha512-gDYaKHJmnj4aWxyj6YHyXVpdQawtVLHU5cb+eztPGczf6cjuTdwve5ZIEfgXqH4e57An1D1AKf8CZ3kYrQRqYA==}
    engines: {node: '>= 0.4'}
    dependencies:
      call-bind: 1.0.2
      has-tostringtag: 1.0.0
    dev: true

  /is-callable/1.2.7:
    resolution: {integrity: sha512-1BC0BVFhS/p0qtw6enp8e+8OD0UrK0oFLztSjNzhcKA3WDuJxxAPXzPuPtKkjEY9UUoEWlX/8fgKeu2S8i9JTA==}
    engines: {node: '>= 0.4'}
    dev: true

  /is-core-module/2.9.0:
    resolution: {integrity: sha512-+5FPy5PnwmO3lvfMb0AsoPaBG+5KHUI0wYFXOtYPnVVVspTFUuMZNfNaNVRt3FZadstu2c8x23vykRW/NBoU6A==}
    dependencies:
      has: 1.0.3

  /is-date-object/1.0.5:
    resolution: {integrity: sha512-9YQaSxsAiSwcvS33MBk3wTCVnWK+HhF8VZR2jRxehM16QcVOdHqPn4VPHmRK4lSr38n9JriurInLcP90xsYNfQ==}
    engines: {node: '>= 0.4'}
    dependencies:
      has-tostringtag: 1.0.0
    dev: true

  /is-docker/2.2.1:
    resolution: {integrity: sha512-F+i2BKsFrH66iaUFc0woD8sLy8getkwTwtOBjvs56Cx4CgJDeKQeqfz8wAYiSb8JOprWhHH5p77PbmYCvvUuXQ==}
    engines: {node: '>=8'}
    hasBin: true
    dev: false

  /is-expression/4.0.0:
    resolution: {integrity: sha512-zMIXX63sxzG3XrkHkrAPvm/OVZVSCPNkwMHU8oTX7/U3AL78I0QXCEICXUM13BIa8TYGZ68PiTKfQz3yaTNr4A==}
    dependencies:
      acorn: 7.4.1
      object-assign: 4.1.1
    dev: false

  /is-extendable/0.1.1:
    resolution: {integrity: sha512-5BMULNob1vgFX6EjQw5izWDxrecWK9AM72rugNr0TFldMOi0fj6Jk+zeKIt0xGj4cEfQIJth4w3OKWOJ4f+AFw==}
    engines: {node: '>=0.10.0'}
    dev: true

  /is-extendable/1.0.1:
    resolution: {integrity: sha512-arnXMxT1hhoKo9k1LZdmlNyJdDDfy2v0fXjFlmok4+i8ul/6WlbVge9bhM74OpNPQPMGUToDtz+KXa1PneJxOA==}
    engines: {node: '>=0.10.0'}
    dependencies:
      is-plain-object: 2.0.4
    dev: false

  /is-extglob/2.1.1:
    resolution: {integrity: sha512-SbKbANkN603Vi4jEZv49LeVJMn4yGwsbzZworEoyEiutsN3nJYdbO36zfhGJ6QEDpOZIFkDtnq5JRxmvl3jsoQ==}
    engines: {node: '>=0.10.0'}

  /is-fullwidth-code-point/3.0.0:
    resolution: {integrity: sha512-zymm5+u+sCsSWyD9qNaejV3DFvhCKclKdizYaJUuHA83RLjb7nSuGnddCHGv0hk+KY7BMAlsWeK4Ueg6EV6XQg==}
    engines: {node: '>=8'}

  /is-glob/4.0.3:
    resolution: {integrity: sha512-xelSayHH36ZgE7ZWhli7pW34hNbNl8Ojv5KVmkJD4hBdD3th8Tfk9vYasLM+mXWOZhFkgZfxhLSnrwRr4elSSg==}
    engines: {node: '>=0.10.0'}
    dependencies:
      is-extglob: 2.1.1

  /is-interactive/1.0.0:
    resolution: {integrity: sha512-2HvIEKRoqS62guEC+qBjpvRubdX910WCMuJTZ+I9yvqKU2/12eSL549HMwtabb4oupdj2sMP50k+XJfB/8JE6w==}
    engines: {node: '>=8'}
    dev: true

  /is-map/2.0.2:
    resolution: {integrity: sha512-cOZFQQozTha1f4MxLFzlgKYPTyj26picdZTx82hbc/Xf4K/tZOOXSCkMvU4pKioRXGDLJRn0GM7Upe7kR721yg==}
    dev: true

  /is-number-object/1.0.7:
    resolution: {integrity: sha512-k1U0IRzLMo7ZlYIfzRu23Oh6MiIFasgpb9X76eqfFZAqwH44UI4KTBvBYIZ1dSL9ZzChTB9ShHfLkR4pdW5krQ==}
    engines: {node: '>= 0.4'}
    dependencies:
      has-tostringtag: 1.0.0
    dev: true

  /is-number/7.0.0:
    resolution: {integrity: sha512-41Cifkg6e8TylSpdtTpeLVMqvSBEVzTttHvERD741+pnZ8ANv0004MRL43QKPDlK9cGvNp6NZWZUBlbGXYxxng==}
    engines: {node: '>=0.12.0'}

  /is-obj/2.0.0:
    resolution: {integrity: sha512-drqDG3cbczxxEJRoOXcOjtdp1J/lyp1mNn0xaznRs8+muBhgQcrnbspox5X5fOw0HnMnbfDzvnEMEtqDEJEo8w==}
    engines: {node: '>=8'}
    dev: true

  /is-object/1.0.2:
    resolution: {integrity: sha512-2rRIahhZr2UWb45fIOuvZGpFtz0TyOZLf32KxBbSoUCeZR495zCKlWUKKUByk3geS2eAs7ZAABt0Y/Rx0GiQGA==}
    dev: true

  /is-path-inside/3.0.3:
    resolution: {integrity: sha512-Fd4gABb+ycGAmKou8eMftCupSir5lRxqf4aD/vd0cD2qc4HL07OjCeuHMr8Ro4CoMaeCKDB0/ECBOVWjTwUvPQ==}
    engines: {node: '>=8'}
    dev: true

  /is-plain-obj/1.1.0:
    resolution: {integrity: sha512-yvkRyxmFKEOQ4pNXCmJG5AEQNlXJS5LaONXo5/cLdTZdWvsZ1ioJEonLGAosKlMWE8lwUy/bJzMjcw8az73+Fg==}
    engines: {node: '>=0.10.0'}
    dev: true

  /is-plain-obj/2.1.0:
    resolution: {integrity: sha512-YWnfyRwxL/+SsrWYfOpUtz5b3YD+nyfkHvjbcanzk8zgyO4ASD67uVMRt8k5bM4lLMDnXfriRhOpemw+NfT1eA==}
    engines: {node: '>=8'}
    dev: true

  /is-plain-object/2.0.4:
    resolution: {integrity: sha512-h5PpgXkWitc38BBMYawTYMWJHFZJVnBquFE57xFpjB8pJFiF6gZ+bU+WyI/yqXiFR5mdLsgYNaPe8uao6Uv9Og==}
    engines: {node: '>=0.10.0'}
    dependencies:
      isobject: 3.0.1
    dev: false

  /is-potential-custom-element-name/1.0.1:
    resolution: {integrity: sha512-bCYeRA2rVibKZd+s2625gGnGF/t7DSqDs4dP7CrLA1m7jKWz6pps0LpYLJN8Q64HtmPKJ1hrN3nzPNKFEKOUiQ==}
    dev: true

  /is-promise/2.2.2:
    resolution: {integrity: sha512-+lP4/6lKUBfQjZ2pdxThZvLUAafmZb8OAxFb8XXtiQmS35INgr85hdOGoEs124ez1FCnZJt6jau/T+alh58QFQ==}
    dev: false

  /is-regex/1.1.4:
    resolution: {integrity: sha512-kvRdxDsxZjhzUX07ZnLydzS1TU/TJlTUHHY4YLL87e37oUA49DfkLqgy+VjFocowy29cKvcSiu+kIv728jTTVg==}
    engines: {node: '>= 0.4'}
    dependencies:
      call-bind: 1.0.2
      has-tostringtag: 1.0.0

  /is-retry-allowed/2.2.0:
    resolution: {integrity: sha512-XVm7LOeLpTW4jV19QSH38vkswxoLud8sQ57YwJVTPWdiaI9I8keEhGFpBlslyVsgdQy4Opg8QOLb8YRgsyZiQg==}
    engines: {node: '>=10'}
    dev: false

  /is-set/2.0.2:
    resolution: {integrity: sha512-+2cnTEZeY5z/iXGbLhPrOAaK/Mau5k5eXq9j14CpRTftq0pAJu2MwVRSZhyZWBzx3o6X795Lz6Bpb6R0GKf37g==}
    dev: true

  /is-shared-array-buffer/1.0.2:
    resolution: {integrity: sha512-sqN2UDu1/0y6uvXyStCOzyhAjCSlHceFoMKJW8W9EU9cvic/QdsZ0kEU93HEy3IUEFZIiH/3w+AH/UQbPHNdhA==}
    dependencies:
      call-bind: 1.0.2
    dev: true

  /is-stream/2.0.1:
    resolution: {integrity: sha512-hFoiJiTl63nn+kstHGBtewWSKnQLpyb155KHheA1l39uvtO9nWIop1p3udqPcUd/xbF1VLMO4n7OI6p7RbngDg==}
    engines: {node: '>=8'}
    dev: true

  /is-string/1.0.7:
    resolution: {integrity: sha512-tE2UXzivje6ofPW7l23cjDOMa09gb7xlAqG6jG5ej6uPV32TlWP3NKPigtaGeHNu9fohccRYvIiZMfOOnOYUtg==}
    engines: {node: '>= 0.4'}
    dependencies:
      has-tostringtag: 1.0.0
    dev: true

  /is-symbol/1.0.4:
    resolution: {integrity: sha512-C/CPBqKWnvdcxqIARxyOh4v1UUEOCHpgDa0WYgpKDFMszcrPcffg5uhwSgPCLD2WWxmq6isisz87tzT01tuGhg==}
    engines: {node: '>= 0.4'}
    dependencies:
      has-symbols: 1.0.3
    dev: true

  /is-text-path/1.0.1:
    resolution: {integrity: sha512-xFuJpne9oFz5qDaodwmmG08e3CawH/2ZV8Qqza1Ko7Sk8POWbkRdwIoAWVhqvq0XeUzANEhKo2n0IXUGBm7A/w==}
    engines: {node: '>=0.10.0'}
    dependencies:
      text-extensions: 1.9.0
    dev: true

  /is-typed-array/1.1.10:
    resolution: {integrity: sha512-PJqgEHiWZvMpaFZ3uTc8kHPM4+4ADTlDniuQL7cU/UDA0Ql7F70yGfHph3cLNe+c9toaigv+DFzTJKhc2CtO6A==}
    engines: {node: '>= 0.4'}
    dependencies:
      available-typed-arrays: 1.0.5
      call-bind: 1.0.2
      for-each: 0.3.3
      gopd: 1.0.1
      has-tostringtag: 1.0.0
    dev: true

  /is-unicode-supported/0.1.0:
    resolution: {integrity: sha512-knxG2q4UC3u8stRGyAVJCOdxFmv5DZiRcdlIaAQXAbSfJya+OhopNotLQrstBhququ4ZpuKbDc/8S6mgXgPFPw==}
    engines: {node: '>=10'}
    dev: true

  /is-weakmap/2.0.1:
    resolution: {integrity: sha512-NSBR4kH5oVj1Uwvv970ruUkCV7O1mzgVFO4/rev2cLRda9Tm9HrL70ZPut4rOHgY0FNrUu9BCbXA2sdQ+x0chA==}
    dev: true

  /is-weakset/2.0.2:
    resolution: {integrity: sha512-t2yVvttHkQktwnNNmBQ98AhENLdPUTDTE21uPqAQ0ARwQfGeQKRVS0NNurH7bTf7RrvcVn1OOge45CnBeHCSmg==}
    dependencies:
      call-bind: 1.0.2
      get-intrinsic: 1.2.0
    dev: true

  /is-wsl/2.2.0:
    resolution: {integrity: sha512-fKzAra0rGJUUBwGBgNkHZuToZcn+TtXHpeCgmkMJMMYx1sQDYaCSyjJBSCa2nH1DGm7s3n1oBnohoVTBaN7Lww==}
    engines: {node: '>=8'}
    dependencies:
      is-docker: 2.2.1
    dev: false

  /isarray/0.0.1:
    resolution: {integrity: sha512-D2S+3GLxWH+uhrNEcoh/fnmYeP8E8/zHl644d/jdA0g2uyXvy3sb0qxotE+ne0LtccHknQzWwZEzhak7oJ0COQ==}

  /isarray/1.0.0:
    resolution: {integrity: sha512-VLghIWNM6ELQzo7zwmcg0NmTVyWKYjvIeM83yjp0wRDTmUnrM678fQbcKBo6n2CJEF0szoG//ytg+TKla89ALQ==}

  /isarray/2.0.5:
    resolution: {integrity: sha512-xHjhDr3cNBK0BzdUJSPXZntQUx/mwMS5Rw4A7lPJ90XGAO6ISP/ePDNuo0vhqOZU+UD5JoodwCAAoZQd3FeAKw==}
    dev: true

  /isexe/2.0.0:
    resolution: {integrity: sha512-RHxMLp9lnKHGHRng9QFhRCMbYAcVpn69smSGcq3f36xjgVVWThj4qqLbTLlq7Ssj8B+fIQ1EuCEGI2lKsyQeIw==}
    dev: true

  /isobject/3.0.1:
    resolution: {integrity: sha512-WhB9zCku7EGTj/HQQRz5aUQEUeoQZH2bWcltRErOpymJ4boYE6wL9Tbr23krRPSZ+C5zqNSrSw+Cc7sZZ4b7vg==}
    engines: {node: '>=0.10.0'}
    dev: false

  /iterare/1.2.1:
    resolution: {integrity: sha512-RKYVTCjAnRthyJes037NX/IiqeidgN1xc3j1RjFfECFp28A1GVwK9nA+i0rJPaHqSZwygLzRnFlzUuHFoWWy+Q==}
    engines: {node: '>=6'}

  /jake/10.8.5:
    resolution: {integrity: sha512-sVpxYeuAhWt0OTWITwT98oyV0GsXyMlXCF+3L1SuafBVUIr/uILGRB+NqwkzhgXKvoJpDIpQvqkUALgdmQsQxw==}
    engines: {node: '>=10'}
    hasBin: true
    dependencies:
      async: 3.2.3
      chalk: 4.1.2
      filelist: 1.0.4
      minimatch: 3.1.2
    dev: false
    optional: true

  /jest-worker/27.5.1:
    resolution: {integrity: sha512-7vuh85V5cdDofPyxn58nrPjBktZo0u9x1g8WtjQol+jZDaE+fhN+cIvTj11GndBnMnyfrUOG1sZQxCdjKh+DKg==}
    engines: {node: '>= 10.13.0'}
    dependencies:
      '@types/node': 18.15.3
      merge-stream: 2.0.0
      supports-color: 8.1.1
    dev: true

  /jiti/1.17.0:
    resolution: {integrity: sha512-CByzPgFqYoB9odEeef7GNmQ3S5THIBOtzRYoSCya2Sv27AuQxy2jgoFjQ6VTF53xsq1MXRm+YWNvOoDHUAteOw==}
    hasBin: true
    dev: true

  /js-beautify/1.14.4:
    resolution: {integrity: sha512-+b4A9c3glceZEmxyIbxDOYB0ZJdReLvyU1077RqKsO4dZx9FUHjTOJn8VHwpg33QoucIykOiYbh7MfqBOghnrA==}
    engines: {node: '>=10'}
    hasBin: true
    dependencies:
      config-chain: 1.1.13
      editorconfig: 0.15.3
      glob: 7.2.0
      nopt: 5.0.0
    dev: false

  /js-sdsl/4.3.0:
    resolution: {integrity: sha512-mifzlm2+5nZ+lEcLJMoBK0/IH/bDg8XnJfd/Wq6IP+xoCjLZsTOnV2QpxlVbX9bMnkl5PdEjNtBJ9Cj1NjifhQ==}
    dev: true

  /js-stringify/1.0.2:
    resolution: {integrity: sha512-rtS5ATOo2Q5k1G+DADISilDA6lv79zIiwFd6CcjuIxGKLFm5C+RLImRscVap9k55i+MOZwgliw+NejvkLuGD5g==}
    dev: false

  /js-tokens/4.0.0:
    resolution: {integrity: sha512-RdJUflcE3cUzKiMqQgsCu06FPu9UdIJO0beYbPhHN4k6apgJtifcoCtT9bcxOpYBtpD2kCM6Sbzg4CausW/PKQ==}
    dev: true

  /js-yaml/3.14.1:
    resolution: {integrity: sha512-okMH7OXXJ7YrN9Ok3/SXrnu4iX9yOk+25nqX4imS2npuvTYDmo/QEZoqwZkYaIDk3jVvBOTOIEgEhaLOynBS9g==}
    hasBin: true
    dependencies:
      argparse: 1.0.10
      esprima: 4.0.1
    dev: true

  /js-yaml/4.1.0:
    resolution: {integrity: sha512-wpxZs9NoxZaJESJGIZTyDEaYpl0FKSA+FB9aJiyemKhMwkxQg63h4T1KJgUGHpTqPDNRcmmYLugrRjJlBtWvRA==}
    hasBin: true
    dependencies:
      argparse: 2.0.1

  /jsdom/20.0.3:
    resolution: {integrity: sha512-SYhBvTh89tTfCD/CRdSOm13mOBa42iTaTyfyEWBdKcGdPxPtLFBXuHR8XHb33YNYaP+lLbmSvBTsnoesCNJEsQ==}
    engines: {node: '>=14'}
    peerDependencies:
      canvas: ^2.5.0
    peerDependenciesMeta:
      canvas:
        optional: true
    dependencies:
      abab: 2.0.6
      acorn: 8.8.2
      acorn-globals: 7.0.1
      cssom: 0.5.0
      cssstyle: 2.3.0
      data-urls: 3.0.2
      decimal.js: 10.4.3
      domexception: 4.0.0
      escodegen: 2.0.0
      form-data: 4.0.0
      html-encoding-sniffer: 3.0.0
      http-proxy-agent: 5.0.0
      https-proxy-agent: 5.0.1
      is-potential-custom-element-name: 1.0.1
      nwsapi: 2.2.2
      parse5: 7.1.2
      saxes: 6.0.0
      symbol-tree: 3.2.4
      tough-cookie: 4.1.2
      w3c-xmlserializer: 4.0.0
      webidl-conversions: 7.0.0
      whatwg-encoding: 2.0.0
      whatwg-mimetype: 3.0.0
      whatwg-url: 11.0.0
      ws: 8.12.1
      xml-name-validator: 4.0.0
    transitivePeerDependencies:
      - bufferutil
      - supports-color
      - utf-8-validate
    dev: true

  /json-parse-even-better-errors/2.3.1:
    resolution: {integrity: sha512-xyFwyhro/JEof6Ghe2iz2NcXoj2sloNsWr/XsERDK/oiPCfaNhl5ONfp+jQdAZRQQ0IJWNzH9zIZF7li91kh2w==}
    dev: true

  /json-schema-traverse/0.4.1:
    resolution: {integrity: sha512-xbbCH5dCYU5T8LcEhhuh7HJ88HXuW3qsI3Y0zOZFKfZEHcpWiHU/Jxzk629Brsab/mMiHQti9wMP+845RPe3Vg==}
    dev: true

  /json-schema-traverse/1.0.0:
    resolution: {integrity: sha512-NM8/P9n3XjXhIZn1lLhkFaACTOURQXjWhV4BA/RnOv8xvgqtqpAX9IO4mRQxSx1Rlo4tqzeqb0sOlruaOy3dug==}
    dev: true

  /json-stable-stringify-without-jsonify/1.0.1:
    resolution: {integrity: sha512-Bdboy+l7tA3OGW6FjyFHWkP5LuByj1Tk33Ljyq0axyzdk9//JSi2u3fP1QSmd1KNwq6VOKYGlAu87CisVir6Pw==}
    dev: true

  /json5/2.2.3:
    resolution: {integrity: sha512-XmOWe7eyHYH14cLdVPoyg+GOH3rYX++KpzrylJwSW98t3Nk+U8XOl8FWKOgwtzdb8lXGf6zYwDUzeHMWfxasyg==}
    engines: {node: '>=6'}
    hasBin: true
    dev: true

  /jsonc-parser/3.2.0:
    resolution: {integrity: sha512-gfFQZrcTc8CnKXp6Y4/CBT3fTc0OVuDofpre4aEeEpSBPV5X5v4+Vmx+8snU7RLPrNHPKSgLxGo9YuQzz20o+w==}
    dev: true

  /jsonfile/4.0.0:
    resolution: {integrity: sha512-m6F1R3z8jjlf2imQHS2Qez5sjKWQzbuuhuJ/FKYFRZvPE3PuHcSMVZzfsLhGVOkfd20obL5SWEBew5ShlquNxg==}
    optionalDependencies:
      graceful-fs: 4.2.9
    dev: false

  /jsonfile/6.1.0:
    resolution: {integrity: sha512-5dgndWOriYSm5cnYaJNhalLNDKOqFwyDB/rr1E9ZsGciGvKPs8R2xYGCacuf3z6K1YKDz182fd+fY3cn3pMqXQ==}
    dependencies:
      universalify: 2.0.0
    optionalDependencies:
      graceful-fs: 4.2.9
    dev: true

  /jsonparse/1.3.1:
    resolution: {integrity: sha512-POQXvpdL69+CluYsillJ7SUhKvytYjW9vG/GKpnf+xP8UWgYEM/RaMzHHofbALDiKbbP1W8UEYmgGl39WkPZsg==}
    engines: {'0': node >= 0.2.0}
    dev: true

  /jsonwebtoken/9.0.0:
    resolution: {integrity: sha512-tuGfYXxkQGDPnLJ7SibiQgVgeDgfbPq2k2ICcbgqW8WxWLBAxKQM/ZCu/IT8SOSwmaYl4dpTFCW5xZv7YbbWUw==}
    engines: {node: '>=12', npm: '>=6'}
    dependencies:
      jws: 3.2.2
      lodash: 4.17.21
      ms: 2.1.3
      semver: 7.3.8
    dev: false

  /jstransformer/1.0.0:
    resolution: {integrity: sha512-C9YK3Rf8q6VAPDCCU9fnqo3mAfOH6vUGnMcP4AQAYIEpWtfGLpwOTmZ+igtdK5y+VvI2n3CyYSzy4Qh34eq24A==}
    dependencies:
      is-promise: 2.2.2
      promise: 7.3.1
    dev: false

  /juice/7.0.0:
    resolution: {integrity: sha512-AjKQX31KKN+uJs+zaf+GW8mBO/f/0NqSh2moTMyvwBY+4/lXIYTU8D8I2h6BAV3Xnz6GGsbalUyFqbYMe+Vh+Q==}
    engines: {node: '>=10.0.0'}
    hasBin: true
    dependencies:
      cheerio: 1.0.0-rc.10
      commander: 5.1.0
      mensch: 0.3.4
      slick: 1.12.2
      web-resource-inliner: 5.0.0
    transitivePeerDependencies:
      - encoding
    dev: false

  /just-extend/4.2.1:
    resolution: {integrity: sha512-g3UB796vUFIY90VIv/WX3L2c8CS2MdWUww3CNrYmqza1Fg0DURc2K/O4YrnklBdQarSJ/y8JnJYDGc+1iumQjg==}
    dev: true

  /jwa/1.4.1:
    resolution: {integrity: sha512-qiLX/xhEEFKUAJ6FiBMbes3w9ATzyk5W7Hvzpa/SLYdxNtng+gcurvrI7TbACjIXlsJyr05/S1oUhZrc63evQA==}
    dependencies:
      buffer-equal-constant-time: 1.0.1
      ecdsa-sig-formatter: 1.0.11
      safe-buffer: 5.2.1
    dev: false

  /jws/3.2.2:
    resolution: {integrity: sha512-YHlZCB6lMTllWDtSPHz/ZXTsi8S00usEV6v1tjq8tOUZzw7DpSDWVXjXDre6ed1w/pd495ODpHZYSdkRTsa0HA==}
    dependencies:
      jwa: 1.4.1
      safe-buffer: 5.2.1
    dev: false

  /kind-of/6.0.3:
    resolution: {integrity: sha512-dcS1ul+9tmeD95T+x28/ehLgd9mENa3LsvDTtzm3vyBEO7RPptvAD+t44WVXaUjTBRcrpFeFlC8WCruUR456hw==}
    engines: {node: '>=0.10.0'}
    dev: true

  /kolorist/1.7.0:
    resolution: {integrity: sha512-ymToLHqL02udwVdbkowNpzjFd6UzozMtshPQKVi5k1EjKRqKqBrOnE9QbLEb0/pV76SAiIT13hdL8R6suc+f3g==}
    dev: true

  /launch-editor/2.6.0:
    resolution: {integrity: sha512-JpDCcQnyAAzZZaZ7vEiSqL690w7dAEyLao+KC96zBplnYbJS7TYNjvM3M7y3dGz+v7aIsJk3hllWuc0kWAjyRQ==}
    dependencies:
      picocolors: 1.0.0
      shell-quote: 1.8.0
    dev: true

  /lefthook-darwin-arm64/1.3.6:
    resolution: {integrity: sha512-uJS5+qpbgrbnr4f7fLpRJirHR3EaZfuez7tUtd7JDHeb/Ni+Fk/tjNA1+zYLbCrdM95vkXyrcoi4lTsFtmF3iw==}
    cpu: [arm64]
    os: [darwin]
    requiresBuild: true
    dev: true
    optional: true

  /lefthook-darwin-x64/1.3.6:
    resolution: {integrity: sha512-6+O56LYVQ+MeUZDpM7g9rqsoznf3p4bCP8vWE69MtL0jbSb6cNdAcbEeEe1bUvfoQ9z3lZQeK1V+e4YJHkmcMg==}
    cpu: [x64]
    os: [darwin]
    requiresBuild: true
    dev: true
    optional: true

  /lefthook-freebsd-arm64/1.3.6:
    resolution: {integrity: sha512-i3b08izeUo2mKw0GfrYjFtAh39DlP0VS7KACuzMIyBlxehzaIyr66hXzWvSYTMT7vuEWb1vBvqoHYhb/jXBk+Q==}
    cpu: [arm64]
    os: [freebsd]
    requiresBuild: true
    dev: true
    optional: true

  /lefthook-freebsd-x64/1.3.6:
    resolution: {integrity: sha512-IhZHk0Ly30i1I5GOEtU5zaLSKQBY7+5luFKstd4CldZ7Hhc0rrgQ2HUbd+qJPs+D50z3jLkS74W5LdaQ1QMxUQ==}
    cpu: [x64]
    os: [freebsd]
    requiresBuild: true
    dev: true
    optional: true

  /lefthook-linux-arm64/1.3.6:
    resolution: {integrity: sha512-M4m0vpyTNYBwvjpbgeL8qGixz6XG2Wq1yMhFNY9+Tqab8XQoTgVgEDh5ve2zoNc64Z5fextjoi5yflzRiF0bhw==}
    cpu: [arm64]
    os: [linux]
    requiresBuild: true
    dev: true
    optional: true

  /lefthook-linux-x64/1.3.6:
    resolution: {integrity: sha512-xRx3Hs9WXfQsI4Ir3I7mo2T92OgSReJDJsQCvNxPAk2frXUfxbhzhZcZFNfLl4eJQ48YDFBgjqqMGe05qmQOew==}
    cpu: [x64]
    os: [linux]
    requiresBuild: true
    dev: true
    optional: true

  /lefthook-windows-arm64/1.3.6:
    resolution: {integrity: sha512-yUwJuJ6Hv7pkCbqO4wH9U0UAwzCVWaud36rjgvLg9f/2iOTmTDPdbKXAi8Lm4DGDXjHcbYcUacVXCfR3mFubDg==}
    cpu: [arm64]
    os: [win32]
    requiresBuild: true
    dev: true
    optional: true

  /lefthook-windows-x64/1.3.6:
    resolution: {integrity: sha512-m7cv+hHhj6vi6Y33UQaU9STRp5aLbahmaACI/GX/h8+6JRE/c1kzIJMk6IouV27ISbJpSaVfU/1PCKqy2VOlFQ==}
    cpu: [x64]
    os: [win32]
    requiresBuild: true
    dev: true
    optional: true

  /lefthook/1.3.6:
    resolution: {integrity: sha512-rQ4gc35OFsWFp8PJRtHDLC7MviJ4VX1grqk8BxahNW8it+rF9qES8DEUZP9QBaaaD8zuy1vdjNgqKuKlLvbkxQ==}
    hasBin: true
    requiresBuild: true
    optionalDependencies:
      lefthook-darwin-arm64: 1.3.6
      lefthook-darwin-x64: 1.3.6
      lefthook-freebsd-arm64: 1.3.6
      lefthook-freebsd-x64: 1.3.6
      lefthook-linux-arm64: 1.3.6
      lefthook-linux-x64: 1.3.6
      lefthook-windows-arm64: 1.3.6
      lefthook-windows-x64: 1.3.6
    dev: true

  /levn/0.3.0:
    resolution: {integrity: sha512-0OO4y2iOHix2W6ujICbKIaEQXvFQHue65vUG3pb5EUomzPI90z9hsA1VsO/dbIIpC53J8gxM9Q4Oho0jrCM/yA==}
    engines: {node: '>= 0.8.0'}
    dependencies:
      prelude-ls: 1.1.2
      type-check: 0.3.2

  /levn/0.4.1:
    resolution: {integrity: sha512-+bT2uH4E5LGE7h/n3evcS/sQlJXCpIp6ym8OWJ5eV6+67Dsql/LaaT7qJBAt2rzfoa/5QBGBhxDix1dMt2kQKQ==}
    engines: {node: '>= 0.8.0'}
    dependencies:
      prelude-ls: 1.2.1
      type-check: 0.4.0
    dev: true

  /libbase64/1.2.1:
    resolution: {integrity: sha512-l+nePcPbIG1fNlqMzrh68MLkX/gTxk/+vdvAb388Ssi7UuUN31MI44w4Yf33mM3Cm4xDfw48mdf3rkdHszLNew==}
    dev: false

  /libmime/5.1.0:
    resolution: {integrity: sha512-xOqorG21Va+3CjpFOfFTU7SWohHH2uIX9ZY4Byz6J+lvpfvc486tOAT/G9GfbrKtJ9O7NCX9o0aC2lxqbnZ9EA==}
    dependencies:
      encoding-japanese: 2.0.0
      iconv-lite: 0.6.3
      libbase64: 1.2.1
      libqp: 1.1.0
    dev: false

  /libphonenumber-js/1.10.15:
    resolution: {integrity: sha512-sLeVLmWX17VCKKulc+aDIRHS95TxoTsKMRJi5s5gJdwlqNzMWcBCtSHHruVyXjqfi67daXM2SnLf2juSrdx5Sg==}

  /libqp/1.1.0:
    resolution: {integrity: sha512-4Rgfa0hZpG++t1Vi2IiqXG9Ad1ig4QTmtuZF946QJP4bPqOYC78ixUXgz5TW/wE7lNaNKlplSYTxQ+fR2KZ0EA==}
    dev: false

  /lilconfig/2.0.6:
    resolution: {integrity: sha512-9JROoBW7pobfsx+Sq2JsASvCo6Pfo6WWoUW79HuB1BCoBXD4PLWJPqDF6fNj67pqBYTbAHkE57M1kS/+L1neOg==}
    engines: {node: '>=10'}

  /lines-and-columns/1.2.4:
    resolution: {integrity: sha512-7ylylesZQ/PV29jhEDl3Ufjo6ZX7gCqJr5F7PKrqc93v7fzSymt1BpwEU8nAUXs8qzzvqhbjhK5QZg6Mt/HkBg==}
    dev: true

  /linkify-it/3.0.3:
    resolution: {integrity: sha512-ynTsyrFSdE5oZ/O9GEf00kPngmOfVwazR5GKDq6EYfhlpFug3J2zybX56a2PRRpc9P+FuSoGNAwjlbDs9jJBPQ==}
    dependencies:
      uc.micro: 1.0.6
    dev: true

  /linkify-it/4.0.0:
    resolution: {integrity: sha512-QAxkXyzT/TXgwGyY4rTgC95Ex6/lZ5/lYTV9nug6eJt93BCBQGOE47D/g2+/m5J1MrVLr2ot97OXkBZ9bBpR4A==}
    dependencies:
      uc.micro: 1.0.6
    dev: false

  /linkify-it/4.0.1:
    resolution: {integrity: sha512-C7bfi1UZmoj8+PQx22XyeXCuBlokoyWQL5pWSP+EI6nzRylyThouddufc2c1NDIcP9k5agmN9fLpA7VNJfIiqw==}
    dependencies:
      uc.micro: 1.0.6
    dev: false

  /list-stylesheets/2.0.0:
    resolution: {integrity: sha512-EMhWosVmqftbB3WZb4JWcS3tVj9rhBpkDqB87HaNdOi5gpFZNC+Od7hHPFSSlB99Qt/HxJZs8atINa/z672EDA==}
    dependencies:
      cheerio: 1.0.0-rc.10
      pick-util: 1.1.5
    dev: false

  /loader-runner/4.2.0:
    resolution: {integrity: sha512-92+huvxMvYlMzMt0iIOukcwYBFpkYJdpl2xsZ7LrlayO7E8SOv+JJUEK17B/dJIHAOLMfh2dZZ/Y18WgmGtYNw==}
    engines: {node: '>=6.11.5'}
    dev: true

  /local-pkg/0.4.3:
    resolution: {integrity: sha512-SFppqq5p42fe2qcZQqqEOiVRXl+WCP1MdT6k7BDEW1j++sp5fIY+/fdRQitvKgB5BrBcmrs5m/L0v2FrU5MY1g==}
    engines: {node: '>=14'}
    dev: true

  /locate-path/5.0.0:
    resolution: {integrity: sha512-t7hw9pI+WvuwNJXwk5zVHpyhIqzg2qTlklJOf0mVxGSbe3Fp2VieZcduNYjaLDoy6p9uGpQEGWG87WpMKlNq8g==}
    engines: {node: '>=8'}
    dependencies:
      p-locate: 4.1.0
    dev: true

  /locate-path/6.0.0:
    resolution: {integrity: sha512-iPZK6eYjbxRu3uB4/WZ3EsEIMJFMqAoopl3R+zuq0UjcAm/MO6KCweDgPfP3elTztoKP3KtnVHxTn2NHBSDVUw==}
    engines: {node: '>=10'}
    dependencies:
      p-locate: 5.0.0
    dev: true

  /lodash.camelcase/4.3.0:
    resolution: {integrity: sha512-TwuEnCnxbc3rAvhf/LbG7tJUDzhqXyFnv3dtzLOPgCG/hODL7WFnsbwktkD7yUV0RrreP/l1PALq/YSg6VvjlA==}
    dev: true

  /lodash.castarray/4.4.0:
    resolution: {integrity: sha512-aVx8ztPv7/2ULbArGJ2Y42bG1mEQ5mGjpdvrbJcJFU3TbYybe+QlLS4pst9zV52ymy2in1KpFPiZnAOATxD4+Q==}
    dev: true

  /lodash.clonedeep/4.5.0:
    resolution: {integrity: sha512-H5ZhCF25riFd9uB5UCkVKo61m3S/xZk1x4wA6yp/L3RFP6Z/eHH1ymQcGLo7J3GMPfm0V/7m1tryHuGVxpqEBQ==}

  /lodash.debounce/4.0.8:
    resolution: {integrity: sha512-FT1yDzDYEoYWhnSGnpE/4Kj1fLZkDFyqRb7fNt6FdYOSxlUWAtp42Eh6Wb0rGIv/m9Bgo7x4GhQbm5Ys4SG5ow==}
    dev: true

  /lodash.get/4.4.2:
    resolution: {integrity: sha512-z+Uw/vLuy6gQe8cfaFWD7p0wVv8fJl3mbzXh33RS+0oW2wvUqiRXiQ69gLWSLpgB5/6sU+r6BlQR0MBILadqTQ==}
    dev: true

  /lodash.isfunction/3.0.9:
    resolution: {integrity: sha512-AirXNj15uRIMMPihnkInB4i3NHeb4iBtNg9WRWuK2o31S+ePwwNmDPaTL3o7dTJ+VXNZim7rFs4rxN4YU1oUJw==}
    dev: true

  /lodash.isplainobject/4.0.6:
    resolution: {integrity: sha512-oSXzaWypCMHkPC3NvBEaPHf0KsA5mvPrOPgQWDsbg8n7orZ290M0BmC/jgRZ4vcJ6DTAhjrsSYgdsW/F+MFOBA==}
    dev: true

  /lodash.kebabcase/4.1.1:
    resolution: {integrity: sha512-N8XRTIMMqqDgSy4VLKPnJ/+hpGZN+PHQiJnSenYqPaVV/NCqEogTnAdZLQiGKhxX+JCs8waWq2t1XHWKOmlY8g==}
    dev: true

  /lodash.merge/4.6.2:
    resolution: {integrity: sha512-0KpjqXRVvrYyCsX1swR/XTK0va6VQkQM6MNo7PqW77ByjAhoARA8EfrP1N4+KlKj8YS0ZUCtRT/YUuhyYDujIQ==}
    dev: true

  /lodash.mergewith/4.6.2:
    resolution: {integrity: sha512-GK3g5RPZWTRSeLSpgP8Xhra+pnjBC56q9FZYe1d5RN3TJ35dbkGy3YqBSMbyCrlbi+CM9Z3Jk5yTL7RCsqboyQ==}
    dev: true

  /lodash.pick/4.4.0:
    resolution: {integrity: sha512-hXt6Ul/5yWjfklSGvLQl8vM//l3FtyHZeuelpzK6mm99pNvN9yTDruNZPEJZD1oWrqo+izBmB7oUfWgcCX7s4Q==}
    dev: true

  /lodash.snakecase/4.1.1:
    resolution: {integrity: sha512-QZ1d4xoBHYUeuouhEq3lk3Uq7ldgyFXGBhg04+oRLnIz8o9T65Eh+8YdroUwn846zchkA9yDsDl5CVVaV2nqYw==}
    dev: true

  /lodash.startcase/4.4.0:
    resolution: {integrity: sha512-+WKqsK294HMSc2jEbNgpHpd0JfIBhp7rEV4aqXWqFr6AlXov+SlcgB1Fv01y2kGe3Gc8nMW7VA0SrGuSkRfIEg==}
    dev: true

  /lodash.uniq/4.5.0:
    resolution: {integrity: sha512-xfBaXQd9ryd9dlSDvnvI0lvxfLJlYAZzXomUYzLKtUeOQvOP5piqAWuGtrhWeqaXK9hhoM/iyJc5AV+XfsX3HQ==}
    dev: true

  /lodash.upperfirst/4.3.1:
    resolution: {integrity: sha512-sReKOYJIJf74dhJONhU4e0/shzi1trVbSWDOhKYE5XV2O+H7Sb2Dihwuc7xWxVl+DgFPyTqIN3zMfT9cq5iWDg==}
    dev: true

  /lodash/4.17.21:
    resolution: {integrity: sha512-v2kDEe57lecTulaDIuNTPy3Ry4gLGJ6Z1O3vE1krgXZNrsQ+LFTGHVxVjcXPs17LhbZVGedAJv8XZ1tvj5FvSg==}

  /log-symbols/4.1.0:
    resolution: {integrity: sha512-8XPvpAA8uyhfteu8pIvQxpJZ7SYYdpUivZpGy6sFsBuKRY/7rQGavedeB8aK+Zkyq6upMFVL/9AW6vOYzfRyLg==}
    engines: {node: '>=10'}
    dependencies:
      chalk: 4.1.2
      is-unicode-supported: 0.1.0
    dev: true

  /loupe/2.3.6:
    resolution: {integrity: sha512-RaPMZKiMy8/JruncMU5Bt6na1eftNoo++R4Y+N2FrxkDVTrGvcyzFTsaGif4QTeKESheMGegbhw6iUAq+5A8zA==}
    dependencies:
      get-func-name: 2.0.0
    dev: true

  /lower-case/1.1.4:
    resolution: {integrity: sha512-2Fgx1Ycm599x+WGpIYwJOvsjmXFzTSc34IwDWALRA/8AopUKAVPwfJ+h5+f85BCp0PWmmJcWzEpxOpoXycMpdA==}
    dev: false

  /lower-case/2.0.2:
    resolution: {integrity: sha512-7fm3l3NAF9WfN6W3JOmf5drwpVqX78JtoGJ3A6W0a6ZnldM41w2fV5D490psKFTpMds8TJse/eHLFFsNHHjHgg==}
    dependencies:
      tslib: 2.5.0
    dev: true

  /lru-cache/4.1.5:
    resolution: {integrity: sha512-sWZlbEP2OsHNkXrMl5GYk/jKk70MBng6UU4YI/qGDYbgf6YbP4EvmqISbXCoJiRKs+1bSpFHVgQxvJ17F2li5g==}
    dependencies:
      pseudomap: 1.0.2
      yallist: 2.1.2
    dev: false

  /lru-cache/5.1.1:
    resolution: {integrity: sha512-KpNARQA3Iwv+jTA0utUVVbrh+Jlrr1Fv0e56GGzAFOXN7dk/FviaDW8LHmK52DlcH4WP2n6gI8vN1aesBFgo9w==}
    dependencies:
      yallist: 3.1.1
    dev: false

  /lru-cache/6.0.0:
    resolution: {integrity: sha512-Jo6dJ04CmSjuznwJSS3pUeWmd/H0ffTlkXXgwZi+eq1UCmqQwCh+eLsYOYCwY991i2Fah4h1BEMCx4qThGbsiA==}
    engines: {node: '>=10'}
    dependencies:
      yallist: 4.0.0

  /lru-cache/7.17.0:
    resolution: {integrity: sha512-zSxlVVwOabhVyTi6E8gYv2cr6bXK+8ifYz5/uyJb9feXX6NACVDwY4p5Ut3WC3Ivo/QhpARHU3iujx2xGAYHbQ==}
    engines: {node: '>=12'}

  /macos-release/2.5.0:
    resolution: {integrity: sha512-EIgv+QZ9r+814gjJj0Bt5vSLJLzswGmSUbUpbi9AIr/fsN2IWFBl2NucV9PAiek+U1STK468tEkxmVYUtuAN3g==}
    engines: {node: '>=6'}
    dev: true

  /magic-string/0.25.9:
    resolution: {integrity: sha512-RmF0AsMzgt25qzqqLc1+MbHmhdx0ojF2Fvs4XnOqz2ZOBXzzkEwc/dJQZCYHAn7v1jbVOjAZfK8msRn4BxO4VQ==}
    dependencies:
      sourcemap-codec: 1.4.8

  /magic-string/0.26.7:
    resolution: {integrity: sha512-hX9XH3ziStPoPhJxLq1syWuZMxbDvGNbVchfrdCtanC7D13888bMFow61x8axrx+GfHLtVeAx2kxL7tTGRl+Ow==}
    engines: {node: '>=12'}
    dependencies:
      sourcemap-codec: 1.4.8
    dev: true

  /magic-string/0.29.0:
    resolution: {integrity: sha512-WcfidHrDjMY+eLjlU+8OvwREqHwpgCeKVBUpQ3OhYYuvfaYCUgcbuBzappNzZvg/v8onU3oQj+BYpkOJe9Iw4Q==}
    engines: {node: '>=12'}
    dependencies:
      '@jridgewell/sourcemap-codec': 1.4.14
    dev: true

  /mailparser/3.5.0:
    resolution: {integrity: sha512-mdr2DFgz8LKC0/Q6io6znA0HVnzaPFT0a4TTnLeZ7mWHlkfnm227Wxlq7mHh7AgeP32h7gOUpXvyhSfJJIEeyg==}
    dependencies:
      encoding-japanese: 2.0.0
      he: 1.2.0
      html-to-text: 8.2.0
      iconv-lite: 0.6.3
      libmime: 5.1.0
      linkify-it: 4.0.0
      mailsplit: 5.3.2
      nodemailer: 6.7.3
      tlds: 1.231.0
    dev: false

  /mailsplit/5.3.2:
    resolution: {integrity: sha512-coES12hhKqagkuBTJoqERX+y9bXNpxbxw3Esd07auuwKYmcagouVlgucyIVRp48fnswMKxcUtLoFn/L1a75ynQ==}
    dependencies:
      libbase64: 1.2.1
      libmime: 5.1.0
      libqp: 1.1.0
    dev: false

  /make-dir/3.1.0:
    resolution: {integrity: sha512-g3FeP20LNwhALb/6Cz6Dd4F2ngze0jz7tbzrD2wAV+o9FeNHe4rL+yK2md0J/fiSf1sa1ADhXqi5+oVwOM/eGw==}
    engines: {node: '>=8'}
    dependencies:
      semver: 6.3.0
    dev: false

  /make-error/1.3.6:
    resolution: {integrity: sha512-s8UhlNe7vPKomQhC1qFelMokr/Sc3AgNbso3n74mVPA5LTZwkB9NlXf4XPamLxJE8h0gh73rM94xvwRT2CVInw==}

  /map-obj/1.0.1:
    resolution: {integrity: sha512-7N/q3lyZ+LVCp7PzuxrJr4KMbBE2hW7BT7YNia330OFxIf4d3r5zVpicP2650l7CPN6RM9zOJRl3NGpqSiw3Eg==}
    engines: {node: '>=0.10.0'}
    dev: true

  /map-obj/4.3.0:
    resolution: {integrity: sha512-hdN1wVrZbb29eBGiGjJbeP8JbKjq1urkHJ/LIP/NY48MZ1QVXUsQBV1G1zvYFHn1XE06cwjBsOI2K3Ulnj1YXQ==}
    engines: {node: '>=8'}
    dev: true

  /markdown-it-anchor/8.6.6_2zb4u3vubltivolgu556vv4aom:
    resolution: {integrity: sha512-jRW30YGywD2ESXDc+l17AiritL0uVaSnWsb26f+68qaW9zgbIIr1f4v2Nsvc0+s0Z2N3uX6t/yAw7BwCQ1wMsA==}
    peerDependencies:
      '@types/markdown-it': '*'
      markdown-it: '*'
    dependencies:
      '@types/markdown-it': 12.2.3
      markdown-it: 12.3.2
    dev: true

  /markdown-it-attrs/4.1.6_markdown-it@12.3.2:
    resolution: {integrity: sha512-O7PDKZlN8RFMyDX13JnctQompwrrILuz2y43pW2GagcwpIIElkAdfeek+erHfxUOlXWPsjFeWmZ8ch1xtRLWpA==}
    engines: {node: '>=6'}
    peerDependencies:
      markdown-it: '>= 9.0.0'
    dependencies:
      markdown-it: 12.3.2
    dev: true

  /markdown-it-emoji/2.0.2:
    resolution: {integrity: sha512-zLftSaNrKuYl0kR5zm4gxXjHaOI3FAOEaloKmRA5hijmJZvSjmxcokOLlzycb/HXlUFWzXqpIEoyEMCE4i9MvQ==}
    dev: true

  /markdown-it/12.3.2:
    resolution: {integrity: sha512-TchMembfxfNVpHkbtriWltGWc+m3xszaRD0CZup7GFFhzIgQqxIfn3eGj1yZpfuflzPvfkt611B2Q/Bsk1YnGg==}
    hasBin: true
    dependencies:
      argparse: 2.0.1
      entities: 2.1.0
      linkify-it: 3.0.3
      mdurl: 1.0.1
      uc.micro: 1.0.6
    dev: true

  /markdown-it/13.0.1:
    resolution: {integrity: sha512-lTlxriVoy2criHP0JKRhO2VDG9c2ypWCsT237eDiLqi09rmbKoUetyGHq2uOIRoRS//kfoJckS0eUzzkDR+k2Q==}
    hasBin: true
    dependencies:
      argparse: 2.0.1
      entities: 3.0.1
      linkify-it: 4.0.1
      mdurl: 1.0.1
      uc.micro: 1.0.6
    dev: false

  /mdurl/1.0.1:
    resolution: {integrity: sha512-/sKlQJCBYVY9Ers9hqzKou4H6V5UWc/M59TH2dvkt+84itfnq7uFOMLpOiOS4ujvHP4etln18fmIxA5R5fll0g==}

  /media-typer/0.3.0:
    resolution: {integrity: sha512-dq+qelQ9akHpcOl/gUVRTxVIOkAJ1wR3QAvb4RsVjS8oVoFjDGTc679wJYmUmknUF5HwMLOgb5O+a3KxfWapPQ==}
    engines: {node: '>= 0.6'}

  /mediaquery-text/1.2.0:
    resolution: {integrity: sha512-cJyRqgYQi+hsYhRkyd5le0s4LsEPvOB7r+6X3jdEELNqVlM9mRIgyUPg9BzF+PuTqQH1ZekgIjYVOeWSXWq35Q==}
    dependencies:
      cssom: 0.5.0
    dev: false

  /memfs/3.4.1:
    resolution: {integrity: sha512-1c9VPVvW5P7I85c35zAdEr1TD5+F11IToIHIlrVIcflfnzPkJa0ZoYEoEdYDP8KgPFoSZ/opDrUsAoZWym3mtw==}
    engines: {node: '>= 4.0.0'}
    dependencies:
      fs-monkey: 1.0.3
    dev: true

  /mensch/0.3.4:
    resolution: {integrity: sha512-IAeFvcOnV9V0Yk+bFhYR07O3yNina9ANIN5MoXBKYJ/RLYPurd2d0yw14MDhpr9/momp0WofT1bPUh3hkzdi/g==}
    dev: false

  /meow/8.1.2:
    resolution: {integrity: sha512-r85E3NdZ+mpYk1C6RjPFEMSE+s1iZMuHtsHAqY0DT3jZczl0diWUZ8g6oU7h0M9cD2EL+PzaYghhCLzR0ZNn5Q==}
    engines: {node: '>=10'}
    dependencies:
      '@types/minimist': 1.2.2
      camelcase-keys: 6.2.2
      decamelize-keys: 1.1.1
      hard-rejection: 2.1.0
      minimist-options: 4.1.0
      normalize-package-data: 3.0.3
      read-pkg-up: 7.0.1
      redent: 3.0.0
      trim-newlines: 3.0.1
      type-fest: 0.18.1
      yargs-parser: 20.2.9
    dev: true

  /merge-descriptors/1.0.1:
    resolution: {integrity: sha512-cCi6g3/Zr1iqQi6ySbseM1Xvooa98N0w31jzUYrXPX2xqObmFGHJ0tQ5u74H3mVh7wLouTseZyYIq39g8cNp1w==}

  /merge-stream/2.0.0:
    resolution: {integrity: sha512-abv/qOcuPfk3URPfDzmZU1LKmuw8kT+0nIHvKrKgFrwifol/doWcdA4ZqsWQ8ENrFKkd67Mfpo/LovbIUsbt3w==}
    dev: true

  /merge2/1.4.1:
    resolution: {integrity: sha512-8q7VEgMJW4J8tcfVPy8g09NcQwZdbwFEqhe/WZkoIzjn/3TGDwtOCYtXGxA3O8tPzpczCCDgv+P2P5y00ZJOOg==}
    engines: {node: '>= 8'}

  /methods/1.1.2:
    resolution: {integrity: sha512-iclAHeNqNm68zFtnZ0e+1L2yUIdvzNoauKU4WBA3VvH/vPFieF7qfRlwUZU+DA9P9bPXIS90ulxoUoCH23sV2w==}
    engines: {node: '>= 0.6'}

  /micromatch/4.0.5:
    resolution: {integrity: sha512-DMy+ERcEW2q8Z2Po+WNXuw3c5YaUSFjAO5GsJqfEl7UjvtIuFKO6ZrKvcItdy98dwFI2N1tg3zNIdKaQT+aNdA==}
    engines: {node: '>=8.6'}
    dependencies:
      braces: 3.0.2
      picomatch: 2.3.1

  /mime-db/1.52.0:
    resolution: {integrity: sha512-sPU4uV7dYlvtWJxwwxHD0PuihVNiE7TyAbQ5SWxDCB9mUYvOgroQOwYQQOKPJ8CIbE+1ETVlOoK1UC2nU3gYvg==}
    engines: {node: '>= 0.6'}

  /mime-types/2.1.35:
    resolution: {integrity: sha512-ZDY+bPm5zTTF+YpCrAU9nK0UgICYPT0QtT1NZWFv4s++TNkcgVaT0g6+4R2uI4MjQjzysHB1zxuWL50hzaeXiw==}
    engines: {node: '>= 0.6'}
    dependencies:
      mime-db: 1.52.0

  /mime/1.6.0:
    resolution: {integrity: sha512-x0Vn8spI+wuJ1O6S7gnbaQg8Pxh4NNHb7KSINmEWKiPE4RKOplvijn+NkmYmmRgP68mc70j2EbeTFRsrswaQeg==}
    engines: {node: '>=4'}
    hasBin: true

  /mime/2.6.0:
    resolution: {integrity: sha512-USPkMeET31rOMiarsBNIHZKLGgvKc/LrjofAnBlOttf5ajRvqiRA8QsenbcooctK6d6Ts6aqZXBA+XbkKthiQg==}
    engines: {node: '>=4.0.0'}
    hasBin: true

  /mimic-fn/2.1.0:
    resolution: {integrity: sha512-OqbOk5oEQeAZ8WXWydlu9HJjz9WVdEIvamMCcXmuqUYjTknH/sqsWvhQ3vgwKFRR1HpjvNBKQ37nbJgYzGqGcg==}
    engines: {node: '>=6'}
    dev: true

  /min-indent/1.0.1:
    resolution: {integrity: sha512-I9jwMn07Sy/IwOj3zVkVik2JTvgpaykDZEigL6Rx6N9LbMywwUSMtxET+7lVoDLLd3O3IXwJwvuuns8UB/HeAg==}
    engines: {node: '>=4'}
    dev: true

  /mini-svg-data-uri/1.4.4:
    resolution: {integrity: sha512-r9deDe9p5FJUPZAk3A59wGH7Ii9YrjjWw0jmw/liSbHl2CHiyXj6FcDXDu2K3TjVAXqiJdaw3xxwlZZr9E6nHg==}
    hasBin: true
    dev: true

  /minimatch/3.1.2:
    resolution: {integrity: sha512-J7p63hRiAjw1NDEww1W7i37+ByIrOWO5XQQAzZ3VOcL0PNybwpfmV/N05zFAzwQ9USyEcX6t3UO+K5aqBQOIHw==}
    dependencies:
      brace-expansion: 1.1.11

  /minimatch/5.0.1:
    resolution: {integrity: sha512-nLDxIFRyhDblz3qMuq+SoRZED4+miJ/G+tdDrjkkkRnjAsBexeGpgjLEQ0blJy7rHhR2b93rhQY4SvyWu9v03g==}
    engines: {node: '>=10'}
    dependencies:
      brace-expansion: 2.0.1
    dev: true

  /minimatch/5.1.2:
    resolution: {integrity: sha512-bNH9mmM9qsJ2X4r2Nat1B//1dJVcn3+iBLa3IgqJ7EbGaDNepL9QSHOxN4ng33s52VMMhhIfgCYDk3C4ZmlDAg==}
    engines: {node: '>=10'}
    dependencies:
      brace-expansion: 2.0.1
    dev: false

  /minimatch/6.2.0:
    resolution: {integrity: sha512-sauLxniAmvnhhRjFwPNnJKaPFYyddAgbYdeUpHULtCT/GhzdCx/MDNy+Y40lBxTQUrMzDE8e0S43Z5uqfO0REg==}
    engines: {node: '>=10'}
    dependencies:
      brace-expansion: 2.0.1
    dev: true

  /minimatch/7.4.2:
    resolution: {integrity: sha512-xy4q7wou3vUoC9k1xGTXc+awNdGaGVHtFUaey8tiX4H1QRc04DZ/rmDFwNm2EBsuYEhAZ6SgMmYf3InGY6OauA==}
    engines: {node: '>=10'}
    dependencies:
      brace-expansion: 2.0.1

  /minimist-options/4.1.0:
    resolution: {integrity: sha512-Q4r8ghd80yhO/0j1O3B2BjweX3fiHg9cdOwjJd2J76Q135c+NDxGCqdYKQ1SKBuFfgWbAUzBfvYjPUEeNgqN1A==}
    engines: {node: '>= 6'}
    dependencies:
      arrify: 1.0.1
      is-plain-obj: 1.1.0
      kind-of: 6.0.3
    dev: true

  /minimist/1.2.6:
    resolution: {integrity: sha512-Jsjnk4bw3YJqYzbdyBiNsPWHPfO++UGG749Cxs6peCu5Xg4nrena6OVxOYxrQTqww0Jmwt+Ref8rggumkTLz9Q==}

  /minipass/3.3.4:
    resolution: {integrity: sha512-I9WPbWHCGu8W+6k1ZiGpPu0GkoKBeorkfKNuAFBNS1HNFJvke82sxvI5bzcCNpWPorkOO5QQ+zomzzwRxejXiw==}
    engines: {node: '>=8'}
    dependencies:
      yallist: 4.0.0
    dev: false

  /minipass/4.2.4:
    resolution: {integrity: sha512-lwycX3cBMTvcejsHITUgYj6Gy6A7Nh4Q6h9NP4sTHY1ccJlC7yKzDmiShEHsJ16Jf1nKGDEaiHxiltsJEvk0nQ==}
    engines: {node: '>=8'}

  /minizlib/2.1.2:
    resolution: {integrity: sha512-bAxsR8BVfj60DWXHE3u30oHzfl4G7khkSuPW+qvpd7jFRHm7dLxOjUk1EHACJ/hxLY8phGJ0YhYHZo7jil7Qdg==}
    engines: {node: '>= 8'}
    dependencies:
      minipass: 3.3.4
      yallist: 4.0.0
    dev: false

  /mjml-accordion/4.13.0:
    resolution: {integrity: sha512-E3yihZW5Oq2p+sWOcr8kWeRTROmiTYOGxB4IOxW/jTycdY07N3FX3e6vuh7Fv3rryHEUaydUQYto3ICVyctI7w==}
    dependencies:
      '@babel/runtime': 7.18.6
      lodash: 4.17.21
      mjml-core: 4.13.0
    transitivePeerDependencies:
      - encoding
    dev: false

  /mjml-body/4.13.0:
    resolution: {integrity: sha512-S4HgwAuO9dEsyX9sr6WBf9/xr+H2ASVaLn22aurJm1S2Lvc1wifLPYBQgFmNdCjaesTCNtOMUDpG+Rbnavyaqg==}
    dependencies:
      '@babel/runtime': 7.18.6
      lodash: 4.17.21
      mjml-core: 4.13.0
    transitivePeerDependencies:
      - encoding
    dev: false

  /mjml-button/4.13.0:
    resolution: {integrity: sha512-3y8IAHCCxh7ESHh1aOOqobZKUgyNxOKAGQ9TlJoyaLpsKUFzkN8nmrD0KXF0ADSuzvhMZ1CdRIJuZ5mjv2TwWQ==}
    dependencies:
      '@babel/runtime': 7.18.6
      lodash: 4.17.21
      mjml-core: 4.13.0
    transitivePeerDependencies:
      - encoding
    dev: false

  /mjml-carousel/4.13.0:
    resolution: {integrity: sha512-ORSY5bEYlMlrWSIKI/lN0Tz3uGltWAjG8DQl2Yr3pwjwOaIzGE+kozrDf+T9xItfiIIbvKajef1dg7B7XgP0zg==}
    dependencies:
      '@babel/runtime': 7.18.6
      lodash: 4.17.21
      mjml-core: 4.13.0
    transitivePeerDependencies:
      - encoding
    dev: false

  /mjml-cli/4.13.0:
    resolution: {integrity: sha512-kAZxpH0QqlTF/CcLzELgKw1ljKRxrmWJ310CJQhbPAxHvwQ/nIb+q82U+zRJAelRPPKjnOb+hSrMRqTgk9rH3w==}
    hasBin: true
    dependencies:
      '@babel/runtime': 7.18.6
      chokidar: 3.5.3
      glob: 7.2.0
      html-minifier: 4.0.0
      js-beautify: 1.14.4
      lodash: 4.17.21
      mjml-core: 4.13.0
      mjml-migrate: 4.13.0
      mjml-parser-xml: 4.13.0
      mjml-validator: 4.13.0
      yargs: 16.2.0
    transitivePeerDependencies:
      - encoding
    dev: false

  /mjml-column/4.13.0:
    resolution: {integrity: sha512-O8FrWKK/bCy9XpKxrKRYWNdgWNaVd4TK4RqMeVI/I70IbnYnc1uf15jnsPMxCBSbT+NyXyk8k7fn099797uwpw==}
    dependencies:
      '@babel/runtime': 7.18.6
      lodash: 4.17.21
      mjml-core: 4.13.0
    transitivePeerDependencies:
      - encoding
    dev: false

  /mjml-core/4.13.0:
    resolution: {integrity: sha512-kU5AoVTlZaXR/EDi3ix66xpzUe+kScYus71lBH/wo/B+LZW70GHE1AYWtsog5oJp1MuTHpMFTNuBD/wePeEgWg==}
    dependencies:
      '@babel/runtime': 7.18.6
      cheerio: 1.0.0-rc.10
      detect-node: 2.0.4
      html-minifier: 4.0.0
      js-beautify: 1.14.4
      juice: 7.0.0
      lodash: 4.17.21
      mjml-migrate: 4.13.0
      mjml-parser-xml: 4.13.0
      mjml-validator: 4.13.0
    transitivePeerDependencies:
      - encoding
    dev: false

  /mjml-divider/4.13.0:
    resolution: {integrity: sha512-ooPCwfmxEC+wJduqObYezMp7W5UCHjL9Y1LPB5FGna2FrOejgfd6Ix3ij8Wrmycmlol7E2N4D7c5NDH5DbRCJg==}
    dependencies:
      '@babel/runtime': 7.18.6
      lodash: 4.17.21
      mjml-core: 4.13.0
    transitivePeerDependencies:
      - encoding
    dev: false

  /mjml-group/4.13.0:
    resolution: {integrity: sha512-U7E8m8aaoAE/dMqjqXPjjrKcwO36B4cquAy9ASldECrIZJBcpFYO6eYf5yLXrNCUM2P0id8pgVjrUq23s00L7Q==}
    dependencies:
      '@babel/runtime': 7.18.6
      lodash: 4.17.21
      mjml-core: 4.13.0
    transitivePeerDependencies:
      - encoding
    dev: false

  /mjml-head-attributes/4.13.0:
    resolution: {integrity: sha512-haggCafno+0lQylxJStkINCVCPMwfTpwE6yjCHeGOpQl/TkoNmjNkDr7DEEbNTZbt4Ekg070lQFn7clDy38EoA==}
    dependencies:
      '@babel/runtime': 7.18.6
      lodash: 4.17.21
      mjml-core: 4.13.0
    transitivePeerDependencies:
      - encoding
    dev: false

  /mjml-head-breakpoint/4.13.0:
    resolution: {integrity: sha512-D2iPDeUKQK1+rYSNa2HGOvgfPxZhNyndTG0iBEb/FxdGge2hbeDCZEN0mwDYE3wWB+qSBqlCuMI+Vr4pEjZbKg==}
    dependencies:
      '@babel/runtime': 7.18.6
      lodash: 4.17.21
      mjml-core: 4.13.0
    transitivePeerDependencies:
      - encoding
    dev: false

  /mjml-head-font/4.13.0:
    resolution: {integrity: sha512-mYn8aWnbrEap5vX2b4662hkUv6WifcYzYn++Yi6OHrJQi55LpzcU+myAGpfQEXXrpU8vGwExMTFKsJq5n2Kaow==}
    dependencies:
      '@babel/runtime': 7.18.6
      lodash: 4.17.21
      mjml-core: 4.13.0
    transitivePeerDependencies:
      - encoding
    dev: false

  /mjml-head-html-attributes/4.13.0:
    resolution: {integrity: sha512-m30Oro297+18Zou/1qYjagtmCOWtYXeoS38OABQ5zOSzMItE3TcZI9JNcOueIIWIyFCETe8StrTAKcQ2GHwsDw==}
    dependencies:
      '@babel/runtime': 7.18.6
      lodash: 4.17.21
      mjml-core: 4.13.0
    transitivePeerDependencies:
      - encoding
    dev: false

  /mjml-head-preview/4.13.0:
    resolution: {integrity: sha512-v0K/NocjFCbaoF/0IMVNmiqov91HxqT07vNTEl0Bt9lKFrTKVC01m1S4K7AB78T/bEeJ/HwmNjr1+TMtVNGGow==}
    dependencies:
      '@babel/runtime': 7.18.6
      lodash: 4.17.21
      mjml-core: 4.13.0
    transitivePeerDependencies:
      - encoding
    dev: false

  /mjml-head-style/4.13.0:
    resolution: {integrity: sha512-tBa33GL9Atn5bAM2UwE+uxv4rI29WgX/e5lXX+5GWlsb4thmiN6rxpFTNqBqWbBNRbZk4UEZF78M7Da8xC1ZGQ==}
    dependencies:
      '@babel/runtime': 7.18.6
      lodash: 4.17.21
      mjml-core: 4.13.0
    transitivePeerDependencies:
      - encoding
    dev: false

  /mjml-head-title/4.13.0:
    resolution: {integrity: sha512-Mq0bjuZXJlwxfVcjuYihQcigZSDTKeQaG3nORR1D0jsOH2BXU4XgUK1UOcTXn2qCBIfRoIMq7rfzYs+L0CRhdw==}
    dependencies:
      '@babel/runtime': 7.18.6
      lodash: 4.17.21
      mjml-core: 4.13.0
    transitivePeerDependencies:
      - encoding
    dev: false

  /mjml-head/4.13.0:
    resolution: {integrity: sha512-sL2qQuoVALXBCiemu4DPo9geDr8DuUdXVJxm+4nd6k5jpLCfSDmFlNhgSsLPzsYn7VEac3/sxsjLtomQ+6/BHg==}
    dependencies:
      '@babel/runtime': 7.18.6
      lodash: 4.17.21
      mjml-core: 4.13.0
    transitivePeerDependencies:
      - encoding
    dev: false

  /mjml-hero/4.13.0:
    resolution: {integrity: sha512-aWEOScdrhyjwdKBWG4XQaElRHP8LU5PtktkpMeBXa4yxrxNs25qRnDqMNkjSrnnmFKWZmQ166tfboY6RBNf0UA==}
    dependencies:
      '@babel/runtime': 7.18.6
      lodash: 4.17.21
      mjml-core: 4.13.0
    transitivePeerDependencies:
      - encoding
    dev: false

  /mjml-image/4.13.0:
    resolution: {integrity: sha512-agMmm2wRZTIrKwrUnYFlnAbtrKYSP0R2en+Vf92HPspAwmaw3/AeOW/QxmSiMhfGf+xsEJyzVvR/nd33jbT3sg==}
    dependencies:
      '@babel/runtime': 7.18.6
      lodash: 4.17.21
      mjml-core: 4.13.0
    transitivePeerDependencies:
      - encoding
    dev: false

  /mjml-migrate/4.13.0:
    resolution: {integrity: sha512-I1euHiAyNpaz+B5vH+Z4T+hg/YtI5p3PqQ3/zTLv8gi24V6BILjTaftWhH5+3R/gQkQhH0NUaWNnRmds+Mq5DQ==}
    hasBin: true
    dependencies:
      '@babel/runtime': 7.18.6
      js-beautify: 1.14.4
      lodash: 4.17.21
      mjml-core: 4.13.0
      mjml-parser-xml: 4.13.0
      yargs: 16.2.0
    transitivePeerDependencies:
      - encoding
    dev: false

  /mjml-navbar/4.13.0:
    resolution: {integrity: sha512-0Oqyyk+OdtXfsjswRb/7Ql1UOjN4MbqFPKoyltJqtj+11MRpF5+Wjd74Dj9H7l81GFwkIB9OaP+ZMiD+TPECgg==}
    dependencies:
      '@babel/runtime': 7.18.6
      lodash: 4.17.21
      mjml-core: 4.13.0
    transitivePeerDependencies:
      - encoding
    dev: false

  /mjml-parser-xml/4.13.0:
    resolution: {integrity: sha512-phljtI8DaW++q0aybR/Ykv9zCyP/jCFypxVNo26r2IQo//VYXyc7JuLZZT8N/LAI8lZcwbTVxQPBzJTmZ5IfwQ==}
    dependencies:
      '@babel/runtime': 7.18.6
      detect-node: 2.0.4
      htmlparser2: 4.1.0
      lodash: 4.17.21
    dev: false

  /mjml-preset-core/4.13.0:
    resolution: {integrity: sha512-gxzYaKkvUrHuzT1oqjEPSDtdmgEnN99Hf5f1r2CR5aMOB1x66EA3T8ATvF1o7qrBTVV4KMVlQem3IubMSYJZRw==}
    dependencies:
      '@babel/runtime': 7.18.6
      mjml-accordion: 4.13.0
      mjml-body: 4.13.0
      mjml-button: 4.13.0
      mjml-carousel: 4.13.0
      mjml-column: 4.13.0
      mjml-divider: 4.13.0
      mjml-group: 4.13.0
      mjml-head: 4.13.0
      mjml-head-attributes: 4.13.0
      mjml-head-breakpoint: 4.13.0
      mjml-head-font: 4.13.0
      mjml-head-html-attributes: 4.13.0
      mjml-head-preview: 4.13.0
      mjml-head-style: 4.13.0
      mjml-head-title: 4.13.0
      mjml-hero: 4.13.0
      mjml-image: 4.13.0
      mjml-navbar: 4.13.0
      mjml-raw: 4.13.0
      mjml-section: 4.13.0
      mjml-social: 4.13.0
      mjml-spacer: 4.13.0
      mjml-table: 4.13.0
      mjml-text: 4.13.0
      mjml-wrapper: 4.13.0
    transitivePeerDependencies:
      - encoding
    dev: false

  /mjml-raw/4.13.0:
    resolution: {integrity: sha512-JbBYxwX1a/zbqnCrlDCRNqov2xqUrMCaEdTHfqE2athj479aQXvLKFM20LilTMaClp/dR0yfvFLfFVrC5ej4FQ==}
    dependencies:
      '@babel/runtime': 7.18.6
      lodash: 4.17.21
      mjml-core: 4.13.0
    transitivePeerDependencies:
      - encoding
    dev: false

  /mjml-section/4.13.0:
    resolution: {integrity: sha512-BLcqlhavtRakKtzDQPLv6Ae4Jt4imYWq/P0jo+Sjk7tP4QifgVA2KEQOirPK5ZUqw/lvK7Afhcths5rXZ2ItnQ==}
    dependencies:
      '@babel/runtime': 7.18.6
      lodash: 4.17.21
      mjml-core: 4.13.0
    transitivePeerDependencies:
      - encoding
    dev: false

  /mjml-social/4.13.0:
    resolution: {integrity: sha512-zL2a7Wwsk8OXF0Bqu+1B3La1UPwdTMcEXptO8zdh2V5LL6Xb7Gfyvx6w0CmmBtG5IjyCtqaKy5wtrcpG9Hvjfg==}
    dependencies:
      '@babel/runtime': 7.18.6
      lodash: 4.17.21
      mjml-core: 4.13.0
    transitivePeerDependencies:
      - encoding
    dev: false

  /mjml-spacer/4.13.0:
    resolution: {integrity: sha512-Acw4QJ0MJ38W4IewXuMX7hLaW1BZaln+gEEuTfrv0xwPdTxX1ILqz4r+s9mYMxYkIDLWMCjBvXyQK6aWlid13A==}
    dependencies:
      '@babel/runtime': 7.18.6
      lodash: 4.17.21
      mjml-core: 4.13.0
    transitivePeerDependencies:
      - encoding
    dev: false

  /mjml-table/4.13.0:
    resolution: {integrity: sha512-UAWPVMaGReQhf776DFdiwdcJTIHTek3zzQ1pb+E7VlypEYgIpFvdUJ39UIiiflhqtdBATmHwKBOtePwU0MzFMg==}
    dependencies:
      '@babel/runtime': 7.18.6
      lodash: 4.17.21
      mjml-core: 4.13.0
    transitivePeerDependencies:
      - encoding
    dev: false

  /mjml-text/4.13.0:
    resolution: {integrity: sha512-uDuraaQFdu+6xfuigCimbeznnOnJfwRdcCL1lTBTusTuEvW/5Va6m2D3mnMeEpl+bp4+cxesXIz9st6A9pcg5A==}
    dependencies:
      '@babel/runtime': 7.18.6
      lodash: 4.17.21
      mjml-core: 4.13.0
    transitivePeerDependencies:
      - encoding
    dev: false

  /mjml-validator/4.13.0:
    resolution: {integrity: sha512-uURYfyQYtHJ6Qz/1A7/+E9ezfcoISoLZhYK3olsxKRViwaA2Mm8gy/J3yggZXnsUXWUns7Qymycm5LglLEIiQg==}
    dependencies:
      '@babel/runtime': 7.18.6
    dev: false

  /mjml-wrapper/4.13.0:
    resolution: {integrity: sha512-p/44JvHg04rAFR7QDImg8nZucEokIjFH6KJMHxsO0frJtLZ+IuakctzlZAADHsqiR52BwocDsXSa+o9SE2l6Ng==}
    dependencies:
      '@babel/runtime': 7.18.6
      lodash: 4.17.21
      mjml-core: 4.13.0
      mjml-section: 4.13.0
    transitivePeerDependencies:
      - encoding
    dev: false

  /mjml/4.13.0:
    resolution: {integrity: sha512-OnFKESouLshz8DPFSb6M/dE8GkhiJnoy6LAam5TiLA1anAj24yQ2ZH388LtQoEkvTisqwiTmc9ejDh5ctnFaJQ==}
    hasBin: true
    dependencies:
      '@babel/runtime': 7.18.6
      mjml-cli: 4.13.0
      mjml-core: 4.13.0
      mjml-migrate: 4.13.0
      mjml-preset-core: 4.13.0
      mjml-validator: 4.13.0
    transitivePeerDependencies:
      - encoding
    dev: false

  /mkdirp/0.5.5:
    resolution: {integrity: sha512-NKmAlESf6jMGym1++R0Ra7wvhV+wFW63FaSOFPwRahvea0gMUcGUhVeAg/0BC0wiv9ih5NYPB1Wn1UEI1/L+xQ==}
    hasBin: true
    dependencies:
      minimist: 1.2.6

  /mkdirp/1.0.4:
    resolution: {integrity: sha512-vVqVZQyf3WLx2Shd0qJ9xuvqgAyKPLAiqITEtqW0oIUjzo3PePDd6fW9iFz30ef7Ysp/oiWqbhszeGWW2T6Gzw==}
    engines: {node: '>=10'}
    hasBin: true
    dev: false

  /mlly/1.1.0:
    resolution: {integrity: sha512-cwzBrBfwGC1gYJyfcy8TcZU1f+dbH/T+TuOhtYP2wLv/Fb51/uV7HJQfBPtEupZ2ORLRU1EKFS/QfS3eo9+kBQ==}
    dependencies:
      acorn: 8.8.2
      pathe: 1.1.0
      pkg-types: 1.0.1
      ufo: 1.0.1
    dev: true

  /mocha/10.2.0:
    resolution: {integrity: sha512-IDY7fl/BecMwFHzoqF2sg/SHHANeBoMMXFlS9r0OXKDssYE1M5O43wUY/9BVPeIvfH2zmEbBfseqN9gBQZzXkg==}
    engines: {node: '>= 14.0.0'}
    hasBin: true
    dependencies:
      ansi-colors: 4.1.1
      browser-stdout: 1.3.1
      chokidar: 3.5.3
      debug: 4.3.4_supports-color@8.1.1
      diff: 5.0.0
      escape-string-regexp: 4.0.0
      find-up: 5.0.0
      glob: 7.2.0
      he: 1.2.0
      js-yaml: 4.1.0
      log-symbols: 4.1.0
      minimatch: 5.0.1
      ms: 2.1.3
      nanoid: 3.3.3
      serialize-javascript: 6.0.0
      strip-json-comments: 3.1.1
      supports-color: 8.1.1
      workerpool: 6.2.1
      yargs: 16.2.0
      yargs-parser: 20.2.4
      yargs-unparser: 2.0.0
    dev: true

  /module-not-found-error/1.0.1:
    resolution: {integrity: sha512-pEk4ECWQXV6z2zjhRZUongnLJNUeGQJ3w6OQ5ctGwD+i5o93qjRQUk2Rt6VdNeu3sEP0AB4LcfvdebpxBRVr4g==}
    dev: true

  /moo/0.5.1:
    resolution: {integrity: sha512-I1mnb5xn4fO80BH9BLcF0yLypy2UKl+Cb01Fu0hJRkJjlCRtxZMWkTdAtDd5ZqCOxtCkhmRwyI57vWT+1iZ67w==}
    dev: false

  /mri/1.2.0:
    resolution: {integrity: sha512-tzzskb3bG8LvYGFF/mDTpq3jpI6Q9wc3LEmBaghu+DdCssd1FakN7Bc0hVNmEyGq1bq3RgfkCb3cmQLpNPOroA==}
    engines: {node: '>=4'}
    dev: true

  /mrmime/1.0.1:
    resolution: {integrity: sha512-hzzEagAgDyoU1Q6yg5uI+AorQgdvMCur3FcKf7NhMKWsaYg+RnbTyHRa/9IlLF9rf455MOCtcqqrQQ83pPP7Uw==}
    engines: {node: '>=10'}
    dev: true

  /ms/2.0.0:
    resolution: {integrity: sha512-Tpp60P6IUJDTuOq/5Z8cdskzJujfwqfOTkrwIwj7IRISpnkJnT6SyJ4PCPnGMoFjC9ddhal5KVIYtAt97ix05A==}

  /ms/2.1.2:
    resolution: {integrity: sha512-sGkPx+VjMtmA6MX27oA4FBFELFCZZ4S4XqeGOXCv68tT+jb3vk/RyaKWP0PTKyWtmLSM0b+adUTEvbs1PEaH2w==}

  /ms/2.1.3:
    resolution: {integrity: sha512-6FlzubTLZG3J2a/NVCAleEhjzq5oxgHyaCU9yYXvcLsvoVaHJq/s5xXI6/XXP6tz7R9xAOtHnSO/tXtF3WRTlA==}

  /muggle-string/0.2.2:
    resolution: {integrity: sha512-YVE1mIJ4VpUMqZObFndk9CJu6DBJR/GB13p3tXuNbwD4XExaI5EOuRl6BHeIDxIqXZVxSfAC+y6U1Z/IxCfKUg==}
    dev: true

  /multer/1.4.4-lts.1:
    resolution: {integrity: sha512-WeSGziVj6+Z2/MwQo3GvqzgR+9Uc+qt8SwHKh3gvNPiISKfsMfG4SvCOFYlxxgkXt7yIV2i1yczehm0EOKIxIg==}
    engines: {node: '>= 6.0.0'}
    dependencies:
      append-field: 1.0.0
      busboy: 1.6.0
      concat-stream: 1.6.2
      mkdirp: 0.5.5
      object-assign: 4.1.1
      type-is: 1.6.18
      xtend: 4.0.2

  /mute-stream/0.0.8:
    resolution: {integrity: sha512-nnbWWOkoWyUsTjKrhgD0dcz22mdkSnpYqbEjIm2nhwhuxlSkpywJmBo8h0ZqJdkp73mb90SssHkN4rsRaBAfAA==}
    dev: true

  /nanoid/3.3.3:
    resolution: {integrity: sha512-p1sjXuopFs0xg+fPASzQ28agW1oHD7xDsd9Xkf3T15H3c/cifrFHVwrh74PdoklAPi+i7MdRsE47vm2r6JoB+w==}
    engines: {node: ^10 || ^12 || ^13.7 || ^14 || >=15.0.1}
    hasBin: true
    dev: true

  /nanoid/3.3.4:
    resolution: {integrity: sha512-MqBkQh/OHTS2egovRtLk45wEyNXwF+cokD+1YPf9u5VfJiRdAiRwB2froX5Co9Rh20xs4siNPm8naNotSD6RBw==}
    engines: {node: ^10 || ^12 || ^13.7 || ^14 || >=15.0.1}
    hasBin: true

  /natural-compare-lite/1.4.0:
    resolution: {integrity: sha512-Tj+HTDSJJKaZnfiuw+iaF9skdPpTo2GtEly5JHnWV/hfv2Qj/9RKsGISQtLh2ox3l5EAGw487hnBee0sIJ6v2g==}
    dev: true

  /natural-compare/1.4.0:
    resolution: {integrity: sha512-OWND8ei3VtNC9h7V60qff3SVobHr996CTwgxubgyQYEpg290h9J0buyECNNJexkFm5sOajh5G116RYA1c8ZMSw==}
    dev: true

  /nearley/2.20.1:
    resolution: {integrity: sha512-+Mc8UaAebFzgV+KpI5n7DasuuQCHA89dmwm7JXw3TV43ukfNQ9DnBH3Mdb2g/I4Fdxc26pwimBWvjIw0UAILSQ==}
    hasBin: true
    dependencies:
      commander: 2.20.3
      moo: 0.5.1
      railroad-diagrams: 1.0.0
      randexp: 0.4.6
    dev: false

  /negotiator/0.6.3:
    resolution: {integrity: sha512-+EUsqGPLsM+j/zdChZjsnX51g4XrHFOIXwfnCVPGlQk/k5giakcKsuxCObBRu6DSm9opw/O6slWbJdghQM4bBg==}
    engines: {node: '>= 0.6'}

  /neo-async/2.6.2:
    resolution: {integrity: sha512-Yd3UES5mWCSqR+qNT93S3UoYUkqAZ9lLg8a7g9rimsWmYGK8cVToA4/sF3RrshdyV3sAGMXVUmpMYOw+dLpOuw==}

  /netmask/2.0.2:
    resolution: {integrity: sha512-dBpDMdxv9Irdq66304OLfEmQ9tbNRFnFTuZiLo+bD+r332bBmMJ8GBLXklIXXgxd3+v9+KUnZaUR5PJMa75Gsg==}
    engines: {node: '>= 0.4.0'}
    dev: false

  /nise/5.1.4:
    resolution: {integrity: sha512-8+Ib8rRJ4L0o3kfmyVCL7gzrohyDe0cMFTBa2d364yIrEGMEoetznKJx899YxjybU6bL9SQkYPSBBs1gyYs8Xg==}
    dependencies:
      '@sinonjs/commons': 2.0.0
      '@sinonjs/fake-timers': 10.0.2
      '@sinonjs/text-encoding': 0.7.2
      just-extend: 4.2.1
      path-to-regexp: 1.8.0
    dev: true

  /no-case/2.3.2:
    resolution: {integrity: sha512-rmTZ9kz+f3rCvK2TD1Ue/oZlns7OGoIWP4fc3llxxRXlOkHKoWPPWJOfFYpITabSow43QJbRIoHQXtt10VldyQ==}
    dependencies:
      lower-case: 1.1.4
    dev: false

  /no-case/3.0.4:
    resolution: {integrity: sha512-fgAN3jGAh+RoxUGZHTSOLJIqUc2wmoBwGR4tbpNAKmmovFoWq0OdRkb0VkldReO2a2iBT/OEulG9XSUc10r3zg==}
    dependencies:
      lower-case: 2.0.2
      tslib: 2.5.0
    dev: true

  /node-abort-controller/3.0.1:
    resolution: {integrity: sha512-/ujIVxthRs+7q6hsdjHMaj8hRG9NuWmwrz+JdRwZ14jdFoKSkm+vDsCbF9PLpnSqjaWQJuTmVtcWHNLr+vrOFw==}
    dev: true

  /node-addon-api/5.0.0:
    resolution: {integrity: sha512-CvkDw2OEnme7ybCykJpVcKH+uAOLV2qLqiyla128dN9TkEWfrYmxG6C2boDe5KcNQqZF3orkqzGgOMvZ/JNekA==}
    dev: false

  /node-emoji/1.11.0:
    resolution: {integrity: sha512-wo2DpQkQp7Sjm2A0cq+sN7EHKO6Sl0ctXeBdFZrL9T9+UywORbufTcTZxom8YqpLQt/FqNMUkOpkZrJVYSKD3A==}
    dependencies:
      lodash: 4.17.21
    dev: true

  /node-fetch/2.6.7:
    resolution: {integrity: sha512-ZjMPFEfVx5j+y2yF35Kzx5sF7kDzxuDj6ziH4FFbOp87zKDZNx8yExJIb05OGF4Nlt9IHFIMBkRl41VdvcNdbQ==}
    engines: {node: 4.x || >=6.0.0}
    peerDependencies:
      encoding: ^0.1.0
    peerDependenciesMeta:
      encoding:
        optional: true
    dependencies:
      whatwg-url: 5.0.0

  /node-releases/2.0.10:
    resolution: {integrity: sha512-5GFldHPXVG/YZmFzJvKK2zDSzPKhEp0+ZR5SVaoSag9fsL5YgHbUHDfnG5494ISANDcK4KwPXAx2xqVEydmd7w==}
    dev: true

  /nodemailer/6.7.3:
    resolution: {integrity: sha512-KUdDsspqx89sD4UUyUKzdlUOper3hRkDVkrKh/89G+d9WKsU5ox51NWS4tB1XR5dPUdR4SP0E3molyEfOvSa3g==}
    engines: {node: '>=6.0.0'}
    dev: false

  /nodemailer/6.9.1:
    resolution: {integrity: sha512-qHw7dOiU5UKNnQpXktdgQ1d3OFgRAekuvbJLcdG5dnEo/GtcTHRYM7+UfJARdOFU9WUQO8OiIamgWPmiSFHYAA==}
    engines: {node: '>=6.0.0'}
    dev: false

  /nopt/5.0.0:
    resolution: {integrity: sha512-Tbj67rffqceeLpcRXrT7vKAN8CwfPeIBgM7E6iBkmKLV7bEMwpGgYLGv0jACUsECaa/vuxP0IjEont6umdMgtQ==}
    engines: {node: '>=6'}
    hasBin: true
    dependencies:
      abbrev: 1.1.1
    dev: false

  /normalize-package-data/2.5.0:
    resolution: {integrity: sha512-/5CMN3T0R4XTj4DcGaexo+roZSdSFW/0AOOTROrjxzCG1wrWXEsGbRKevjlIL+ZDE4sZlJr5ED4YW0yqmkK+eA==}
    dependencies:
      hosted-git-info: 2.8.9
      resolve: 1.22.1
      semver: 5.7.1
      validate-npm-package-license: 3.0.4
    dev: true

  /normalize-package-data/3.0.3:
    resolution: {integrity: sha512-p2W1sgqij3zMMyRC067Dg16bfzVH+w7hyegmpIvZ4JNjqtGOVAIvLmjBx3yP7YTe9vKJgkoNOPjwQGogDoMXFA==}
    engines: {node: '>=10'}
    dependencies:
      hosted-git-info: 4.1.0
      is-core-module: 2.9.0
      semver: 7.3.8
      validate-npm-package-license: 3.0.4
    dev: true

  /normalize-path/3.0.0:
    resolution: {integrity: sha512-6eZs5Ls3WtCisHWp9S2GUy8dqkpGi4BVSz3GaqiE6ezub0512ESztXUwUB6C6IKbQkY2Pnb/mD4WYojCRwcwLA==}
    engines: {node: '>=0.10.0'}

  /normalize-range/0.1.2:
    resolution: {integrity: sha512-bdok/XvKII3nUpklnV6P2hxtMNrCboOjAcyBuQnWEhO665FwrSNRxU+AqpsyvO6LgGYPspN+lu5CLtw4jPRKNA==}
    engines: {node: '>=0.10.0'}
    dev: true

  /npm-run-path/4.0.1:
    resolution: {integrity: sha512-S48WzZW777zhNIrn7gxOlISNAqi9ZC/uQFnRdbeIHhZhCA6UqpkOT8T1G7BvfdgP4Er8gF4sUbaS0i7QvIfCWw==}
    engines: {node: '>=8'}
    dependencies:
      path-key: 3.1.1
    dev: true

  /npmlog/5.0.1:
    resolution: {integrity: sha512-AqZtDUWOMKs1G/8lwylVjrdYgqA4d9nu8hc+0gzRxlDb1I10+FHBGMXs6aiQHFdCUUlqH99MUMuLfzWDNDtfxw==}
    dependencies:
      are-we-there-yet: 2.0.0
      console-control-strings: 1.1.0
      gauge: 3.0.2
      set-blocking: 2.0.0
    dev: false

  /nprogress/0.2.0:
    resolution: {integrity: sha512-I19aIingLgR1fmhftnbWWO3dXc0hSxqHQHQb3H8m+K3TnEn/iSeTZZOyvKXWqQESMwuUVnatlCnZdLBZZt2VSA==}
    dev: false

  /nth-check/2.1.1:
    resolution: {integrity: sha512-lqjrjmaOoAnWfMmBPL+XNnynZh2+swxiX3WUE0s4yEHI6m+AwrK2UZOimIRl3X/4QctVqS8AiZjFqyOGrMXb/w==}
    dependencies:
      boolbase: 1.0.0

  /nwsapi/2.2.2:
    resolution: {integrity: sha512-90yv+6538zuvUMnN+zCr8LuV6bPFdq50304114vJYJ8RDyK8D5O9Phpbd6SZWgI7PwzmmfN1upeOJlvybDSgCw==}
    dev: true

  /object-assign/4.1.1:
    resolution: {integrity: sha512-rJgTQnkUnH1sFw8yT6VSU3zD3sWmu6sZhIseY8VX+GRu3P6F7Fu+JNDoXfklElbLJSnc3FUQHVe4cU5hj+BcUg==}
    engines: {node: '>=0.10.0'}

  /object-hash/3.0.0:
    resolution: {integrity: sha512-RSn9F68PjH9HqtltsSnqYC1XXoWe9Bju5+213R98cNGttag9q9yAOTzdbsqvIa7aNm5WffBZFpWYr2aWrklWAw==}
    engines: {node: '>= 6'}

  /object-inspect/1.12.0:
    resolution: {integrity: sha512-Ho2z80bVIvJloH+YzRmpZVQe87+qASmBUKZDWgx9cu+KDrX2ZDH/3tMy+gXbZETVGs2M8YdxObOh7XAtim9Y0g==}

  /object-is/1.1.5:
    resolution: {integrity: sha512-3cyDsyHgtmi7I7DfSSI2LDp6SK2lwvtbg0p0R1e0RvTqF5ceGx+K2dfSjm1bKDMVCFEDAQvy+o8c6a7VujOddw==}
    engines: {node: '>= 0.4'}
    dependencies:
      call-bind: 1.0.2
      define-properties: 1.2.0
    dev: true

  /object-keys/1.1.1:
    resolution: {integrity: sha512-NuAESUOUMrlIXOfHKzD6bpPu3tYt3xvjNdRIQ+FeT0lNb4K8WR70CaDxhuNguS2XG+GjkyMwOzsN5ZktImfhLA==}
    engines: {node: '>= 0.4'}
    dev: true

  /object.assign/4.1.4:
    resolution: {integrity: sha512-1mxKf0e58bvyjSCtKYY4sRe9itRk3PJpquJOjeIkz885CczcI4IvJJDLPS72oowuSh+pBxUFROpX+TU++hxhZQ==}
    engines: {node: '>= 0.4'}
    dependencies:
      call-bind: 1.0.2
      define-properties: 1.2.0
      has-symbols: 1.0.3
      object-keys: 1.1.1
    dev: true

  /object.omit/3.0.0:
    resolution: {integrity: sha512-EO+BCv6LJfu+gBIF3ggLicFebFLN5zqzz/WWJlMFfkMyGth+oBkhxzDl0wx2W4GkLzuQs/FsSkXZb2IMWQqmBQ==}
    engines: {node: '>=0.10.0'}
    dependencies:
      is-extendable: 1.0.1
    dev: false

  /object.pick/1.3.0:
    resolution: {integrity: sha512-tqa/UMy/CCoYmj+H5qc07qvSL9dqcs/WZENZ1JbtWBlATP+iVOe778gE6MSijnyCnORzDuX6hU+LA4SZ09YjFQ==}
    engines: {node: '>=0.10.0'}
    dependencies:
      isobject: 3.0.1
    dev: false

  /on-finished/2.3.0:
    resolution: {integrity: sha512-ikqdkGAAyf/X/gPhXGvfgAytDZtDbr+bkNUJ0N9h5MI/dmdgCs3l6hoHrcUv41sRKew3jIwrp4qQDXiK99Utww==}
    engines: {node: '>= 0.8'}
    dependencies:
      ee-first: 1.1.1
    dev: true

  /on-finished/2.4.1:
    resolution: {integrity: sha512-oVlzkg3ENAhCk2zdv7IJwd/QUD4z2RxRwpkcGY8psCVcCYZNq4wYnVWALHM+brtuJjePWiYF/ClmuDr8Ch5+kg==}
    engines: {node: '>= 0.8'}
    dependencies:
      ee-first: 1.1.1

  /once/1.4.0:
    resolution: {integrity: sha512-lNaJgI+2Q5URQBkccEKHTQOPaXdUxnZZElQTZY0MFUAuaEqe1E+Nyvgdz/aIyNi6Z9MzO5dv1H8n58/GELp3+w==}
    dependencies:
      wrappy: 1.0.2

  /onetime/5.1.2:
    resolution: {integrity: sha512-kbpaSSGJTWdAY5KPVeMOKXSrPtr8C8C7wodJbcsd51jRnmD+GZu8Y0VoU6Dm5Z4vWr0Ig/1NKuWRKf7j5aaYSg==}
    engines: {node: '>=6'}
    dependencies:
      mimic-fn: 2.1.0
    dev: true

  /open/7.4.2:
    resolution: {integrity: sha512-MVHddDVweXZF3awtlAS+6pgKLlm/JgxZ90+/NBurBoQctVOOB/zDdVjcyPzQ+0laDGbsWgrRkflI65sQeOgT9Q==}
    engines: {node: '>=8'}
    dependencies:
      is-docker: 2.2.1
      is-wsl: 2.2.0
    dev: false

  /optionator/0.8.3:
    resolution: {integrity: sha512-+IW9pACdk3XWmmTXG8m3upGUJst5XRGzxMRjXzAuJ1XnIFNvfhjjIuYkDvysnPQ7qzqVzLt78BCruntqRhWQbA==}
    engines: {node: '>= 0.8.0'}
    dependencies:
      deep-is: 0.1.4
      fast-levenshtein: 2.0.6
      levn: 0.3.0
      prelude-ls: 1.1.2
      type-check: 0.3.2
      word-wrap: 1.2.3

  /optionator/0.9.1:
    resolution: {integrity: sha512-74RlY5FCnhq4jRxVUPKDaRwrVNXMqsGsiW6AJw4XK8hmtm10wC0ypZBLw5IIp85NZMr91+qd1RvvENwg7jjRFw==}
    engines: {node: '>= 0.8.0'}
    dependencies:
      deep-is: 0.1.4
      fast-levenshtein: 2.0.6
      levn: 0.4.1
      prelude-ls: 1.2.1
      type-check: 0.4.0
      word-wrap: 1.2.3
    dev: true

  /ora/5.4.1:
    resolution: {integrity: sha512-5b6Y85tPxZZ7QytO+BQzysW31HJku27cRIlkbAXaNx+BdcVi+LlRFmVXzeF6a7JCwJpyw5c4b+YSVImQIrBpuQ==}
    engines: {node: '>=10'}
    dependencies:
      bl: 4.1.0
      chalk: 4.1.2
      cli-cursor: 3.1.0
      cli-spinners: 2.6.1
      is-interactive: 1.0.0
      is-unicode-supported: 0.1.0
      log-symbols: 4.1.0
      strip-ansi: 6.0.1
      wcwidth: 1.0.1
    dev: true

  /orderedmap/2.1.0:
    resolution: {integrity: sha512-/pIFexOm6S70EPdznemIz3BQZoJ4VTFrhqzu0ACBqBgeLsLxq8e6Jim63ImIfwW/zAD1AlXpRMlOv3aghmo4dA==}
    dev: false

  /os-name/4.0.1:
    resolution: {integrity: sha512-xl9MAoU97MH1Xt5K9ERft2YfCAoaO6msy1OBA0ozxEC0x0TmIoE6K3QvgJMMZA9yKGLmHXNY/YZoDbiGDj4zYw==}
    engines: {node: '>=10'}
    dependencies:
      macos-release: 2.5.0
      windows-release: 4.0.0
    dev: true

  /os-tmpdir/1.0.2:
    resolution: {integrity: sha512-D2FR03Vir7FIu45XBY20mTb+/ZSWB00sjU9jdQXt83gDrI4Ztz5Fs7/yy74g2N5SVQY4xY1qDr4rNddwYRVX0g==}
    engines: {node: '>=0.10.0'}
    dev: true

  /p-limit/2.3.0:
    resolution: {integrity: sha512-//88mFWSJx8lxCzwdAABTJL2MyWB12+eIY7MDL2SqLmAkeKU9qxRvWuSyTjm3FUmpBEMuFfckAIqEaVGUDxb6w==}
    engines: {node: '>=6'}
    dependencies:
      p-try: 2.2.0
    dev: true

  /p-limit/3.1.0:
    resolution: {integrity: sha512-TYOanM3wGwNGsZN2cVTYPArw454xnXj5qmWF1bEoAc4+cU/ol7GVh7odevjp1FNHduHc3KZMcFduxU5Xc6uJRQ==}
    engines: {node: '>=10'}
    dependencies:
      yocto-queue: 0.1.0
    dev: true

  /p-locate/4.1.0:
    resolution: {integrity: sha512-R79ZZ/0wAxKGu3oYMlz8jy/kbhsNrS7SKZ7PxEHBgJ5+F2mtFW2fK2cOtBh1cHYkQsbzFV7I+EoRKe6Yt0oK7A==}
    engines: {node: '>=8'}
    dependencies:
      p-limit: 2.3.0
    dev: true

  /p-locate/5.0.0:
    resolution: {integrity: sha512-LaNjtRWUBY++zB5nE/NwcaoMylSPk+S+ZHNB1TzdbMJMny6dynpAGt7X/tl/QYq3TIeE6nxHppbo2LGymrG5Pw==}
    engines: {node: '>=10'}
    dependencies:
      p-limit: 3.1.0
    dev: true

  /p-try/2.2.0:
    resolution: {integrity: sha512-R4nPAVTAU0B9D35/Gk3uJf/7XYbQcyohSKdvAxIRSNghFl4e71hVoGnBNQz9cWaXxO2I10KTC+3jMdvvoKw6dQ==}
    engines: {node: '>=6'}
    dev: true

  /pac-proxy-agent/5.0.0:
    resolution: {integrity: sha512-CcFG3ZtnxO8McDigozwE3AqAw15zDvGH+OjXO4kzf7IkEKkQ4gxQ+3sdF50WmhQ4P/bVusXcqNE2S3XrNURwzQ==}
    engines: {node: '>= 8'}
    dependencies:
      '@tootallnate/once': 1.1.2
      agent-base: 6.0.2
      debug: 4.3.4
      get-uri: 3.0.2
      http-proxy-agent: 4.0.1
      https-proxy-agent: 5.0.1
      pac-resolver: 5.0.1
      raw-body: 2.5.2
      socks-proxy-agent: 5.0.1
    transitivePeerDependencies:
      - supports-color
    dev: false

  /pac-resolver/5.0.1:
    resolution: {integrity: sha512-cy7u00ko2KVgBAjuhevqpPeHIkCIqPe1v24cydhWjmeuzaBfmUWFCZJ1iAh5TuVzVZoUzXIW7K8sMYOZ84uZ9Q==}
    engines: {node: '>= 8'}
    dependencies:
      degenerator: 3.0.2
      ip: 1.1.8
      netmask: 2.0.2
    dev: false

  /param-case/2.1.1:
    resolution: {integrity: sha512-eQE845L6ot89sk2N8liD8HAuH4ca6Vvr7VWAWwt7+kvvG5aBcPmmphQ68JsEG2qa9n1TykS2DLeMt363AAH8/w==}
    dependencies:
      no-case: 2.3.2
    dev: false

  /param-case/3.0.4:
    resolution: {integrity: sha512-RXlj7zCYokReqWpOPH9oYivUzLYZ5vAPIfEmCTNViosC78F8F0H9y7T7gG2M39ymgutxF5gcFEsyZQSph9Bp3A==}
    dependencies:
      dot-case: 3.0.4
      tslib: 2.5.0
    dev: true

  /parent-module/1.0.1:
    resolution: {integrity: sha512-GQ2EWRpQV8/o+Aw8YqtfZZPfNRWZYkbidE9k5rpl/hC3vtHHBfGm2Ifi6qWV+coDGkrUKZAxE3Lot5kcsRlh+g==}
    engines: {node: '>=6'}
    dependencies:
      callsites: 3.1.0
    dev: true

  /parse-code-context/1.0.0:
    resolution: {integrity: sha512-OZQaqKaQnR21iqhlnPfVisFjBWjhnMl5J9MgbP8xC+EwoVqbXrq78lp+9Zb3ahmLzrIX5Us/qbvBnaS3hkH6OA==}
    engines: {node: '>=6'}
    dev: true

  /parse-json/5.2.0:
    resolution: {integrity: sha512-ayCKvm/phCGxOkYRSCM82iDwct8/EonSEgCSxWxD7ve6jHggsFl4fZVQBPRNgQoKiuV/odhFrGzQXZwbifC8Rg==}
    engines: {node: '>=8'}
    dependencies:
      '@babel/code-frame': 7.16.7
      error-ex: 1.3.2
      json-parse-even-better-errors: 2.3.1
      lines-and-columns: 1.2.4
    dev: true

  /parse5-htmlparser2-tree-adapter/6.0.1:
    resolution: {integrity: sha512-qPuWvbLgvDGilKc5BoicRovlT4MtYT6JfJyBOMDsKoiT+GiuP5qyrPCnR9HcPECIJJmZh5jRndyNThnhhb/vlA==}
    dependencies:
      parse5: 6.0.1
    dev: false

  /parse5/6.0.1:
    resolution: {integrity: sha512-Ofn/CTFzRGTTxwpNEs9PP93gXShHcTq255nzRYSKe8AkVpZY7e1fpmTfOyoIvjP5HG7Z2ZM7VS9PPhQGW2pOpw==}
    dev: false

  /parse5/7.1.2:
    resolution: {integrity: sha512-Czj1WaSVpaoj0wbhMzLmWD69anp2WH7FXMB9n1Sy8/ZFF9jolSQVMu1Ij5WIyGmcBmhk7EOndpO4mIpihVqAXw==}
    dependencies:
      entities: 4.4.0
    dev: true

  /parseley/0.7.0:
    resolution: {integrity: sha512-xyOytsdDu077M3/46Am+2cGXEKM9U9QclBDv7fimY7e+BBlxh2JcBp2mgNsmkyA9uvgyTjVzDi7cP1v4hcFxbw==}
    dependencies:
      moo: 0.5.1
      nearley: 2.20.1
    dev: false

  /parseurl/1.3.3:
    resolution: {integrity: sha512-CiyeOxFT/JZyN5m0z9PfXw4SCBJ6Sygz1Dpl0wqjlhDEGGBP1GnsUVEL0p63hoG1fcj3fHynXi9NYO4nWOL+qQ==}
    engines: {node: '>= 0.8'}

  /pascal-case/3.1.2:
    resolution: {integrity: sha512-uWlGT3YSnK9x3BQJaOdcZwrnV6hPpd8jFH1/ucpiLRPh/2zCVJKS19E4GvYHvaCcACn3foXZ0cLB9Wrx1KGe5g==}
    dependencies:
      no-case: 3.0.4
      tslib: 2.5.0
    dev: true

  /passport-jwt/4.0.1:
    resolution: {integrity: sha512-UCKMDYhNuGOBE9/9Ycuoyh7vP6jpeTp/+sfMJl7nLff/t6dps+iaeE0hhNkKN8/HZHcJ7lCdOyDxHdDoxoSvdQ==}
    dependencies:
      jsonwebtoken: 9.0.0
      passport-strategy: 1.0.0
    dev: false

  /passport-local/1.0.0:
    resolution: {integrity: sha512-9wCE6qKznvf9mQYYbgJ3sVOHmCWoUNMVFoZzNoznmISbhnNNPhN9xfY3sLmScHMetEJeoY7CXwfhCe7argfQow==}
    engines: {node: '>= 0.4.0'}
    dependencies:
      passport-strategy: 1.0.0
    dev: false

  /passport-strategy/1.0.0:
    resolution: {integrity: sha512-CB97UUvDKJde2V0KDWWB3lyf6PC3FaZP7YxZ2G8OAtn9p4HI9j9JLP9qjOGZFvyl8uwNT8qM+hGnz/n16NI7oA==}
    engines: {node: '>= 0.4.0'}
    dev: false

  /passport/0.6.0:
    resolution: {integrity: sha512-0fe+p3ZnrWRW74fe8+SvCyf4a3Pb2/h7gFkQ8yTJpAO50gDzlfjZUZTO1k5Eg9kUct22OxHLqDZoKUWRHOh9ug==}
    engines: {node: '>= 0.4.0'}
    dependencies:
      passport-strategy: 1.0.0
      pause: 0.0.1
      utils-merge: 1.0.1
    dev: false

  /path-case/3.0.4:
    resolution: {integrity: sha512-qO4qCFjXqVTrcbPt/hQfhTQ+VhFsqNKOPtytgNKkKxSoEp3XPUQ8ObFuePylOIok5gjn69ry8XiULxCwot3Wfg==}
    dependencies:
      dot-case: 3.0.4
      tslib: 2.5.0
    dev: true

  /path-exists/4.0.0:
    resolution: {integrity: sha512-ak9Qy5Q7jYb2Wwcey5Fpvg2KoAc/ZIhLSLOSBmRmygPsGwkVVt0fZa0qrtMz+m6tJTAHfZQ8FnmB4MG4LWy7/w==}
    engines: {node: '>=8'}
    dev: true

  /path-is-absolute/1.0.1:
    resolution: {integrity: sha512-AVbw3UJ2e9bq64vSaS9Am0fje1Pa8pbGqTTsmXfaIiMpnr5DlDhfJOuLj9Sf95ZPVDAUerDfEk88MPmPe7UCQg==}
    engines: {node: '>=0.10.0'}

  /path-key/3.1.1:
    resolution: {integrity: sha512-ojmeN0qd+y0jszEtoY48r0Peq5dwMEkIlCOu6Q5f41lfkswXuKtYrhgoTpLnyIcHm24Uhqx+5Tqm2InSwLhE6Q==}
    engines: {node: '>=8'}
    dev: true

  /path-parse/1.0.7:
    resolution: {integrity: sha512-LDJzPVEEEPR+y48z93A0Ed0yXb8pAByGWo/k5YYdYgpY2/2EsOsksJrq7lOHxryrVOn1ejG6oAp8ahvOIQD8sw==}

  /path-scurry/1.6.1:
    resolution: {integrity: sha512-OW+5s+7cw6253Q4E+8qQ/u1fVvcJQCJo/VFD8pje+dbJCF1n5ZRMV2AEHbGp+5Q7jxQIYJxkHopnj6nzdGeZLA==}
    engines: {node: '>=14'}
    dependencies:
      lru-cache: 7.17.0
      minipass: 4.2.4

  /path-to-regexp/0.1.7:
    resolution: {integrity: sha512-5DFkuoqlv1uYQKxy8omFBeJPQcdoE07Kv2sferDCrAq1ohOU+MSDswDIbnx3YAM60qIOnYa53wBhXW0EbMonrQ==}

  /path-to-regexp/1.8.0:
    resolution: {integrity: sha512-n43JRhlUKUAlibEJhPeir1ncUID16QnEjNpwzNdO3Lm4ywrBpBZ5oLD0I6br9evr1Y9JTqwRtAh7JLoOzAQdVA==}
    dependencies:
      isarray: 0.0.1
    dev: true

  /path-to-regexp/3.2.0:
    resolution: {integrity: sha512-jczvQbCUS7XmS7o+y1aEO9OBVFeZBQ1MDSEqmO7xSoPgOPoowY/SxLpZ6Vh97/8qHZOteiCKb7gkG9gA2ZUxJA==}

  /path-type/4.0.0:
    resolution: {integrity: sha512-gDKb8aZMDeD/tZWs9P6+q0J9Mwkdl6xMV8TjnGP3qJVJ06bdMgkbBlLU8IdfOsIsFz2BW1rNVT3XuNEl8zPAvw==}
    engines: {node: '>=8'}
    dev: true

  /pathe/0.2.0:
    resolution: {integrity: sha512-sTitTPYnn23esFR3RlqYBWn4c45WGeLcsKzQiUpXJAyfcWkolvlYpV8FLo7JishK946oQwMFUCHXQ9AjGPKExw==}
    dev: true

  /pathe/1.1.0:
    resolution: {integrity: sha512-ODbEPR0KKHqECXW1GoxdDb+AZvULmXjVPy4rt+pGo2+TnjJTIPJQSVS6N63n8T2Ip+syHhbn52OewKicV0373w==}
    dev: true

  /pathval/1.1.1:
    resolution: {integrity: sha512-Dp6zGqpTdETdR63lehJYPeIOqpiNBNtc7BpWSLrOje7UaIsE5aY92r/AunQA7rsXvet3lrJ3JnZX29UPTKXyKQ==}
    dev: true

  /pause/0.0.1:
    resolution: {integrity: sha512-KG8UEiEVkR3wGEb4m5yZkVCzigAD+cVEJck2CzYZO37ZGJfctvVptVO192MwrtPhzONn6go8ylnOdMhKqi4nfg==}
    dev: false

  /pick-util/1.1.5:
    resolution: {integrity: sha512-H0MaM8T7wpQ/azvB12ChZw7kpSFzjsgv3Z+N7fUWnL1McTGSEeroCngcK4eOPiFQq08rAyKX3hadcAB1kUqfXA==}
    dependencies:
      '@jonkemp/package-utils': 1.0.8
    dev: false

  /picocolors/1.0.0:
    resolution: {integrity: sha512-1fygroTLlHu66zi26VoTDv8yRgm0Fccecssto+MhsZ0D/DGW2sm8E8AjW7NU5VVTRt5GxbeZ5qBuJr+HyLYkjQ==}

  /picomatch/2.3.1:
    resolution: {integrity: sha512-JU3teHTNjmE2VCGFzuY8EXzCDVwEqB2a8fsIvwaStHhAWJEeVd1o1QD80CU6+ZdEXXSLbSsuLwJjkCBWqRQUVA==}
    engines: {node: '>=8.6'}

  /pify/2.3.0:
    resolution: {integrity: sha512-udgsAY+fTnvv7kI7aaxbqwWNb0AHiB0qBO89PZKPkoTmGOgdbrHDKD+0B2X4uTfJ/FT1R09r9gTsjUjNJotuog==}
    engines: {node: '>=0.10.0'}

  /pinia/2.0.33_hmuptsblhheur2tugfgucj7gc4:
    resolution: {integrity: sha512-HOj1yVV2itw6rNIrR2f7+MirGNxhORjrULL8GWgRwXsGSvEqIQ+SE0MYt6cwtpegzCda3i+rVTZM+AM7CG+kRg==}
    peerDependencies:
      '@vue/composition-api': ^1.4.0
      typescript: '>=4.4.4'
      vue: ^2.6.14 || ^3.2.0
    peerDependenciesMeta:
      '@vue/composition-api':
        optional: true
      typescript:
        optional: true
    dependencies:
      '@vue/devtools-api': 6.5.0
      typescript: 4.9.5
      vue: 3.2.47
      vue-demi: 0.13.11_vue@3.2.47
    dev: false

  /pirates/4.0.5:
    resolution: {integrity: sha512-8V9+HQPupnaXMA23c5hvl69zXvTwTzyAYasnkb0Tts4XvO4CliqONMOnvlq26rkhLC3nWDFBJf73LU1e1VZLaQ==}
    engines: {node: '>= 6'}
    dev: true

  /pkg-types/1.0.1:
    resolution: {integrity: sha512-jHv9HB+Ho7dj6ItwppRDDl0iZRYBD0jsakHXtFgoLr+cHSF6xC+QL54sJmWxyGxOLYSHm0afhXhXcQDQqH9z8g==}
    dependencies:
      jsonc-parser: 3.2.0
      mlly: 1.1.0
      pathe: 1.1.0
    dev: true

  /pluralize/8.0.0:
    resolution: {integrity: sha512-Nc3IT5yHzflTfbjgqWcCPpo7DaKy4FnpB0l/zCAW0Tc7jxAiuqSxHasntB3D7887LSrA93kDJ9IXovxJYxyLCA==}
    engines: {node: '>=4'}
    dev: true

  /postcss-import/14.1.0_postcss@8.4.21:
    resolution: {integrity: sha512-flwI+Vgm4SElObFVPpTIT7SU7R3qk2L7PyduMcokiaVKuWv9d/U+Gm/QAd8NDLuykTWTkcrjOeD2Pp1rMeBTGw==}
    engines: {node: '>=10.0.0'}
    peerDependencies:
      postcss: ^8.0.0
    dependencies:
      postcss: 8.4.21
      postcss-value-parser: 4.2.0
      read-cache: 1.0.0
      resolve: 1.22.1

  /postcss-js/4.0.1_postcss@8.4.21:
    resolution: {integrity: sha512-dDLF8pEO191hJMtlHFPRa8xsizHaM82MLfNkUHdUtVEV3tgTp5oj+8qbEqYM57SLfc74KSbw//4SeJma2LRVIw==}
    engines: {node: ^12 || ^14 || >= 16}
    peerDependencies:
      postcss: ^8.4.21
    dependencies:
      camelcase-css: 2.0.1
      postcss: 8.4.21

  /postcss-load-config/3.1.4_postcss@8.4.21:
    resolution: {integrity: sha512-6DiM4E7v4coTE4uzA8U//WhtPwyhiim3eyjEMFCnUpzbrkK9wJHgKDT2mR+HbtSrd/NubVaYTOpSpjUl8NQeRg==}
    engines: {node: '>= 10'}
    peerDependencies:
      postcss: '>=8.0.9'
      ts-node: '>=9.0.0'
    peerDependenciesMeta:
      postcss:
        optional: true
      ts-node:
        optional: true
    dependencies:
      lilconfig: 2.0.6
      postcss: 8.4.21
      yaml: 1.10.2

  /postcss-nested/6.0.0_postcss@8.4.21:
    resolution: {integrity: sha512-0DkamqrPcmkBDsLn+vQDIrtkSbNkv5AD/M322ySo9kqFkCIYklym2xEmWkwo+Y3/qZo34tzEPNUw4y7yMCdv5w==}
    engines: {node: '>=12.0'}
    peerDependencies:
      postcss: ^8.2.14
    dependencies:
      postcss: 8.4.21
      postcss-selector-parser: 6.0.11

  /postcss-selector-parser/6.0.10:
    resolution: {integrity: sha512-IQ7TZdoaqbT+LCpShg46jnZVlhWD2w6iQYAcYXfHARZ7X1t/UGhhceQDs5X0cGqKvYlHNOuv7Oa1xmb0oQuA3w==}
    engines: {node: '>=4'}
    dependencies:
      cssesc: 3.0.0
      util-deprecate: 1.0.2
    dev: true

  /postcss-selector-parser/6.0.11:
    resolution: {integrity: sha512-zbARubNdogI9j7WY4nQJBiNqQf3sLS3wCP4WfOidu+p28LofJqDH1tcXypGrcmMHhDk2t9wGhCsYe/+szLTy1g==}
    engines: {node: '>=4'}
    dependencies:
      cssesc: 3.0.0
      util-deprecate: 1.0.2

  /postcss-value-parser/4.2.0:
    resolution: {integrity: sha512-1NNCs6uurfkVbeXG4S8JFT9t19m45ICnif8zWLd5oPSZ50QnwMfK+H3jv408d4jw/7Bttv5axS5IiHoLaVNHeQ==}

  /postcss/8.4.21:
    resolution: {integrity: sha512-tP7u/Sn/dVxK2NnruI4H9BG+x+Wxz6oeZ1cJ8P6G/PZY0IKk4k/63TDsQf2kQq3+qoJeLm2kIBUNlZe3zgb4Zg==}
    engines: {node: ^10 || ^12 || >=14}
    dependencies:
      nanoid: 3.3.4
      picocolors: 1.0.0
      source-map-js: 1.0.2

  /preact/10.12.1:
    resolution: {integrity: sha512-l8386ixSsBdbreOAkqtrwqHwdvR35ID8c3rKPa8lCWuO86dBi32QWHV4vfsZK1utLLFMvw+Z5Ad4XLkZzchscg==}
    dev: true

  /prelude-ls/1.1.2:
    resolution: {integrity: sha512-ESF23V4SKG6lVSGZgYNpbsiaAkdab6ZgOxe52p7+Kid3W3u3bxR4Vfd/o21dmN7jSt0IwgZ4v5MUd26FEtXE9w==}
    engines: {node: '>= 0.8.0'}

  /prelude-ls/1.2.1:
    resolution: {integrity: sha512-vkcDPrRZo1QZLbn5RLGPpg/WmIQ65qoWWhcGKf/b5eplkkarX0m9z8ppCat4mlOqUsWpyNuYgO3VRyrYHSzX5g==}
    engines: {node: '>= 0.8.0'}
    dev: true

  /prettier-linter-helpers/1.0.0:
    resolution: {integrity: sha512-GbK2cP9nraSSUF9N2XwUwqfzlAFlMNYYl+ShE/V+H8a9uNl/oUqB1w2EL54Jh0OlyRSd8RfWYJ3coVS4TROP2w==}
    engines: {node: '>=6.0.0'}
    dependencies:
      fast-diff: 1.2.0
    dev: true

  /prettier-plugin-tailwindcss/0.2.5_prettier@2.8.4:
    resolution: {integrity: sha512-vZ/iKieyCx0WTxHbkf5E1rBlv/ybFk8WTT4hL5W2jlVxum2Zbe0jMUpuQdDrpa4z2vnPiJ5KIWCqL/kd16fKYg==}
    engines: {node: '>=12.17.0'}
    peerDependencies:
      '@ianvs/prettier-plugin-sort-imports': '*'
      '@prettier/plugin-php': '*'
      '@prettier/plugin-pug': '*'
      '@shopify/prettier-plugin-liquid': '*'
      '@shufo/prettier-plugin-blade': '*'
      '@trivago/prettier-plugin-sort-imports': '*'
      prettier: '>=2.2.0'
      prettier-plugin-astro: '*'
      prettier-plugin-css-order: '*'
      prettier-plugin-import-sort: '*'
      prettier-plugin-jsdoc: '*'
      prettier-plugin-organize-attributes: '*'
      prettier-plugin-organize-imports: '*'
      prettier-plugin-style-order: '*'
      prettier-plugin-svelte: '*'
      prettier-plugin-twig-melody: '*'
    peerDependenciesMeta:
      '@ianvs/prettier-plugin-sort-imports':
        optional: true
      '@prettier/plugin-php':
        optional: true
      '@prettier/plugin-pug':
        optional: true
      '@shopify/prettier-plugin-liquid':
        optional: true
      '@shufo/prettier-plugin-blade':
        optional: true
      '@trivago/prettier-plugin-sort-imports':
        optional: true
      prettier-plugin-astro:
        optional: true
      prettier-plugin-css-order:
        optional: true
      prettier-plugin-import-sort:
        optional: true
      prettier-plugin-jsdoc:
        optional: true
      prettier-plugin-organize-attributes:
        optional: true
      prettier-plugin-organize-imports:
        optional: true
      prettier-plugin-style-order:
        optional: true
      prettier-plugin-svelte:
        optional: true
      prettier-plugin-twig-melody:
        optional: true
    dependencies:
      prettier: 2.8.4
    dev: true

  /prettier/2.8.4:
    resolution: {integrity: sha512-vIS4Rlc2FNh0BySk3Wkd6xmwxB0FpOndW5fisM5H8hsZSxU2VWVB5CWIkIjWvrHjIhxk2g3bfMKM87zNTrZddw==}
    engines: {node: '>=10.13.0'}
    hasBin: true
    dev: true

  /preview-email/3.0.5:
    resolution: {integrity: sha512-q37jdkVw+wic0o/7xYhOTBS4kF0WX3two0OepmR1Fhxp9NTpO3rJTccAjQm95gJx/2Wa/Nv98sr9pXIQ77/foA==}
    engines: {node: '>=10'}
    deprecated: Please upgrade to v3.0.7+ as we have added iOS Simulator support to previewing emails! See <https://github.com/forwardemail/preview-email/releases/tag/v3.0.6> and screenshots at <https://github.com/forwardemail/preview-email\#ios-simulator>.
    dependencies:
      dayjs: 1.11.7
      debug: 4.3.4
      mailparser: 3.5.0
      nodemailer: 6.9.1
      open: 7.4.2
      pug: 3.0.2
      uuid: 8.3.2
    transitivePeerDependencies:
      - supports-color
    dev: false

  /prisma/4.11.0:
    resolution: {integrity: sha512-4zZmBXssPUEiX+GeL0MUq/Yyie4ltiKmGu7jCJFnYMamNrrulTBc+D+QwAQSJ01tyzeGHlD13kOnqPwRipnlNw==}
    engines: {node: '>=14.17'}
    hasBin: true
    requiresBuild: true
    dependencies:
      '@prisma/engines': 4.11.0

  /process-nextick-args/2.0.1:
    resolution: {integrity: sha512-3ouUOpQhtgrbOa17J7+uxOTpITYWaGP7/AhoR3+A+/1e9skrzelGi/dXzEYyvbxubEF6Wn2ypscTKiKJFFn1ag==}

  /promise/7.3.1:
    resolution: {integrity: sha512-nolQXZ/4L+bP/UGlkfaIujX9BKxGwmQ9OT4mOt5yvy8iK1h3wqTEJCijzGANTCCl9nWjY41juyAn2K3Q1hLLTg==}
    dependencies:
      asap: 2.0.6
    dev: false

  /prosemirror-changeset/2.2.0:
    resolution: {integrity: sha512-QM7ohGtkpVpwVGmFb8wqVhaz9+6IUXcIQBGZ81YNAKYuHiFJ1ShvSzab4pKqTinJhwciZbrtBEk/2WsqSt2PYg==}
    dependencies:
      prosemirror-transform: 1.7.1
    dev: false

  /prosemirror-collab/1.3.0:
    resolution: {integrity: sha512-+S/IJ69G2cUu2IM5b3PBekuxs94HO1CxJIWOFrLQXUaUDKL/JfBx+QcH31ldBlBXyDEUl+k3Vltfi1E1MKp2mA==}
    dependencies:
      prosemirror-state: 1.4.2
    dev: false

  /prosemirror-commands/1.5.0:
    resolution: {integrity: sha512-zL0Fxbj3fh71GPNHn5YdYgYGX2aU2XLecZYk2ekEF0oOD259HcXtM+96VjPVi5o3h4sGUdDfEEhGiREXW6U+4A==}
    dependencies:
      prosemirror-model: 1.19.0
      prosemirror-state: 1.4.2
      prosemirror-transform: 1.7.1
    dev: false

  /prosemirror-dropcursor/1.7.0:
    resolution: {integrity: sha512-vzab/iPd3CjWILFv6WJz4+BlOwCywOcAGhvY5G/66OYPcaZehN8IVbGtHCV3oyhXk2yAA67nwMv/oNMvBV9k1A==}
    dependencies:
      prosemirror-state: 1.4.2
      prosemirror-transform: 1.7.1
      prosemirror-view: 1.30.1
    dev: false

  /prosemirror-gapcursor/1.3.1:
    resolution: {integrity: sha512-GKTeE7ZoMsx5uVfc51/ouwMFPq0o8YrZ7Hx4jTF4EeGbXxBveUV8CGv46mSHuBBeXGmvu50guoV2kSnOeZZnUA==}
    dependencies:
      prosemirror-keymap: 1.2.1
      prosemirror-model: 1.19.0
      prosemirror-state: 1.4.2
      prosemirror-view: 1.30.1
    dev: false

  /prosemirror-history/1.3.0:
    resolution: {integrity: sha512-qo/9Wn4B/Bq89/YD+eNWFbAytu6dmIM85EhID+fz9Jcl9+DfGEo8TTSrRhP15+fFEoaPqpHSxlvSzSEbmlxlUA==}
    dependencies:
      prosemirror-state: 1.4.2
      prosemirror-transform: 1.7.1
      rope-sequence: 1.3.3
    dev: false

  /prosemirror-inputrules/1.2.0:
    resolution: {integrity: sha512-eAW/M/NTSSzpCOxfR8Abw6OagdG0MiDAiWHQMQveIsZtoKVYzm0AflSPq/ymqJd56/Su1YPbwy9lM13wgHOFmQ==}
    dependencies:
      prosemirror-state: 1.4.2
      prosemirror-transform: 1.7.1
    dev: false

  /prosemirror-keymap/1.2.1:
    resolution: {integrity: sha512-kVK6WGC+83LZwuSJnuCb9PsADQnFZllt94qPP3Rx/vLcOUV65+IbBeH2nS5cFggPyEVJhGkGrgYFRrG250WhHQ==}
    dependencies:
      prosemirror-state: 1.4.2
      w3c-keyname: 2.2.6
    dev: false

  /prosemirror-markdown/1.10.1:
    resolution: {integrity: sha512-s7iaTLiX+qO5z8kF2NcMmy2T7mIlxzkS4Sp3vTKSYChPtbMpg6YxFkU0Y06rUg2WtKlvBu7v1bXzlGBkfjUWAA==}
    dependencies:
      markdown-it: 13.0.1
      prosemirror-model: 1.19.0
    dev: false

  /prosemirror-menu/1.2.1:
    resolution: {integrity: sha512-sBirXxVfHalZO4f1ZS63WzewINK4182+7dOmoMeBkqYO8wqMBvBS7wQuwVOHnkMWPEh0+N0LJ856KYUN+vFkmQ==}
    dependencies:
      crelt: 1.0.5
      prosemirror-commands: 1.5.0
      prosemirror-history: 1.3.0
      prosemirror-state: 1.4.2
    dev: false

  /prosemirror-model/1.19.0:
    resolution: {integrity: sha512-/CvFGJnwc41EJSfDkQLly1cAJJJmBpZwwUJtwZPTjY2RqZJfM8HVbCreOY/jti8wTRbVyjagcylyGoeJH/g/3w==}
    dependencies:
      orderedmap: 2.1.0
    dev: false

  /prosemirror-schema-basic/1.2.1:
    resolution: {integrity: sha512-vYBdIHsYKSDIqYmPBC7lnwk9DsKn8PnVqK97pMYP5MLEDFqWIX75JiaJTzndBii4bRuNqhC2UfDOfM3FKhlBHg==}
    dependencies:
      prosemirror-model: 1.19.0
    dev: false

  /prosemirror-schema-list/1.2.2:
    resolution: {integrity: sha512-rd0pqSDp86p0MUMKG903g3I9VmElFkQpkZ2iOd3EOVg1vo5Cst51rAsoE+5IPy0LPXq64eGcCYlW1+JPNxOj2w==}
    dependencies:
      prosemirror-model: 1.19.0
      prosemirror-state: 1.4.2
      prosemirror-transform: 1.7.1
    dev: false

  /prosemirror-state/1.4.2:
    resolution: {integrity: sha512-puuzLD2mz/oTdfgd8msFbe0A42j5eNudKAAPDB0+QJRw8cO1ygjLmhLrg9RvDpf87Dkd6D4t93qdef00KKNacQ==}
    dependencies:
      prosemirror-model: 1.19.0
      prosemirror-transform: 1.7.1
      prosemirror-view: 1.30.1
    dev: false

  /prosemirror-tables/1.3.2:
    resolution: {integrity: sha512-/9JTeN6s58Zq66HXaxP6uf8PAmc7XXKZFPlOGVtLvxEd6xBP6WtzaJB9wBjiGUzwbdhdMEy7V62yuHqk/3VrnQ==}
    dependencies:
      prosemirror-keymap: 1.2.1
      prosemirror-model: 1.19.0
      prosemirror-state: 1.4.2
      prosemirror-transform: 1.7.1
      prosemirror-view: 1.30.1
    dev: false

  /prosemirror-trailing-node/2.0.3_5fcjrdljkuxznpmydz7mdgrowq:
    resolution: {integrity: sha512-lGrjMrn97KWkjQSW/FjdvnhJmqFACmQIyr6lKYApvHitDnKsCoZz6XzrHB7RZYHni/0NxQmZ01p/2vyK2SkvaA==}
    peerDependencies:
      prosemirror-model: ^1
      prosemirror-state: ^1
      prosemirror-view: ^1
    dependencies:
      '@babel/runtime': 7.18.6
      '@remirror/core-constants': 2.0.0
      '@remirror/core-helpers': 2.0.1
      escape-string-regexp: 4.0.0
      prosemirror-model: 1.19.0
      prosemirror-state: 1.4.2
      prosemirror-view: 1.30.1
    dev: false

  /prosemirror-transform/1.7.1:
    resolution: {integrity: sha512-VteoifAfpt46z0yEt6Fc73A5OID9t/y2QIeR5MgxEwTuitadEunD/V0c9jQW8ziT8pbFM54uTzRLJ/nLuQjMxg==}
    dependencies:
      prosemirror-model: 1.19.0
    dev: false

  /prosemirror-view/1.30.1:
    resolution: {integrity: sha512-pZUfr7lICJkEY7XwzldAKrkflZDeIvnbfuu2RIS01N5NwJmR/dfZzDzJRzhb3SM2QtT/bM8b4Nnib8X3MGpAhA==}
    dependencies:
      prosemirror-model: 1.19.0
      prosemirror-state: 1.4.2
      prosemirror-transform: 1.7.1
    dev: false

  /proto-list/1.2.4:
    resolution: {integrity: sha512-vtK/94akxsTMhe0/cbfpR+syPuszcuwhqVjJq26CuNDgFGj682oRBXOP5MJpv2r7JtE8MsiepGIqvvOTBwn2vA==}
    dev: false

  /proxy-addr/2.0.7:
    resolution: {integrity: sha512-llQsMLSUDUPT44jdrU/O37qlnifitDP+ZwrmmZcoSKyLKvtZxpyV0n2/bD/N4tBAAZ/gJEdZU7KMraoK1+XYAg==}
    engines: {node: '>= 0.10'}
    dependencies:
      forwarded: 0.2.0
      ipaddr.js: 1.9.1

  /proxy-agent/5.0.0:
    resolution: {integrity: sha512-gkH7BkvLVkSfX9Dk27W6TyNOWWZWRilRfk1XxGNWOYJ2TuedAv1yFpCaU9QSBmBe716XOTNpYNOzhysyw8xn7g==}
    engines: {node: '>= 8'}
    dependencies:
      agent-base: 6.0.2
      debug: 4.3.4
      http-proxy-agent: 4.0.1
      https-proxy-agent: 5.0.1
      lru-cache: 5.1.1
      pac-proxy-agent: 5.0.0
      proxy-from-env: 1.1.0
      socks-proxy-agent: 5.0.1
    transitivePeerDependencies:
      - supports-color
    dev: false

  /proxy-from-env/1.1.0:
    resolution: {integrity: sha512-D+zkORCbA9f1tdWRK0RaCR3GPv50cMxcrz4X8k5LTSUD1Dkw47mKJEZQNunItRTkWwgtaUSo1RVFRIG9ZXiFYg==}
    dev: false

  /proxyquire/2.1.3:
    resolution: {integrity: sha512-BQWfCqYM+QINd+yawJz23tbBM40VIGXOdDw3X344KcclI/gtBbdWF6SlQ4nK/bYhF9d27KYug9WzljHC6B9Ysg==}
    dependencies:
      fill-keys: 1.0.2
      module-not-found-error: 1.0.1
      resolve: 1.22.1
    dev: true

  /pseudomap/1.0.2:
    resolution: {integrity: sha512-b/YwNhb8lk1Zz2+bXXpS/LK9OisiZZ1SNsSLxN1x2OXVEhW2Ckr/7mWE5vrC1ZTiJlD9g19jWszTmJsB+oEpFQ==}
    dev: false

  /psl/1.9.0:
    resolution: {integrity: sha512-E/ZsdU4HLs/68gYzgGTkMicWTLPdAftJLfJFlLUAAKZGkStNU72sZjT66SnMDVOfOWY/YAoiD7Jxa9iHvngcag==}
    dev: true

  /pug-attrs/3.0.0:
    resolution: {integrity: sha512-azINV9dUtzPMFQktvTXciNAfAuVh/L/JCl0vtPCwvOA21uZrC08K/UnmrL+SXGEVc1FwzjW62+xw5S/uaLj6cA==}
    dependencies:
      constantinople: 4.0.1
      js-stringify: 1.0.2
      pug-runtime: 3.0.1
    dev: false

  /pug-code-gen/3.0.2:
    resolution: {integrity: sha512-nJMhW16MbiGRiyR4miDTQMRWDgKplnHyeLvioEJYbk1RsPI3FuA3saEP8uwnTb2nTJEKBU90NFVWJBk4OU5qyg==}
    dependencies:
      constantinople: 4.0.1
      doctypes: 1.1.0
      js-stringify: 1.0.2
      pug-attrs: 3.0.0
      pug-error: 2.0.0
      pug-runtime: 3.0.1
      void-elements: 3.1.0
      with: 7.0.2
    dev: false

  /pug-error/2.0.0:
    resolution: {integrity: sha512-sjiUsi9M4RAGHktC1drQfCr5C5eriu24Lfbt4s+7SykztEOwVZtbFk1RRq0tzLxcMxMYTBR+zMQaG07J/btayQ==}
    dev: false

  /pug-filters/4.0.0:
    resolution: {integrity: sha512-yeNFtq5Yxmfz0f9z2rMXGw/8/4i1cCFecw/Q7+D0V2DdtII5UvqE12VaZ2AY7ri6o5RNXiweGH79OCq+2RQU4A==}
    dependencies:
      constantinople: 4.0.1
      jstransformer: 1.0.0
      pug-error: 2.0.0
      pug-walk: 2.0.0
      resolve: 1.22.1
    dev: false

  /pug-lexer/5.0.1:
    resolution: {integrity: sha512-0I6C62+keXlZPZkOJeVam9aBLVP2EnbeDw3An+k0/QlqdwH6rv8284nko14Na7c0TtqtogfWXcRoFE4O4Ff20w==}
    dependencies:
      character-parser: 2.2.0
      is-expression: 4.0.0
      pug-error: 2.0.0
    dev: false

  /pug-linker/4.0.0:
    resolution: {integrity: sha512-gjD1yzp0yxbQqnzBAdlhbgoJL5qIFJw78juN1NpTLt/mfPJ5VgC4BvkoD3G23qKzJtIIXBbcCt6FioLSFLOHdw==}
    dependencies:
      pug-error: 2.0.0
      pug-walk: 2.0.0
    dev: false

  /pug-load/3.0.0:
    resolution: {integrity: sha512-OCjTEnhLWZBvS4zni/WUMjH2YSUosnsmjGBB1An7CsKQarYSWQ0GCVyd4eQPMFJqZ8w9xgs01QdiZXKVjk92EQ==}
    dependencies:
      object-assign: 4.1.1
      pug-walk: 2.0.0
    dev: false

  /pug-parser/6.0.0:
    resolution: {integrity: sha512-ukiYM/9cH6Cml+AOl5kETtM9NR3WulyVP2y4HOU45DyMim1IeP/OOiyEWRr6qk5I5klpsBnbuHpwKmTx6WURnw==}
    dependencies:
      pug-error: 2.0.0
      token-stream: 1.0.0
    dev: false

  /pug-runtime/3.0.1:
    resolution: {integrity: sha512-L50zbvrQ35TkpHwv0G6aLSuueDRwc/97XdY8kL3tOT0FmhgG7UypU3VztfV/LATAvmUfYi4wNxSajhSAeNN+Kg==}
    dev: false

  /pug-strip-comments/2.0.0:
    resolution: {integrity: sha512-zo8DsDpH7eTkPHCXFeAk1xZXJbyoTfdPlNR0bK7rpOMuhBYb0f5qUVCO1xlsitYd3w5FQTK7zpNVKb3rZoUrrQ==}
    dependencies:
      pug-error: 2.0.0
    dev: false

  /pug-walk/2.0.0:
    resolution: {integrity: sha512-yYELe9Q5q9IQhuvqsZNwA5hfPkMJ8u92bQLIMcsMxf/VADjNtEYptU+inlufAFYcWdHlwNfZOEnOOQrZrcyJCQ==}
    dev: false

  /pug/3.0.2:
    resolution: {integrity: sha512-bp0I/hiK1D1vChHh6EfDxtndHji55XP/ZJKwsRqrz6lRia6ZC2OZbdAymlxdVFwd1L70ebrVJw4/eZ79skrIaw==}
    dependencies:
      pug-code-gen: 3.0.2
      pug-filters: 4.0.0
      pug-lexer: 5.0.1
      pug-linker: 4.0.0
      pug-load: 3.0.0
      pug-parser: 6.0.0
      pug-runtime: 3.0.1
      pug-strip-comments: 2.0.0
    dev: false

  /pump/3.0.0:
    resolution: {integrity: sha512-LwZy+p3SFs1Pytd/jYct4wpv49HiYCqd9Rlc5ZVdk0V+8Yzv6jR5Blk3TRmPL1ft69TxP0IMZGJ+WPFU2BFhww==}
    dependencies:
      end-of-stream: 1.4.4
      once: 1.4.0
    dev: true

  /punycode/2.1.1:
    resolution: {integrity: sha512-XRsRjdf+j5ml+y/6GKHPZbrF/8p2Yga0JPtdqTIY2Xe5ohJPD9saDJJLPvp9+NSBprVvevdXZybnj2cv8OEd0A==}
    engines: {node: '>=6'}
    dev: true

  /q/1.5.1:
    resolution: {integrity: sha512-kV/CThkXo6xyFEZUugw/+pIOywXcDbFYgSct5cT3gqlbkBE1SJdwy6UQoZvodiWF/ckQLZyDE/Bu1M6gVu5lVw==}
    engines: {node: '>=0.6.0', teleport: '>=0.2.0'}
    dev: true

  /qs/6.11.0:
    resolution: {integrity: sha512-MvjoMCJwEarSbUYk5O+nmoSzSutSsTwF85zcHPQ9OrlFoZOYIjaqBAJIqIXjptyD5vThxGq52Xu/MaJzRkIk4Q==}
    engines: {node: '>=0.6'}
    dependencies:
      side-channel: 1.0.4

  /querystringify/2.2.0:
    resolution: {integrity: sha512-FIqgj2EUvTa7R50u0rGsyTftzjYmv/a3hO345bZNrqabNqjtgiDMgmo4mkUjd+nzU5oF3dClKqFIPUKybUyqoQ==}
    dev: true

  /queue-microtask/1.2.3:
    resolution: {integrity: sha512-NuaNSa6flKT5JaSYQzJok04JzTL1CA6aGhv5rfLW3PgqA+M2ChpZQnAC8h8i4ZFkBS8X5RqkDBHA7r4hej3K9A==}

  /quick-lru/4.0.1:
    resolution: {integrity: sha512-ARhCpm70fzdcvNQfPoy49IaanKkTlRWF2JMzqhcJbhSFRZv7nPTvZJdcY7301IPmvW+/p0RgIWnQDLJxifsQ7g==}
    engines: {node: '>=8'}
    dev: true

  /quick-lru/5.1.1:
    resolution: {integrity: sha512-WuyALRjWPDGtt/wzJiadO5AXY+8hZ80hVpe6MyivgraREW751X3SbhRvG3eLKOYN+8VEvqLcf3wdnt44Z4S4SA==}
    engines: {node: '>=10'}

  /railroad-diagrams/1.0.0:
    resolution: {integrity: sha512-cz93DjNeLY0idrCNOH6PviZGRN9GJhsdm9hpn1YCS879fj4W+x5IFJhhkRZcwVgMmFF7R82UA/7Oh+R8lLZg6A==}
    dev: false

  /randexp/0.4.6:
    resolution: {integrity: sha512-80WNmd9DA0tmZrw9qQa62GPPWfuXJknrmVmLcxvq4uZBdYqb1wYoKTmnlGUchvVWe0XiLupYkBoXVOxz3C8DYQ==}
    engines: {node: '>=0.12'}
    dependencies:
      discontinuous-range: 1.0.0
      ret: 0.1.15
    dev: false

  /randombytes/2.1.0:
    resolution: {integrity: sha512-vYl3iOX+4CKUWuxGi9Ukhie6fsqXqS9FE2Zaic4tNFD2N2QQaXOMFbuKK4QmDHC0JO6B1Zp41J0LpT0oR68amQ==}
    dependencies:
      safe-buffer: 5.2.1
    dev: true

  /range-parser/1.2.1:
    resolution: {integrity: sha512-Hrgsx+orqoygnmhFbKaHE6c296J+HTAQXoxEF6gNupROmmGJRoyzfG3ccAveqCBrwr/2yxQ5BVd/GTl5agOwSg==}
    engines: {node: '>= 0.6'}

  /raw-body/2.5.1:
    resolution: {integrity: sha512-qqJBtEyVgS0ZmPGdCFPWJ3FreoqvG4MVQln/kCgF7Olq95IbOp0/BWyMwbdtn4VTvkM8Y7khCQ2Xgk/tcrCXig==}
    engines: {node: '>= 0.8'}
    dependencies:
      bytes: 3.1.2
      http-errors: 2.0.0
      iconv-lite: 0.4.24
      unpipe: 1.0.0

  /raw-body/2.5.2:
    resolution: {integrity: sha512-8zGqypfENjCIqGhgXToC8aB2r7YrBX+AQAfIPs/Mlk+BtPTztOvTS01NRW/3Eh60J+a48lt8qsCzirQ6loCVfA==}
    engines: {node: '>= 0.8'}
    dependencies:
      bytes: 3.1.2
      http-errors: 2.0.0
      iconv-lite: 0.4.24
      unpipe: 1.0.0

  /read-cache/1.0.0:
    resolution: {integrity: sha512-Owdv/Ft7IjOgm/i0xvNDZ1LrRANRfew4b2prF3OWMQLxLfu3bS8FVhCsrSCMK4lR56Y9ya+AThoTpDCTxCmpRA==}
    dependencies:
      pify: 2.3.0

  /read-pkg-up/7.0.1:
    resolution: {integrity: sha512-zK0TB7Xd6JpCLmlLmufqykGE+/TlOePD6qKClNW7hHDKFh/J7/7gCWGR7joEQEW1bKq3a3yUZSObOoWLFQ4ohg==}
    engines: {node: '>=8'}
    dependencies:
      find-up: 4.1.0
      read-pkg: 5.2.0
      type-fest: 0.8.1
    dev: true

  /read-pkg/5.2.0:
    resolution: {integrity: sha512-Ug69mNOpfvKDAc2Q8DRpMjjzdtrnv9HcSMX+4VsZxD1aZ6ZzrIE7rlzXBtWTyhULSMKg076AW6WR5iZpD0JiOg==}
    engines: {node: '>=8'}
    dependencies:
      '@types/normalize-package-data': 2.4.1
      normalize-package-data: 2.5.0
      parse-json: 5.2.0
      type-fest: 0.6.0
    dev: true

  /readable-stream/1.1.14:
    resolution: {integrity: sha512-+MeVjFf4L44XUkhM1eYbD8fyEsxcV81pqMSR5gblfcLCHfZvbrqy4/qYHE+/R5HoBUT11WV5O08Cr1n3YXkWVQ==}
    dependencies:
      core-util-is: 1.0.3
      inherits: 2.0.4
      isarray: 0.0.1
      string_decoder: 0.10.31
    dev: false

  /readable-stream/2.3.7:
    resolution: {integrity: sha512-Ebho8K4jIbHAxnuxi7o42OrZgF/ZTNcsZj6nRKyUmkhLFq8CHItp/fy6hQZuZmP/n3yZ9VBUbp4zz/mX8hmYPw==}
    dependencies:
      core-util-is: 1.0.3
      inherits: 2.0.4
      isarray: 1.0.0
      process-nextick-args: 2.0.1
      safe-buffer: 5.1.2
      string_decoder: 1.1.1
      util-deprecate: 1.0.2

  /readable-stream/3.6.0:
    resolution: {integrity: sha512-BViHy7LKeTz4oNnkcLJ+lVSL6vpiFeX6/d3oSH8zCW7UxP2onchk+vTGB143xuFjHS3deTgkKoXXymXqymiIdA==}
    engines: {node: '>= 6'}
    dependencies:
      inherits: 2.0.4
      string_decoder: 1.3.0
      util-deprecate: 1.0.2

  /readdirp/3.6.0:
    resolution: {integrity: sha512-hOS089on8RduqdbhvQ5Z37A0ESjsqz6qnRcffsMU3495FuTdqSm+7bhJ29JvIOsBDEEnan5DPu9t3To9VRlMzA==}
    engines: {node: '>=8.10.0'}
    dependencies:
      picomatch: 2.3.1

  /rechoir/0.6.2:
    resolution: {integrity: sha512-HFM8rkZ+i3zrV+4LQjwQ0W+ez98pApMGM3HUrN04j3CqzPOzl9nmP15Y8YXNm8QHGv/eacOVEjqhmWpkRV0NAw==}
    engines: {node: '>= 0.10'}
    dependencies:
      resolve: 1.22.1
    dev: true

  /redent/3.0.0:
    resolution: {integrity: sha512-6tDA8g98We0zd0GvVeMT9arEOnTw9qM03L9cJXaCjrip1OO764RDBLBfrB4cwzNGDj5OA5ioymC9GkizgWJDUg==}
    engines: {node: '>=8'}
    dependencies:
      indent-string: 4.0.0
      strip-indent: 3.0.0
    dev: true

  /redis/4.6.4:
    resolution: {integrity: sha512-wi2tgDdQ+Q8q+PR5FLRx4QvDiWaA+PoJbrzsyFqlClN5R4LplHqN3scs/aGjE//mbz++W19SgxiEnQ27jnCRaA==}
    dependencies:
      '@redis/bloom': 1.2.0_@redis+client@1.5.5
      '@redis/client': 1.5.5
      '@redis/graph': 1.1.0_@redis+client@1.5.5
      '@redis/json': 1.0.4_@redis+client@1.5.5
      '@redis/search': 1.1.1_@redis+client@1.5.5
      '@redis/time-series': 1.0.4_@redis+client@1.5.5
    dev: false

  /reflect-metadata/0.1.13:
    resolution: {integrity: sha512-Ts1Y/anZELhSsjMcU605fU9RE4Oi3p5ORujwbIKXfWa+0Zxs510Qrmrce5/Jowq3cHSZSJqBjypxmHarc+vEWg==}

  /regenerator-runtime/0.13.9:
    resolution: {integrity: sha512-p3VT+cOEgxFsRRA9X4lkI1E+k2/CtnKtU4gcxyaCUreilL/vqI6CdZ3wxVUx3UOUg+gnUOQQcRI7BmSI656MYA==}
    dev: false

  /regexp.prototype.flags/1.4.3:
    resolution: {integrity: sha512-fjggEOO3slI6Wvgjwflkc4NFRCTZAu5CnNfBd5qOMYhWdn67nJBBu34/TkD++eeFmd8C9r9jfXJ27+nSiRkSUA==}
    engines: {node: '>= 0.4'}
    dependencies:
      call-bind: 1.0.2
      define-properties: 1.2.0
      functions-have-names: 1.2.3
    dev: true

  /relateurl/0.2.7:
    resolution: {integrity: sha512-G08Dxvm4iDN3MLM0EsP62EDV9IuhXPR6blNz6Utcp7zyV3tr4HVNINt6MpaRWbxoOHT3Q7YN2P+jaHX8vUbgog==}
    engines: {node: '>= 0.10'}
    dev: false

  /remote-content/3.0.0:
    resolution: {integrity: sha512-/hjCYVqWY/jYR07ptEJpClnYrGedSQ5AxCrEeMb3NlrxTgUK/7+iCOReE3z1QMYm3UL7sJX3o7cww/NC6UgyhA==}
    dependencies:
      proxy-from-env: 1.1.0
      superagent: 7.1.5
      superagent-proxy: 3.0.0_superagent@7.1.5
    transitivePeerDependencies:
      - supports-color
    dev: false

  /require-directory/2.1.1:
    resolution: {integrity: sha512-fGxEI7+wsG9xrvdjsrlmL22OMTTiHRwAMroiEeMgq8gzoLC/PQr7RsRDSTLUg/bZAZtF+TVIkHc6/4RIKrui+Q==}
    engines: {node: '>=0.10.0'}

  /require-from-string/2.0.2:
    resolution: {integrity: sha512-Xf0nWe6RseziFMu+Ap9biiUbmplq6S9/p+7w7YXP/JBHhrUDDUhwa+vANyubuqfZWTveU//DYVGsDG7RKL/vEw==}
    engines: {node: '>=0.10.0'}
    dev: true

  /requires-port/1.0.0:
    resolution: {integrity: sha512-KigOCHcocU3XODJxsu8i/j8T9tzT4adHiecwORRQ0ZZFcp7ahwXuRU1m+yuO90C5ZUyGeGfocHDI14M3L3yDAQ==}
    dev: true

  /resolve-from/4.0.0:
    resolution: {integrity: sha512-pb/MYmXstAkysRFx8piNI1tGFNQIFA3vkE3Gq4EuA1dF6gHp/+vgZqsCGJapvy8N3Q+4o7FwvquPJcnZ7RYy4g==}
    engines: {node: '>=4'}
    dev: true

  /resolve-from/5.0.0:
    resolution: {integrity: sha512-qYg9KP24dD5qka9J47d0aVky0N+b4fTU89LN9iDnjB5waksiC49rvMB0PrUJQGoTmH50XPiqOvAjDfaijGxYZw==}
    engines: {node: '>=8'}
    dev: true

  /resolve-global/1.0.0:
    resolution: {integrity: sha512-zFa12V4OLtT5XUX/Q4VLvTfBf+Ok0SPc1FNGM/z9ctUdiU618qwKpWnd0CHs3+RqROfyEg/DhuHbMWYqcgljEw==}
    engines: {node: '>=8'}
    dependencies:
      global-dirs: 0.1.1
    dev: true

  /resolve/1.22.1:
    resolution: {integrity: sha512-nBpuuYuY5jFsli/JIs1oldw6fOQCBioohqWZg/2hiaOybXOft4lonv85uDOKXdf8rhyK159cxU5cDcK/NKk8zw==}
    hasBin: true
    dependencies:
      is-core-module: 2.9.0
      path-parse: 1.0.7
      supports-preserve-symlinks-flag: 1.0.0

  /restore-cursor/3.1.0:
    resolution: {integrity: sha512-l+sSefzHpj5qimhFSE5a8nufZYAM3sBSVMAPtYkmC+4EH2anSGaEMXSD0izRQbu9nfyQ9y5JrVmp7E8oZrUjvA==}
    engines: {node: '>=8'}
    dependencies:
      onetime: 5.1.2
      signal-exit: 3.0.7
    dev: true

  /ret/0.1.15:
    resolution: {integrity: sha512-TTlYpa+OL+vMMNG24xSlQGEJ3B/RzEfUlLct7b5G/ytav+wPrplCpVMFuwzXbkecJrb6IYo1iFb0S9v37754mg==}
    engines: {node: '>=0.12'}
    dev: false

  /reusify/1.0.4:
    resolution: {integrity: sha512-U9nH88a3fc/ekCF1l0/UP1IosiuIjyTh7hBvXVMHYgVcfGvt897Xguj2UOLDeI5BG2m7/uwyaLVT6fbtCwTyzw==}
    engines: {iojs: '>=1.0.0', node: '>=0.10.0'}

  /rimraf/3.0.2:
    resolution: {integrity: sha512-JZkJMZkAGFFPP2YqXZXPbMlMBgsxzE8ILs4lMIX/2o0L9UBw9O/Y3o6wFw/i9YLapcUJWwqbi3kdxIPdC62TIA==}
    hasBin: true
    dependencies:
      glob: 7.2.0

  /rimraf/4.4.0:
    resolution: {integrity: sha512-X36S+qpCUR0HjXlkDe4NAOhS//aHH0Z+h8Ckf2auGJk3PTnx5rLmrHkwNdbVQuCSUhOyFrlRvFEllZOYE+yZGQ==}
    engines: {node: '>=14'}
    hasBin: true
    dependencies:
      glob: 9.2.1

  /rollup/3.19.1:
    resolution: {integrity: sha512-lAbrdN7neYCg/8WaoWn/ckzCtz+jr70GFfYdlf50OF7387HTg+wiuiqJRFYawwSPpqfqDNYqK7smY/ks2iAudg==}
    engines: {node: '>=14.18.0', npm: '>=8.0.0'}
    hasBin: true
    optionalDependencies:
      fsevents: 2.3.2
    dev: true

  /rope-sequence/1.3.3:
    resolution: {integrity: sha512-85aZYCxweiD5J8yTEbw+E6A27zSnLPNDL0WfPdw3YYodq7WjnTKo0q4dtyQ2gz23iPT8Q9CUyJtAaUNcTxRf5Q==}
    dev: false

  /run-async/2.4.1:
    resolution: {integrity: sha512-tvVnVv01b8c1RrA6Ep7JkStj85Guv/YrMcwqYQnwjsAS2cTmmPGBBjAjpCW7RrSodNSoE2/qg9O4bceNvUuDgQ==}
    engines: {node: '>=0.12.0'}
    dev: true

  /run-parallel/1.2.0:
    resolution: {integrity: sha512-5l4VyZR86LZ/lDxZTR6jqL8AFE2S0IFLMP26AbjsLVADxHdhB/c0GUsH+y39UfCi3dzz8OlQuPmnaJOMoDHQBA==}
    dependencies:
      queue-microtask: 1.2.3

  /rxjs/6.6.7:
    resolution: {integrity: sha512-hTdwr+7yYNIT5n4AMYp85KA6yw2Va0FLa3Rguvbpa4W3I5xynaBZo41cM3XM+4Q6fRMj3sBYIR1VAmZMXYJvRQ==}
    engines: {npm: '>=2.0.0'}
    dependencies:
      tslib: 1.14.1
    dev: true

  /rxjs/7.8.0:
    resolution: {integrity: sha512-F2+gxDshqmIub1KdvZkaEfGDwLNpPvk9Fs6LD/MyQxNgMds/WH9OdDDXOmxUZpME+iSK3rQCctkL0DYyytUqMg==}
    dependencies:
      tslib: 2.4.1

  /sade/1.8.1:
    resolution: {integrity: sha512-xal3CZX1Xlo/k4ApwCFrHVACi9fBqJ7V+mwhBsuf/1IOKbBy098Fex+Wa/5QMubw09pSZ/u8EY8PWgevJsXp1A==}
    engines: {node: '>=6'}
    dependencies:
      mri: 1.2.0
    dev: true

  /safe-buffer/5.1.2:
    resolution: {integrity: sha512-Gd2UZBJDkXlY7GbJxfsE8/nvKkUEU1G38c1siN6QP6a9PT9MmHB8GnpscSmMJSoF8LOIrt8ud/wPtojys4G6+g==}

  /safe-buffer/5.2.1:
    resolution: {integrity: sha512-rp3So07KcdmmKbGvgaNxQSJr7bGVSVk5S9Eq1F+ppbRo70+YeaDxkw5Dd8NPN+GD6bjnYm2VuPuCXmpuYvmCXQ==}

  /safer-buffer/2.1.2:
    resolution: {integrity: sha512-YZo3K82SD7Riyi0E1EQPojLz7kpepnSQI9IyPbHHg1XXXevb5dJI7tpyN2ADxGcQbHG7vcyRHk0cbwqcQriUtg==}

  /saxes/6.0.0:
    resolution: {integrity: sha512-xAg7SOnEhrm5zI3puOOKyy1OMcMlIJZYNJY7xLBwSze0UjhPLnWfj2GF2EpT0jmzaJKIWKHLsaSSajf35bcYnA==}
    engines: {node: '>=v12.22.7'}
    dependencies:
      xmlchars: 2.2.0
    dev: true

  /schema-utils/3.1.1:
    resolution: {integrity: sha512-Y5PQxS4ITlC+EahLuXaY86TXfR7Dc5lw294alXOq86JAHCihAIZfqv8nNCWvaEJvaC51uN9hbLGeV0cFBdH+Fw==}
    engines: {node: '>= 10.13.0'}
    dependencies:
      '@types/json-schema': 7.0.10
      ajv: 6.12.6
      ajv-keywords: 3.5.2_ajv@6.12.6
    dev: true

  /section-matter/1.0.0:
    resolution: {integrity: sha512-vfD3pmTzGpufjScBh50YHKzEu2lxBWhVEHsNGoEXmCmn2hKGfeNLYMzCJpe8cD7gqX7TJluOVpBkAequ6dgMmA==}
    engines: {node: '>=4'}
    dependencies:
      extend-shallow: 2.0.1
      kind-of: 6.0.3
    dev: true

  /selderee/0.6.0:
    resolution: {integrity: sha512-ibqWGV5aChDvfVdqNYuaJP/HnVBhlRGSRrlbttmlMpHcLuTqqbMH36QkSs9GEgj5M88JDYLI8eyP94JaQ8xRlg==}
    dependencies:
      parseley: 0.7.0
    dev: false

  /semver/5.7.1:
    resolution: {integrity: sha512-sauaDf/PZdVgrLTNYHRtpXa1iRiKcaebiKQ1BJdpQlWH2lCvexQdX55snPFyK7QzpudqbCI0qXFfOasHdyNDGQ==}
    hasBin: true

  /semver/6.3.0:
    resolution: {integrity: sha512-b39TBaTSfV6yBrapU89p5fKekE2m/NwnDocOVruQFS1/veMgdzuPcnOM34M6CwxW8jH/lxEa5rBoDeUwu5HHTw==}
    hasBin: true
    dev: false

  /semver/7.3.8:
    resolution: {integrity: sha512-NB1ctGL5rlHrPJtFDVIVzTyQylMLu9N9VICA6HSFJo8MCGVTMW6gfpicwKmmK/dAjTOrqu5l63JJOpDSrAis3A==}
    engines: {node: '>=10'}
    hasBin: true
    dependencies:
      lru-cache: 6.0.0

  /send/0.18.0:
    resolution: {integrity: sha512-qqWzuOjSFOuqPjFe4NOsMLafToQQwBSOEpS+FwEt3A2V3vKubTquT3vmLTQpFgMXp8AlFWFuP1qKaJZOtPpVXg==}
    engines: {node: '>= 0.8.0'}
    dependencies:
      debug: 2.6.9
      depd: 2.0.0
      destroy: 1.2.0
      encodeurl: 1.0.2
      escape-html: 1.0.3
      etag: 1.8.1
      fresh: 0.5.2
      http-errors: 2.0.0
      mime: 1.6.0
      ms: 2.1.3
      on-finished: 2.4.1
      range-parser: 1.2.1
      statuses: 2.0.1
    transitivePeerDependencies:
      - supports-color

  /sentence-case/3.0.4:
    resolution: {integrity: sha512-8LS0JInaQMCRoQ7YUytAo/xUu5W2XnQxV2HI/6uM6U7CITS1RqPElr30V6uIqyMKM9lJGRVFy5/4CuzcixNYSg==}
    dependencies:
      no-case: 3.0.4
      tslib: 2.5.0
      upper-case-first: 2.0.2
    dev: true

  /serialize-javascript/6.0.0:
    resolution: {integrity: sha512-Qr3TosvguFt8ePWqsvRfrKyQXIiW+nGbYpy8XK24NQHE83caxWt+mIymTT19DGFbNWNLfEwsrkSmN64lVWB9ag==}
    dependencies:
      randombytes: 2.1.0
    dev: true

  /serve-static/1.15.0:
    resolution: {integrity: sha512-XGuRDNjXUijsUL0vl6nSD7cwURuzEgglbOaFuZM9g3kwDXOWVTck0jLzjPzGD+TazWbboZYu52/9/XPdUgne9g==}
    engines: {node: '>= 0.8.0'}
    dependencies:
      encodeurl: 1.0.2
      escape-html: 1.0.3
      parseurl: 1.3.3
      send: 0.18.0
    transitivePeerDependencies:
      - supports-color

  /set-blocking/2.0.0:
    resolution: {integrity: sha512-KiKBS8AnWGEyLzofFfmvKwpdPzqiy16LvQfK3yv/fVH7Bj13/wl3JSR1J+rfgRE9q7xUJK4qvgS8raSOeLUehw==}
    dev: false

  /setprototypeof/1.2.0:
    resolution: {integrity: sha512-E5LDX7Wrp85Kil5bhZv46j8jOeboKq5JMmYM3gVGdGH8xFpPWXUMsNrlODCrkoxMEeNi/XZIwuRvY4XNwYMJpw==}

  /shebang-command/2.0.0:
    resolution: {integrity: sha512-kHxr2zZpYtdmrN1qDjrrX/Z1rR1kG8Dx+gkpK1G4eXmvXswmcE1hTWBWYUzlraYw1/yZp6YuDY77YtvbN0dmDA==}
    engines: {node: '>=8'}
    dependencies:
      shebang-regex: 3.0.0
    dev: true

  /shebang-regex/3.0.0:
    resolution: {integrity: sha512-7++dFhtcx3353uBaq8DDR4NuxBetBzC7ZQOhmTQInHEd6bSrXdiEyzCvG07Z44UYdLShWUyXt5M/yhz8ekcb1A==}
    engines: {node: '>=8'}
    dev: true

  /shell-quote/1.8.0:
    resolution: {integrity: sha512-QHsz8GgQIGKlRi24yFc6a6lN69Idnx634w49ay6+jA5yFh7a1UY+4Rp6HPx/L/1zcEDPEij8cIsiqR6bQsE5VQ==}
    dev: true

  /shelljs/0.8.5:
    resolution: {integrity: sha512-TiwcRcrkhHvbrZbnRcFYMLl30Dfov3HKqzp5tO5b4pt6G/SezKcYhmDg15zXVBswHmctSAQKznqNW2LO5tTDow==}
    engines: {node: '>=4'}
    hasBin: true
    dependencies:
      glob: 7.2.0
      interpret: 1.4.0
      rechoir: 0.6.2
    dev: true

  /shiki-es/0.2.0:
    resolution: {integrity: sha512-RbRMD+IuJJseSZljDdne9ThrUYrwBwJR04FvN4VXpfsU3MNID5VJGHLAD5je/HGThCyEKNgH+nEkSFEWKD7C3Q==}
    dev: true

  /shiki/0.14.1:
    resolution: {integrity: sha512-+Jz4nBkCBe0mEDqo1eKRcCdjRtrCjozmcbTUjbPTX7OOJfEbTZzlUWlZtGe3Gb5oV1/jnojhG//YZc3rs9zSEw==}
    dependencies:
      ansi-sequence-parser: 1.1.0
      jsonc-parser: 3.2.0
      vscode-oniguruma: 1.7.0
      vscode-textmate: 8.0.0
    dev: true

  /side-channel/1.0.4:
    resolution: {integrity: sha512-q5XPytqFEIKHkGdiMIrY10mvLRvnQh42/+GoBlFW3b2LXLE2xxJpZFdm94we0BaoV3RwJyGqg5wS7epxTv0Zvw==}
    dependencies:
      call-bind: 1.0.2
      get-intrinsic: 1.2.0
      object-inspect: 1.12.0

  /sigmund/1.0.1:
    resolution: {integrity: sha512-fCvEXfh6NWpm+YSuY2bpXb/VIihqWA6hLsgboC+0nl71Q7N7o2eaCW8mJa/NLvQhs6jpd3VZV4UiUQlV6+lc8g==}
    dev: false

  /signal-exit/3.0.7:
    resolution: {integrity: sha512-wnD2ZE+l+SPC/uoS0vXeE9L1+0wuaMqKlfz9AMUo38JsyLSBWSFcHR1Rri62LZc12vLr1gb3jl7iwQhgwpAbGQ==}

  /sinon/15.0.2:
    resolution: {integrity: sha512-PCVP63XZkg0/LOqQH5rEU4LILuvTFMb5tNxTHfs6VUMNnZz2XrnGSTZbAGITjzwQWbl/Bl/8hi4G3zZWjyBwHg==}
    dependencies:
      '@sinonjs/commons': 3.0.0
      '@sinonjs/fake-timers': 10.0.2
      '@sinonjs/samsam': 7.0.1
      diff: 5.1.0
      nise: 5.1.4
      supports-color: 7.2.0
    dev: true

  /sirv/2.0.2:
    resolution: {integrity: sha512-4Qog6aE29nIjAOKe/wowFTxOdmbEZKb+3tsLljaBRzJwtqto0BChD2zzH0LhgCSXiI+V7X+Y45v14wBZQ1TK3w==}
    engines: {node: '>= 10'}
    dependencies:
      '@polka/url': 1.0.0-next.21
      mrmime: 1.0.1
      totalist: 3.0.0
    dev: true

  /slash/3.0.0:
    resolution: {integrity: sha512-g9Q1haeby36OSStwb4ntCGGGaKsaVSjQ68fBxoQcutl5fS1vuY18H3wSt3jFyFtrkx+Kz0V1G85A4MyAdDMi2Q==}
    engines: {node: '>=8'}
    dev: true

  /slash/4.0.0:
    resolution: {integrity: sha512-3dOsAHXXUkQTpOYcoAxLIorMTp4gIQr5IW3iVb7A7lFIp0VHhnynm9izx6TssdrIcVIESAlVjtnO2K8bg+Coew==}
    engines: {node: '>=12'}
    dev: true

  /slick/1.12.2:
    resolution: {integrity: sha512-4qdtOGcBjral6YIBCWJ0ljFSKNLz9KkhbWtuGvUyRowl1kxfuE1x/Z/aJcaiilpb3do9bl5K7/1h9XC5wWpY/A==}
    dev: false

  /smart-buffer/4.2.0:
    resolution: {integrity: sha512-94hK0Hh8rPqQl2xXc3HsaBoOXKV20MToPkcXvwbISWLEs+64sBq5kFgn2kJDHb1Pry9yrP0dxrCI9RRci7RXKg==}
    engines: {node: '>= 6.0.0', npm: '>= 3.0.0'}
    dev: false

  /snake-case/3.0.4:
    resolution: {integrity: sha512-LAOh4z89bGQvl9pFfNF8V146i7o7/CqFPbqzYgP+yYzDIDeS9HaNFtXABamRW+AQzEVODcvE79ljJ+8a9YSdMg==}
    dependencies:
      dot-case: 3.0.4
      tslib: 2.5.0
    dev: true

  /socks-proxy-agent/5.0.1:
    resolution: {integrity: sha512-vZdmnjb9a2Tz6WEQVIurybSwElwPxMZaIc7PzqbJTrezcKNznv6giT7J7tZDZ1BojVaa1jvO/UiUdhDVB0ACoQ==}
    engines: {node: '>= 6'}
    dependencies:
      agent-base: 6.0.2
      debug: 4.3.4
      socks: 2.6.2
    transitivePeerDependencies:
      - supports-color
    dev: false

  /socks/2.6.2:
    resolution: {integrity: sha512-zDZhHhZRY9PxRruRMR7kMhnf3I8hDs4S3f9RecfnGxvcBHQcKcIH/oUcEWffsfl1XxdYlA7nnlGbbTvPz9D8gA==}
    engines: {node: '>= 10.13.0', npm: '>= 3.0.0'}
    dependencies:
      ip: 1.1.8
      smart-buffer: 4.2.0
    dev: false

  /source-map-js/1.0.2:
    resolution: {integrity: sha512-R0XvVJ9WusLiqTCEiGCmICCMplcCkIwwR11mOSD9CR5u+IXYdiseeEuXCVAjS54zqwkLcPNnmU4OeJ6tUrWhDw==}
    engines: {node: '>=0.10.0'}

  /source-map-support/0.5.21:
    resolution: {integrity: sha512-uBHU3L3czsIyYXKX88fdrGovxdSCoTGDRZ6SYXtSRxLZUzHg5P/66Ht6uoUlHu9EZod+inXhKo3qQgwXUT/y1w==}
    dependencies:
      buffer-from: 1.1.2
      source-map: 0.6.1
    dev: true

  /source-map/0.6.1:
    resolution: {integrity: sha512-UjgapumWlbMhkBgzT7Ykc5YXUT46F0iKu8SGXq0bcwP5dz/h0Plj6enJqjz1Zbq2l5WaqYnrVbwWOWMyF3F47g==}
    engines: {node: '>=0.10.0'}

  /source-map/0.7.4:
    resolution: {integrity: sha512-l3BikUxvPOcn5E74dZiq5BGsTb5yEwhaTSzccU6t4sDOH8NWJCstKO5QT2CvtFoK6F0saL7p9xHAqHOlCPJygA==}
    engines: {node: '>= 8'}
    dev: true

  /sourcemap-codec/1.4.8:
    resolution: {integrity: sha512-9NykojV5Uih4lgo5So5dtw+f0JgJX30KCNI8gwhz2J9A15wD0Ml6tjHKwf6fTSa6fAdVBdZeNOs9eJ71qCk8vA==}
    deprecated: Please use @jridgewell/sourcemap-codec instead

  /spdx-correct/3.1.1:
    resolution: {integrity: sha512-cOYcUWwhCuHCXi49RhFRCyJEK3iPj1Ziz9DpViV3tbZOwXD49QzIN3MpOLJNxh2qwq2lJJZaKMVw9qNi4jTC0w==}
    dependencies:
      spdx-expression-parse: 3.0.1
      spdx-license-ids: 3.0.12
    dev: true

  /spdx-exceptions/2.3.0:
    resolution: {integrity: sha512-/tTrYOC7PPI1nUAgx34hUpqXuyJG+DTHJTnIULG4rDygi4xu/tfgmq1e1cIRwRzwZgo4NLySi+ricLkZkw4i5A==}
    dev: true

  /spdx-expression-parse/3.0.1:
    resolution: {integrity: sha512-cbqHunsQWnJNE6KhVSMsMeH5H/L9EpymbzqTQ3uLwNCLZ1Q481oWaofqH7nO6V07xlXwY6PhQdQ2IedWx/ZK4Q==}
    dependencies:
      spdx-exceptions: 2.3.0
      spdx-license-ids: 3.0.12
    dev: true

  /spdx-license-ids/3.0.12:
    resolution: {integrity: sha512-rr+VVSXtRhO4OHbXUiAF7xW3Bo9DuuF6C5jH+q/x15j2jniycgKbxU09Hr0WqlSLUs4i4ltHGXqTe7VHclYWyA==}
    dev: true

  /specificity/0.4.1:
    resolution: {integrity: sha512-1klA3Gi5PD1Wv9Q0wUoOQN1IWAuPu0D1U03ThXTr0cJ20+/iq2tHSDnK7Kk/0LXJ1ztUB2/1Os0wKmfyNgUQfg==}
    hasBin: true
    dev: false

  /split2/3.2.2:
    resolution: {integrity: sha512-9NThjpgZnifTkJpzTZ7Eue85S49QwpNhZTq6GRJwObb6jnLFNGB7Qm73V5HewTROPyxD0C29xqmaI68bQtV+hg==}
    dependencies:
      readable-stream: 3.6.0
    dev: true

  /sprintf-js/1.0.3:
    resolution: {integrity: sha512-D9cPgkvLlV3t3IzL0D0YLvGA9Ahk4PcvVwUbN0dSGr1aP0Nrt4AEnTUbuGvquEC0mA64Gqt1fzirlRs5ibXx8g==}
    dev: true

  /statuses/1.5.0:
    resolution: {integrity: sha512-OpZ3zP+jT1PI7I8nemJX4AKmAX070ZkYPVWV/AaKTJl+tXCTGyVdC1a4SL8RUQYEwk/f34ZX8UTykN68FwrqAA==}
    engines: {node: '>= 0.6'}
    dev: true

  /statuses/2.0.1:
    resolution: {integrity: sha512-RwNA9Z/7PrK06rYLIzFMlaF+l73iwpzsqRIFgbMLbTcLD6cOao82TaWefPXQvB2fOC4AjuYSEndS7N/mTCbkdQ==}
    engines: {node: '>= 0.8'}

  /stop-iteration-iterator/1.0.0:
    resolution: {integrity: sha512-iCGQj+0l0HOdZ2AEeBADlsRC+vsnDsZsbdSiH1yNSjcfKM7fdpCMfqAL/dwF5BLiw/XhRft/Wax6zQbhq2BcjQ==}
    engines: {node: '>= 0.4'}
    dependencies:
      internal-slot: 1.0.5
    dev: true

  /streamsearch/1.1.0:
    resolution: {integrity: sha512-Mcc5wHehp9aXz1ax6bZUyY5afg9u2rv5cqQI3mRrYkGC8rW2hM02jWuwjtL++LS5qinSyhj2QfLyNsuc+VsExg==}
    engines: {node: '>=10.0.0'}

  /string-width/4.2.3:
    resolution: {integrity: sha512-wKyQRQpjJ0sIp62ErSZdGsjMJWsap5oRNihHhu6G7JVO/9jIB6UyevL+tXuOqrng8j/cxKTWyWUwvSTriiZz/g==}
    engines: {node: '>=8'}
    dependencies:
      emoji-regex: 8.0.0
      is-fullwidth-code-point: 3.0.0
      strip-ansi: 6.0.1

  /string_decoder/0.10.31:
    resolution: {integrity: sha512-ev2QzSzWPYmy9GuqfIVildA4OdcGLeFZQrq5ys6RtiuF+RQQiZWr8TZNyAcuVXyQRYfEO+MsoB/1BuQVhOJuoQ==}
    dev: false

  /string_decoder/1.1.1:
    resolution: {integrity: sha512-n/ShnvDi6FHbbVfviro+WojiFzv+s8MPMHBczVePfUpDJLwoLT0ht1l4YwBCbi8pJAveEEdnkHyPyTP/mzRfwg==}
    dependencies:
      safe-buffer: 5.1.2

  /string_decoder/1.3.0:
    resolution: {integrity: sha512-hkRX8U1WjJFd8LsDJ2yQ/wWWxaopEsABU1XfkM8A+j0+85JAGppt16cr1Whg6KIbb4okU6Mql6BOj+uup/wKeA==}
    dependencies:
      safe-buffer: 5.2.1

  /strip-ansi/6.0.1:
    resolution: {integrity: sha512-Y38VPSHcqkFrCpFnQ9vuSXmquuv5oXOKpGeT6aGrr3o3Gc9AlVa6JBfUSOCnbxGGZF+/0ooI7KrPuUSztUdU5A==}
    engines: {node: '>=8'}
    dependencies:
      ansi-regex: 5.0.1

  /strip-bom-string/1.0.0:
    resolution: {integrity: sha512-uCC2VHvQRYu+lMh4My/sFNmF2klFymLX1wHJeXnbEJERpV/ZsVuonzerjfrGpIGF7LBVa1O7i9kjiWvJiFck8g==}
    engines: {node: '>=0.10.0'}
    dev: true

  /strip-bom/3.0.0:
    resolution: {integrity: sha512-vavAMRXOgBVNF6nyEEmL3DBK19iRpDcoIwW+swQ+CbGiu7lju6t+JklA1MHweoWtadgt4ISVUsXLyDq34ddcwA==}
    engines: {node: '>=4'}
    dev: true

  /strip-final-newline/2.0.0:
    resolution: {integrity: sha512-BrpvfNAE3dcvq7ll3xVumzjKjZQ5tI1sEUIKr3Uoks0XUl45St3FlatVqef9prk4jRDzhW6WZg+3bk93y6pLjA==}
    engines: {node: '>=6'}
    dev: true

  /strip-indent/3.0.0:
    resolution: {integrity: sha512-laJTa3Jb+VQpaC6DseHhF7dXVqHTfJPCRDaEbid/drOhgitgYku/letMUqOXFoWV0zIIUbjpdH2t+tYj4bQMRQ==}
    engines: {node: '>=8'}
    dependencies:
      min-indent: 1.0.1
    dev: true

  /strip-json-comments/3.1.1:
    resolution: {integrity: sha512-6fPc+R4ihwqP6N/aIv2f1gMH8lOVtWQHoqC4yK6oSDVVocumAsfCqjkXnqiYMhmMwS/mEHLp7Vehlt3ql6lEig==}
    engines: {node: '>=8'}
    dev: true

  /style-data/2.0.0:
    resolution: {integrity: sha512-8RJ+MnHlwFUrf3B3gUjs9KIrOk0TppHHwfIHfBd6QjYmZcuzN1OGqeMkWA3ZnD6GiRWJjCVouY/l11v4rlfnPA==}
    dependencies:
      cheerio: 1.0.0-rc.10
      mediaquery-text: 1.2.0
      pick-util: 1.1.5
    dev: false

  /style-mod/4.0.0:
    resolution: {integrity: sha512-OPhtyEjyyN9x3nhPsu76f52yUGXiZcgvsrFVtvTkyGRQJ0XK+GPc6ov1z+lRpbeabka+MYEQxOYRnt5nF30aMw==}

  /superagent-proxy/3.0.0_superagent@7.1.5:
    resolution: {integrity: sha512-wAlRInOeDFyd9pyonrkJspdRAxdLrcsZ6aSnS+8+nu4x1aXbz6FWSTT9M6Ibze+eG60szlL7JA8wEIV7bPWuyQ==}
    engines: {node: '>=6'}
    peerDependencies:
      superagent: '>= 0.15.4 || 1 || 2 || 3'
    dependencies:
      debug: 4.3.4
      proxy-agent: 5.0.0
      superagent: 7.1.5
    transitivePeerDependencies:
      - supports-color
    dev: false

  /superagent/7.1.5:
    resolution: {integrity: sha512-HQYyGuDRFGmZ6GNC4hq2f37KnsY9Lr0/R1marNZTgMweVDQLTLJJ6DGQ9Tj/xVVs5HEnop9EMmTbywb5P30aqw==}
    engines: {node: '>=6.4.0 <13 || >=14'}
    dependencies:
      component-emitter: 1.3.0
      cookiejar: 2.1.3
      debug: 4.3.4
      fast-safe-stringify: 2.1.1
      form-data: 4.0.0
      formidable: 2.1.1
      methods: 1.1.2
      mime: 2.6.0
      qs: 6.11.0
      readable-stream: 3.6.0
      semver: 7.3.8
    transitivePeerDependencies:
      - supports-color
    dev: false

  /superagent/8.0.6:
    resolution: {integrity: sha512-HqSe6DSIh3hEn6cJvCkaM1BLi466f1LHi4yubR0tpewlMpk4RUFFy35bKz8SsPBwYfIIJy5eclp+3tCYAuX0bw==}
    engines: {node: '>=6.4.0 <13 || >=14'}
    dependencies:
      component-emitter: 1.3.0
      cookiejar: 2.1.3
      debug: 4.3.4
      fast-safe-stringify: 2.1.1
      form-data: 4.0.0
      formidable: 2.1.1
      methods: 1.1.2
      mime: 2.6.0
      qs: 6.11.0
      semver: 7.3.8
    transitivePeerDependencies:
      - supports-color
    dev: true

  /supertest/6.3.3:
    resolution: {integrity: sha512-EMCG6G8gDu5qEqRQ3JjjPs6+FYT1a7Hv5ApHvtSghmOFJYtsU5S+pSb6Y2EUeCEY3CmEL3mmQ8YWlPOzQomabA==}
    engines: {node: '>=6.4.0'}
    dependencies:
      methods: 1.1.2
      superagent: 8.0.6
    transitivePeerDependencies:
      - supports-color
    dev: true

  /supports-color/5.5.0:
    resolution: {integrity: sha512-QjVjwdXIt408MIiAqCX4oUKsgU2EqAGzs2Ppkm4aQYbjm+ZEWEcW4SfFNTr4uMNZma0ey4f5lgLrkB0aX0QMow==}
    engines: {node: '>=4'}
    dependencies:
      has-flag: 3.0.0
    dev: true

  /supports-color/7.2.0:
    resolution: {integrity: sha512-qpCAvRl9stuOHveKsn7HncJRvv501qIacKzQlO/+Lwxc9+0q2wLyv4Dfvt80/DPn2pqOBsJdDiogXGR9+OvwRw==}
    engines: {node: '>=8'}
    dependencies:
      has-flag: 4.0.0

  /supports-color/8.1.1:
    resolution: {integrity: sha512-MpUEN2OodtUzxvKQl72cUF7RQ5EiHsGvSsVG0ia9c5RbWGL2CI4C7EpPS8UTBIplnlzZiNuV56w+FuNxy3ty2Q==}
    engines: {node: '>=10'}
    dependencies:
      has-flag: 4.0.0
    dev: true

  /supports-preserve-symlinks-flag/1.0.0:
    resolution: {integrity: sha512-ot0WnXS9fgdkgIcePe6RHNk1WA8+muPa6cSjeR3V8K27q9BB1rTE3R1p7Hv0z1ZyAc8s6Vvv8DIyWf681MAt0w==}
    engines: {node: '>= 0.4'}

  /swagger-ui-dist/4.15.5:
    resolution: {integrity: sha512-V3eIa28lwB6gg7/wfNvAbjwJYmDXy1Jo1POjyTzlB6wPcHiGlRxq39TSjYGVjQrUSAzpv+a7nzp7mDxgNy57xA==}
    dev: false

  /swagger-ui-express/4.6.2_express@4.18.2:
    resolution: {integrity: sha512-MHIOaq9JrTTB3ygUJD+08PbjM5Tt/q7x80yz9VTFIatw8j5uIWKcr90S0h5NLMzFEDC6+eVprtoeA5MDZXCUKQ==}
    engines: {node: '>= v0.10.32'}
    peerDependencies:
      express: '>=4.0.0'
    dependencies:
      express: 4.18.2
      swagger-ui-dist: 4.15.5
    dev: false

  /symbol-observable/4.0.0:
    resolution: {integrity: sha512-b19dMThMV4HVFynSAM1++gBHAbk2Tc/osgLIBZMKsyqh34jb2e8Os7T6ZW/Bt3pJFdBTd2JwAnAAEQV7rSNvcQ==}
    engines: {node: '>=0.10'}
    dev: true

  /symbol-tree/3.2.4:
    resolution: {integrity: sha512-9QNk5KwDF+Bvz+PyObkmSYjI5ksVUYtjW7AU22r2NKcfLJcXp96hkDWU3+XndOsUb+AQ9QhfzfCT2O+CNWT5Tw==}
    dev: true

<<<<<<< HEAD
  /tailwindcss/3.2.4:
    resolution: {integrity: sha512-AhwtHCKMtR71JgeYDaswmZXhPcW9iuI9Sp2LvZPo9upDZ7231ZJ7eA9RaURbhpXGVlrjX4cFNlB4ieTetEb7hQ==}
=======
  /tailwindcss/3.2.7_postcss@8.4.21:
    resolution: {integrity: sha512-B6DLqJzc21x7wntlH/GsZwEXTBttVSl1FtCzC8WP4oBc/NKef7kaax5jeihkkCEWc831/5NDJ9gRNDK6NEioQQ==}
>>>>>>> 9935691d
    engines: {node: '>=12.13.0'}
    hasBin: true
    dependencies:
      arg: 5.0.2
      chokidar: 3.5.3
      color-name: 1.1.4
      detective: 5.2.1
      didyoumean: 1.2.2
      dlv: 1.1.3
      fast-glob: 3.2.12
      glob-parent: 6.0.2
      is-glob: 4.0.3
      lilconfig: 2.0.6
      micromatch: 4.0.5
      normalize-path: 3.0.0
      object-hash: 3.0.0
      picocolors: 1.0.0
      postcss: 8.4.21
      postcss-import: 14.1.0_postcss@8.4.21
      postcss-js: 4.0.1_postcss@8.4.21
      postcss-load-config: 3.1.4_postcss@8.4.21
      postcss-nested: 6.0.0_postcss@8.4.21
      postcss-selector-parser: 6.0.11
      postcss-value-parser: 4.2.0
      quick-lru: 5.1.1
      resolve: 1.22.1
    transitivePeerDependencies:
      - ts-node

  /tapable/2.2.1:
    resolution: {integrity: sha512-GNzQvQTOIP6RyTfE2Qxb8ZVlNmw0n88vp1szwWRimP02mnTsx3Wtn5qRdqY9w2XduFNUgvOwhNnQsjwCp+kqaQ==}
    engines: {node: '>=6'}
    dev: true

  /tar/6.1.11:
    resolution: {integrity: sha512-an/KZQzQUkZCkuoAA64hM92X0Urb6VpRhAFllDzz44U2mcD5scmT3zBc4VgVpkugF580+DQn8eAFSyoQt0tznA==}
    engines: {node: '>= 10'}
    dependencies:
      chownr: 2.0.0
      fs-minipass: 2.1.0
      minipass: 3.3.4
      minizlib: 2.1.2
      mkdirp: 1.0.4
      yallist: 4.0.0
    dev: false

  /terser-webpack-plugin/5.3.1_p5gbcuh6o7gimc24anjcfbfmzm:
    resolution: {integrity: sha512-GvlZdT6wPQKbDNW/GDQzZFg/j4vKU96yl2q6mcUkzKOgW4gwf1Z8cZToUCrz31XHlPWH8MVb1r2tFtdDtTGJ7g==}
    engines: {node: '>= 10.13.0'}
    peerDependencies:
      '@swc/core': '*'
      esbuild: '*'
      uglify-js: '*'
      webpack: ^5.1.0
    peerDependenciesMeta:
      '@swc/core':
        optional: true
      esbuild:
        optional: true
      uglify-js:
        optional: true
    dependencies:
      '@swc/core': 1.3.41
      jest-worker: 27.5.1
      schema-utils: 3.1.1
      serialize-javascript: 6.0.0
      source-map: 0.6.1
      terser: 5.12.1
      webpack: 5.76.2_@swc+core@1.3.41
    dev: true

  /terser/5.12.1:
    resolution: {integrity: sha512-NXbs+7nisos5E+yXwAD+y7zrcTkMqb0dEJxIGtSKPdCBzopf7ni4odPul2aechpV7EXNvOudYOX2bb5tln1jbQ==}
    engines: {node: '>=10'}
    hasBin: true
    dependencies:
      acorn: 8.8.2
      commander: 2.20.3
      source-map: 0.7.4
      source-map-support: 0.5.21
    dev: true

  /text-extensions/1.9.0:
    resolution: {integrity: sha512-wiBrwC1EhBelW12Zy26JeOUkQ5mRu+5o8rpsJk5+2t+Y5vE7e842qtZDQ2g1NpX/29HdyFeJ4nSIhI47ENSxlQ==}
    engines: {node: '>=0.10'}
    dev: true

  /text-table/0.2.0:
    resolution: {integrity: sha512-N+8UisAXDGk8PFXP4HAzVR9nbfmVJ3zYLAWiTIoqC5v5isinhr+r5uaO8+7r3BMfuNIufIsA7RdpVgacC2cSpw==}
    dev: true

  /throttle-debounce/3.0.1:
    resolution: {integrity: sha512-dTEWWNu6JmeVXY0ZYoPuH5cRIwc0MeGbJwah9KUNYSJwommQpCzTySTpEe8Gs1J23aeWEuAobe4Ag7EHVt/LOg==}
    engines: {node: '>=10'}
    dev: false

  /through/2.3.8:
    resolution: {integrity: sha512-w89qg7PI8wAdvX60bMDP+bFoD5Dvhm9oLheFp5O4a2QF0cSBGsBX4qZmadPMvVqlLJBBci+WqGGOAPvcDeNSVg==}
    dev: true

  /through2/4.0.2:
    resolution: {integrity: sha512-iOqSav00cVxEEICeD7TjLB1sueEL+81Wpzp2bY17uZjZN0pWZPuo4suZ/61VujxmqSGFfgOcNuTZ85QJwNZQpw==}
    dependencies:
      readable-stream: 3.6.0
    dev: true

  /tiny-invariant/1.3.1:
    resolution: {integrity: sha512-AD5ih2NlSssTCwsMznbvwMZpJ1cbhkGd2uueNxzv2jDlEeZdU04JQfRnggJQ8DrcVBGjAsCKwFBbDlVNtEMlzw==}
    dev: true

  /tippy.js/6.3.7:
    resolution: {integrity: sha512-E1d3oP2emgJ9dRQZdf3Kkn0qJgI6ZLpyS5z6ZkY1DF3kaQaBsGZsndEpHwx+eC+tYM41HaSNvNtLx8tU57FzTQ==}
    dependencies:
      '@popperjs/core': 2.11.6
    dev: false

  /tlds/1.231.0:
    resolution: {integrity: sha512-L7UQwueHSkGxZHQBXHVmXW64oi+uqNtzFt2x6Ssk7NVnpIbw16CRs4eb/jmKOZ9t2JnqZ/b3Cfvo97lnXqKrhw==}
    hasBin: true
    dev: false

  /tmp/0.0.33:
    resolution: {integrity: sha512-jRCJlojKnZ3addtTOjdIqoRuPEKBvNXcGYqzO6zWZX8KfKEpnGY5jfggJQ3EjKuu8D4bJRr0y+cYJFmYbImXGw==}
    engines: {node: '>=0.6.0'}
    dependencies:
      os-tmpdir: 1.0.2
    dev: true

  /to-fast-properties/2.0.0:
    resolution: {integrity: sha512-/OaKK0xYrs3DmxRYqL/yDc+FxFUVYhDlXMhRmv3z915w2HF1tnN1omB354j8VUGO/hbRzyD6Y3sA7v7GS/ceog==}
    engines: {node: '>=4'}

  /to-regex-range/5.0.1:
    resolution: {integrity: sha512-65P7iz6X5yEr1cwcgvQxbbIw7Uk3gOy5dIdtZ4rDveLqhrdJP+Li/Hx6tyK0NEb+2GCyneCMJiGqrADCSNk8sQ==}
    engines: {node: '>=8.0'}
    dependencies:
      is-number: 7.0.0

  /toidentifier/1.0.1:
    resolution: {integrity: sha512-o5sSPKEkg/DIQNmH43V0/uerLrpzVedkUh8tGNvaeXpfpuwjKenlSox/2O/BTlZUtEe+JG7s5YhEz608PlAHRA==}
    engines: {node: '>=0.6'}

  /token-stream/1.0.0:
    resolution: {integrity: sha512-VSsyNPPW74RpHwR8Fc21uubwHY7wMDeJLys2IX5zJNih+OnAnaifKHo+1LHT7DAdloQ7apeaaWg8l7qnf/TnEg==}
    dev: false

  /totalist/3.0.0:
    resolution: {integrity: sha512-eM+pCBxXO/njtF7vdFsHuqb+ElbxqtI4r5EAvk6grfAFyJ6IvWlSkfZ5T9ozC6xWw3Fj1fGoSmrl0gUs46JVIw==}
    engines: {node: '>=6'}
    dev: true

  /tough-cookie/4.1.2:
    resolution: {integrity: sha512-G9fqXWoYFZgTc2z8Q5zaHy/vJMjm+WV0AkAeHxVCQiEB1b+dGvWzFW6QV07cY5jQ5gRkeid2qIkzkxUnmoQZUQ==}
    engines: {node: '>=6'}
    dependencies:
      psl: 1.9.0
      punycode: 2.1.1
      universalify: 0.2.0
      url-parse: 1.5.10
    dev: true

  /tr46/0.0.3:
    resolution: {integrity: sha512-N3WMsuqV66lT30CrXNbEjx4GEwlow3v6rr4mCcv6prnfwhS01rkgyFdjPNBYd9br7LpXV1+Emh01fHnq2Gdgrw==}

  /tr46/3.0.0:
    resolution: {integrity: sha512-l7FvfAHlcmulp8kr+flpQZmVwtu7nfRV7NZujtN0OqES8EL4O4e0qqzL0DC5gAvx/ZC/9lk6rhcUwYvkBnBnYA==}
    engines: {node: '>=12'}
    dependencies:
      punycode: 2.1.1
    dev: true

  /tree-kill/1.2.2:
    resolution: {integrity: sha512-L0Orpi8qGpRG//Nd+H90vFB+3iHnue1zSSGmNOOCh1GLJ7rUKVwV2HvijphGQS2UmhUZewS9VgvxYIdgr+fG1A==}
    hasBin: true
    dev: true

  /trim-newlines/3.0.1:
    resolution: {integrity: sha512-c1PTsA3tYrIsLGkJkzHF+w9F2EyxfXGo4UyJc4pFL++FMjnq0HJS69T3M7d//gKrFKwy429bouPescbjecU+Zw==}
    engines: {node: '>=8'}
    dev: true

  /ts-loader/9.4.2_a37q6j7dwawz22saey2vgkpwqm:
    resolution: {integrity: sha512-OmlC4WVmFv5I0PpaxYb+qGeGOdm5giHU7HwDDUjw59emP2UYMHy9fFSDcYgSNoH8sXcj4hGCSEhlDZ9ULeDraA==}
    engines: {node: '>=12.0.0'}
    peerDependencies:
      typescript: '*'
      webpack: ^5.0.0
    dependencies:
      chalk: 4.1.2
      enhanced-resolve: 5.10.0
      micromatch: 4.0.5
      semver: 7.3.8
      typescript: 4.9.5
      webpack: 5.76.2_@swc+core@1.3.41
    dev: true

  /ts-node/10.9.1_72wjdbglblrsksmmmhzpvueijy:
    resolution: {integrity: sha512-NtVysVPkxxrwFGUUxGYhfux8k78pQB3JqYBXlLRZgdGUqTO5wU/UyHop5p70iEbGhB7q5KmiZiU0Y3KlJrScEw==}
    hasBin: true
    peerDependencies:
      '@swc/core': '>=1.2.50'
      '@swc/wasm': '>=1.2.50'
      '@types/node': '*'
      typescript: '>=2.7'
    peerDependenciesMeta:
      '@swc/core':
        optional: true
      '@swc/wasm':
        optional: true
    dependencies:
      '@cspotcode/source-map-support': 0.8.1
      '@swc/core': 1.3.41
      '@tsconfig/node10': 1.0.8
      '@tsconfig/node12': 1.0.9
      '@tsconfig/node14': 1.0.1
      '@tsconfig/node16': 1.0.2
      '@types/node': 18.15.3
      acorn: 8.7.1
      acorn-walk: 8.2.0
      arg: 4.1.3
      create-require: 1.1.1
      diff: 4.0.2
      make-error: 1.3.6
      typescript: 4.9.5
      v8-compile-cache-lib: 3.0.1
      yn: 3.1.1
    dev: true

  /ts-node/10.9.1_cbfmry4sbbh4vatmdrsmatfg5a:
    resolution: {integrity: sha512-NtVysVPkxxrwFGUUxGYhfux8k78pQB3JqYBXlLRZgdGUqTO5wU/UyHop5p70iEbGhB7q5KmiZiU0Y3KlJrScEw==}
    hasBin: true
    peerDependencies:
      '@swc/core': '>=1.2.50'
      '@swc/wasm': '>=1.2.50'
      '@types/node': '*'
      typescript: '>=2.7'
    peerDependenciesMeta:
      '@swc/core':
        optional: true
      '@swc/wasm':
        optional: true
    dependencies:
      '@cspotcode/source-map-support': 0.8.1
      '@tsconfig/node10': 1.0.8
      '@tsconfig/node12': 1.0.9
      '@tsconfig/node14': 1.0.1
      '@tsconfig/node16': 1.0.2
      '@types/node': 18.15.3
      acorn: 8.7.1
      acorn-walk: 8.2.0
      arg: 4.1.3
      create-require: 1.1.1
      diff: 4.0.2
      make-error: 1.3.6
      typescript: 4.9.5
      v8-compile-cache-lib: 3.0.1
      yn: 3.1.1
    dev: true

  /tsconfig-paths-webpack-plugin/4.0.1:
    resolution: {integrity: sha512-m5//KzLoKmqu2MVix+dgLKq70MnFi8YL8sdzQZ6DblmCdfuq/y3OqvJd5vMndg2KEVCOeNz8Es4WVZhYInteLw==}
    engines: {node: '>=10.13.0'}
    dependencies:
      chalk: 4.1.2
      enhanced-resolve: 5.10.0
      tsconfig-paths: 4.1.2
    dev: true

  /tsconfig-paths/4.1.2:
    resolution: {integrity: sha512-uhxiMgnXQp1IR622dUXI+9Ehnws7i/y6xvpZB9IbUVOPy0muvdvgXeZOn88UcGPiT98Vp3rJPTa8bFoalZ3Qhw==}
    engines: {node: '>=6'}
    dependencies:
      json5: 2.2.3
      minimist: 1.2.6
      strip-bom: 3.0.0
    dev: true

  /tslib/1.14.1:
    resolution: {integrity: sha512-Xni35NKzjgMrwevysHTCArtLDpPvye8zV/0E4EyYn43P7/7qvQwPh9BGkHewbMulVntbigmcT7rdX3BNo9wRJg==}
    dev: true

  /tslib/2.4.1:
    resolution: {integrity: sha512-tGyy4dAjRIEwI7BzsB0lynWgOpfqjUdq91XXAlIWD2OwKBH7oCl/GZG/HT4BOHrTlPMOASlMQ7veyTqpmRcrNA==}

  /tslib/2.5.0:
    resolution: {integrity: sha512-336iVw3rtn2BUK7ORdIAHTyxHGRIHVReokCR3XjbckJMK7ms8FysBfhLR8IXnAgy7T0PTPNBWKiH514FOW/WSg==}

  /tsutils/3.21.0_typescript@4.9.5:
    resolution: {integrity: sha512-mHKK3iUXL+3UF6xL5k0PEhKRUBKPBCv/+RkEOpjRWxxx27KKRBmmA60A9pgOUvMi8GKhRMPEmjBRPzs2W7O1OA==}
    engines: {node: '>= 6'}
    peerDependencies:
      typescript: '>=2.8.0 || >= 3.2.0-dev || >= 3.3.0-dev || >= 3.4.0-dev || >= 3.5.0-dev || >= 3.6.0-dev || >= 3.6.0-beta || >= 3.7.0-dev || >= 3.7.0-beta'
    dependencies:
      tslib: 1.14.1
      typescript: 4.9.5
    dev: true

  /type-check/0.3.2:
    resolution: {integrity: sha512-ZCmOJdvOWDBYJlzAoFkC+Q0+bUyEOS1ltgp1MGU03fqHG+dbi9tBFU2Rd9QKiDZFAYrhPh2JUf7rZRIuHRKtOg==}
    engines: {node: '>= 0.8.0'}
    dependencies:
      prelude-ls: 1.1.2

  /type-check/0.4.0:
    resolution: {integrity: sha512-XleUoc9uwGXqjWwXaUTZAmzMcFZ5858QA2vvx1Ur5xIcixXIP+8LnFDgRplU30us6teqdlskFfu+ae4K79Ooew==}
    engines: {node: '>= 0.8.0'}
    dependencies:
      prelude-ls: 1.2.1
    dev: true

  /type-detect/4.0.8:
    resolution: {integrity: sha512-0fr/mIH1dlO+x7TlcMy+bIDqKPsw/70tVyeHW787goQjhmqaZe10uwLujubK9q9Lg6Fiho1KUKDYz0Z7k7g5/g==}
    engines: {node: '>=4'}
    dev: true

  /type-fest/0.18.1:
    resolution: {integrity: sha512-OIAYXk8+ISY+qTOwkHtKqzAuxchoMiD9Udx+FSGQDuiRR+PJKJHc2NJAXlbhkGwTt/4/nKZxELY1w3ReWOL8mw==}
    engines: {node: '>=10'}
    dev: true

  /type-fest/0.20.2:
    resolution: {integrity: sha512-Ne+eE4r0/iWnpAxD852z3A+N0Bt5RN//NjJwRd2VFHEmrywxf5vsZlh4R6lixl6B+wz/8d+maTSAkN1FIkI3LQ==}
    engines: {node: '>=10'}
    dev: true

  /type-fest/0.21.3:
    resolution: {integrity: sha512-t0rzBq87m3fVcduHDUFhKmyyX+9eo6WQjZvf51Ea/M0Q7+T374Jp1aUiyUl0GKxp8M/OETVHSDvmkyPgvX+X2w==}
    engines: {node: '>=10'}
    dev: true

  /type-fest/0.6.0:
    resolution: {integrity: sha512-q+MB8nYR1KDLrgr4G5yemftpMC7/QLqVndBmEEdqzmNj5dcFOO4Oo8qlwZE3ULT3+Zim1F8Kq4cBnikNhlCMlg==}
    engines: {node: '>=8'}
    dev: true

  /type-fest/0.8.1:
    resolution: {integrity: sha512-4dbzIzqvjtgiM5rw1k5rEHtBANKmdudhGyBEajN01fEyhaAIhsoKNy6y7+IN93IfpFtwY9iqi7kD+xwKhQsNJA==}
    engines: {node: '>=8'}
    dev: true

  /type-fest/2.19.0:
    resolution: {integrity: sha512-RAH822pAdBgcNMAfWnCBU3CFZcfZ/i1eZjwFU/dsLKumyuuP3niueg2UAukXYF0E2AAoc82ZSSf9J0WQBinzHA==}
    engines: {node: '>=12.20'}
    dev: false

  /type-is/1.6.18:
    resolution: {integrity: sha512-TkRKr9sUTxEH8MdfuCSP7VizJyzRNMjj2J2do2Jr3Kym598JVdEksuzPQCnlFPW4ky9Q+iA+ma9BGm06XQBy8g==}
    engines: {node: '>= 0.6'}
    dependencies:
      media-typer: 0.3.0
      mime-types: 2.1.35

  /typedarray/0.0.6:
    resolution: {integrity: sha512-/aCDEGatGvZ2BIk+HmLf4ifCJFwvKFNb9/JeZPMulfgFracn9QFcAf5GO8B/mweUjSoblS5In0cWhqpfs/5PQA==}

  /typescript/4.9.5:
    resolution: {integrity: sha512-1FXk9E2Hm+QzZQ7z+McJiHL4NW1F2EzMu9Nq9i3zAaGqibafqYwCVU6WyWAuyQRRzOlxou8xZSyXLEN8oKj24g==}
    engines: {node: '>=4.2.0'}
    hasBin: true

  /uc.micro/1.0.6:
    resolution: {integrity: sha512-8Y75pvTYkLJW2hWQHXxoqRgV7qb9B+9vFEtidML+7koHUFapnVJAZ6cKs+Qjz5Aw3aZWHMC6u0wJE3At+nSGwA==}

  /ufo/1.0.1:
    resolution: {integrity: sha512-boAm74ubXHY7KJQZLlXrtMz52qFvpsbOxDcZOnw/Wf+LS4Mmyu7JxmzD4tDLtUQtmZECypJ0FrCz4QIe6dvKRA==}
    dev: true

  /uglify-js/3.16.2:
    resolution: {integrity: sha512-AaQNokTNgExWrkEYA24BTNMSjyqEXPSfhqoS0AxmHkCJ4U+Dyy5AvbGV/sqxuxficEfGGoX3zWw9R7QpLFfEsg==}
    engines: {node: '>=0.8.0'}
    hasBin: true
    dev: false

  /uid/2.0.1:
    resolution: {integrity: sha512-PF+1AnZgycpAIEmNtjxGBVmKbZAQguaa4pBUq6KNaGEcpzZ2klCNZLM34tsjp76maN00TttiiUf6zkIBpJQm2A==}
    engines: {node: '>=8'}
    dependencies:
      '@lukeed/csprng': 1.0.1

  /universalify/0.1.2:
    resolution: {integrity: sha512-rBJeI5CXAlmy1pV+617WB9J63U6XcazHHF2f2dbJix4XzpUF0RS3Zbj0FGIOCAva5P/d/GBOYaACQ1w+0azUkg==}
    engines: {node: '>= 4.0.0'}
    dev: false

  /universalify/0.2.0:
    resolution: {integrity: sha512-CJ1QgKmNg3CwvAv/kOFmtnEN05f0D/cn9QntgNOQlQF9dgvVTHj3t+8JPdjqawCHk7V/KA+fbUqzZ9XWhcqPUg==}
    engines: {node: '>= 4.0.0'}
    dev: true

  /universalify/2.0.0:
    resolution: {integrity: sha512-hAZsKq7Yy11Zu1DE0OzWjw7nnLZmJZYTDZZyEFHZdUhV8FkH5MCfoU1XMaxXovpyW5nq5scPqq0ZDP9Zyl04oQ==}
    engines: {node: '>= 10.0.0'}
    dev: true

  /unpipe/1.0.0:
    resolution: {integrity: sha512-pjy2bYhSsufwWlKwPc+l3cN7+wuJlK6uz0YdJEOlQDbl6jo/YlPi4mb8agUkVC8BF7V8NuzeyPNqRksA3hztKQ==}
    engines: {node: '>= 0.8'}

  /unplugin-icons/0.15.3:
    resolution: {integrity: sha512-YWgJqv5AahrokeOnta8uX/m1damZA6Rf6zPClgHg2Fa/45iyOe3Lj+Wn/Ba+CSsq9yBffn17YfKfJNyWCNZPvw==}
    peerDependencies:
      '@svgr/core': '>=5.5.0'
      '@vue/compiler-sfc': ^3.0.2 || ^2.7.0
      vue-template-compiler: ^2.6.12
      vue-template-es2015-compiler: ^1.9.0
    peerDependenciesMeta:
      '@svgr/core':
        optional: true
      '@vue/compiler-sfc':
        optional: true
      vue-template-compiler:
        optional: true
      vue-template-es2015-compiler:
        optional: true
    dependencies:
      '@antfu/install-pkg': 0.1.1
      '@antfu/utils': 0.7.2
      '@iconify/utils': 2.1.3
      debug: 4.3.4
      kolorist: 1.7.0
      local-pkg: 0.4.3
      unplugin: 1.1.0
    transitivePeerDependencies:
      - supports-color
    dev: true

  /unplugin/1.1.0:
    resolution: {integrity: sha512-I8obQ8Rs/hnkxokRV6g8JKOQFgYNnTd9DL58vcSt5IJ9AkK8wbrtsnzD5hi4BJlvcY536JzfEXj9L6h7j559/A==}
    dependencies:
      acorn: 8.8.2
      chokidar: 3.5.3
      webpack-sources: 3.2.3
      webpack-virtual-modules: 0.5.0
    dev: true

  /update-browserslist-db/1.0.10_browserslist@4.21.5:
    resolution: {integrity: sha512-OztqDenkfFkbSG+tRxBeAnCVPckDBcvibKd35yDONx6OU8N7sqgwc7rCbkJ/WcYtVRZ4ba68d6byhC21GFh7sQ==}
    hasBin: true
    peerDependencies:
      browserslist: '>= 4.21.0'
    dependencies:
      browserslist: 4.21.5
      escalade: 3.1.1
      picocolors: 1.0.0
    dev: true

  /upper-case-first/2.0.2:
    resolution: {integrity: sha512-514ppYHBaKwfJRK/pNC6c/OxfGa0obSnAl106u97Ed0I625Nin96KAjttZF6ZL3e1XLtphxnqrOi9iWgm+u+bg==}
    dependencies:
      tslib: 2.5.0
    dev: true

  /upper-case/1.1.3:
    resolution: {integrity: sha512-WRbjgmYzgXkCV7zNVpy5YgrHgbBv126rMALQQMrmzOVC4GM2waQ9x7xtm8VU+1yF2kWyPzI9zbZ48n4vSxwfSA==}
    dev: false

  /upper-case/2.0.2:
    resolution: {integrity: sha512-KgdgDGJt2TpuwBUIjgG6lzw2GWFRCW9Qkfkiv0DxqHHLYJHmtmdUIKcZd8rHgFSjopVTlw6ggzCm1b8MFQwikg==}
    dependencies:
      tslib: 2.5.0
    dev: true

  /uri-js/4.4.1:
    resolution: {integrity: sha512-7rKUyy33Q1yc98pQ1DAmLtwX109F7TIfWlW1Ydo8Wl1ii1SeHieeh0HHfPeL2fMXK6z0s8ecKs9frCuLJvndBg==}
    dependencies:
      punycode: 2.1.1
    dev: true

  /url-parse/1.5.10:
    resolution: {integrity: sha512-WypcfiRhfeUP9vvF0j6rw0J3hrWrw6iZv3+22h6iRMJ/8z1Tj6XfLP4DsUix5MhMPnXpiHDoKyoZ/bdCkwBCiQ==}
    dependencies:
      querystringify: 2.2.0
      requires-port: 1.0.0
    dev: true

  /util-deprecate/1.0.2:
    resolution: {integrity: sha512-EPD5q1uXyFxJpCrLnCc1nHnq3gOa6DZBocAIiI2TaSCA7VCJ1UJDMagCzIkXNsUYfD1daK//LTEQ8xiIbrHtcw==}

  /utils-merge/1.0.1:
    resolution: {integrity: sha512-pMZTvIkT1d+TFGvDOqodOclx0QWkkgi6Tdoa8gC8ffGAAqz9pzPTZWAybbsHHoED/ztMtkv/VoYTYyShUn81hA==}
    engines: {node: '>= 0.4.0'}

  /uuid/8.3.2:
    resolution: {integrity: sha512-+NYs2QeMWy+GWFOEm9xnn6HCDp0l7QBD7ml8zLUmJ+93Q5NF0NocErnwkTkXVFNiX3/fpC6afS8Dhb/gz7R7eg==}
    hasBin: true
    dev: false

  /uuid/9.0.0:
    resolution: {integrity: sha512-MXcSTerfPa4uqyzStbRoTgt5XIe3x5+42+q1sDuy3R5MDk66URdLMOZe5aPX/SQd+kuYAh0FdP/pO28IkQyTeg==}
    hasBin: true
    dev: false

  /v8-compile-cache-lib/3.0.1:
    resolution: {integrity: sha512-wa7YjyUGfNZngI/vtK0UHAN+lgDCxBPCylVXGp0zu59Fz5aiGtNXaq3DhIov063MorB+VfufLh3JlF2KdTK3xg==}
    dev: true

  /valid-data-url/3.0.1:
    resolution: {integrity: sha512-jOWVmzVceKlVVdwjNSenT4PbGghU0SBIizAev8ofZVgivk/TVHXSbNL8LP6M3spZvkR9/QolkyJavGSX5Cs0UA==}
    engines: {node: '>=10'}
    dev: false

  /validate-npm-package-license/3.0.4:
    resolution: {integrity: sha512-DpKm2Ui/xN7/HQKCtpZxoRWBhZ9Z0kqtygG8XCgNQ8ZlDnxuQmWhj566j8fN4Cu3/JmbhsDo7fcAJq4s9h27Ew==}
    dependencies:
      spdx-correct: 3.1.1
      spdx-expression-parse: 3.0.1
    dev: true

  /validator/13.7.0:
    resolution: {integrity: sha512-nYXQLCBkpJ8X6ltALua9dRrZDHVYxjJ1wgskNt1lH9fzGjs3tgojGSCBjmEPwkWS1y29+DrizMTW19Pr9uB2nw==}
    engines: {node: '>= 0.10'}

  /vary/1.1.2:
    resolution: {integrity: sha512-BNGbWLfd0eUPabhkXUVm0j8uuvREyTh5ovRa/dyow/BqAbZJyC+5fU+IzQOzmAKzYqYRAISoRhdQr3eIZ/PXqg==}
    engines: {node: '>= 0.8'}

  /vite-node/0.28.4_@types+node@18.15.3:
    resolution: {integrity: sha512-KM0Q0uSG/xHHKOJvVHc5xDBabgt0l70y7/lWTR7Q0pR5/MrYxadT+y32cJOE65FfjGmJgxpVEEY+69btJgcXOQ==}
    engines: {node: '>=v14.16.0'}
    hasBin: true
    dependencies:
      cac: 6.7.14
      debug: 4.3.4
      mlly: 1.1.0
      pathe: 1.1.0
      picocolors: 1.0.0
      source-map: 0.6.1
      source-map-support: 0.5.21
      vite: 4.2.0_@types+node@18.15.3
    transitivePeerDependencies:
      - '@types/node'
      - less
      - sass
      - stylus
      - sugarss
      - supports-color
      - terser
    dev: true

  /vite-plugin-checker/0.5.6_uwfgifijp65pzpytgxzgwlb2gq:
    resolution: {integrity: sha512-ftRyON0gORUHDxcDt2BErmsikKSkfvl1i2DoP6Jt2zDO9InfvM6tqO1RkXhSjkaXEhKPea6YOnhFaZxW3BzudQ==}
    engines: {node: '>=14.16'}
    peerDependencies:
      eslint: '>=7'
      meow: ^9.0.0
      optionator: ^0.9.1
      stylelint: '>=13'
      typescript: '*'
      vite: '>=2.0.0'
      vls: '*'
      vti: '*'
      vue-tsc: '*'
    peerDependenciesMeta:
      eslint:
        optional: true
      meow:
        optional: true
      optionator:
        optional: true
      stylelint:
        optional: true
      typescript:
        optional: true
      vls:
        optional: true
      vti:
        optional: true
      vue-tsc:
        optional: true
    dependencies:
      '@babel/code-frame': 7.16.7
      ansi-escapes: 4.3.2
      chalk: 4.1.2
      chokidar: 3.5.3
      commander: 8.3.0
      fast-glob: 3.2.12
      fs-extra: 11.1.0
      lodash.debounce: 4.0.8
      lodash.pick: 4.4.0
      npm-run-path: 4.0.1
      strip-ansi: 6.0.1
      tiny-invariant: 1.3.1
      typescript: 4.9.5
      vite: 4.2.0_@types+node@18.15.3
      vscode-languageclient: 7.0.0
      vscode-languageserver: 7.0.0
      vscode-languageserver-textdocument: 1.0.8
      vscode-uri: 3.0.7
      vue-tsc: 1.2.0_typescript@4.9.5
    dev: true

  /vite-plugin-pages/0.29.0_vite@4.2.0:
    resolution: {integrity: sha512-vRgLflQNMs8QnDB8A5XwX8b2XYSIN1Mdy3Bx7A7N9NTFeybRj/zpvoosdbMgJ3LsJ84AznHC3GytWQZGNpE5BA==}
    peerDependencies:
      '@vue/compiler-sfc': ^2.7.0 || ^3.0.0
      vite: ^2.0.0 || ^3.0.0-0 || ^4.0.0
    peerDependenciesMeta:
      '@vue/compiler-sfc':
        optional: true
    dependencies:
      '@types/debug': 4.1.7
      debug: 4.3.4
      deep-equal: 2.2.0
      extract-comments: 1.1.0
      fast-glob: 3.2.12
      json5: 2.2.3
      local-pkg: 0.4.3
      picocolors: 1.0.0
      vite: 4.2.0_@types+node@18.15.3
      yaml: 2.2.1
    transitivePeerDependencies:
      - supports-color
    dev: true

  /vite-plugin-vue-layouts/0.8.0_m3uvdxdk7hj6rhgyd3bnmiarxm:
    resolution: {integrity: sha512-UZW2nSV2LraTSe7gsAL46hfdi7a0X1RvkGGoJVtA2O8beu7anzpXFwQLou8+kHy31CzVycT4gIPySBsHhtBN5g==}
    peerDependencies:
      vite: ^2.5.0 || ^3.0.0-0 || ^4.0.0
      vue: ^2.6.12 || ^3.2.4
      vue-router: ^3.5.1 || ^4.0.11
    dependencies:
      '@vue/compiler-sfc': 3.2.47
      debug: 4.3.4
      fast-glob: 3.2.12
      vite: 4.2.0_@types+node@18.15.3
      vue: 3.2.47
      vue-router: 4.1.6_vue@3.2.47
    transitivePeerDependencies:
      - supports-color
    dev: true

  /vite/4.2.0_@types+node@18.15.3:
    resolution: {integrity: sha512-AbDTyzzwuKoRtMIRLGNxhLRuv1FpRgdIw+1y6AQG73Q5+vtecmvzKo/yk8X/vrHDpETRTx01ABijqUHIzBXi0g==}
    engines: {node: ^14.18.0 || >=16.0.0}
    hasBin: true
    peerDependencies:
      '@types/node': '>= 14'
      less: '*'
      sass: '*'
      stylus: '*'
      sugarss: '*'
      terser: ^5.4.0
    peerDependenciesMeta:
      '@types/node':
        optional: true
      less:
        optional: true
      sass:
        optional: true
      stylus:
        optional: true
      sugarss:
        optional: true
      terser:
        optional: true
    dependencies:
      '@types/node': 18.15.3
      esbuild: 0.17.12
      postcss: 8.4.21
      resolve: 1.22.1
      rollup: 3.19.1
    optionalDependencies:
      fsevents: 2.3.2
    dev: true

  /vitepress/1.0.0-alpha.60_umrqc53irj3h7ekamxvawwvium:
    resolution: {integrity: sha512-GI5iLDkZRqGEPixbSloT+p6pbKcMh9ykRRxt8vf9AjV1gaPit6Stg/t9WNxTdIhKVCuQMexGs1605DNApSRK2A==}
    hasBin: true
    dependencies:
      '@docsearch/css': 3.3.3
      '@docsearch/js': 3.3.3_2r467mdhb7mblpaox4bg7fatdi
      '@vitejs/plugin-vue': 4.1.0_vite@4.2.0+vue@3.2.47
      '@vue/devtools-api': 6.5.0
      '@vueuse/core': 9.13.0_vue@3.2.47
      body-scroll-lock: 4.0.0-beta.0
      shiki: 0.14.1
      vite: 4.2.0_@types+node@18.15.3
      vue: 3.2.47
    transitivePeerDependencies:
      - '@algolia/client-search'
      - '@types/node'
      - '@types/react'
      - '@vue/composition-api'
      - less
      - react
      - react-dom
      - sass
      - stylus
      - sugarss
      - terser
    dev: true

  /vm2/3.9.10:
    resolution: {integrity: sha512-AuECTSvwu2OHLAZYhG716YzwodKCIJxB6u1zG7PgSQwIgAlEaoXH52bxdcvT8GkGjnYK7r7yWDW0m0sOsPuBjQ==}
    engines: {node: '>=6.0'}
    hasBin: true
    dependencies:
      acorn: 8.8.2
      acorn-walk: 8.2.0
    dev: false

  /void-elements/3.1.0:
    resolution: {integrity: sha512-Dhxzh5HZuiHQhbvTW9AMetFfBHDMYpo23Uo9btPXgdYP+3T5S+p+jgNy7spra+veYhBP2dCSgxR/i2Y02h5/6w==}
    engines: {node: '>=0.10.0'}
    dev: false

  /vscode-jsonrpc/6.0.0:
    resolution: {integrity: sha512-wnJA4BnEjOSyFMvjZdpiOwhSq9uDoK8e/kpRJDTaMYzwlkrhG1fwDIZI94CLsLzlCK5cIbMMtFlJlfR57Lavmg==}
    engines: {node: '>=8.0.0 || >=10.0.0'}
    dev: true

  /vscode-languageclient/7.0.0:
    resolution: {integrity: sha512-P9AXdAPlsCgslpP9pRxYPqkNYV7Xq8300/aZDpO35j1fJm/ncize8iGswzYlcvFw5DQUx4eVk+KvfXdL0rehNg==}
    engines: {vscode: ^1.52.0}
    dependencies:
      minimatch: 3.1.2
      semver: 7.3.8
      vscode-languageserver-protocol: 3.16.0
    dev: true

  /vscode-languageserver-protocol/3.16.0:
    resolution: {integrity: sha512-sdeUoAawceQdgIfTI+sdcwkiK2KU+2cbEYA0agzM2uqaUy2UpnnGHtWTHVEtS0ES4zHU0eMFRGN+oQgDxlD66A==}
    dependencies:
      vscode-jsonrpc: 6.0.0
      vscode-languageserver-types: 3.16.0
    dev: true

  /vscode-languageserver-textdocument/1.0.8:
    resolution: {integrity: sha512-1bonkGqQs5/fxGT5UchTgjGVnfysL0O8v1AYMBjqTbWQTFn721zaPGDYFkOKtfDgFiSgXM3KwaG3FMGfW4Ed9Q==}
    dev: true

  /vscode-languageserver-types/3.16.0:
    resolution: {integrity: sha512-k8luDIWJWyenLc5ToFQQMaSrqCHiLwyKPHKPQZ5zz21vM+vIVUSvsRpcbiECH4WR88K2XZqc4ScRcZ7nk/jbeA==}
    dev: true

  /vscode-languageserver/7.0.0:
    resolution: {integrity: sha512-60HTx5ID+fLRcgdHfmz0LDZAXYEV68fzwG0JWwEPBode9NuMYTIxuYXPg4ngO8i8+Ou0lM7y6GzaYWbiDL0drw==}
    hasBin: true
    dependencies:
      vscode-languageserver-protocol: 3.16.0
    dev: true

  /vscode-oniguruma/1.7.0:
    resolution: {integrity: sha512-L9WMGRfrjOhgHSdOYgCt/yRMsXzLDJSL7BPrOZt73gU0iWO4mpqzqQzOz5srxqTvMBaR0XZTSrVWo4j55Rc6cA==}
    dev: true

  /vscode-textmate/8.0.0:
    resolution: {integrity: sha512-AFbieoL7a5LMqcnOF04ji+rpXadgOXnZsxQr//r83kLPr7biP7am3g9zbaZIaBGwBRWeSvoMD4mgPdX3e4NWBg==}
    dev: true

  /vscode-uri/3.0.7:
    resolution: {integrity: sha512-eOpPHogvorZRobNqJGhapa0JdwaxpjVvyBp0QIUMRMSf8ZAlqOdEquKuRmw9Qwu0qXtJIWqFtMkmvJjUZmMjVA==}
    dev: true

  /vue-demi/0.13.11_vue@3.2.47:
    resolution: {integrity: sha512-IR8HoEEGM65YY3ZJYAjMlKygDQn25D5ajNFNoKh9RSDMQtlzCxtfQjdQgv9jjK+m3377SsJXY8ysq8kLCZL25A==}
    engines: {node: '>=12'}
    hasBin: true
    requiresBuild: true
    peerDependencies:
      '@vue/composition-api': ^1.0.0-rc.1
      vue: ^3.0.0-0 || ^2.6.0
    peerDependenciesMeta:
      '@vue/composition-api':
        optional: true
    dependencies:
      vue: 3.2.47

  /vue-dompurify-html/4.0.0_vue@3.2.47:
    resolution: {integrity: sha512-yLxmZSoVNM+ZpRXwbrq6mwY7xidRd6W4P2/W8zLBdXSQckpmPVvmDaJALYH0jm0CgibNJbe4+E5j6wzOKwRKvg==}
    peerDependencies:
      vue: ^2.7.0 || ^3.0.0
    dependencies:
      dompurify: 3.0.0
      vue: 3.2.47
      vue-demi: 0.13.11_vue@3.2.47
    transitivePeerDependencies:
      - '@vue/composition-api'
    dev: false

  /vue-eslint-parser/9.1.0_eslint@8.36.0:
    resolution: {integrity: sha512-NGn/iQy8/Wb7RrRa4aRkokyCZfOUWk19OP5HP6JEozQFX5AoS/t+Z0ZN7FY4LlmWc4FNI922V7cvX28zctN8dQ==}
    engines: {node: ^14.17.0 || >=16.0.0}
    peerDependencies:
      eslint: '>=6.0.0'
    dependencies:
      debug: 4.3.4
      eslint: 8.36.0
      eslint-scope: 7.1.1
      eslint-visitor-keys: 3.3.0
      espree: 9.4.1
      esquery: 1.4.0
      lodash: 4.17.21
      semver: 7.3.8
    transitivePeerDependencies:
      - supports-color
    dev: true

  /vue-router/4.1.6_vue@3.2.47:
    resolution: {integrity: sha512-DYWYwsG6xNPmLq/FmZn8Ip+qrhFEzA14EI12MsMgVxvHFDYvlr4NXpVF5hrRH1wVcDP8fGi5F4rxuJSl8/r+EQ==}
    peerDependencies:
      vue: ^3.2.0
    dependencies:
      '@vue/devtools-api': 6.5.0
      vue: 3.2.47

  /vue-template-compiler/2.7.14:
    resolution: {integrity: sha512-zyA5Y3ArvVG0NacJDkkzJuPQDF8RFeRlzV2vLeSnhSpieO6LK2OVbdLPi5MPPs09Ii+gMO8nY4S3iKQxBxDmWQ==}
    dependencies:
      de-indent: 1.0.2
      he: 1.2.0
    dev: true

  /vue-tsc/1.2.0_typescript@4.9.5:
    resolution: {integrity: sha512-rIlzqdrhyPYyLG9zxsVRa+JEseeS9s8F2BbVVVWRRsTZvJO2BbhLEb2HW3MY+DFma0378tnIqs+vfTzbcQtRFw==}
    hasBin: true
    peerDependencies:
      typescript: '*'
    dependencies:
      '@volar/vue-language-core': 1.2.0
      '@volar/vue-typescript': 1.2.0
      typescript: 4.9.5
    dev: true

  /vue/3.2.47:
    resolution: {integrity: sha512-60188y/9Dc9WVrAZeUVSDxRQOZ+z+y5nO2ts9jWXSTkMvayiWxCWOWtBQoYjLeccfXkiiPZWAHcV+WTPhkqJHQ==}
    dependencies:
      '@vue/compiler-dom': 3.2.47
      '@vue/compiler-sfc': 3.2.47
      '@vue/runtime-dom': 3.2.47
      '@vue/server-renderer': 3.2.47_vue@3.2.47
      '@vue/shared': 3.2.47

  /w3c-keyname/2.2.6:
    resolution: {integrity: sha512-f+fciywl1SJEniZHD6H+kUO8gOnwIr7f4ijKA6+ZvJFjeGi1r4PDLl53Ayud9O/rk64RqgoQine0feoeOU0kXg==}

  /w3c-xmlserializer/4.0.0:
    resolution: {integrity: sha512-d+BFHzbiCx6zGfz0HyQ6Rg69w9k19nviJspaj4yNscGjrHu94sVP+aRm75yEbCh+r2/yR+7q6hux9LVtbuTGBw==}
    engines: {node: '>=14'}
    dependencies:
      xml-name-validator: 4.0.0
    dev: true

  /watchpack/2.4.0:
    resolution: {integrity: sha512-Lcvm7MGST/4fup+ifyKi2hjyIAwcdI4HRgtvTpIUxBRhB+RFtUh8XtDOxUfctVCnhVi+QQj49i91OyvzkJl6cg==}
    engines: {node: '>=10.13.0'}
    dependencies:
      glob-to-regexp: 0.4.1
      graceful-fs: 4.2.9
    dev: true

  /wcwidth/1.0.1:
    resolution: {integrity: sha512-XHPEwS0q6TaxcvG85+8EYkbiCux2XtWG2mkc47Ng2A77BQu9+DqIOJldST4HgPkuea7dvKSj5VgX3P1d4rW8Tg==}
    dependencies:
      defaults: 1.0.3
    dev: true

  /web-resource-inliner/5.0.0:
    resolution: {integrity: sha512-AIihwH+ZmdHfkJm7BjSXiEClVt4zUFqX4YlFAzjL13wLtDuUneSaFvDBTbdYRecs35SiU7iNKbMnN+++wVfb6A==}
    engines: {node: '>=10.0.0'}
    dependencies:
      ansi-colors: 4.1.3
      escape-goat: 3.0.0
      htmlparser2: 4.1.0
      mime: 2.6.0
      node-fetch: 2.6.7
      valid-data-url: 3.0.1
    transitivePeerDependencies:
      - encoding
    dev: false

  /webidl-conversions/3.0.1:
    resolution: {integrity: sha512-2JAn3z8AR6rjK8Sm8orRC0h/bcl/DqL7tRPdGZ4I1CjdF+EaMLmYxBHyXuKL849eucPFhvBoxMsflfOb8kxaeQ==}

  /webidl-conversions/7.0.0:
    resolution: {integrity: sha512-VwddBukDzu71offAQR975unBIGqfKZpM+8ZX6ySk8nYhVoo5CYaZyzt3YBvYtRtO+aoGlqxPg/B87NGVZ/fu6g==}
    engines: {node: '>=12'}
    dev: true

  /webpack-node-externals/3.0.0:
    resolution: {integrity: sha512-LnL6Z3GGDPht/AigwRh2dvL9PQPFQ8skEpVrWZXLWBYmqcaojHNN0onvHzie6rq7EWKrrBfPYqNEzTJgiwEQDQ==}
    engines: {node: '>=6'}
    dev: true

  /webpack-sources/3.2.3:
    resolution: {integrity: sha512-/DyMEOrDgLKKIG0fmvtz+4dUX/3Ghozwgm6iPp8KRhvn+eQf9+Q7GWxVNMk3+uCPWfdXYC4ExGBckIXdFEfH1w==}
    engines: {node: '>=10.13.0'}
    dev: true

  /webpack-virtual-modules/0.5.0:
    resolution: {integrity: sha512-kyDivFZ7ZM0BVOUteVbDFhlRt7Ah/CSPwJdi8hBpkK7QLumUqdLtVfm/PX/hkcnrvr0i77fO5+TjZ94Pe+C9iw==}
    dev: true

  /webpack/5.76.2_@swc+core@1.3.41:
    resolution: {integrity: sha512-Th05ggRm23rVzEOlX8y67NkYCHa9nTNcwHPBhdg+lKG+mtiW7XgggjAeeLnADAe7mLjJ6LUNfgHAuRRh+Z6J7w==}
    engines: {node: '>=10.13.0'}
    hasBin: true
    peerDependencies:
      webpack-cli: '*'
    peerDependenciesMeta:
      webpack-cli:
        optional: true
    dependencies:
      '@types/eslint-scope': 3.7.3
      '@types/estree': 0.0.51
      '@webassemblyjs/ast': 1.11.1
      '@webassemblyjs/wasm-edit': 1.11.1
      '@webassemblyjs/wasm-parser': 1.11.1
      acorn: 8.8.2
      acorn-import-assertions: 1.8.0_acorn@8.8.2
      browserslist: 4.21.5
      chrome-trace-event: 1.0.3
      enhanced-resolve: 5.10.0
      es-module-lexer: 0.9.3
      eslint-scope: 5.1.1
      events: 3.3.0
      glob-to-regexp: 0.4.1
      graceful-fs: 4.2.9
      json-parse-even-better-errors: 2.3.1
      loader-runner: 4.2.0
      mime-types: 2.1.35
      neo-async: 2.6.2
      schema-utils: 3.1.1
      tapable: 2.2.1
      terser-webpack-plugin: 5.3.1_p5gbcuh6o7gimc24anjcfbfmzm
      watchpack: 2.4.0
      webpack-sources: 3.2.3
    transitivePeerDependencies:
      - '@swc/core'
      - esbuild
      - uglify-js
    dev: true

  /whatwg-encoding/2.0.0:
    resolution: {integrity: sha512-p41ogyeMUrw3jWclHWTQg1k05DSVXPLcVxRTYsXUk+ZooOCZLcoYgPZ/HL/D/N+uQPOtcp1me1WhBEaX02mhWg==}
    engines: {node: '>=12'}
    dependencies:
      iconv-lite: 0.6.3
    dev: true

  /whatwg-mimetype/3.0.0:
    resolution: {integrity: sha512-nt+N2dzIutVRxARx1nghPKGv1xHikU7HKdfafKkLNLindmPU/ch3U31NOCGGA/dmPcmb1VlofO0vnKAcsm0o/Q==}
    engines: {node: '>=12'}
    dev: true

  /whatwg-url/11.0.0:
    resolution: {integrity: sha512-RKT8HExMpoYx4igMiVMY83lN6UeITKJlBQ+vR/8ZJ8OCdSiN3RwCq+9gH0+Xzj0+5IrM6i4j/6LuvzbZIQgEcQ==}
    engines: {node: '>=12'}
    dependencies:
      tr46: 3.0.0
      webidl-conversions: 7.0.0
    dev: true

  /whatwg-url/5.0.0:
    resolution: {integrity: sha512-saE57nupxk6v3HY35+jzBwYa0rKSy0XR8JSxZPwgLr7ys0IBzhGviA1/TUGJLmSVqs8pb9AnvICXEuOHLprYTw==}
    dependencies:
      tr46: 0.0.3
      webidl-conversions: 3.0.1

  /which-boxed-primitive/1.0.2:
    resolution: {integrity: sha512-bwZdv0AKLpplFY2KZRX6TvyuN7ojjr7lwkg6ml0roIy9YeuSr7JS372qlNW18UQYzgYK9ziGcerWqZOmEn9VNg==}
    dependencies:
      is-bigint: 1.0.4
      is-boolean-object: 1.1.2
      is-number-object: 1.0.7
      is-string: 1.0.7
      is-symbol: 1.0.4
    dev: true

  /which-collection/1.0.1:
    resolution: {integrity: sha512-W8xeTUwaln8i3K/cY1nGXzdnVZlidBcagyNFtBdD5kxnb4TvGKR7FfSIS3mYpwWS1QUCutfKz8IY8RjftB0+1A==}
    dependencies:
      is-map: 2.0.2
      is-set: 2.0.2
      is-weakmap: 2.0.1
      is-weakset: 2.0.2
    dev: true

  /which-typed-array/1.1.9:
    resolution: {integrity: sha512-w9c4xkx6mPidwp7180ckYWfMmvxpjlZuIudNtDf4N/tTAUB8VJbX25qZoAsrtGuYNnGw3pa0AXgbGKRB8/EceA==}
    engines: {node: '>= 0.4'}
    dependencies:
      available-typed-arrays: 1.0.5
      call-bind: 1.0.2
      for-each: 0.3.3
      gopd: 1.0.1
      has-tostringtag: 1.0.0
      is-typed-array: 1.1.10
    dev: true

  /which/2.0.2:
    resolution: {integrity: sha512-BLI3Tl1TW3Pvl70l3yq3Y64i+awpwXqsGBYWkkqMtnbXgrMD+yj7rhW0kuEDxzJaYXGjEW5ogapKNMEKNMjibA==}
    engines: {node: '>= 8'}
    hasBin: true
    dependencies:
      isexe: 2.0.0
    dev: true

  /wide-align/1.1.5:
    resolution: {integrity: sha512-eDMORYaPNZ4sQIuuYPDHdQvf4gyCF9rEEV/yPxGfwPkRodwEgiMUUXTx/dex+Me0wxx53S+NgUHaP7y3MGlDmg==}
    dependencies:
      string-width: 4.2.3
    dev: false

  /windows-release/4.0.0:
    resolution: {integrity: sha512-OxmV4wzDKB1x7AZaZgXMVsdJ1qER1ed83ZrTYd5Bwq2HfJVg3DJS8nqlAG4sMoJ7mu8cuRmLEYyU13BKwctRAg==}
    engines: {node: '>=10'}
    dependencies:
      execa: 4.1.0
    dev: true

  /with/7.0.2:
    resolution: {integrity: sha512-RNGKj82nUPg3g5ygxkQl0R937xLyho1J24ItRCBTr/m1YnZkzJy1hUiHUJrc/VlsDQzsCnInEGSg3bci0Lmd4w==}
    engines: {node: '>= 10.0.0'}
    dependencies:
      '@babel/parser': 7.17.8
      '@babel/types': 7.17.0
      assert-never: 1.2.1
      babel-walk: 3.0.0-canary-5
    dev: false

  /word-wrap/1.2.3:
    resolution: {integrity: sha512-Hz/mrNwitNRh/HUAtM/VT/5VH+ygD6DV7mYKZAtHOrbs8U7lvPS6xf7EJKMF0uW1KJCl0H701g3ZGus+muE5vQ==}
    engines: {node: '>=0.10.0'}

  /wordwrap/1.0.0:
    resolution: {integrity: sha512-gvVzJFlPycKc5dZN4yPkP8w7Dc37BtP1yczEneOb4uq34pXZcvrtRTmWV8W+Ume+XCxKgbjM+nevkyFPMybd4Q==}
    dev: false

  /workerpool/6.2.1:
    resolution: {integrity: sha512-ILEIE97kDZvF9Wb9f6h5aXK4swSlKGUcOEGiIYb2OOu/IrDU9iwj0fD//SsA6E5ibwJxpEvhullJY4Sl4GcpAw==}
    dev: true

  /wrap-ansi/7.0.0:
    resolution: {integrity: sha512-YVGIj2kamLSTxw6NsZjoBxfSwsn0ycdesmc4p+Q21c5zPuZ1pl+NfxVdxPtdHvmNVOQ6XSYG4AUtyt/Fi7D16Q==}
    engines: {node: '>=10'}
    dependencies:
      ansi-styles: 4.3.0
      string-width: 4.2.3
      strip-ansi: 6.0.1

  /wrappy/1.0.2:
    resolution: {integrity: sha512-l4Sp/DRseor9wL6EvV2+TuQn63dMkPjZ/sp9XkghTEbV9KlPS1xUsZ3u7/IQO4wxtcFB4bgpQPRcR3QCvezPcQ==}

  /ws/8.12.1:
    resolution: {integrity: sha512-1qo+M9Ba+xNhPB+YTWUlK6M17brTut5EXbcBaMRN5pH5dFrXz7lzz1ChFSUq3bOUl8yEvSenhHmYUNJxFzdJew==}
    engines: {node: '>=10.0.0'}
    peerDependencies:
      bufferutil: ^4.0.1
      utf-8-validate: '>=5.0.2'
    peerDependenciesMeta:
      bufferutil:
        optional: true
      utf-8-validate:
        optional: true
    dev: true

  /xml-name-validator/4.0.0:
    resolution: {integrity: sha512-ICP2e+jsHvAj2E2lIHxa5tjXRlKDJo4IdvPvCXbXQGdzSfmSpNVyIKMvoZHjDY9DP0zV17iI85o90vRFXNccRw==}
    engines: {node: '>=12'}
    dev: true

  /xmlchars/2.2.0:
    resolution: {integrity: sha512-JZnDKK8B0RCDw84FNdDAIpZK+JuJw+s7Lz8nksI7SIuU3UXJJslUthsi+uWBUYOwPFwW7W7PRLRfUKpxjtjFCw==}
    dev: true

  /xregexp/2.0.0:
    resolution: {integrity: sha512-xl/50/Cf32VsGq/1R8jJE5ajH1yMCQkpmoS10QbFZWl2Oor4H0Me64Pu2yxvsRWK3m6soJbmGfzSR7BYmDcWAA==}
    dev: false

  /xtend/4.0.2:
    resolution: {integrity: sha512-LKYU1iAXJXUgAXn9URjiu+MWhyUXHsvfp7mcuYm9dSUKK0/CjtrUwFAxD82/mCWbtLsGjFIad0wIsod4zrTAEQ==}
    engines: {node: '>=0.4'}

  /y18n/5.0.8:
    resolution: {integrity: sha512-0pfFzegeDWJHJIAmTLRP2DwHjdF5s7jo9tuztdQxAhINCdvS+3nGINqPd00AphqJR/0LhANUS6/+7SCb98YOfA==}
    engines: {node: '>=10'}

  /yallist/2.1.2:
    resolution: {integrity: sha512-ncTzHV7NvsQZkYe1DW7cbDLm0YpzHmZF5r/iyP3ZnQtMiJ+pjzisCiMNI+Sj+xQF5pXhSHxSB3uDbsBTzY/c2A==}
    dev: false

  /yallist/3.1.1:
    resolution: {integrity: sha512-a4UGQaWPH59mOXUYnAG2ewncQS4i4F43Tv3JoAM+s2VDAmS9NsK8GpDMLrCHPksFT7h3K6TOoUNn2pb7RoXx4g==}
    dev: false

  /yallist/4.0.0:
    resolution: {integrity: sha512-3wdGidZyq5PB084XLES5TpOSRA3wjXAlIWMhum2kRcv/41Sn2emQ0dycQW4uZXLejwKvg6EsvbdlVL+FYEct7A==}

  /yaml/1.10.2:
    resolution: {integrity: sha512-r3vXyErRCYJ7wg28yvBY5VSoAF8ZvlcW9/BwUzEtUsjvX/DKs24dIkuwjtuprwJJHsbyUbLApepYTR1BN4uHrg==}
    engines: {node: '>= 6'}

  /yaml/2.2.1:
    resolution: {integrity: sha512-e0WHiYql7+9wr4cWMx3TVQrNwejKaEe7/rHNmQmqRjazfOP5W8PB6Jpebb5o6fIapbz9o9+2ipcaTM2ZwDI6lw==}
    engines: {node: '>= 14'}
    dev: true

  /yargs-parser/20.2.4:
    resolution: {integrity: sha512-WOkpgNhPTlE73h4VFAFsOnomJVaovO8VqLDzy5saChRBFQFBoMYirowyW+Q9HB4HFF4Z7VZTiG3iSzJJA29yRA==}
    engines: {node: '>=10'}
    dev: true

  /yargs-parser/20.2.9:
    resolution: {integrity: sha512-y11nGElTIV+CT3Zv9t7VKl+Q3hTQoT9a1Qzezhhl6Rp21gJ/IVTW7Z3y9EWXhuUBC2Shnf+DX0antecpAwSP8w==}
    engines: {node: '>=10'}

  /yargs-parser/21.1.1:
    resolution: {integrity: sha512-tVpsJW7DdjecAiFpbIB1e3qxIQsE6NoPc5/eTdrbbIC4h0LVsWhnoa3g+m2HclBIujHzsxZ4VJVA+GUuc2/LBw==}
    engines: {node: '>=12'}
    dev: true

  /yargs-unparser/2.0.0:
    resolution: {integrity: sha512-7pRTIA9Qc1caZ0bZ6RYRGbHJthJWuakf+WmHK0rVeLkNrrGhfoabBNdue6kdINI6r4if7ocq9aD/n7xwKOdzOA==}
    engines: {node: '>=10'}
    dependencies:
      camelcase: 6.3.0
      decamelize: 4.0.0
      flat: 5.0.2
      is-plain-obj: 2.1.0
    dev: true

  /yargs/16.2.0:
    resolution: {integrity: sha512-D1mvvtDG0L5ft/jGWkLpG1+m0eQxOfaBvTNELraWj22wSVUMWxZUvYgJYcKh6jGGIkJFhH4IZPQhR4TKpc8mBw==}
    engines: {node: '>=10'}
    dependencies:
      cliui: 7.0.4
      escalade: 3.1.1
      get-caller-file: 2.0.5
      require-directory: 2.1.1
      string-width: 4.2.3
      y18n: 5.0.8
      yargs-parser: 20.2.9

  /yargs/17.7.1:
    resolution: {integrity: sha512-cwiTb08Xuv5fqF4AovYacTFNxk62th7LKJ6BL9IGUpTJrWoU7/7WdQGTP2SjKf1dUNBGzDd28p/Yfs/GI6JrLw==}
    engines: {node: '>=12'}
    dependencies:
      cliui: 8.0.1
      escalade: 3.1.1
      get-caller-file: 2.0.5
      require-directory: 2.1.1
      string-width: 4.2.3
      y18n: 5.0.8
      yargs-parser: 21.1.1
    dev: true

  /yn/3.1.1:
    resolution: {integrity: sha512-Ux4ygGWsu2c7isFWe8Yu1YluJmqVhxqK2cLXNQA5AcC3QfbGNpM7fu0Y8b/z16pXLnFxZYvWhd3fhBY9DLmC6Q==}
    engines: {node: '>=6'}
    dev: true

  /yocto-queue/0.1.0:
    resolution: {integrity: sha512-rVksvsnNCdJ/ohGc6xgPwyN8eheCxsiLM8mxuE/t/mOVqJewPuO1miLpTHQiRgTKCLexL4MeAFVagts7HmNZ2Q==}
    engines: {node: '>=10'}
    dev: true<|MERGE_RESOLUTION|>--- conflicted
+++ resolved
@@ -117,19 +117,11 @@
       rxjs: 7.8.0
       swagger-ui-express: 4.6.2_express@4.18.2
     devDependencies:
-<<<<<<< HEAD
-      '@nestjs/cli': 9.1.8_@swc+core@1.3.24
-      '@nestjs/schematics': 9.0.4_bpd7edbl7imd2lxcmdt57tn7ne
-      '@nestjs/testing': 9.2.1_wdbvfsxfdwzlwdfiyh2gynjl4m
-      '@swc/core': 1.3.24
-      '@swc/register': 0.1.10_@swc+core@1.3.24
-=======
       '@nestjs/cli': 9.3.0_@swc+core@1.3.41
       '@nestjs/schematics': 9.0.4_typescript@4.9.5
       '@nestjs/testing': 9.3.10_ei3tg6cxzgs4sy4x5inb2pdyja
       '@swc/core': 1.3.41
       '@swc/register': 0.1.10_@swc+core@1.3.41
->>>>>>> 9935691d
       '@types/cache-manager': 4.0.2
       '@types/chai': 4.3.4
       '@types/chai-as-promised': 7.1.5
@@ -157,18 +149,6 @@
 
   frontend:
     specifiers:
-<<<<<<< HEAD
-      '@histoire/plugin-vue': ^0.12.4
-      '@iconify-json/ant-design': ^1.1.4
-      '@iconify-json/bi': ^1.1.13
-      '@iconify-json/fa6-brands': ^1.1.8
-      '@iconify-json/fa6-regular': ^1.1.8
-      '@iconify-json/fa6-solid': ^1.1.10
-      '@iconify-json/fluent': ^1.1.17
-      '@iconify-json/iconoir': ^1.1.16
-      '@iconify-json/mdi': ^1.1.41
-      '@iconify-json/ri': ^1.1.4
-=======
       '@codemirror/autocomplete': ^6.4.2
       '@codemirror/commands': ^6.2.2
       '@codemirror/lang-cpp': ^6.0.2
@@ -188,7 +168,6 @@
       '@iconify-json/fluent': ^1.1.18
       '@iconify-json/iconoir': ^1.1.24
       '@iconify-json/ri': ^1.1.5
->>>>>>> 9935691d
       '@tailwindcss/forms': ^0.5.3
       '@tailwindcss/line-clamp': ^0.4.2
       '@tailwindcss/typography': ^0.5.9
@@ -219,17 +198,6 @@
       vue: ^3.2.47
       vue-dompurify-html: ^4.0.0
       vue-router: ^4.1.6
-<<<<<<< HEAD
-      vue-tsc: ^1.0.19
-    dependencies:
-      '@tiptap/starter-kit': 2.0.0-beta.209_abnlhagdy6u44isuyzyni4aaei
-      '@tiptap/vue-3': 2.0.0-beta.209_nysk3ttsy4zmouxoe5f435v374
-      '@vueuse/components': 9.9.0_vue@3.2.45
-      '@vueuse/core': 9.9.0_vue@3.2.45
-      '@vueuse/math': 9.9.0_vue@3.2.45
-      axios: 1.2.2
-      axios-retry: 3.3.1
-=======
       vue-tsc: ^1.2.0
     dependencies:
       '@codemirror/autocomplete': 6.4.2_lc2v3dpzp2l5pdzwtgfaudkm3e
@@ -251,41 +219,12 @@
       '@vueuse/router': 9.13.0_lavcef455lp3wtm2mcdrwhgymm
       axios: 1.3.4
       axios-retry: 3.4.0
->>>>>>> 9935691d
       nprogress: 0.2.0
       pinia: 2.0.33_hmuptsblhheur2tugfgucj7gc4
       vue: 3.2.47
       vue-dompurify-html: 4.0.0_vue@3.2.47
       vue-router: 4.1.6_vue@3.2.47
     devDependencies:
-<<<<<<< HEAD
-      '@histoire/plugin-vue': 0.12.4_lymq7vruuz6jmxaxayq4lptz3i
-      '@iconify-json/ant-design': 1.1.4
-      '@iconify-json/bi': 1.1.13
-      '@iconify-json/fa6-brands': 1.1.8
-      '@iconify-json/fa6-regular': 1.1.8
-      '@iconify-json/fa6-solid': 1.1.10
-      '@iconify-json/fluent': 1.1.17
-      '@iconify-json/iconoir': 1.1.16
-      '@iconify-json/mdi': 1.1.41
-      '@iconify-json/ri': 1.1.4
-      '@tailwindcss/forms': 0.5.3_tailwindcss@3.2.4
-      '@tailwindcss/typography': 0.5.8_tailwindcss@3.2.4
-      '@types/node': 18.11.18
-      '@types/nprogress': 0.2.0
-      '@vitejs/plugin-vue': 3.2.0_vite@3.2.5+vue@3.2.45
-      '@vue/tsconfig': 0.1.3
-      autoprefixer: 10.4.13_postcss@8.4.20
-      histoire: 0.12.4_olpw4qxmxw3gu2g5e2gxcovo5e
-      postcss: 8.4.20
-      tailwindcss: 3.2.4
-      typescript: 4.9.4
-      unplugin-icons: 0.14.15
-      vite: 3.2.5_@types+node@18.11.18
-      vite-plugin-pages: 0.28.0_vite@3.2.5
-      vite-plugin-vue-layouts: 0.7.0_3nkpb5yzbuphqhegz2uv6y4s3u
-      vue-tsc: 1.0.19_typescript@4.9.4
-=======
       '@histoire/plugin-vue': 0.15.8_um6ykffzo3rtsztblu5hrnoiwm
       '@iconify-json/ant-design': 1.1.5
       '@iconify-json/bi': 1.1.15
@@ -312,7 +251,6 @@
       vite-plugin-pages: 0.29.0_vite@4.2.0
       vite-plugin-vue-layouts: 0.8.0_m3uvdxdk7hj6rhgyd3bnmiarxm
       vue-tsc: 1.2.0_typescript@4.9.5
->>>>>>> 9935691d
 
 packages:
 
@@ -432,7 +370,7 @@
       '@algolia/requester-common': 4.14.3
     dev: true
 
-  /@angular-devkit/core/15.0.4_chokidar@3.5.3:
+  /@angular-devkit/core/15.0.4:
     resolution: {integrity: sha512-4ITpRAevd652SxB+qNesIQ9qfbm7wT5UBU5kJOPPwGL77I21g8CQpkmV1n5VSacPvC9Zbz90feOWexf7w7JzcA==}
     engines: {node: ^14.20.0 || ^16.13.0 || >=18.10.0, npm: ^6.11.0 || ^7.5.6 || >=8.0.0, yarn: '>= 1.13.0'}
     peerDependencies:
@@ -442,7 +380,23 @@
         optional: true
     dependencies:
       ajv: 8.11.0
-      ajv-formats: 2.1.1
+      ajv-formats: 2.1.1_ajv@8.11.0
+      jsonc-parser: 3.2.0
+      rxjs: 6.6.7
+      source-map: 0.7.4
+    dev: true
+
+  /@angular-devkit/core/15.0.4_chokidar@3.5.3:
+    resolution: {integrity: sha512-4ITpRAevd652SxB+qNesIQ9qfbm7wT5UBU5kJOPPwGL77I21g8CQpkmV1n5VSacPvC9Zbz90feOWexf7w7JzcA==}
+    engines: {node: ^14.20.0 || ^16.13.0 || >=18.10.0, npm: ^6.11.0 || ^7.5.6 || >=8.0.0, yarn: '>= 1.13.0'}
+    peerDependencies:
+      chokidar: ^3.5.2
+    peerDependenciesMeta:
+      chokidar:
+        optional: true
+    dependencies:
+      ajv: 8.11.0
+      ajv-formats: 2.1.1_ajv@8.11.0
       chokidar: 3.5.3
       jsonc-parser: 3.2.0
       rxjs: 6.6.7
@@ -477,6 +431,19 @@
       inquirer: 8.2.4
       symbol-observable: 4.0.0
       yargs-parser: 21.1.1
+    transitivePeerDependencies:
+      - chokidar
+    dev: true
+
+  /@angular-devkit/schematics/15.0.4:
+    resolution: {integrity: sha512-/gXiLFS0+xFdx6wPoBpe/c6/K9I5edMpaASqPf4XheKtrsSvL+qTlIi3nsbfItzOiDXbaBmlbxGfkMHz/yg0Ig==}
+    engines: {node: ^14.20.0 || ^16.13.0 || >=18.10.0, npm: ^6.11.0 || ^7.5.6 || >=8.0.0, yarn: '>= 1.13.0'}
+    dependencies:
+      '@angular-devkit/core': 15.0.4
+      jsonc-parser: 3.2.0
+      magic-string: 0.26.7
+      ora: 5.4.1
+      rxjs: 6.6.7
     transitivePeerDependencies:
       - chokidar
     dev: true
@@ -1244,19 +1211,8 @@
       '@iconify/types': 2.0.0
     dev: true
 
-<<<<<<< HEAD
-  /@iconify-json/mdi/1.1.41:
-    resolution: {integrity: sha512-nMT3k6cH48qi66m2mYDOh4YPW3BgSD+VLNXP7Z3LHNgKoGVLpA76AKWzYGshhyprebBGNXAk+72mlLLQSIojzQ==}
-    dependencies:
-      '@iconify/types': 2.0.0
-    dev: true
-
-  /@iconify-json/ri/1.1.4:
-    resolution: {integrity: sha512-gAk2gQBVghgbMLOmbUCc3l4COMMH5sR3HhBqpjaPUFBbC4WsNNRyOD4RZgjlanU7DTgFrj4NarY5K2EkXaVxuw==}
-=======
   /@iconify-json/ri/1.1.5:
     resolution: {integrity: sha512-OrxKcKFHanTSPmU5esvSn5YfpNgjwJJ+6rkK1I1pIRCPXfuvmlTJGUjf+L5ZQHUiMWLQz+M2bqXx8iBUtW35Gg==}
->>>>>>> 9935691d
     dependencies:
       '@iconify/types': 2.0.0
     dev: true
@@ -1577,10 +1533,6 @@
       - chokidar
     dev: true
 
-<<<<<<< HEAD
-  /@nestjs/swagger/6.1.4_zvabycmw733xee3ikaxv4c7mny:
-    resolution: {integrity: sha512-kE8VjR+NaoKqxg8XqM/YYfALScPh4AcoR8Wywga8/OxHsTHY+MKxqvTpWp7IhCUWSA6xT8nQUpcC9Rt7C+r7Hw==}
-=======
   /@nestjs/schematics/9.0.4_typescript@4.9.5:
     resolution: {integrity: sha512-egurCfAc4e5i1r2TmeAF0UrOKejFmT5oTdv4b7HcOVPupc3QGU7CbEfGleL3mkM5AjrixTQeMxU9bJ00ttAbGg==}
     peerDependencies:
@@ -1598,7 +1550,6 @@
 
   /@nestjs/swagger/6.2.1_wyaadnjofczeax4mlaw2u3iwam:
     resolution: {integrity: sha512-9M2vkfJHIzLqDZwvM5TEZO0MxRCvIb0xVy0LsmWwxH1lrb0z/4MhU+r2CWDhBtTccVJrKxVPiU2s3T3b9uUJbg==}
->>>>>>> 9935691d
     peerDependencies:
       '@fastify/static': ^6.0.0
       '@nestjs/common': ^9.0.0
@@ -1952,11 +1903,7 @@
       tailwindcss: '>=3.0.0 || >= 3.0.0-alpha.1'
     dependencies:
       mini-svg-data-uri: 1.4.4
-<<<<<<< HEAD
-      tailwindcss: 3.2.4
-=======
       tailwindcss: 3.2.7_postcss@8.4.21
->>>>>>> 9935691d
     dev: true
 
   /@tailwindcss/line-clamp/0.4.2_tailwindcss@3.2.7:
@@ -1976,11 +1923,7 @@
       lodash.isplainobject: 4.0.6
       lodash.merge: 4.6.2
       postcss-selector-parser: 6.0.10
-<<<<<<< HEAD
-      tailwindcss: 3.2.4
-=======
       tailwindcss: 3.2.7_postcss@8.4.21
->>>>>>> 9935691d
     dev: true
 
   /@tiptap/core/2.0.0-beta.220_@tiptap+pm@2.0.0-beta.218:
@@ -2007,27 +1950,16 @@
       '@tiptap/core': 2.0.0-beta.220_@tiptap+pm@2.0.0-beta.218
     dev: false
 
-<<<<<<< HEAD
-  /@tiptap/extension-bubble-menu/2.0.0-beta.209_jeu4ouigj7ewrtcth6npa4rbbm:
-    resolution: {integrity: sha512-tceZAuDpy3J96uGyCzpJFD3fHABJDTJTq5E0hm+TRQT+eVGVqZI0PE3/4yVFgkCshioTuJq8veMDFcqNsSkKsQ==}
-=======
   /@tiptap/extension-bubble-menu/2.0.0-beta.220_nl3kcghp26fu7dd2tlqljskoi4:
     resolution: {integrity: sha512-wthyec7s0vZlTSEAAZEgoFfx/1Arwg1zxDUrrE+YAost/Yn+w4xQksz/ts5Bx90iOk2qsJ+jzzttLRV17Ku7lA==}
     peerDependencies:
       '@tiptap/core': ^2.0.0-beta.209
       '@tiptap/pm': ^2.0.0-beta.209
->>>>>>> 9935691d
     dependencies:
       '@tiptap/core': 2.0.0-beta.220_@tiptap+pm@2.0.0-beta.218
       '@tiptap/pm': 2.0.0-beta.218_7w7m52asdh3tod4ocz57yex63q
       lodash: 4.17.21
       tippy.js: 6.3.7
-    transitivePeerDependencies:
-      - prosemirror-commands
-      - prosemirror-keymap
-      - prosemirror-model
-      - prosemirror-schema-list
-      - prosemirror-transform
     dev: false
 
   /@tiptap/extension-bullet-list/2.0.0-beta.220_7w7m52asdh3tod4ocz57yex63q:
@@ -2171,56 +2103,8 @@
       '@tiptap/core': 2.0.0-beta.220_@tiptap+pm@2.0.0-beta.218
     dev: false
 
-<<<<<<< HEAD
-  /@tiptap/extension-text/2.0.0-beta.209_f4ffqkgz5d3wev7su7t7l2rrua:
-    resolution: {integrity: sha512-12PTPTQViDR7xDLwxGMPiYaV89E9olH/+4Zfoh6QiOjHqhmgYu3+/c8YZ3eARgXnfpy/EzUD0PBxiAyDZJ1vdw==}
-    peerDependencies:
-      '@tiptap/core': ^2.0.0-beta.193
-    dependencies:
-      '@tiptap/core': 2.0.0-beta.209_xf6vrbde4aaztseepsc2w7fjwu
-    dev: false
-
-  /@tiptap/starter-kit/2.0.0-beta.209_abnlhagdy6u44isuyzyni4aaei:
-    resolution: {integrity: sha512-uR68ZfDZ5PeygGey3xc9ZuFIP+K7VRElrABnZcM6t9/Crrs70UFwSTNlkS0ezx9woj8h+8N78a6r8W1YC04TOw==}
-    dependencies:
-      '@tiptap/core': 2.0.0-beta.209_xf6vrbde4aaztseepsc2w7fjwu
-      '@tiptap/extension-blockquote': 2.0.0-beta.209_f4ffqkgz5d3wev7su7t7l2rrua
-      '@tiptap/extension-bold': 2.0.0-beta.209_f4ffqkgz5d3wev7su7t7l2rrua
-      '@tiptap/extension-bullet-list': 2.0.0-beta.209_f4ffqkgz5d3wev7su7t7l2rrua
-      '@tiptap/extension-code': 2.0.0-beta.209_f4ffqkgz5d3wev7su7t7l2rrua
-      '@tiptap/extension-code-block': 2.0.0-beta.209_wxyhcjylz7svkr3tx3yamx22p4
-      '@tiptap/extension-document': 2.0.0-beta.209_f4ffqkgz5d3wev7su7t7l2rrua
-      '@tiptap/extension-dropcursor': 2.0.0-beta.209_mjxjt2tewvgatsbngisjo5wtze
-      '@tiptap/extension-gapcursor': 2.0.0-beta.209_v2bfq5maicdelkbmqszbe5xqhy
-      '@tiptap/extension-hard-break': 2.0.0-beta.209_f4ffqkgz5d3wev7su7t7l2rrua
-      '@tiptap/extension-heading': 2.0.0-beta.209_f4ffqkgz5d3wev7su7t7l2rrua
-      '@tiptap/extension-history': 2.0.0-beta.209_4l4d2nbnhzh4n42foqovky5q2e
-      '@tiptap/extension-horizontal-rule': 2.0.0-beta.209_wxyhcjylz7svkr3tx3yamx22p4
-      '@tiptap/extension-italic': 2.0.0-beta.209_f4ffqkgz5d3wev7su7t7l2rrua
-      '@tiptap/extension-list-item': 2.0.0-beta.209_f4ffqkgz5d3wev7su7t7l2rrua
-      '@tiptap/extension-ordered-list': 2.0.0-beta.209_f4ffqkgz5d3wev7su7t7l2rrua
-      '@tiptap/extension-paragraph': 2.0.0-beta.209_f4ffqkgz5d3wev7su7t7l2rrua
-      '@tiptap/extension-strike': 2.0.0-beta.209_f4ffqkgz5d3wev7su7t7l2rrua
-      '@tiptap/extension-text': 2.0.0-beta.209_f4ffqkgz5d3wev7su7t7l2rrua
-    transitivePeerDependencies:
-      - prosemirror-commands
-      - prosemirror-dropcursor
-      - prosemirror-gapcursor
-      - prosemirror-history
-      - prosemirror-keymap
-      - prosemirror-model
-      - prosemirror-schema-list
-      - prosemirror-state
-      - prosemirror-transform
-      - prosemirror-view
-    dev: false
-
-  /@tiptap/vue-3/2.0.0-beta.209_nysk3ttsy4zmouxoe5f435v374:
-    resolution: {integrity: sha512-v0GUO6mcRgDfT6bNX3fHJds9QIpYqFBiGaanvTDVlOhErOSgrOx2+QuEieG0F9nUQ1az9h0kj5NZxvP9CeTlcQ==}
-=======
   /@tiptap/extension-text/2.0.0-beta.220_7w7m52asdh3tod4ocz57yex63q:
     resolution: {integrity: sha512-3tnffc2YMjNyv7Lbad6fx9wYDE/Buz8vhx76M2AOSrjYbzmTJf7mLkgdlPM0VTy7FGZD5CGgHJAgYNt5HIqPkQ==}
->>>>>>> 9935691d
     peerDependencies:
       '@tiptap/core': ^2.0.0-beta.209
     dependencies:
@@ -2286,26 +2170,11 @@
       '@tiptap/pm': ^2.0.0-beta.209
       vue: ^3.0.0
     dependencies:
-<<<<<<< HEAD
-      '@tiptap/core': 2.0.0-beta.209_xf6vrbde4aaztseepsc2w7fjwu
-      '@tiptap/extension-bubble-menu': 2.0.0-beta.209_jeu4ouigj7ewrtcth6npa4rbbm
-      '@tiptap/extension-floating-menu': 2.0.0-beta.209_gggtkz4424gx75osy6lrhjpoqy
-      prosemirror-state: 1.4.1
-      prosemirror-view: 1.29.0
-      vue: 3.2.45
-    transitivePeerDependencies:
-      - prosemirror-commands
-      - prosemirror-keymap
-      - prosemirror-model
-      - prosemirror-schema-list
-      - prosemirror-transform
-=======
       '@tiptap/core': 2.0.0-beta.220_@tiptap+pm@2.0.0-beta.218
       '@tiptap/extension-bubble-menu': 2.0.0-beta.220_nl3kcghp26fu7dd2tlqljskoi4
       '@tiptap/extension-floating-menu': 2.0.0-beta.220_nl3kcghp26fu7dd2tlqljskoi4
       '@tiptap/pm': 2.0.0-beta.218_7w7m52asdh3tod4ocz57yex63q
       vue: 3.2.47
->>>>>>> 9935691d
     dev: false
 
   /@tootallnate/once/1.1.2:
@@ -3109,8 +2978,10 @@
     transitivePeerDependencies:
       - supports-color
 
-  /ajv-formats/2.1.1:
+  /ajv-formats/2.1.1_ajv@8.11.0:
     resolution: {integrity: sha512-Wx0Kx52hxE7C18hkMEggYlEifqWZtYaRgouJor+WMdPnQyEK13vgEWyVNup7SoeeoLMsr4kf5h6dOW11I15MUA==}
+    peerDependencies:
+      ajv: ^8.0.0
     peerDependenciesMeta:
       ajv:
         optional: true
@@ -8972,15 +8843,12 @@
     resolution: {integrity: sha512-9QNk5KwDF+Bvz+PyObkmSYjI5ksVUYtjW7AU22r2NKcfLJcXp96hkDWU3+XndOsUb+AQ9QhfzfCT2O+CNWT5Tw==}
     dev: true
 
-<<<<<<< HEAD
-  /tailwindcss/3.2.4:
-    resolution: {integrity: sha512-AhwtHCKMtR71JgeYDaswmZXhPcW9iuI9Sp2LvZPo9upDZ7231ZJ7eA9RaURbhpXGVlrjX4cFNlB4ieTetEb7hQ==}
-=======
   /tailwindcss/3.2.7_postcss@8.4.21:
     resolution: {integrity: sha512-B6DLqJzc21x7wntlH/GsZwEXTBttVSl1FtCzC8WP4oBc/NKef7kaax5jeihkkCEWc831/5NDJ9gRNDK6NEioQQ==}
->>>>>>> 9935691d
     engines: {node: '>=12.13.0'}
     hasBin: true
+    peerDependencies:
+      postcss: ^8.0.9
     dependencies:
       arg: 5.0.2
       chokidar: 3.5.3
