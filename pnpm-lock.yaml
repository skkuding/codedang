--- conflicted
+++ resolved
@@ -31,11 +31,7 @@
   backend:
     specifiers:
       '@nestjs-modules/mailer': ^1.8.1
-<<<<<<< HEAD
-      '@nestjs/cli': 9.0.0
-=======
       '@nestjs/cli': ^9.1.2
->>>>>>> 883b631b
       '@nestjs/common': ^9.0.11
       '@nestjs/config': ^2.2.0
       '@nestjs/core': ^9.0.11
@@ -102,13 +98,8 @@
       rxjs: 7.5.6
       swagger-ui-express: 4.5.0_express@4.18.1
     devDependencies:
-<<<<<<< HEAD
-      '@nestjs/cli': 9.0.0
-      '@nestjs/schematics': 9.0.1_whhyl7r7sm4vygdnh5naaknfkm
-=======
       '@nestjs/cli': 9.1.2
       '@nestjs/schematics': 9.0.3_qul7ung6gmj6jydd3dgpqap7gu
->>>>>>> 883b631b
       '@nestjs/testing': 9.0.11_z6gh3n3qpn6ig2eqi2q57zofvq
       '@types/cache-manager': 4.0.2
       '@types/express': 4.17.13
@@ -146,18 +137,11 @@
       '@types/nprogress': ^0.2.0
       '@vitejs/plugin-vue': ^3.1.0
       '@vue/tsconfig': ^0.1.3
-<<<<<<< HEAD
-      '@vueuse/components': ^9.1.1
-      '@vueuse/core': ^9.1.1
-      '@vueuse/math': ^9.1.1
-      autoprefixer: ^10.4.8
-      axios: ^0.27.2
-=======
       '@vueuse/components': ^9.2.0
       '@vueuse/core': ^9.2.0
       '@vueuse/math': ^9.2.0
       autoprefixer: ^10.4.9
->>>>>>> 883b631b
+      axios: ^0.27.2
       histoire: ^0.10.7
       nprogress: 0.2.0
       pinia: ^2.0.22
@@ -171,18 +155,12 @@
       vue-router: ^4.1.5
       vue-tsc: ^0.40.13
     dependencies:
-<<<<<<< HEAD
-      '@vueuse/components': 9.1.1_vue@3.2.37
-      '@vueuse/core': 9.1.1_vue@3.2.37
-      '@vueuse/math': 9.1.1_vue@3.2.37
-      axios: 0.27.2
-=======
       '@tiptap/starter-kit': 2.0.0-beta.194
       '@tiptap/vue-3': 2.0.0-beta.194_ylzpipmcb4xhl344cco4idzusa
       '@vueuse/components': 9.2.0_vue@3.2.39
       '@vueuse/core': 9.2.0_vue@3.2.39
       '@vueuse/math': 9.2.0_vue@3.2.39
->>>>>>> 883b631b
+      axios: 0.27.2
       nprogress: 0.2.0
       pinia: 2.0.22_arz4dztosvwy2ghjrlh2wdhejm
       vue: 3.2.39
@@ -221,16 +199,6 @@
       '@jridgewell/trace-mapping': 0.3.15
     dev: true
 
-<<<<<<< HEAD
-  /@angular-devkit/schematics-cli/14.0.5_chokidar@3.5.3:
-    resolution: {integrity: sha512-S+u0KjglyI3jEZWwIuBvFjEwY3Zk5lCWfhet+95sFKJEjEYgF4Fuk8Mau/9cr55hIcpZqTQUvyxnS/VDoj4WLg==}
-    engines: {node: ^14.15.0 || >=16.10.0, npm: ^6.11.0 || ^7.5.6 || >=8.0.0, yarn: '>= 1.13.0'}
-    hasBin: true
-    dependencies:
-      '@angular-devkit/core': 14.0.5_chokidar@3.5.3
-      '@angular-devkit/schematics': 14.0.5_chokidar@3.5.3
-      ansi-colors: 4.1.1
-=======
   /@angular-devkit/core/14.2.1_chokidar@3.5.3:
     resolution: {integrity: sha512-lW8oNGuJqr4r31FWBjfWQYkSXdiOHBGOThIEtHvUVBKfPF/oVrupLueCUgBPel+NvxENXdo93uPsqHN7bZbmsQ==}
     engines: {node: ^14.15.0 || >=16.10.0, npm: ^6.11.0 || ^7.5.6 || >=8.0.0, yarn: '>= 1.13.0'}
@@ -256,10 +224,9 @@
       '@angular-devkit/core': 14.2.1_chokidar@3.5.3
       '@angular-devkit/schematics': 14.2.1_chokidar@3.5.3
       ansi-colors: 4.1.3
->>>>>>> 883b631b
       inquirer: 8.2.4
       symbol-observable: 4.0.0
-      yargs-parser: 21.0.1
+      yargs-parser: 21.1.1
     transitivePeerDependencies:
       - chokidar
     dev: true
@@ -268,15 +235,9 @@
     resolution: {integrity: sha512-0U18FwDYt4zROBPrvewH6iBTkf2ozVHN4/gxUb9jWrqVw8mPU5AWc/iYxQLHBSinkr2Egjo1H/i9aBqgJSeh3g==}
     engines: {node: ^14.15.0 || >=16.10.0, npm: ^6.11.0 || ^7.5.6 || >=8.0.0, yarn: '>= 1.13.0'}
     dependencies:
-<<<<<<< HEAD
-      '@angular-devkit/core': 14.0.5_chokidar@3.5.3
-      jsonc-parser: 3.0.0
-      magic-string: 0.26.1
-=======
       '@angular-devkit/core': 14.2.1_chokidar@3.5.3
       jsonc-parser: 3.1.0
       magic-string: 0.26.2
->>>>>>> 883b631b
       ora: 5.4.1
       rxjs: 6.6.7
     transitivePeerDependencies:
@@ -1131,17 +1092,6 @@
       - supports-color
     dev: false
 
-<<<<<<< HEAD
-  /@nestjs/cli/9.0.0:
-    resolution: {integrity: sha512-xT5uOoIEcaB/Fn6UeF7atfKqKiEEsTeRKPiM55p+e5H9WVw8FC2r4ceZgaINJbsw0QWskVj/ZQadMo6dA6hXxw==}
-    engines: {node: '>= 12.9.0'}
-    hasBin: true
-    dependencies:
-      '@angular-devkit/core': 14.0.5_chokidar@3.5.3
-      '@angular-devkit/schematics': 14.0.5_chokidar@3.5.3
-      '@angular-devkit/schematics-cli': 14.0.5_chokidar@3.5.3
-      '@nestjs/schematics': 9.0.1_nobats3jkocaued6l3papcxri4
-=======
   /@nestjs/cli/9.1.2:
     resolution: {integrity: sha512-J/mFYM/L03//MiKcYX113MkTbA88cjb+4pNdLjeOpVRCbfbQh1zArehGAOvas9+SNRUzUYj31vI1snYKXc0j1g==}
     engines: {node: '>= 12.9.0'}
@@ -1151,16 +1101,11 @@
       '@angular-devkit/schematics': 14.2.1_chokidar@3.5.3
       '@angular-devkit/schematics-cli': 14.2.1_chokidar@3.5.3
       '@nestjs/schematics': 9.0.3_nobats3jkocaued6l3papcxri4
->>>>>>> 883b631b
       chalk: 3.0.0
       chokidar: 3.5.3
       cli-table3: 0.6.2
       commander: 4.1.1
-<<<<<<< HEAD
-      fork-ts-checker-webpack-plugin: 7.2.11_3o2jfq6vfqxns3sz6wn2nnc3ei
-=======
       fork-ts-checker-webpack-plugin: 7.2.13_xnp4kzegbjokq62cajex2ovgkm
->>>>>>> 883b631b
       inquirer: 7.3.3
       node-emoji: 1.11.0
       ora: 5.4.1
@@ -1169,8 +1114,8 @@
       shelljs: 0.8.5
       source-map-support: 0.5.21
       tree-kill: 1.2.2
-      tsconfig-paths: 3.14.1
-      tsconfig-paths-webpack-plugin: 3.5.2
+      tsconfig-paths: 4.1.0
+      tsconfig-paths-webpack-plugin: 4.0.0
       typescript: 4.7.4
       webpack: 5.74.0
       webpack-node-externals: 3.0.0
@@ -1887,10 +1832,6 @@
     resolution: {integrity: sha512-BLO9bBq59vW3fxCpD4o0N4U+DXsvwvIcl+jofw0frQo/GrBFC+/jRZj1E7kgp6dvTyNmA4y6JCV5Id/r3mNP5A==}
     dev: true
 
-  /@types/json5/0.0.29:
-    resolution: {integrity: sha512-dRLjCWHYg4oaA77cxO64oO+7JwCwnIzkZPdrrC71jQmQtlhM556pwKo5bUzqvZndkVbeFLIIi+9TC40JNF5hNQ==}
-    dev: true
-
   /@types/jsonwebtoken/8.5.8:
     resolution: {integrity: sha512-zm6xBQpFDIDM6o9r6HSgDeIcLy82TKWctCXEPbJJcXb5AKmi5BNNdLXneixK4lplX3PqIVcwLBCGE/kAGnlD4A==}
     dependencies:
@@ -2570,15 +2511,9 @@
       uri-js: 4.4.1
     dev: true
 
-  /ansi-colors/4.1.1:
-    resolution: {integrity: sha512-JoX0apGbHaUJBNl6yF+p6JAFYZ666/hhCGKN5t9QFjbJQKUU/g8MNbFDbvfrgKXvI1QpZplPOnwIo99lX/AAmA==}
-    engines: {node: '>=6'}
-    dev: true
-
   /ansi-colors/4.1.3:
     resolution: {integrity: sha512-/6w/C21Pm1A7aZitlI5Ni/2J6FFQN8i1Cvz3kHABAAbw93v/NlvKdVOqz7CCWz/3iv/JplRSEEZ83XION15ovw==}
     engines: {node: '>=6'}
-    dev: false
 
   /ansi-escapes/4.3.2:
     resolution: {integrity: sha512-gKXj5ALrKWQLsYG9jlTRmR/xKluxHV+Z9QEwNIgCfM1/uwPMCuzVVnh5mwTd+OuBZcwSIMbqssNWRm1lE51QaQ==}
@@ -2710,7 +2645,6 @@
     engines: {node: '>= 0.4'}
     dev: true
 
-<<<<<<< HEAD
   /axios/0.27.2:
     resolution: {integrity: sha512-t+yRIyySRTp/wua5xEr+z1q60QmLq8ABsS5O9Me1AsE5dfKqgnCFzwiCZZ/cGNd1lq4/7akDWMxdhVlucjmnOQ==}
     dependencies:
@@ -2720,14 +2654,9 @@
       - debug
     dev: false
 
-  /babel-jest/27.5.1_@babel+core@7.17.8:
-    resolution: {integrity: sha512-cdQ5dXjGRd0IBRATiQ4mZGlGlRE8kJpjPOixdNRdT+m3UcNqmYWN6rK6nvtXYfY3D76cb8s/O1Ss8ea24PIwcg==}
-    engines: {node: ^10.13.0 || ^12.13.0 || ^14.15.0 || >=15.0.0}
-=======
   /babel-jest/29.0.3_@babel+core@7.17.8:
     resolution: {integrity: sha512-ApPyHSOhS/sVzwUOQIWJmdvDhBsMG01HX9z7ogtkp1TToHGGUWFlnXJUIzCgKPSfiYLn3ibipCYzsKSURHEwLg==}
     engines: {node: ^14.15.0 || ^16.10.0 || >=18.0.0}
->>>>>>> 883b631b
     peerDependencies:
       '@babel/core': ^7.8.0
     dependencies:
@@ -4462,13 +4391,8 @@
     resolution: {integrity: sha512-ZBbtRiapkZYLsqoPyZOR+uPfto0GRMNQN1GwzZtZt7iZvPPbDDQV0JF5Hx4o/QFQ5c0vyuoZ98T8RSBbopzWtA==}
     dev: true
 
-<<<<<<< HEAD
-  /fork-ts-checker-webpack-plugin/7.2.11_3o2jfq6vfqxns3sz6wn2nnc3ei:
-    resolution: {integrity: sha512-2e5+NyTUTE1Xq4fWo7KFEQblCaIvvINQwUX3jRmEGlgCTc1Ecqw/975EfQrQ0GEraxJTnp8KB9d/c8hlCHUMJA==}
-=======
   /fork-ts-checker-webpack-plugin/7.2.13_xnp4kzegbjokq62cajex2ovgkm:
     resolution: {integrity: sha512-fR3WRkOb4bQdWB/y7ssDUlVdrclvwtyCUIHCfivAoYxq9dF7XfrDKbMdZIfwJ7hxIAqkYSGeU7lLJE6xrxIBdg==}
->>>>>>> 883b631b
     engines: {node: '>=12.13.0', yarn: '>=1.0.0'}
     peerDependencies:
       typescript: '>3.6.0'
@@ -4486,6 +4410,7 @@
       fs-extra: 10.1.0
       memfs: 3.4.1
       minimatch: 3.1.2
+      node-abort-controller: 3.0.1
       schema-utils: 3.1.1
       semver: 7.3.7
       tapable: 2.2.1
@@ -5851,41 +5776,18 @@
     resolution: {integrity: sha512-Bdboy+l7tA3OGW6FjyFHWkP5LuByj1Tk33Ljyq0axyzdk9//JSi2u3fP1QSmd1KNwq6VOKYGlAu87CisVir6Pw==}
     dev: true
 
-<<<<<<< HEAD
-  /json5/1.0.1:
-    resolution: {integrity: sha512-aKS4WQjPenRxiQsC93MNfjx+nbF4PAdYzmd/1JIj8HYzqfbu86beTuNgXDzPknWk0n0uARlyewZo4s++ES36Ow==}
-    hasBin: true
-    dependencies:
-      minimist: 1.2.6
-    dev: true
-
-  /json5/2.2.0:
-    resolution: {integrity: sha512-f+8cldu7X/y7RAJurMEJmdoKXGB/X550w2Nr3tTbezL6RwEE/iMcm+tZnXeoZtKuOq6ft8+CqzEkrIgx1fPoQA==}
-    engines: {node: '>=6'}
-    hasBin: true
-    dependencies:
-      minimist: 1.2.6
-    dev: true
-
-=======
->>>>>>> 883b631b
   /json5/2.2.1:
     resolution: {integrity: sha512-1hqLFMSrGHRHxav9q9gNjJ5EXznIxGVO09xQRrwplcS8qs28pZ8s8hupZAmqDwZUmVZ2Qb2jnyPOWcDH8m8dlA==}
     engines: {node: '>=6'}
     hasBin: true
     dev: true
 
-<<<<<<< HEAD
-  /jsonc-parser/3.0.0:
-    resolution: {integrity: sha512-fQzRfAbIBnR0IQvftw9FJveWiHp72Fg20giDrHz6TdfB12UH/uue0D3hm57UB5KgAVuniLMCaS8P1IMj9NR7cA==}
-=======
   /jsonc-parser/3.1.0:
     resolution: {integrity: sha512-DRf0QjnNeCUds3xTjKlQQ3DpJD51GvDjJfnxUVWg6PZTo2otSm+slzNAxU/35hF8/oJIKoG9slq30JYOsF2azg==}
     dev: true
 
   /jsonc-parser/3.2.0:
     resolution: {integrity: sha512-gfFQZrcTc8CnKXp6Y4/CBT3fTc0OVuDofpre4aEeEpSBPV5X5v4+Vmx+8snU7RLPrNHPKSgLxGo9YuQzz20o+w==}
->>>>>>> 883b631b
     dev: true
 
   /jsonfile/4.0.0:
@@ -6151,13 +6053,8 @@
     dependencies:
       sourcemap-codec: 1.4.8
 
-<<<<<<< HEAD
-  /magic-string/0.26.1:
-    resolution: {integrity: sha512-ndThHmvgtieXe8J/VGPjG+Apu7v7ItcD5mhEIvOscWjPF/ccOiLxHaSuCAS2G+3x4GKsAbT8u7zdyamupui8Tg==}
-=======
   /magic-string/0.26.2:
     resolution: {integrity: sha512-NzzlXpclt5zAbmo6h6jNc8zl2gNRGHvmsZW4IvZhTC4W7k4OlLP+S5YLussa/r3ixNT66KOQfNORlXHSOy/X4A==}
->>>>>>> 883b631b
     engines: {node: '>=12'}
     dependencies:
       sourcemap-codec: 1.4.8
@@ -6812,6 +6709,10 @@
       lower-case: 1.1.4
     dev: false
 
+  /node-abort-controller/3.0.1:
+    resolution: {integrity: sha512-/ujIVxthRs+7q6hsdjHMaj8hRG9NuWmwrz+JdRwZ14jdFoKSkm+vDsCbF9PLpnSqjaWQJuTmVtcWHNLr+vrOFw==}
+    dev: true
+
   /node-addon-api/5.0.0:
     resolution: {integrity: sha512-CvkDw2OEnme7ybCykJpVcKH+uAOLV2qLqiyla128dN9TkEWfrYmxG6C2boDe5KcNQqZF3orkqzGgOMvZ/JNekA==}
     dev: false
@@ -8595,7 +8496,7 @@
       make-error: 1.3.6
       semver: 7.3.7
       typescript: 4.8.3
-      yargs-parser: 21.1.1
+      yargs-parser: 21.0.1
     dev: true
 
   /ts-loader/9.3.1_kb3egcnme7w23lfa5xodfjfhge:
@@ -8644,21 +8545,13 @@
       yn: 3.1.1
     dev: true
 
-  /tsconfig-paths-webpack-plugin/3.5.2:
-    resolution: {integrity: sha512-EhnfjHbzm5IYI9YPNVIxx1moxMI4bpHD2e0zTXeDNQcwjjRaGepP7IhTHJkyDBG0CAOoxRfe7jCG630Ou+C6Pw==}
+  /tsconfig-paths-webpack-plugin/4.0.0:
+    resolution: {integrity: sha512-fw/7265mIWukrSHd0i+wSwx64kYUSAKPfxRDksjKIYTxSAp9W9/xcZVBF4Kl0eqQd5eBpAQ/oQrc5RyM/0c1GQ==}
+    engines: {node: '>=10.13.0'}
     dependencies:
       chalk: 4.1.2
       enhanced-resolve: 5.10.0
-      tsconfig-paths: 3.14.1
-    dev: true
-
-  /tsconfig-paths/3.14.1:
-    resolution: {integrity: sha512-fxDhWnFSLt3VuTwtvJt5fpwxBHg5AdKWMsgcPOOIilyjymcYVZoCQF8fvFRezCNfblEXmi+PcM1eYHeOAgXCOQ==}
-    dependencies:
-      '@types/json5': 0.0.29
-      json5: 1.0.1
-      minimist: 1.2.6
-      strip-bom: 3.0.0
+      tsconfig-paths: 4.1.0
     dev: true
 
   /tsconfig-paths/4.1.0:
@@ -9298,6 +9191,11 @@
     engines: {node: '>=12'}
     dev: true
 
+  /yargs-parser/21.1.1:
+    resolution: {integrity: sha512-tVpsJW7DdjecAiFpbIB1e3qxIQsE6NoPc5/eTdrbbIC4h0LVsWhnoa3g+m2HclBIujHzsxZ4VJVA+GUuc2/LBw==}
+    engines: {node: '>=12'}
+    dev: true
+
   /yargs/16.2.0:
     resolution: {integrity: sha512-D1mvvtDG0L5ft/jGWkLpG1+m0eQxOfaBvTNELraWj22wSVUMWxZUvYgJYcKh6jGGIkJFhH4IZPQhR4TKpc8mBw==}
     engines: {node: '>=10'}
@@ -9321,7 +9219,7 @@
       require-directory: 2.1.1
       string-width: 4.2.3
       y18n: 5.0.8
-      yargs-parser: 21.1.1
+      yargs-parser: 21.0.1
     dev: true
 
   /yn/3.1.1:
