--- conflicted
+++ resolved
@@ -2534,22 +2534,6 @@
       webidl-conversions: 5.0.0
     dev: true
 
-<<<<<<< HEAD
-  /domhandler/4.3.0:
-    resolution: {integrity: sha512-fC0aXNQXqKSFTr2wDNZDhsEYjCiYsDWl3D01kwt25hm1YIPyDGHvvi3rw+PLqHAl/m71MaiF7d5zvBr0p5UB2g==}
-    engines: {node: '>= 4'}
-    dependencies:
-      domelementtype: 2.2.0
-    dev: true
-
-  /domutils/2.8.0:
-    resolution: {integrity: sha512-w96Cjofp72M5IIhpjgobBimYEfoPjx1Vx0BSX9P30WBdZW2WIKU0T1Bd0kz2eNZ9ikjKgHbEyKx8BB6H1L3h3A==}
-    dependencies:
-      dom-serializer: 1.3.2
-      domelementtype: 2.2.0
-      domhandler: 4.3.0
-    dev: true
-
   /dotenv-expand/8.0.2:
     resolution: {integrity: sha512-vKKAk+VOzAWOV/dPIeSYqhgC/TQY+6L6Ibkzfsr8xd1stdBsTuGu9asCOXgbYbBeS+f2Y6lqqEuw7riOA+xEUQ==}
     engines: {node: '>=12'}
@@ -2560,8 +2544,6 @@
     engines: {node: '>=12'}
     dev: false
 
-=======
->>>>>>> 3002257f
   /ee-first/1.1.1:
     resolution: {integrity: sha1-WQxhFWsK4vTwJVcyoViyZrxWsh0=}
     dev: false
