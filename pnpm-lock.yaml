--- conflicted
+++ resolved
@@ -60,22 +60,17 @@
   backend:
     dependencies:
       '@apollo/server':
-<<<<<<< HEAD
         specifier: ^4.7.4
         version: 4.7.4(graphql@16.7.1)
       '@golevelup/nestjs-rabbitmq':
         specifier: ^3.6.0
-        version: 3.6.0(@nestjs/common@10.0.3)(rxjs@7.8.1)
-=======
-        specifier: ^4.7.5
-        version: 4.7.5(graphql@16.7.1)
->>>>>>> 504a93de
+        version: 3.6.0(@nestjs/common@10.0.4)(rxjs@7.8.1)
       '@nestjs-modules/mailer':
         specifier: ^1.8.1
         version: 1.8.1(@nestjs/common@10.0.4)(@nestjs/core@10.0.4)(nodemailer@6.9.3)
       '@nestjs/apollo':
         specifier: ^12.0.7
-        version: 12.0.7(@apollo/server@4.7.5)(@nestjs/common@10.0.4)(@nestjs/core@10.0.4)(@nestjs/graphql@12.0.7)(graphql@16.7.1)
+        version: 12.0.7(@apollo/server@4.7.4)(@nestjs/common@10.0.4)(@nestjs/core@10.0.4)(@nestjs/graphql@12.0.7)(graphql@16.7.1)
       '@nestjs/cache-manager':
         specifier: ^2.0.1
         version: 2.0.1(@nestjs/common@10.0.4)(@nestjs/core@10.0.4)(cache-manager@5.2.3)(reflect-metadata@0.1.13)(rxjs@7.8.1)
@@ -232,7 +227,7 @@
         version: 6.3.3
       ts-loader:
         specifier: ^9.4.4
-        version: 9.4.4(typescript@5.1.6)(webpack@5.88.1)
+        version: 9.4.4(typescript@5.1.6)(webpack@5.87.0)
       ts-node:
         specifier: ^10.9.1
         version: 10.9.1(@types/node@18.16.19)(typescript@5.1.6)
@@ -648,8 +643,8 @@
     resolution: {integrity: sha512-qe8Nmh9rYI/HIspLSTwtbMFPj6dISG6+dJnOguTlPNXtCvS2uezdxscVBb7/3DrmNbQK49TDqpkSQ1chbRGdpQ==}
     dev: true
 
-  /@apollo/cache-control-types@1.0.3(graphql@16.7.1):
-    resolution: {integrity: sha512-F17/vCp7QVwom9eG7ToauIKdAxpSoadsJnqIfyryLFSkLSOEqu+eC5Z3N8OXcUVStuOMcNHlyraRsA6rRICu4g==}
+  /@apollo/cache-control-types@1.0.2(graphql@16.7.1):
+    resolution: {integrity: sha512-Por80co1eUm4ATsvjCOoS/tIR8PHxqVjsA6z76I6Vw0rFn4cgyVElQcmQDIZiYsy41k8e5xkrMRECkM2WR8pNw==}
     peerDependencies:
       graphql: 14.x || 15.x || 16.x
     dependencies:
@@ -675,38 +670,38 @@
       long: 4.0.0
     dev: false
 
-  /@apollo/server-gateway-interface@1.1.1(graphql@16.7.1):
-    resolution: {integrity: sha512-pGwCl/po6+rxRmDMFgozKQo2pbsSwE91TpsDBAOgf74CRDPXHHtM88wbwjab0wMMZh95QfR45GGyDIdhY24bkQ==}
+  /@apollo/server-gateway-interface@1.1.0(graphql@16.7.1):
+    resolution: {integrity: sha512-0rhG++QtGfr4YhhIHgxZ9BdMFthaPY6LbhI9Au90osbfLMiZ7f8dmZsEX1mp7O1h8MJwCu6Dp0I/KcGbSvfUGA==}
     peerDependencies:
       graphql: 14.x || 15.x || 16.x
     dependencies:
-      '@apollo/usage-reporting-protobuf': 4.1.1
+      '@apollo/usage-reporting-protobuf': 4.1.0
       '@apollo/utils.fetcher': 2.0.1
       '@apollo/utils.keyvaluecache': 2.1.1
       '@apollo/utils.logger': 2.0.1
       graphql: 16.7.1
     dev: false
 
-  /@apollo/server-plugin-landing-page-graphql-playground@4.0.0(@apollo/server@4.7.5):
+  /@apollo/server-plugin-landing-page-graphql-playground@4.0.0(@apollo/server@4.7.4):
     resolution: {integrity: sha512-PBDtKI/chJ+hHeoJUUH9Kuqu58txQl00vUGuxqiC9XcReulIg7RjsyD0G1u3drX4V709bxkL5S0nTeXfRHD0qA==}
     engines: {node: '>=14.0'}
     deprecated: The use of GraphQL Playground in Apollo Server was supported in previous versions, but this is no longer the case as of December 31, 2022. This package exists for v4 migration purposes only. We do not intend to resolve security issues or other bugs with this package if they arise, so please migrate away from this to [Apollo Server's default Explorer](https://www.apollographql.com/docs/apollo-server/api/plugin/landing-pages) as soon as possible.
     peerDependencies:
       '@apollo/server': ^4.0.0
     dependencies:
-      '@apollo/server': 4.7.5(graphql@16.7.1)
+      '@apollo/server': 4.7.4(graphql@16.7.1)
       '@apollographql/graphql-playground-html': 1.6.29
     dev: false
 
-  /@apollo/server@4.7.5(graphql@16.7.1):
-    resolution: {integrity: sha512-XobKpTnW/jbmr0DuJ+8zBzoeL6uEat4CkBN7kOCjhXEUuCNxiLrQGrWFVDqgV7bSdOJr6o2POmZYBPNQXLdyvA==}
+  /@apollo/server@4.7.4(graphql@16.7.1):
+    resolution: {integrity: sha512-7MwEsBR+4JRfjAzrFIOP0m/NdzNCyVOlRWCO/86zs73CC+trr08FklTD7JD0yx5BJDfyzjdhF2BZ1sEYvp/Waw==}
     engines: {node: '>=14.16.0'}
     peerDependencies:
       graphql: ^16.6.0
     dependencies:
-      '@apollo/cache-control-types': 1.0.3(graphql@16.7.1)
-      '@apollo/server-gateway-interface': 1.1.1(graphql@16.7.1)
-      '@apollo/usage-reporting-protobuf': 4.1.1
+      '@apollo/cache-control-types': 1.0.2(graphql@16.7.1)
+      '@apollo/server-gateway-interface': 1.1.0(graphql@16.7.1)
+      '@apollo/usage-reporting-protobuf': 4.1.0
       '@apollo/utils.createhash': 2.0.1
       '@apollo/utils.fetcher': 2.0.1
       '@apollo/utils.isnodelike': 2.0.1
@@ -736,8 +731,8 @@
       - supports-color
     dev: false
 
-  /@apollo/usage-reporting-protobuf@4.1.1:
-    resolution: {integrity: sha512-u40dIUePHaSKVshcedO7Wp+mPiZsaU6xjv9J+VyxpoU/zL6Jle+9zWeG98tr/+SZ0nZ4OXhrbb8SNr0rAPpIDA==}
+  /@apollo/usage-reporting-protobuf@4.1.0:
+    resolution: {integrity: sha512-hXouMuw5pQVkzi8dgMybmr6Y11+eRmMQVoB5TF0HyTwAg9SOq/v3OCuiYqcVUKdBcskU9Msp+XvjAk0GKpWCwQ==}
     dependencies:
       '@apollo/protobufjs': 1.2.7
     dev: false
@@ -825,7 +820,7 @@
     peerDependencies:
       graphql: 14.x || 15.x || 16.x
     dependencies:
-      '@apollo/usage-reporting-protobuf': 4.1.1
+      '@apollo/usage-reporting-protobuf': 4.1.0
       '@apollo/utils.dropunuseddefinitions': 2.0.1(graphql@16.7.1)
       '@apollo/utils.printwithreducedwhitespace': 2.0.1(graphql@16.7.1)
       '@apollo/utils.removealiases': 2.0.1(graphql@16.7.1)
@@ -1907,23 +1902,23 @@
       lodash: 4.17.21
     dev: false
 
-  /@golevelup/nestjs-modules@0.6.1(@nestjs/common@10.0.3)(rxjs@7.8.1):
+  /@golevelup/nestjs-modules@0.6.1(@nestjs/common@10.0.4)(rxjs@7.8.1):
     resolution: {integrity: sha512-E0STg8In8fhIivnGDJAA70+XLPHzK5bMTkCnif9FbZ8waTYDQ3T/QQL0h73k+CUFeznn1hmuEW14sNaE+8cd7w==}
     peerDependencies:
       '@nestjs/common': ^9.x
       rxjs: ^7.x
     dependencies:
-      '@nestjs/common': 10.0.3(class-transformer@0.5.1)(class-validator@0.14.0)(reflect-metadata@0.1.13)(rxjs@7.8.1)
+      '@nestjs/common': 10.0.4(class-transformer@0.5.1)(class-validator@0.14.0)(reflect-metadata@0.1.13)(rxjs@7.8.1)
       lodash: 4.17.21
       rxjs: 7.8.1
     dev: false
 
-  /@golevelup/nestjs-rabbitmq@3.6.0(@nestjs/common@10.0.3)(rxjs@7.8.1):
+  /@golevelup/nestjs-rabbitmq@3.6.0(@nestjs/common@10.0.4)(rxjs@7.8.1):
     resolution: {integrity: sha512-gfa+27QlQdf49g9Y1JrFp/xXFjzXEtRTlVDW7KqJTUYqq03f2AKYdOPH0Iu8ScqpPPRt+qNv9COBJD44Sizerg==}
     dependencies:
       '@golevelup/nestjs-common': 1.4.4
       '@golevelup/nestjs-discovery': 3.0.0
-      '@golevelup/nestjs-modules': 0.6.1(@nestjs/common@10.0.3)(rxjs@7.8.1)
+      '@golevelup/nestjs-modules': 0.6.1(@nestjs/common@10.0.4)(rxjs@7.8.1)
       amqp-connection-manager: 3.9.0(amqplib@0.8.0)
       amqplib: 0.8.0
     transitivePeerDependencies:
@@ -1939,7 +1934,7 @@
     dependencies:
       '@graphql-tools/utils': 9.2.1(graphql@16.7.1)
       graphql: 16.7.1
-      tslib: 2.6.0
+      tslib: 2.5.3
     dev: false
 
   /@graphql-tools/merge@9.0.0(graphql@16.7.1):
@@ -1974,7 +1969,7 @@
       '@graphql-tools/merge': 8.4.2(graphql@16.7.1)
       '@graphql-tools/utils': 9.2.1(graphql@16.7.1)
       graphql: 16.7.1
-      tslib: 2.6.0
+      tslib: 2.5.3
       value-or-promise: 1.0.12
     dev: false
 
@@ -1996,7 +1991,7 @@
     dependencies:
       '@graphql-typed-document-node/core': 3.2.0(graphql@16.7.1)
       graphql: 16.7.1
-      tslib: 2.6.0
+      tslib: 2.5.3
     dev: false
 
   /@graphql-typed-document-node/core@3.2.0(graphql@16.7.1):
@@ -2334,7 +2329,7 @@
       nopt: 5.0.0
       npmlog: 5.0.1
       rimraf: 3.0.2
-      semver: 7.5.1
+      semver: 7.5.2
       tar: 6.1.15
     transitivePeerDependencies:
       - encoding
@@ -2366,7 +2361,7 @@
       - supports-color
     dev: false
 
-  /@nestjs/apollo@12.0.7(@apollo/server@4.7.5)(@nestjs/common@10.0.4)(@nestjs/core@10.0.4)(@nestjs/graphql@12.0.7)(graphql@16.7.1):
+  /@nestjs/apollo@12.0.7(@apollo/server@4.7.4)(@nestjs/common@10.0.4)(@nestjs/core@10.0.4)(@nestjs/graphql@12.0.7)(graphql@16.7.1):
     resolution: {integrity: sha512-snY8uM/ypE5TZOVChIIuNlTFWGCrwJ8U/xq3EFYE6A+dIqY7/B9sou79snevCm3zTde69KdsOYg5FBmznasxNg==}
     peerDependencies:
       '@apollo/gateway': ^2.0.0
@@ -2385,8 +2380,8 @@
       '@as-integrations/fastify':
         optional: true
     dependencies:
-      '@apollo/server': 4.7.5(graphql@16.7.1)
-      '@apollo/server-plugin-landing-page-graphql-playground': 4.0.0(@apollo/server@4.7.5)
+      '@apollo/server': 4.7.4(graphql@16.7.1)
+      '@apollo/server-plugin-landing-page-graphql-playground': 4.0.0(@apollo/server@4.7.4)
       '@nestjs/common': 10.0.4(class-transformer@0.5.1)(class-validator@0.14.0)(reflect-metadata@0.1.13)(rxjs@7.8.1)
       '@nestjs/core': 10.0.4(@nestjs/common@10.0.4)(@nestjs/platform-express@10.0.4)(reflect-metadata@0.1.13)(rxjs@7.8.1)
       '@nestjs/graphql': 12.0.7(@nestjs/common@10.0.4)(@nestjs/core@10.0.4)(class-transformer@0.5.1)(class-validator@0.14.0)(graphql@16.7.1)(reflect-metadata@0.1.13)
@@ -4066,7 +4061,7 @@
   /acorn-globals@7.0.1:
     resolution: {integrity: sha512-umOSDSDrfHbTNPuNpC2NSnnA3LUrqpevPb4T9jRx4MagXNS0rs+gwiTcAvqCRmsD6utzsrzNt+ebm00SNWiC3Q==}
     dependencies:
-      acorn: 8.9.0
+      acorn: 8.8.2
       acorn-walk: 8.2.0
     dev: true
 
@@ -4078,20 +4073,20 @@
       acorn: 8.8.2
     dev: true
 
+  /acorn-jsx@5.3.2(acorn@8.10.0):
+    resolution: {integrity: sha512-rq9s+JNhf0IChjtDXxllJ7g41oZk5SlXtp0LHwyA5cejwn7vKmKp4pPri6YEePv2PU65sAsegbXtIinmDFDXgQ==}
+    peerDependencies:
+      acorn: ^6.0.0 || ^7.0.0 || ^8.0.0
+    dependencies:
+      acorn: 8.10.0
+    dev: true
+
   /acorn-jsx@5.3.2(acorn@8.8.2):
     resolution: {integrity: sha512-rq9s+JNhf0IChjtDXxllJ7g41oZk5SlXtp0LHwyA5cejwn7vKmKp4pPri6YEePv2PU65sAsegbXtIinmDFDXgQ==}
     peerDependencies:
       acorn: ^6.0.0 || ^7.0.0 || ^8.0.0
     dependencies:
       acorn: 8.8.2
-    dev: true
-
-  /acorn-jsx@5.3.2(acorn@8.9.0):
-    resolution: {integrity: sha512-rq9s+JNhf0IChjtDXxllJ7g41oZk5SlXtp0LHwyA5cejwn7vKmKp4pPri6YEePv2PU65sAsegbXtIinmDFDXgQ==}
-    peerDependencies:
-      acorn: ^6.0.0 || ^7.0.0 || ^8.0.0
-    dependencies:
-      acorn: 8.9.0
     dev: true
 
   /acorn-walk@8.2.0:
@@ -4104,14 +4099,14 @@
     hasBin: true
     dev: false
 
+  /acorn@8.10.0:
+    resolution: {integrity: sha512-F0SAmZ8iUtS//m8DmCTA0jlh6TDKkHQyK6xc6V4KDTyZKA9dnvX9/3sRTVQrWm79glUAZbnmmNcdYwUIHWVybw==}
+    engines: {node: '>=0.4.0'}
+    hasBin: true
+    dev: true
+
   /acorn@8.8.2:
     resolution: {integrity: sha512-xjIYgE8HBrkpd/sJqOGNspf8uHG+NOHGOw6a/Urj8taM2EXfdNAH2oFcPeIFfsv3+kz/mJrS5VuMqbNLjCa2vw==}
-    engines: {node: '>=0.4.0'}
-    hasBin: true
-    dev: true
-
-  /acorn@8.9.0:
-    resolution: {integrity: sha512-jaVNAFBHNLXspO543WnNNPZFRtavh3skAkITqD0/2aeMkKZTN+254PyhwxFYrk3vQ1xfY+2wbesJMs/JC8/PwQ==}
     engines: {node: '>=0.4.0'}
     hasBin: true
 
@@ -4338,7 +4333,7 @@
     resolution: {integrity: sha512-x1FCFnFifvYDDzTaLII71vG5uvDwgtmDTEVWAxrgeiR8VjMONcCXJx7E+USjDtHlwFmt9MysbqgF9b9Vjr6w+w==}
     engines: {node: '>=4'}
     dependencies:
-      tslib: 2.6.0
+      tslib: 2.5.3
     dev: false
 
   /async-retry@1.3.3:
@@ -4619,7 +4614,7 @@
     resolution: {integrity: sha512-gxGWBrTT1JuMx6R+o5PTXMmUnhnVzLQ9SNutD4YqKtI6ap897t3tKECYla6gCWEkplXnlNybEkZg9GEGxKFCgw==}
     dependencies:
       pascal-case: 3.1.2
-      tslib: 2.6.0
+      tslib: 2.5.3
     dev: true
 
   /camelcase-css@2.0.1:
@@ -4653,7 +4648,7 @@
     resolution: {integrity: sha512-ds37W8CytHgwnhGGTi88pcPyR15qoNkOpYwmMMfnWqqWgESapLqvDx6huFjQ5vqWSn2Z06173XNA7LtMOeUh1A==}
     dependencies:
       no-case: 3.0.4
-      tslib: 2.6.0
+      tslib: 2.5.3
       upper-case-first: 2.0.2
     dev: true
 
@@ -4713,7 +4708,7 @@
       path-case: 3.0.4
       sentence-case: 3.0.4
       snake-case: 3.0.4
-      tslib: 2.6.0
+      tslib: 2.5.3
     dev: true
 
   /character-parser@2.2.0:
@@ -4960,7 +4955,7 @@
     resolution: {integrity: sha512-I2hSBi7Vvs7BEuJDr5dDHfzb/Ruj3FyvFyh7KLilAjNQw3Be+xgqUBA2W6scVEcL0hL1dwPRtIqEPVUCKkSsyQ==}
     dependencies:
       no-case: 3.0.4
-      tslib: 2.6.0
+      tslib: 2.5.3
       upper-case: 2.0.2
     dev: true
 
@@ -5471,7 +5466,7 @@
     resolution: {integrity: sha512-Kv5nKlh6yRrdrGvxeJ2e5y2eRUpkUosIW4A2AS38zwSz27zu7ufDwQPi5Jhs3XAlGNetl3bmnGhQsMtkKJnj3w==}
     dependencies:
       no-case: 3.0.4
-      tslib: 2.6.0
+      tslib: 2.5.3
     dev: true
 
   /dot-prop@5.3.0:
@@ -5826,8 +5821,8 @@
     resolution: {integrity: sha512-1FH/IiruXZ84tpUlm0aCUEwMl2Ho5ilqVh0VvQXw+byAz/4SAciyHLlfmL5WYqsvD38oymdUwBss0LtK8m4s/A==}
     engines: {node: ^12.22.0 || ^14.17.0 || >=16.0.0}
     dependencies:
-      acorn: 8.9.0
-      acorn-jsx: 5.3.2(acorn@8.9.0)
+      acorn: 8.10.0
+      acorn-jsx: 5.3.2(acorn@8.10.0)
       eslint-visitor-keys: 3.4.1
     dev: true
 
@@ -6630,7 +6625,7 @@
     resolution: {integrity: sha512-H/vuk5TEEVZwrR0lp2zed9OCo1uAILMlx0JEMgC26rzyJJ3N1v6XkwHHXJQdR2doSjcGPM6OKPYoJgf0plJ11Q==}
     dependencies:
       capital-case: 1.0.4
-      tslib: 2.6.0
+      tslib: 2.5.3
     dev: true
 
   /hexoid@1.0.0:
@@ -7287,7 +7282,7 @@
         optional: true
     dependencies:
       abab: 2.0.6
-      acorn: 8.9.0
+      acorn: 8.8.2
       acorn-globals: 7.0.1
       cssom: 0.5.0
       cssstyle: 2.3.0
@@ -7374,7 +7369,7 @@
       jws: 3.2.2
       lodash: 4.17.21
       ms: 2.1.3
-      semver: 7.5.1
+      semver: 7.5.2
     dev: false
 
   /jstransformer@1.0.0:
@@ -7722,7 +7717,7 @@
   /lower-case@2.0.2:
     resolution: {integrity: sha512-7fm3l3NAF9WfN6W3JOmf5drwpVqX78JtoGJ3A6W0a6ZnldM41w2fV5D490psKFTpMds8TJse/eHLFFsNHHjHgg==}
     dependencies:
-      tslib: 2.6.0
+      tslib: 2.5.3
     dev: true
 
   /lru-cache@4.1.5:
@@ -8408,7 +8403,7 @@
   /mlly@1.3.0:
     resolution: {integrity: sha512-HT5mcgIQKkOrZecOjOX3DJorTikWXwsBfpcr/MGBkhfWcjiqvnaL/9ppxvIUXfjT6xt4DVIAsN9fMUz1ev4bIw==}
     dependencies:
-      acorn: 8.9.0
+      acorn: 8.8.2
       pathe: 1.1.1
       pkg-types: 1.0.3
       ufo: 1.1.2
@@ -8570,7 +8565,7 @@
     resolution: {integrity: sha512-fgAN3jGAh+RoxUGZHTSOLJIqUc2wmoBwGR4tbpNAKmmovFoWq0OdRkb0VkldReO2a2iBT/OEulG9XSUc10r3zg==}
     dependencies:
       lower-case: 2.0.2
-      tslib: 2.6.0
+      tslib: 2.5.3
     dev: true
 
   /node-abort-controller@3.1.1:
@@ -8893,7 +8888,7 @@
     resolution: {integrity: sha512-RXlj7zCYokReqWpOPH9oYivUzLYZ5vAPIfEmCTNViosC78F8F0H9y7T7gG2M39ymgutxF5gcFEsyZQSph9Bp3A==}
     dependencies:
       dot-case: 3.0.4
-      tslib: 2.6.0
+      tslib: 2.5.3
     dev: true
 
   /parent-module@1.0.1:
@@ -8945,7 +8940,7 @@
     resolution: {integrity: sha512-uWlGT3YSnK9x3BQJaOdcZwrnV6hPpd8jFH1/ucpiLRPh/2zCVJKS19E4GvYHvaCcACn3foXZ0cLB9Wrx1KGe5g==}
     dependencies:
       no-case: 3.0.4
-      tslib: 2.6.0
+      tslib: 2.5.3
     dev: true
 
   /passport-jwt@4.0.1:
@@ -8984,7 +8979,7 @@
     resolution: {integrity: sha512-qO4qCFjXqVTrcbPt/hQfhTQ+VhFsqNKOPtytgNKkKxSoEp3XPUQ8ObFuePylOIok5gjn69ry8XiULxCwot3Wfg==}
     dependencies:
       dot-case: 3.0.4
-      tslib: 2.6.0
+      tslib: 2.5.3
     dev: true
 
   /path-exists@4.0.0:
@@ -9876,8 +9871,8 @@
       fsevents: 2.3.2
     dev: true
 
-  /rollup@3.26.0:
-    resolution: {integrity: sha512-YzJH0eunH2hr3knvF3i6IkLO/jTjAEwU4HoMUbQl4//Tnl3ou0e7P5SjxdDr8HQJdeUJShlbEHXrrnEHy1l7Yg==}
+  /rollup@3.26.2:
+    resolution: {integrity: sha512-6umBIGVz93er97pMgQO08LuH3m6PUb3jlDUUGFsNJB6VgTCUaDFpupf5JfU30529m/UKOgmiX+uY6Sx8cOYpLA==}
     engines: {node: '>=14.18.0', npm: '>=8.0.0'}
     hasBin: true
     optionalDependencies:
@@ -9973,6 +9968,7 @@
     hasBin: true
     dependencies:
       lru-cache: 6.0.0
+    dev: true
 
   /semver@7.5.2:
     resolution: {integrity: sha512-SoftuTROv/cRjCze/scjGyiDtcUyxw1rgYQSZY7XTmtR5hX+dm76iDbTH8TkLPHCQmlbQVSSbNZCPM2hb0knnQ==}
@@ -10005,7 +10001,7 @@
     resolution: {integrity: sha512-8LS0JInaQMCRoQ7YUytAo/xUu5W2XnQxV2HI/6uM6U7CITS1RqPElr30V6uIqyMKM9lJGRVFy5/4CuzcixNYSg==}
     dependencies:
       no-case: 3.0.4
-      tslib: 2.6.0
+      tslib: 2.5.3
       upper-case-first: 2.0.2
     dev: true
 
@@ -10143,7 +10139,7 @@
     resolution: {integrity: sha512-LAOh4z89bGQvl9pFfNF8V146i7o7/CqFPbqzYgP+yYzDIDeS9HaNFtXABamRW+AQzEVODcvE79ljJ+8a9YSdMg==}
     dependencies:
       dot-case: 3.0.4
-      tslib: 2.6.0
+      tslib: 2.5.3
     dev: true
 
   /socks-proxy-agent@5.0.1:
@@ -10498,7 +10494,7 @@
       yallist: 4.0.0
     dev: false
 
-  /terser-webpack-plugin@5.3.9(webpack@5.88.1):
+  /terser-webpack-plugin@5.3.9(webpack@5.87.0):
     resolution: {integrity: sha512-ZuXsqE07EcggTWQjXUj+Aot/OMcD0bMKGgF63f7UxYcu5/AJF53aIpK1YoP5xR9l6s/Hy2b+t1AM0bLNPRuhwA==}
     engines: {node: '>= 10.13.0'}
     peerDependencies:
@@ -10519,6 +10515,30 @@
       schema-utils: 3.3.0
       serialize-javascript: 6.0.1
       terser: 5.18.0
+      webpack: 5.87.0
+    dev: true
+
+  /terser-webpack-plugin@5.3.9(webpack@5.88.1):
+    resolution: {integrity: sha512-ZuXsqE07EcggTWQjXUj+Aot/OMcD0bMKGgF63f7UxYcu5/AJF53aIpK1YoP5xR9l6s/Hy2b+t1AM0bLNPRuhwA==}
+    engines: {node: '>= 10.13.0'}
+    peerDependencies:
+      '@swc/core': '*'
+      esbuild: '*'
+      uglify-js: '*'
+      webpack: ^5.1.0
+    peerDependenciesMeta:
+      '@swc/core':
+        optional: true
+      esbuild:
+        optional: true
+      uglify-js:
+        optional: true
+    dependencies:
+      '@jridgewell/trace-mapping': 0.3.18
+      jest-worker: 27.5.1
+      schema-utils: 3.3.0
+      serialize-javascript: 6.0.1
+      terser: 5.18.0
       webpack: 5.88.1
     dev: true
 
@@ -10528,7 +10548,7 @@
     hasBin: true
     dependencies:
       '@jridgewell/source-map': 0.3.3
-      acorn: 8.9.0
+      acorn: 8.8.2
       commander: 2.20.3
       source-map-support: 0.5.21
     dev: true
@@ -10660,7 +10680,7 @@
     resolution: {integrity: sha512-Y/arvbn+rrz3JCKl9C4kVNfTfSm2/mEp5FSz5EsZSANGPSlQrpRI5M4PKF+mJnE52jOO90PnPSc3Ur3bTQw0gA==}
     dev: true
 
-  /ts-loader@9.4.4(typescript@5.1.6)(webpack@5.88.1):
+  /ts-loader@9.4.4(typescript@5.1.6)(webpack@5.87.0):
     resolution: {integrity: sha512-MLukxDHBl8OJ5Dk3y69IsKVFRA/6MwzEqBgh+OXMPB/OD01KQuWPFd1WAQP8a5PeSCAxfnkhiuWqfmFJzJQt9w==}
     engines: {node: '>=12.0.0'}
     peerDependencies:
@@ -10672,7 +10692,7 @@
       micromatch: 4.0.5
       semver: 7.5.2
       typescript: 5.1.6
-      webpack: 5.88.1
+      webpack: 5.87.0
     dev: true
 
   /ts-morph@16.0.0:
@@ -10883,7 +10903,7 @@
   /unplugin@1.3.1:
     resolution: {integrity: sha512-h4uUTIvFBQRxUKS2Wjys6ivoeofGhxzTe2sRWlooyjHXVttcVfV/JiavNd3d4+jty0SVV0dxGw9AkY9MwiaCEw==}
     dependencies:
-      acorn: 8.9.0
+      acorn: 8.8.2
       chokidar: 3.5.3
       webpack-sources: 3.2.3
       webpack-virtual-modules: 0.5.0
@@ -10902,7 +10922,7 @@
   /upper-case-first@2.0.2:
     resolution: {integrity: sha512-514ppYHBaKwfJRK/pNC6c/OxfGa0obSnAl106u97Ed0I625Nin96KAjttZF6ZL3e1XLtphxnqrOi9iWgm+u+bg==}
     dependencies:
-      tslib: 2.6.0
+      tslib: 2.5.3
     dev: true
 
   /upper-case@1.1.3:
@@ -10912,7 +10932,7 @@
   /upper-case@2.0.2:
     resolution: {integrity: sha512-KgdgDGJt2TpuwBUIjgG6lzw2GWFRCW9Qkfkiv0DxqHHLYJHmtmdUIKcZd8rHgFSjopVTlw6ggzCm1b8MFQwikg==}
     dependencies:
-      tslib: 2.6.0
+      tslib: 2.5.3
     dev: true
 
   /uri-js@4.4.1:
@@ -11163,7 +11183,7 @@
       '@types/node': 18.16.19
       esbuild: 0.18.11
       postcss: 8.4.24
-      rollup: 3.26.0
+      rollup: 3.26.2
     optionalDependencies:
       fsevents: 2.3.2
     dev: true
@@ -11217,7 +11237,7 @@
     engines: {node: '>=6.0'}
     hasBin: true
     dependencies:
-      acorn: 8.9.0
+      acorn: 8.8.2
       acorn-walk: 8.2.0
     dev: false
 
@@ -11436,6 +11456,46 @@
 
   /webpack-virtual-modules@0.5.0:
     resolution: {integrity: sha512-kyDivFZ7ZM0BVOUteVbDFhlRt7Ah/CSPwJdi8hBpkK7QLumUqdLtVfm/PX/hkcnrvr0i77fO5+TjZ94Pe+C9iw==}
+    dev: true
+
+  /webpack@5.87.0:
+    resolution: {integrity: sha512-GOu1tNbQ7p1bDEoFRs2YPcfyGs8xq52yyPBZ3m2VGnXGtV9MxjrkABHm4V9Ia280OefsSLzvbVoXcfLxjKY/Iw==}
+    engines: {node: '>=10.13.0'}
+    hasBin: true
+    peerDependencies:
+      webpack-cli: '*'
+    peerDependenciesMeta:
+      webpack-cli:
+        optional: true
+    dependencies:
+      '@types/eslint-scope': 3.7.4
+      '@types/estree': 1.0.1
+      '@webassemblyjs/ast': 1.11.6
+      '@webassemblyjs/wasm-edit': 1.11.6
+      '@webassemblyjs/wasm-parser': 1.11.6
+      acorn: 8.8.2
+      acorn-import-assertions: 1.9.0(acorn@8.8.2)
+      browserslist: 4.21.8
+      chrome-trace-event: 1.0.3
+      enhanced-resolve: 5.15.0
+      es-module-lexer: 1.3.0
+      eslint-scope: 5.1.1
+      events: 3.3.0
+      glob-to-regexp: 0.4.1
+      graceful-fs: 4.2.11
+      json-parse-even-better-errors: 2.3.1
+      loader-runner: 4.3.0
+      mime-types: 2.1.35
+      neo-async: 2.6.2
+      schema-utils: 3.3.0
+      tapable: 2.2.1
+      terser-webpack-plugin: 5.3.9(webpack@5.87.0)
+      watchpack: 2.4.0
+      webpack-sources: 3.2.3
+    transitivePeerDependencies:
+      - '@swc/core'
+      - esbuild
+      - uglify-js
     dev: true
 
   /webpack@5.88.1:
@@ -11667,11 +11727,11 @@
   /yargs-parser@20.2.4:
     resolution: {integrity: sha512-WOkpgNhPTlE73h4VFAFsOnomJVaovO8VqLDzy5saChRBFQFBoMYirowyW+Q9HB4HFF4Z7VZTiG3iSzJJA29yRA==}
     engines: {node: '>=10'}
+    dev: true
 
   /yargs-parser@20.2.9:
     resolution: {integrity: sha512-y11nGElTIV+CT3Zv9t7VKl+Q3hTQoT9a1Qzezhhl6Rp21gJ/IVTW7Z3y9EWXhuUBC2Shnf+DX0antecpAwSP8w==}
     engines: {node: '>=10'}
-    dev: true
 
   /yargs-parser@21.1.1:
     resolution: {integrity: sha512-tVpsJW7DdjecAiFpbIB1e3qxIQsE6NoPc5/eTdrbbIC4h0LVsWhnoa3g+m2HclBIujHzsxZ4VJVA+GUuc2/LBw==}
@@ -11698,7 +11758,7 @@
       require-directory: 2.1.1
       string-width: 4.2.3
       y18n: 5.0.8
-      yargs-parser: 20.2.4
+      yargs-parser: 20.2.9
 
   /yargs@17.7.2:
     resolution: {integrity: sha512-7dSzzRQ++CKnNI/krKnYRV7JKKPUXMEh61soaHKg9mrWEhzFWhFnxPxGl+69cD1Ou63C13NUPCnmIcrvqCuM6w==}
