--- conflicted
+++ resolved
@@ -103,7 +103,7 @@
       swagger-ui-express: 4.6.0_express@4.18.2
     devDependencies:
       '@nestjs/cli': 9.1.5
-      '@nestjs/schematics': 9.0.3_typescript@4.9.3
+      '@nestjs/schematics': 9.0.3_xhlmm4lxgqnqqbpfgbp6dlerku
       '@nestjs/testing': 9.2.0_3jiwpo56qab566j5kwfezyelg4
       '@types/cache-manager': 4.0.2
       '@types/express': 4.17.14
@@ -147,12 +147,8 @@
       autoprefixer: ^10.4.13
       axios: ^1.1.3
       axios-retry: ^3.3.1
-<<<<<<< HEAD
       chart.js: ^3.9.1
-      histoire: ^0.11.5
-=======
       histoire: ^0.11.7
->>>>>>> 4166abe2
       nprogress: 0.2.0
       pinia: ^2.0.23
       postcss: ^8.4.19
@@ -162,15 +158,10 @@
       vite: ^3.2.4
       vite-plugin-pages: ^0.27.1
       vite-plugin-vue-layouts: ^0.7.0
-<<<<<<< HEAD
-      vue: ^3.2.41
+      vue: ^3.2.45
       vue-chartjs: ^4.1.2
-      vue-router: ^4.1.5
-=======
-      vue: ^3.2.45
       vue-dompurify-html: ^3.1.1
       vue-router: ^4.1.6
->>>>>>> 4166abe2
       vue-tsc: ^1.0.9
     dependencies:
       '@tiptap/starter-kit': 2.0.0-beta.202
@@ -182,17 +173,11 @@
       axios-retry: 3.3.1
       chart.js: 3.9.1
       nprogress: 0.2.0
-<<<<<<< HEAD
-      pinia: 2.0.23_l7r24p6nevbtlimqmqcwa3ouhu
-      vue: 3.2.41
-      vue-chartjs: 4.1.2_chart.js@3.9.1+vue@3.2.41
-      vue-router: 4.1.5_vue@3.2.41
-=======
       pinia: 2.0.23_mgnvym7yiazkylwwogi5r767ue
       vue: 3.2.45
+      vue-chartjs: 4.1.2_chart.js@3.9.1+vue@3.2.45
       vue-dompurify-html: 3.1.1_vue@3.2.45
       vue-router: 4.1.6_vue@3.2.45
->>>>>>> 4166abe2
     devDependencies:
       '@histoire/plugin-vue': 0.11.7_7hdtplvh7fqm5qxbwoti4y5ldu
       '@iconify-json/bi': 1.1.12
@@ -208,29 +193,16 @@
       '@types/nprogress': 0.2.0
       '@vitejs/plugin-vue': 3.2.0_vite@3.2.4+vue@3.2.45
       '@vue/tsconfig': 0.1.3
-<<<<<<< HEAD
-      autoprefixer: 10.4.12_postcss@8.4.18
-      histoire: 0.11.5_vite@3.1.8
-      postcss: 8.4.18
-      tailwindcss: 3.2.1
-      typescript: 4.8.4
-      unplugin-icons: 0.14.12
-      vite: 3.1.8
-      vite-plugin-pages: 0.27.1_vite@3.1.8
-      vite-plugin-vue-layouts: 0.7.0_nknaiyoma7qglenj4mb2pj2auq
-      vue-tsc: 1.0.9_typescript@4.8.4
-=======
       autoprefixer: 10.4.13_postcss@8.4.19
       histoire: 0.11.7_yjpjyfpoxl7fu52icl7tfzkuhe
       postcss: 8.4.19
-      tailwindcss: 3.2.4_postcss@8.4.19
+      tailwindcss: 3.2.4
       typescript: 4.9.3
       unplugin-icons: 0.14.13
       vite: 3.2.4_@types+node@18.11.9
       vite-plugin-pages: 0.27.1_vite@3.2.4
       vite-plugin-vue-layouts: 0.7.0_ltio2jrs4h243s6indlqgywoku
       vue-tsc: 1.0.9_typescript@4.9.3
->>>>>>> 4166abe2
 
 packages:
 
@@ -352,7 +324,7 @@
       '@jridgewell/trace-mapping': 0.3.15
     dev: true
 
-  /@angular-devkit/core/14.2.1:
+  /@angular-devkit/core/14.2.1_chokidar@3.5.3:
     resolution: {integrity: sha512-lW8oNGuJqr4r31FWBjfWQYkSXdiOHBGOThIEtHvUVBKfPF/oVrupLueCUgBPel+NvxENXdo93uPsqHN7bZbmsQ==}
     engines: {node: ^14.15.0 || >=16.10.0, npm: ^6.11.0 || ^7.5.6 || >=8.0.0, yarn: '>= 1.13.0'}
     peerDependencies:
@@ -362,14 +334,15 @@
         optional: true
     dependencies:
       ajv: 8.11.0
-      ajv-formats: 2.1.1_ajv@8.11.0
+      ajv-formats: 2.1.1
+      chokidar: 3.5.3
       jsonc-parser: 3.1.0
       rxjs: 6.6.7
       source-map: 0.7.4
     dev: true
 
-  /@angular-devkit/core/14.2.1_chokidar@3.5.3:
-    resolution: {integrity: sha512-lW8oNGuJqr4r31FWBjfWQYkSXdiOHBGOThIEtHvUVBKfPF/oVrupLueCUgBPel+NvxENXdo93uPsqHN7bZbmsQ==}
+  /@angular-devkit/core/14.2.2_chokidar@3.5.3:
+    resolution: {integrity: sha512-ofDhTmJqoAkmkJP0duwUaCxDBMxPlc+AWYwgs3rKKZeJBb0d+tchEXHXevD5bYbbRfXtnwM+Vye2XYHhA4nWAA==}
     engines: {node: ^14.15.0 || >=16.10.0, npm: ^6.11.0 || ^7.5.6 || >=8.0.0, yarn: '>= 1.13.0'}
     peerDependencies:
       chokidar: ^3.5.2
@@ -378,24 +351,7 @@
         optional: true
     dependencies:
       ajv: 8.11.0
-      ajv-formats: 2.1.1_ajv@8.11.0
-      chokidar: 3.5.3
-      jsonc-parser: 3.1.0
-      rxjs: 6.6.7
-      source-map: 0.7.4
-    dev: true
-
-  /@angular-devkit/core/14.2.2_chokidar@3.5.3:
-    resolution: {integrity: sha512-ofDhTmJqoAkmkJP0duwUaCxDBMxPlc+AWYwgs3rKKZeJBb0d+tchEXHXevD5bYbbRfXtnwM+Vye2XYHhA4nWAA==}
-    engines: {node: ^14.15.0 || >=16.10.0, npm: ^6.11.0 || ^7.5.6 || >=8.0.0, yarn: '>= 1.13.0'}
-    peerDependencies:
-      chokidar: ^3.5.2
-    peerDependenciesMeta:
-      chokidar:
-        optional: true
-    dependencies:
-      ajv: 8.11.0
-      ajv-formats: 2.1.1_ajv@8.11.0
+      ajv-formats: 2.1.1
       chokidar: 3.5.3
       jsonc-parser: 3.1.0
       rxjs: 6.6.7
@@ -413,19 +369,6 @@
       inquirer: 8.2.4
       symbol-observable: 4.0.0
       yargs-parser: 21.1.1
-    transitivePeerDependencies:
-      - chokidar
-    dev: true
-
-  /@angular-devkit/schematics/14.2.1:
-    resolution: {integrity: sha512-0U18FwDYt4zROBPrvewH6iBTkf2ozVHN4/gxUb9jWrqVw8mPU5AWc/iYxQLHBSinkr2Egjo1H/i9aBqgJSeh3g==}
-    engines: {node: ^14.15.0 || >=16.10.0, npm: ^6.11.0 || ^7.5.6 || >=8.0.0, yarn: '>= 1.13.0'}
-    dependencies:
-      '@angular-devkit/core': 14.2.1
-      jsonc-parser: 3.1.0
-      magic-string: 0.26.2
-      ora: 5.4.1
-      rxjs: 6.6.7
     transitivePeerDependencies:
       - chokidar
     dev: true
@@ -1629,13 +1572,13 @@
       - chokidar
     dev: true
 
-  /@nestjs/schematics/9.0.3_typescript@4.9.3:
+  /@nestjs/schematics/9.0.3_xhlmm4lxgqnqqbpfgbp6dlerku:
     resolution: {integrity: sha512-kZrU/lrpVd2cnK8I3ibDb3Wi1ppl3wX3U3lVWoL+DzRRoezWKkh8upEL4q0koKmuXnsmLiu3UPxFeMOrJV7TSA==}
     peerDependencies:
       typescript: ^4.3.5
     dependencies:
-      '@angular-devkit/core': 14.2.1
-      '@angular-devkit/schematics': 14.2.1
+      '@angular-devkit/core': 14.2.1_chokidar@3.5.3
+      '@angular-devkit/schematics': 14.2.1_chokidar@3.5.3
       fs-extra: 10.1.0
       jsonc-parser: 3.2.0
       pluralize: 8.0.0
@@ -1783,11 +1726,7 @@
       tailwindcss: '>=3.0.0 || >= 3.0.0-alpha.1'
     dependencies:
       mini-svg-data-uri: 1.4.4
-<<<<<<< HEAD
-      tailwindcss: 3.2.1
-=======
-      tailwindcss: 3.2.4_postcss@8.4.19
->>>>>>> 4166abe2
+      tailwindcss: 3.2.4
     dev: true
 
   /@tailwindcss/typography/0.5.8_tailwindcss@3.2.4:
@@ -1799,11 +1738,7 @@
       lodash.isplainobject: 4.0.6
       lodash.merge: 4.6.2
       postcss-selector-parser: 6.0.10
-<<<<<<< HEAD
-      tailwindcss: 3.2.1
-=======
-      tailwindcss: 3.2.4_postcss@8.4.19
->>>>>>> 4166abe2
+      tailwindcss: 3.2.4
     dev: true
 
   /@tiptap/core/2.0.0-beta.202:
@@ -2948,10 +2883,8 @@
       - supports-color
     dev: false
 
-  /ajv-formats/2.1.1_ajv@8.11.0:
+  /ajv-formats/2.1.1:
     resolution: {integrity: sha512-Wx0Kx52hxE7C18hkMEggYlEifqWZtYaRgouJor+WMdPnQyEK13vgEWyVNup7SoeeoLMsr4kf5h6dOW11I15MUA==}
-    peerDependencies:
-      ajv: ^8.0.0
     peerDependenciesMeta:
       ajv:
         optional: true
@@ -9063,13 +8996,8 @@
       get-port: 3.2.0
     dev: true
 
-<<<<<<< HEAD
-  /tailwindcss/3.2.1:
-    resolution: {integrity: sha512-Uw+GVSxp5CM48krnjHObqoOwlCt5Qo6nw1jlCRwfGy68dSYb/LwS9ZFidYGRiM+w6rMawkZiu1mEMAsHYAfoLg==}
-=======
-  /tailwindcss/3.2.4_postcss@8.4.19:
+  /tailwindcss/3.2.4:
     resolution: {integrity: sha512-AhwtHCKMtR71JgeYDaswmZXhPcW9iuI9Sp2LvZPo9upDZ7231ZJ7eA9RaURbhpXGVlrjX4cFNlB4ieTetEb7hQ==}
->>>>>>> 4166abe2
     engines: {node: '>=12.13.0'}
     hasBin: true
     dependencies:
@@ -9739,25 +9667,21 @@
     resolution: {integrity: sha512-Uw5ooOQxRASHgu6C7GVvUxisKXfSgW4oFlO+aa+PAkgmH89O3CXxEEzNRNtHSqtXFTl0nAC1uYj0GMSH27uwtQ==}
     dev: true
 
-<<<<<<< HEAD
-  /vue-chartjs/4.1.2_chart.js@3.9.1+vue@3.2.41:
+  /vscode-textmate/6.0.0:
+    resolution: {integrity: sha512-gu73tuZfJgu+mvCSy4UZwd2JXykjK9zAZsfmDeut5dx/1a7FeTk0XwJsSuqQn+cuMCGVbIBfl+s53X4T19DnzQ==}
+    dev: true
+
+  /vue-chartjs/4.1.2_chart.js@3.9.1+vue@3.2.45:
     resolution: {integrity: sha512-QSggYjeFv/L4jFSBQpX8NzrAvX0B+Ha6nDgxkTG8tEXxYOOTwKI4phRLe+B4f+REnkmg7hgPY24R0cixZJyXBg==}
     peerDependencies:
       chart.js: ^3.7.0
       vue: ^3.0.0-0 || ^2.6.0
     dependencies:
       chart.js: 3.9.1
-      vue: 3.2.41
-    dev: false
-
-  /vue-demi/0.12.5_vue@3.2.41:
-=======
-  /vscode-textmate/6.0.0:
-    resolution: {integrity: sha512-gu73tuZfJgu+mvCSy4UZwd2JXykjK9zAZsfmDeut5dx/1a7FeTk0XwJsSuqQn+cuMCGVbIBfl+s53X4T19DnzQ==}
-    dev: true
+      vue: 3.2.45
+    dev: false
 
   /vue-demi/0.12.5_vue@3.2.45:
->>>>>>> 4166abe2
     resolution: {integrity: sha512-BREuTgTYlUr0zw0EZn3hnhC3I6gPWv+Kwh4MCih6QcAeaTlaIX0DwOVN0wHej7hSvDPecz4jygy/idsgKfW58Q==}
     engines: {node: '>=12'}
     hasBin: true
