lockfileVersion: 5.3

importers:

  .:
    specifiers:
      '@typescript-eslint/eslint-plugin': ^5.17.0
      '@typescript-eslint/parser': ^5.17.0
      eslint: ^8.12.0
      eslint-config-prettier: ^8.5.0
      eslint-plugin-prettier: ^4.0.0
      eslint-plugin-vue: ^8.5.0
      prettier: ^2.6.1
      prettier-plugin-tailwindcss: ^0.1.8
      typescript: ^4.6.2
      vue-eslint-parser: ^8.3.0
    devDependencies:
      '@typescript-eslint/eslint-plugin': 5.17.0_19abd711d85a5efffc505795b0ac8452
      '@typescript-eslint/parser': 5.17.0_eslint@8.12.0+typescript@4.6.2
      eslint: 8.12.0
      eslint-config-prettier: 8.5.0_eslint@8.12.0
      eslint-plugin-prettier: 4.0.0_b253a92c95b42c3296c682f11cccb3bd
      eslint-plugin-vue: 8.5.0_eslint@8.12.0
      prettier: 2.6.1
      prettier-plugin-tailwindcss: 0.1.8_prettier@2.6.1
      typescript: 4.6.2
      vue-eslint-parser: 8.3.0_eslint@8.12.0

  backend:
    specifiers:
      '@nestjs/cli': ^8.0.0
      '@nestjs/common': ^8.0.0
      '@nestjs/core': ^8.0.0
      '@nestjs/platform-express': ^8.0.0
      '@nestjs/schematics': ^8.0.0
      '@nestjs/testing': ^8.0.0
      '@types/express': ^4.17.13
      '@types/jest': 27.4.1
      '@types/node': ^16.0.0
      '@types/supertest': ^2.0.11
      jest: ^27.2.5
      reflect-metadata: ^0.1.13
      rimraf: ^3.0.2
      rxjs: ^7.2.0
      source-map-support: ^0.5.20
      supertest: ^6.1.3
      ts-jest: ^27.0.3
      ts-loader: ^9.2.3
      ts-node: ^10.0.0
      tsconfig-paths: ^3.10.1
      typescript: ^4.6.2
    dependencies:
      '@nestjs/common': 8.4.1_e7ea248743279784063e3708d703abc5
      '@nestjs/core': 8.4.1_03a788a1eb0bf93a7b64e9ce96523e26
      '@nestjs/platform-express': 8.4.1_214a294e539403889bf33d78c1f08a26
      reflect-metadata: 0.1.13
      rimraf: 3.0.2
      rxjs: 7.5.5
    devDependencies:
      '@nestjs/cli': 8.2.3
      '@nestjs/schematics': 8.0.8_typescript@4.6.2
      '@nestjs/testing': 8.4.1_b3c51650b23a21e970a522b039aea674
      '@types/express': 4.17.13
      '@types/jest': 27.4.1
      '@types/node': 16.11.26
      '@types/supertest': 2.0.11
      jest: 27.5.1_ts-node@10.7.0
      source-map-support: 0.5.21
      supertest: 6.2.2
      ts-jest: 27.1.3_60149d457e34ffba7d4e845dde6a1263
      ts-loader: 9.2.8_typescript@4.6.2
      ts-node: 10.7.0_045cabcbf8818eda83522fe731c87088
      tsconfig-paths: 3.14.0
      typescript: 4.6.2

  frontend:
    specifiers:
      '@types/node': ^16.11.25
      '@vitejs/plugin-vue': ^2.3.1
      '@vue/tsconfig': ^0.1.3
      autoprefixer: ^10.4.4
      pinia: ^2.0.13
      postcss: ^8.4.12
      tailwindcss: ^3.0.23
      typescript: ^4.6.2
      unplugin-icons: ^0.14.1
      vite: ^2.9.5
      vite-plugin-pages: ^0.22.0
      vue: ^3.2.31
      vue-router: ^4.0.14
      vue-tsc: ^0.34.7
    dependencies:
      pinia: 2.0.13_typescript@4.6.2+vue@3.2.31
      vue: 3.2.31
      vue-router: 4.0.14_vue@3.2.31
    devDependencies:
      '@types/node': 16.11.26
      '@vitejs/plugin-vue': 2.3.1_vite@2.9.5+vue@3.2.31
      '@vue/tsconfig': 0.1.3_@types+node@16.11.26
      autoprefixer: 10.4.4_postcss@8.4.12
      postcss: 8.4.12
      tailwindcss: 3.0.23_autoprefixer@10.4.4
      typescript: 4.6.2
      unplugin-icons: 0.14.1_vite@2.9.5
      vite: 2.9.5
      vite-plugin-pages: 0.22.0_vite@2.9.5
      vue-tsc: 0.34.7_typescript@4.6.2

packages:

  /@ampproject/remapping/2.1.2:
    resolution: {integrity: sha512-hoyByceqwKirw7w3Z7gnIIZC3Wx3J484Y3L/cMpXFbr7d9ZQj2mODrirNzcJa+SM3UlpWXYvKV4RlRpFXlWgXg==}
    engines: {node: '>=6.0.0'}
    dependencies:
      '@jridgewell/trace-mapping': 0.3.4
    dev: true

  /@angular-devkit/core/13.2.5:
    resolution: {integrity: sha512-WuWp/1R0FtCHPBcJLF13lTLHETtDGFUX0ULfGPRaYB5OVCSQcovVp5UbZTTy/Ss3ub3EOEmJlU8kMJfBrWuq+A==}
    engines: {node: ^12.20.0 || ^14.15.0 || >=16.10.0, npm: ^6.11.0 || ^7.5.6 || >=8.0.0, yarn: '>= 1.13.0'}
    peerDependencies:
      chokidar: ^3.5.2
    peerDependenciesMeta:
      chokidar:
        optional: true
    dependencies:
      ajv: 8.9.0
      ajv-formats: 2.1.1
      fast-json-stable-stringify: 2.1.0
      magic-string: 0.25.7
      rxjs: 6.6.7
      source-map: 0.7.3
    dev: true

  /@angular-devkit/core/13.2.5_chokidar@3.5.3:
    resolution: {integrity: sha512-WuWp/1R0FtCHPBcJLF13lTLHETtDGFUX0ULfGPRaYB5OVCSQcovVp5UbZTTy/Ss3ub3EOEmJlU8kMJfBrWuq+A==}
    engines: {node: ^12.20.0 || ^14.15.0 || >=16.10.0, npm: ^6.11.0 || ^7.5.6 || >=8.0.0, yarn: '>= 1.13.0'}
    peerDependencies:
      chokidar: ^3.5.2
    peerDependenciesMeta:
      chokidar:
        optional: true
    dependencies:
      ajv: 8.9.0
      ajv-formats: 2.1.1
      chokidar: 3.5.3
      fast-json-stable-stringify: 2.1.0
      magic-string: 0.25.7
      rxjs: 6.6.7
      source-map: 0.7.3
    dev: true

  /@angular-devkit/core/13.2.6_chokidar@3.5.3:
    resolution: {integrity: sha512-8h2mWdBTN/dYwZuzKMg2IODlOWMdbJcpQG4XVrkk9ejCPP+3aX5Aa3glCe/voN6eBNiRfs8YDM0jxmpN2aWVtg==}
    engines: {node: ^12.20.0 || ^14.15.0 || >=16.10.0, npm: ^6.11.0 || ^7.5.6 || >=8.0.0, yarn: '>= 1.13.0'}
    peerDependencies:
      chokidar: ^3.5.2
    peerDependenciesMeta:
      chokidar:
        optional: true
    dependencies:
      ajv: 8.9.0
      ajv-formats: 2.1.1
      chokidar: 3.5.3
      fast-json-stable-stringify: 2.1.0
      magic-string: 0.25.7
      rxjs: 6.6.7
      source-map: 0.7.3
    dev: true

  /@angular-devkit/schematics-cli/13.2.6_chokidar@3.5.3:
    resolution: {integrity: sha512-VdMLn4DoTswjk+1RL+pod8EwLkzh8pMT2OBJ9dhsITru1sr0/2nhsqRwZzZylAXjrFwdfPj1E/vfcAfSkmMGvw==}
    engines: {node: ^12.20.0 || ^14.15.0 || >=16.10.0, npm: ^6.11.0 || ^7.5.6 || >=8.0.0, yarn: '>= 1.13.0'}
    hasBin: true
    dependencies:
      '@angular-devkit/core': 13.2.6_chokidar@3.5.3
      '@angular-devkit/schematics': 13.2.6_chokidar@3.5.3
      ansi-colors: 4.1.1
      inquirer: 8.2.0
      minimist: 1.2.5
      symbol-observable: 4.0.0
    transitivePeerDependencies:
      - chokidar
    dev: true

  /@angular-devkit/schematics/13.2.5:
    resolution: {integrity: sha512-kAye6VYiF9JQAoeO+BYhy8eT2QOmhB+WLziRjXoFCBxh5+yXTygTVfs9fD5jmIpHmeu4hd2ErSh69yT5xWcD9g==}
    engines: {node: ^12.20.0 || ^14.15.0 || >=16.10.0, npm: ^6.11.0 || ^7.5.6 || >=8.0.0, yarn: '>= 1.13.0'}
    dependencies:
      '@angular-devkit/core': 13.2.5
      jsonc-parser: 3.0.0
      magic-string: 0.25.7
      ora: 5.4.1
      rxjs: 6.6.7
    transitivePeerDependencies:
      - chokidar
    dev: true

  /@angular-devkit/schematics/13.2.5_chokidar@3.5.3:
    resolution: {integrity: sha512-kAye6VYiF9JQAoeO+BYhy8eT2QOmhB+WLziRjXoFCBxh5+yXTygTVfs9fD5jmIpHmeu4hd2ErSh69yT5xWcD9g==}
    engines: {node: ^12.20.0 || ^14.15.0 || >=16.10.0, npm: ^6.11.0 || ^7.5.6 || >=8.0.0, yarn: '>= 1.13.0'}
    dependencies:
      '@angular-devkit/core': 13.2.5_chokidar@3.5.3
      jsonc-parser: 3.0.0
      magic-string: 0.25.7
      ora: 5.4.1
      rxjs: 6.6.7
    transitivePeerDependencies:
      - chokidar
    dev: true

  /@angular-devkit/schematics/13.2.6_chokidar@3.5.3:
    resolution: {integrity: sha512-mPgSqdnZRuPSMeUA+T+mwVCrq2yhXpcYm1/Rjbhy09CyHs4wSrFv21WHCrE6shlvXpcmwr0n+I0DIeagAPmjUA==}
    engines: {node: ^12.20.0 || ^14.15.0 || >=16.10.0, npm: ^6.11.0 || ^7.5.6 || >=8.0.0, yarn: '>= 1.13.0'}
    dependencies:
      '@angular-devkit/core': 13.2.6_chokidar@3.5.3
      jsonc-parser: 3.0.0
      magic-string: 0.25.7
      ora: 5.4.1
      rxjs: 6.6.7
    transitivePeerDependencies:
      - chokidar
    dev: true

  /@antfu/install-pkg/0.1.0:
    resolution: {integrity: sha512-VaIJd3d1o7irZfK1U0nvBsHMyjkuyMP3HKYVV53z8DKyulkHKmjhhtccXO51WSPeeSHIeoJEoNOKavYpS7jkZw==}
    dependencies:
      execa: 5.1.1
      find-up: 5.0.0
    dev: true

  /@antfu/utils/0.5.0:
    resolution: {integrity: sha512-MrAQ/MrPSxbh1bBrmwJjORfJymw4IqSHFBXqvxaga3ZdDM+/zokYF8DjyJpSjY2QmpmgQrajDUBJOWrYeARfzA==}
    dev: true

  /@babel/code-frame/7.16.7:
    resolution: {integrity: sha512-iAXqUn8IIeBTNd72xsFlgaXHkMBMt6y4HJp1tIaK465CWLT/fG1aqB7ykr95gHHmlBdGbFeWWfyB4NJJ0nmeIg==}
    engines: {node: '>=6.9.0'}
    dependencies:
      '@babel/highlight': 7.16.10
    dev: true

  /@babel/compat-data/7.17.7:
    resolution: {integrity: sha512-p8pdE6j0a29TNGebNm7NzYZWB3xVZJBZ7XGs42uAKzQo8VQ3F0By/cQCtUEABwIqw5zo6WA4NbmxsfzADzMKnQ==}
    engines: {node: '>=6.9.0'}
    dev: true

  /@babel/core/7.17.8:
    resolution: {integrity: sha512-OdQDV/7cRBtJHLSOBqqbYNkOcydOgnX59TZx4puf41fzcVtN3e/4yqY8lMQsK+5X2lJtAdmA+6OHqsj1hBJ4IQ==}
    engines: {node: '>=6.9.0'}
    dependencies:
      '@ampproject/remapping': 2.1.2
      '@babel/code-frame': 7.16.7
      '@babel/generator': 7.17.7
      '@babel/helper-compilation-targets': 7.17.7_@babel+core@7.17.8
      '@babel/helper-module-transforms': 7.17.7
      '@babel/helpers': 7.17.8
      '@babel/parser': 7.17.8
      '@babel/template': 7.16.7
      '@babel/traverse': 7.17.3
      '@babel/types': 7.17.0
      convert-source-map: 1.8.0
      debug: 4.3.4
      gensync: 1.0.0-beta.2
      json5: 2.2.0
      semver: 6.3.0
    transitivePeerDependencies:
      - supports-color
    dev: true

  /@babel/generator/7.17.7:
    resolution: {integrity: sha512-oLcVCTeIFadUoArDTwpluncplrYBmTCCZZgXCbgNGvOBBiSDDK3eWO4b/+eOTli5tKv1lg+a5/NAXg+nTcei1w==}
    engines: {node: '>=6.9.0'}
    dependencies:
      '@babel/types': 7.17.0
      jsesc: 2.5.2
      source-map: 0.5.7
    dev: true

  /@babel/helper-compilation-targets/7.17.7_@babel+core@7.17.8:
    resolution: {integrity: sha512-UFzlz2jjd8kroj0hmCFV5zr+tQPi1dpC2cRsDV/3IEW8bJfCPrPpmcSN6ZS8RqIq4LXcmpipCQFPddyFA5Yc7w==}
    engines: {node: '>=6.9.0'}
    peerDependencies:
      '@babel/core': ^7.0.0
    dependencies:
      '@babel/compat-data': 7.17.7
      '@babel/core': 7.17.8
      '@babel/helper-validator-option': 7.16.7
      browserslist: 4.20.2
      semver: 6.3.0
    dev: true

  /@babel/helper-environment-visitor/7.16.7:
    resolution: {integrity: sha512-SLLb0AAn6PkUeAfKJCCOl9e1R53pQlGAfc4y4XuMRZfqeMYLE0dM1LMhqbGAlGQY0lfw5/ohoYWAe9V1yibRag==}
    engines: {node: '>=6.9.0'}
    dependencies:
      '@babel/types': 7.17.0
    dev: true

  /@babel/helper-function-name/7.16.7:
    resolution: {integrity: sha512-QfDfEnIUyyBSR3HtrtGECuZ6DAyCkYFp7GHl75vFtTnn6pjKeK0T1DB5lLkFvBea8MdaiUABx3osbgLyInoejA==}
    engines: {node: '>=6.9.0'}
    dependencies:
      '@babel/helper-get-function-arity': 7.16.7
      '@babel/template': 7.16.7
      '@babel/types': 7.17.0
    dev: true

  /@babel/helper-get-function-arity/7.16.7:
    resolution: {integrity: sha512-flc+RLSOBXzNzVhcLu6ujeHUrD6tANAOU5ojrRx/as+tbzf8+stUCj7+IfRRoAbEZqj/ahXEMsjhOhgeZsrnTw==}
    engines: {node: '>=6.9.0'}
    dependencies:
      '@babel/types': 7.17.0
    dev: true

  /@babel/helper-hoist-variables/7.16.7:
    resolution: {integrity: sha512-m04d/0Op34H5v7pbZw6pSKP7weA6lsMvfiIAMeIvkY/R4xQtBSMFEigu9QTZ2qB/9l22vsxtM8a+Q8CzD255fg==}
    engines: {node: '>=6.9.0'}
    dependencies:
      '@babel/types': 7.17.0
    dev: true

  /@babel/helper-module-imports/7.16.7:
    resolution: {integrity: sha512-LVtS6TqjJHFc+nYeITRo6VLXve70xmq7wPhWTqDJusJEgGmkAACWwMiTNrvfoQo6hEhFwAIixNkvB0jPXDL8Wg==}
    engines: {node: '>=6.9.0'}
    dependencies:
      '@babel/types': 7.17.0
    dev: true

  /@babel/helper-module-transforms/7.17.7:
    resolution: {integrity: sha512-VmZD99F3gNTYB7fJRDTi+u6l/zxY0BE6OIxPSU7a50s6ZUQkHwSDmV92FfM+oCG0pZRVojGYhkR8I0OGeCVREw==}
    engines: {node: '>=6.9.0'}
    dependencies:
      '@babel/helper-environment-visitor': 7.16.7
      '@babel/helper-module-imports': 7.16.7
      '@babel/helper-simple-access': 7.17.7
      '@babel/helper-split-export-declaration': 7.16.7
      '@babel/helper-validator-identifier': 7.16.7
      '@babel/template': 7.16.7
      '@babel/traverse': 7.17.3
      '@babel/types': 7.17.0
    transitivePeerDependencies:
      - supports-color
    dev: true

  /@babel/helper-plugin-utils/7.16.7:
    resolution: {integrity: sha512-Qg3Nk7ZxpgMrsox6HreY1ZNKdBq7K72tDSliA6dCl5f007jR4ne8iD5UzuNnCJH2xBf2BEEVGr+/OL6Gdp7RxA==}
    engines: {node: '>=6.9.0'}
    dev: true

  /@babel/helper-simple-access/7.17.7:
    resolution: {integrity: sha512-txyMCGroZ96i+Pxr3Je3lzEJjqwaRC9buMUgtomcrLe5Nd0+fk1h0LLA+ixUF5OW7AhHuQ7Es1WcQJZmZsz2XA==}
    engines: {node: '>=6.9.0'}
    dependencies:
      '@babel/types': 7.17.0
    dev: true

  /@babel/helper-split-export-declaration/7.16.7:
    resolution: {integrity: sha512-xbWoy/PFoxSWazIToT9Sif+jJTlrMcndIsaOKvTA6u7QEo7ilkRZpjew18/W3c7nm8fXdUDXh02VXTbZ0pGDNw==}
    engines: {node: '>=6.9.0'}
    dependencies:
      '@babel/types': 7.17.0
    dev: true

  /@babel/helper-validator-identifier/7.16.7:
    resolution: {integrity: sha512-hsEnFemeiW4D08A5gUAZxLBTXpZ39P+a+DGDsHw1yxqyQ/jzFEnxf5uTEGp+3bzAbNOxU1paTgYS4ECU/IgfDw==}
    engines: {node: '>=6.9.0'}
    dev: true

  /@babel/helper-validator-option/7.16.7:
    resolution: {integrity: sha512-TRtenOuRUVo9oIQGPC5G9DgK4743cdxvtOw0weQNpZXaS16SCBi5MNjZF8vba3ETURjZpTbVn7Vvcf2eAwFozQ==}
    engines: {node: '>=6.9.0'}
    dev: true

  /@babel/helpers/7.17.8:
    resolution: {integrity: sha512-QcL86FGxpfSJwGtAvv4iG93UL6bmqBdmoVY0CMCU2g+oD2ezQse3PT5Pa+jiD6LJndBQi0EDlpzOWNlLuhz5gw==}
    engines: {node: '>=6.9.0'}
    dependencies:
      '@babel/template': 7.16.7
      '@babel/traverse': 7.17.3
      '@babel/types': 7.17.0
    transitivePeerDependencies:
      - supports-color
    dev: true

  /@babel/highlight/7.16.10:
    resolution: {integrity: sha512-5FnTQLSLswEj6IkgVw5KusNUUFY9ZGqe/TRFnP/BKYHYgfh7tc+C7mwiy95/yNP7Dh9x580Vv8r7u7ZfTBFxdw==}
    engines: {node: '>=6.9.0'}
    dependencies:
      '@babel/helper-validator-identifier': 7.16.7
      chalk: 2.4.2
      js-tokens: 4.0.0
    dev: true

  /@babel/parser/7.17.3:
    resolution: {integrity: sha512-7yJPvPV+ESz2IUTPbOL+YkIGyCqOyNIzdguKQuJGnH7bg1WTIifuM21YqokFt/THWh1AkCRn9IgoykTRCBVpzA==}
    engines: {node: '>=6.0.0'}
    hasBin: true
    dev: true

  /@babel/parser/7.17.8:
    resolution: {integrity: sha512-BoHhDJrJXqcg+ZL16Xv39H9n+AqJ4pcDrQBGZN+wHxIysrLZ3/ECwCBUch/1zUNhnsXULcONU3Ei5Hmkfk6kiQ==}
    engines: {node: '>=6.0.0'}
    hasBin: true

  /@babel/plugin-syntax-async-generators/7.8.4_@babel+core@7.17.8:
    resolution: {integrity: sha512-tycmZxkGfZaxhMRbXlPXuVFpdWlXpir2W4AMhSJgRKzk/eDlIXOhb2LHWoLpDF7TEHylV5zNhykX6KAgHJmTNw==}
    peerDependencies:
      '@babel/core': ^7.0.0-0
    dependencies:
      '@babel/core': 7.17.8
      '@babel/helper-plugin-utils': 7.16.7
    dev: true

  /@babel/plugin-syntax-bigint/7.8.3_@babel+core@7.17.8:
    resolution: {integrity: sha512-wnTnFlG+YxQm3vDxpGE57Pj0srRU4sHE/mDkt1qv2YJJSeUAec2ma4WLUnUPeKjyrfntVwe/N6dCXpU+zL3Npg==}
    peerDependencies:
      '@babel/core': ^7.0.0-0
    dependencies:
      '@babel/core': 7.17.8
      '@babel/helper-plugin-utils': 7.16.7
    dev: true

  /@babel/plugin-syntax-class-properties/7.12.13_@babel+core@7.17.8:
    resolution: {integrity: sha512-fm4idjKla0YahUNgFNLCB0qySdsoPiZP3iQE3rky0mBUtMZ23yDJ9SJdg6dXTSDnulOVqiF3Hgr9nbXvXTQZYA==}
    peerDependencies:
      '@babel/core': ^7.0.0-0
    dependencies:
      '@babel/core': 7.17.8
      '@babel/helper-plugin-utils': 7.16.7
    dev: true

  /@babel/plugin-syntax-import-meta/7.10.4_@babel+core@7.17.8:
    resolution: {integrity: sha512-Yqfm+XDx0+Prh3VSeEQCPU81yC+JWZ2pDPFSS4ZdpfZhp4MkFMaDC1UqseovEKwSUpnIL7+vK+Clp7bfh0iD7g==}
    peerDependencies:
      '@babel/core': ^7.0.0-0
    dependencies:
      '@babel/core': 7.17.8
      '@babel/helper-plugin-utils': 7.16.7
    dev: true

  /@babel/plugin-syntax-json-strings/7.8.3_@babel+core@7.17.8:
    resolution: {integrity: sha512-lY6kdGpWHvjoe2vk4WrAapEuBR69EMxZl+RoGRhrFGNYVK8mOPAW8VfbT/ZgrFbXlDNiiaxQnAtgVCZ6jv30EA==}
    peerDependencies:
      '@babel/core': ^7.0.0-0
    dependencies:
      '@babel/core': 7.17.8
      '@babel/helper-plugin-utils': 7.16.7
    dev: true

  /@babel/plugin-syntax-logical-assignment-operators/7.10.4_@babel+core@7.17.8:
    resolution: {integrity: sha512-d8waShlpFDinQ5MtvGU9xDAOzKH47+FFoney2baFIoMr952hKOLp1HR7VszoZvOsV/4+RRszNY7D17ba0te0ig==}
    peerDependencies:
      '@babel/core': ^7.0.0-0
    dependencies:
      '@babel/core': 7.17.8
      '@babel/helper-plugin-utils': 7.16.7
    dev: true

  /@babel/plugin-syntax-nullish-coalescing-operator/7.8.3_@babel+core@7.17.8:
    resolution: {integrity: sha512-aSff4zPII1u2QD7y+F8oDsz19ew4IGEJg9SVW+bqwpwtfFleiQDMdzA/R+UlWDzfnHFCxxleFT0PMIrR36XLNQ==}
    peerDependencies:
      '@babel/core': ^7.0.0-0
    dependencies:
      '@babel/core': 7.17.8
      '@babel/helper-plugin-utils': 7.16.7
    dev: true

  /@babel/plugin-syntax-numeric-separator/7.10.4_@babel+core@7.17.8:
    resolution: {integrity: sha512-9H6YdfkcK/uOnY/K7/aA2xpzaAgkQn37yzWUMRK7OaPOqOpGS1+n0H5hxT9AUw9EsSjPW8SVyMJwYRtWs3X3ug==}
    peerDependencies:
      '@babel/core': ^7.0.0-0
    dependencies:
      '@babel/core': 7.17.8
      '@babel/helper-plugin-utils': 7.16.7
    dev: true

  /@babel/plugin-syntax-object-rest-spread/7.8.3_@babel+core@7.17.8:
    resolution: {integrity: sha512-XoqMijGZb9y3y2XskN+P1wUGiVwWZ5JmoDRwx5+3GmEplNyVM2s2Dg8ILFQm8rWM48orGy5YpI5Bl8U1y7ydlA==}
    peerDependencies:
      '@babel/core': ^7.0.0-0
    dependencies:
      '@babel/core': 7.17.8
      '@babel/helper-plugin-utils': 7.16.7
    dev: true

  /@babel/plugin-syntax-optional-catch-binding/7.8.3_@babel+core@7.17.8:
    resolution: {integrity: sha512-6VPD0Pc1lpTqw0aKoeRTMiB+kWhAoT24PA+ksWSBrFtl5SIRVpZlwN3NNPQjehA2E/91FV3RjLWoVTglWcSV3Q==}
    peerDependencies:
      '@babel/core': ^7.0.0-0
    dependencies:
      '@babel/core': 7.17.8
      '@babel/helper-plugin-utils': 7.16.7
    dev: true

  /@babel/plugin-syntax-optional-chaining/7.8.3_@babel+core@7.17.8:
    resolution: {integrity: sha512-KoK9ErH1MBlCPxV0VANkXW2/dw4vlbGDrFgz8bmUsBGYkFRcbRwMh6cIJubdPrkxRwuGdtCk0v/wPTKbQgBjkg==}
    peerDependencies:
      '@babel/core': ^7.0.0-0
    dependencies:
      '@babel/core': 7.17.8
      '@babel/helper-plugin-utils': 7.16.7
    dev: true

  /@babel/plugin-syntax-top-level-await/7.14.5_@babel+core@7.17.8:
    resolution: {integrity: sha512-hx++upLv5U1rgYfwe1xBQUhRmU41NEvpUvrp8jkrSCdvGSnM5/qdRMtylJ6PG5OFkBaHkbTAKTnd3/YyESRHFw==}
    engines: {node: '>=6.9.0'}
    peerDependencies:
      '@babel/core': ^7.0.0-0
    dependencies:
      '@babel/core': 7.17.8
      '@babel/helper-plugin-utils': 7.16.7
    dev: true

  /@babel/plugin-syntax-typescript/7.16.7_@babel+core@7.17.8:
    resolution: {integrity: sha512-YhUIJHHGkqPgEcMYkPCKTyGUdoGKWtopIycQyjJH8OjvRgOYsXsaKehLVPScKJWAULPxMa4N1vCe6szREFlZ7A==}
    engines: {node: '>=6.9.0'}
    peerDependencies:
      '@babel/core': ^7.0.0-0
    dependencies:
      '@babel/core': 7.17.8
      '@babel/helper-plugin-utils': 7.16.7
    dev: true

  /@babel/template/7.16.7:
    resolution: {integrity: sha512-I8j/x8kHUrbYRTUxXrrMbfCa7jxkE7tZre39x3kjr9hvI82cK1FfqLygotcWN5kdPGWcLdWMHpSBavse5tWw3w==}
    engines: {node: '>=6.9.0'}
    dependencies:
      '@babel/code-frame': 7.16.7
      '@babel/parser': 7.17.8
      '@babel/types': 7.17.0
    dev: true

  /@babel/traverse/7.17.3:
    resolution: {integrity: sha512-5irClVky7TxRWIRtxlh2WPUUOLhcPN06AGgaQSB8AEwuyEBgJVuJ5imdHm5zxk8w0QS5T+tDfnDxAlhWjpb7cw==}
    engines: {node: '>=6.9.0'}
    dependencies:
      '@babel/code-frame': 7.16.7
      '@babel/generator': 7.17.7
      '@babel/helper-environment-visitor': 7.16.7
      '@babel/helper-function-name': 7.16.7
      '@babel/helper-hoist-variables': 7.16.7
      '@babel/helper-split-export-declaration': 7.16.7
      '@babel/parser': 7.17.3
      '@babel/types': 7.17.0
      debug: 4.3.4
      globals: 11.12.0
    transitivePeerDependencies:
      - supports-color
    dev: true

  /@babel/types/7.17.0:
    resolution: {integrity: sha512-TmKSNO4D5rzhL5bjWFcVHHLETzfQ/AmbKpKPOSjlP0WoHZ6L911fgoOKY4Alp/emzG4cHJdyN49zpgkbXFEHHw==}
    engines: {node: '>=6.9.0'}
    dependencies:
      '@babel/helper-validator-identifier': 7.16.7
      to-fast-properties: 2.0.0
    dev: true

  /@bcoe/v8-coverage/0.2.3:
    resolution: {integrity: sha512-0hYQ8SB4Db5zvZB4axdMHGwEaQjkZzFjQiN9LVYvIFB2nSUHW9tYpxWriPrWDASIxiaXax83REcLxuSdnGPZtw==}
    dev: true

  /@cspotcode/source-map-consumer/0.8.0:
    resolution: {integrity: sha512-41qniHzTU8yAGbCp04ohlmSrZf8bkf/iJsl3V0dRGsQN/5GFfx+LbCSsCpp2gqrqjTVg/K6O8ycoV35JIwAzAg==}
    engines: {node: '>= 12'}
    dev: true

  /@cspotcode/source-map-support/0.7.0:
    resolution: {integrity: sha512-X4xqRHqN8ACt2aHVe51OxeA2HjbcL4MqFqXkrmQszJ1NOUuUu5u6Vqx/0lZSVNku7velL5FC/s5uEAj1lsBMhA==}
    engines: {node: '>=12'}
    dependencies:
      '@cspotcode/source-map-consumer': 0.8.0
    dev: true

  /@eslint/eslintrc/1.2.1:
    resolution: {integrity: sha512-bxvbYnBPN1Gibwyp6NrpnFzA3YtRL3BBAyEAFVIpNTm2Rn4Vy87GA5M4aSn3InRrlsbX5N0GW7XIx+U4SAEKdQ==}
    engines: {node: ^12.22.0 || ^14.17.0 || >=16.0.0}
    dependencies:
      ajv: 6.12.6
      debug: 4.3.4
      espree: 9.3.1
      globals: 13.13.0
      ignore: 5.2.0
      import-fresh: 3.3.0
      js-yaml: 4.1.0
      minimatch: 3.1.2
      strip-json-comments: 3.1.1
    transitivePeerDependencies:
      - supports-color
    dev: true

  /@humanwhocodes/config-array/0.9.5:
    resolution: {integrity: sha512-ObyMyWxZiCu/yTisA7uzx81s40xR2fD5Cg/2Kq7G02ajkNubJf6BopgDTmDyc3U7sXpNKM8cYOw7s7Tyr+DnCw==}
    engines: {node: '>=10.10.0'}
    dependencies:
      '@humanwhocodes/object-schema': 1.2.1
      debug: 4.3.4
      minimatch: 3.1.2
    transitivePeerDependencies:
      - supports-color
    dev: true

  /@humanwhocodes/object-schema/1.2.1:
    resolution: {integrity: sha512-ZnQMnLV4e7hDlUvw8H+U8ASL02SS2Gn6+9Ac3wGGLIe7+je2AeAOxPY+izIPJDfFDb7eDjev0Us8MO1iFRN8hA==}
    dev: true

  /@iconify/types/1.1.0:
    resolution: {integrity: sha512-Jh0llaK2LRXQoYsorIH8maClebsnzTcve+7U3rQUSnC11X4jtPnFuyatqFLvMxZ8MLG8dB4zfHsbPfuvxluONw==}
    dev: true

  /@iconify/utils/1.0.32:
    resolution: {integrity: sha512-m+rnw7qKHq/XF7DAi4BcFoEAcXBfqqMgQJh8brGEHeqE/RUvgDMjmxsHgWnVpFsG+VmjGyAiI7nwXdliCwEU0Q==}
    dependencies:
      '@antfu/install-pkg': 0.1.0
      '@antfu/utils': 0.5.0
      '@iconify/types': 1.1.0
      debug: 4.3.4
      kolorist: 1.5.1
      local-pkg: 0.4.1
    transitivePeerDependencies:
      - supports-color
    dev: true

  /@istanbuljs/load-nyc-config/1.1.0:
    resolution: {integrity: sha512-VjeHSlIzpv/NyD3N0YuHfXOPDIixcA1q2ZV98wsMqcYlPmv2n3Yb2lYP9XMElnaFVXg5A7YLTeLu6V84uQDjmQ==}
    engines: {node: '>=8'}
    dependencies:
      camelcase: 5.3.1
      find-up: 4.1.0
      get-package-type: 0.1.0
      js-yaml: 3.14.1
      resolve-from: 5.0.0
    dev: true

  /@istanbuljs/schema/0.1.3:
    resolution: {integrity: sha512-ZXRY4jNvVgSVQ8DL3LTcakaAtXwTVUxE81hslsyD2AtoXW/wVob10HkOJ1X/pAlcI7D+2YoZKg5do8G/w6RYgA==}
    engines: {node: '>=8'}
    dev: true

  /@jest/console/27.5.1:
    resolution: {integrity: sha512-kZ/tNpS3NXn0mlXXXPNuDZnb4c0oZ20r4K5eemM2k30ZC3G0T02nXUvyhf5YdbXWHPEJLc9qGLxEZ216MdL+Zg==}
    engines: {node: ^10.13.0 || ^12.13.0 || ^14.15.0 || >=15.0.0}
    dependencies:
      '@jest/types': 27.5.1
      '@types/node': 16.11.26
      chalk: 4.1.2
      jest-message-util: 27.5.1
      jest-util: 27.5.1
      slash: 3.0.0
    dev: true

  /@jest/core/27.5.1_ts-node@10.7.0:
    resolution: {integrity: sha512-AK6/UTrvQD0Cd24NSqmIA6rKsu0tKIxfiCducZvqxYdmMisOYAsdItspT+fQDQYARPf8XgjAFZi0ogW2agH5nQ==}
    engines: {node: ^10.13.0 || ^12.13.0 || ^14.15.0 || >=15.0.0}
    peerDependencies:
      node-notifier: ^8.0.1 || ^9.0.0 || ^10.0.0
    peerDependenciesMeta:
      node-notifier:
        optional: true
    dependencies:
      '@jest/console': 27.5.1
      '@jest/reporters': 27.5.1
      '@jest/test-result': 27.5.1
      '@jest/transform': 27.5.1
      '@jest/types': 27.5.1
      '@types/node': 16.11.26
      ansi-escapes: 4.3.2
      chalk: 4.1.2
      emittery: 0.8.1
      exit: 0.1.2
      graceful-fs: 4.2.9
      jest-changed-files: 27.5.1
      jest-config: 27.5.1_ts-node@10.7.0
      jest-haste-map: 27.5.1
      jest-message-util: 27.5.1
      jest-regex-util: 27.5.1
      jest-resolve: 27.5.1
      jest-resolve-dependencies: 27.5.1
      jest-runner: 27.5.1
      jest-runtime: 27.5.1
      jest-snapshot: 27.5.1
      jest-util: 27.5.1
      jest-validate: 27.5.1
      jest-watcher: 27.5.1
      micromatch: 4.0.4
      rimraf: 3.0.2
      slash: 3.0.0
      strip-ansi: 6.0.1
    transitivePeerDependencies:
      - bufferutil
      - canvas
      - supports-color
      - ts-node
      - utf-8-validate
    dev: true

  /@jest/environment/27.5.1:
    resolution: {integrity: sha512-/WQjhPJe3/ghaol/4Bq480JKXV/Rfw8nQdN7f41fM8VDHLcxKXou6QyXAh3EFr9/bVG3x74z1NWDkP87EiY8gA==}
    engines: {node: ^10.13.0 || ^12.13.0 || ^14.15.0 || >=15.0.0}
    dependencies:
      '@jest/fake-timers': 27.5.1
      '@jest/types': 27.5.1
      '@types/node': 16.11.26
      jest-mock: 27.5.1
    dev: true

  /@jest/fake-timers/27.5.1:
    resolution: {integrity: sha512-/aPowoolwa07k7/oM3aASneNeBGCmGQsc3ugN4u6s4C/+s5M64MFo/+djTdiwcbQlRfFElGuDXWzaWj6QgKObQ==}
    engines: {node: ^10.13.0 || ^12.13.0 || ^14.15.0 || >=15.0.0}
    dependencies:
      '@jest/types': 27.5.1
      '@sinonjs/fake-timers': 8.1.0
      '@types/node': 16.11.26
      jest-message-util: 27.5.1
      jest-mock: 27.5.1
      jest-util: 27.5.1
    dev: true

  /@jest/globals/27.5.1:
    resolution: {integrity: sha512-ZEJNB41OBQQgGzgyInAv0UUfDDj3upmHydjieSxFvTRuZElrx7tXg/uVQ5hYVEwiXs3+aMsAeEc9X7xiSKCm4Q==}
    engines: {node: ^10.13.0 || ^12.13.0 || ^14.15.0 || >=15.0.0}
    dependencies:
      '@jest/environment': 27.5.1
      '@jest/types': 27.5.1
      expect: 27.5.1
    dev: true

  /@jest/reporters/27.5.1:
    resolution: {integrity: sha512-cPXh9hWIlVJMQkVk84aIvXuBB4uQQmFqZiacloFuGiP3ah1sbCxCosidXFDfqG8+6fO1oR2dTJTlsOy4VFmUfw==}
    engines: {node: ^10.13.0 || ^12.13.0 || ^14.15.0 || >=15.0.0}
    peerDependencies:
      node-notifier: ^8.0.1 || ^9.0.0 || ^10.0.0
    peerDependenciesMeta:
      node-notifier:
        optional: true
    dependencies:
      '@bcoe/v8-coverage': 0.2.3
      '@jest/console': 27.5.1
      '@jest/test-result': 27.5.1
      '@jest/transform': 27.5.1
      '@jest/types': 27.5.1
      '@types/node': 16.11.26
      chalk: 4.1.2
      collect-v8-coverage: 1.0.1
      exit: 0.1.2
      glob: 7.2.0
      graceful-fs: 4.2.9
      istanbul-lib-coverage: 3.2.0
      istanbul-lib-instrument: 5.1.0
      istanbul-lib-report: 3.0.0
      istanbul-lib-source-maps: 4.0.1
      istanbul-reports: 3.1.4
      jest-haste-map: 27.5.1
      jest-resolve: 27.5.1
      jest-util: 27.5.1
      jest-worker: 27.5.1
      slash: 3.0.0
      source-map: 0.6.1
      string-length: 4.0.2
      terminal-link: 2.1.1
      v8-to-istanbul: 8.1.1
    transitivePeerDependencies:
      - supports-color
    dev: true

  /@jest/source-map/27.5.1:
    resolution: {integrity: sha512-y9NIHUYF3PJRlHk98NdC/N1gl88BL08aQQgu4k4ZopQkCw9t9cV8mtl3TV8b/YCB8XaVTFrmUTAJvjsntDireg==}
    engines: {node: ^10.13.0 || ^12.13.0 || ^14.15.0 || >=15.0.0}
    dependencies:
      callsites: 3.1.0
      graceful-fs: 4.2.9
      source-map: 0.6.1
    dev: true

  /@jest/test-result/27.5.1:
    resolution: {integrity: sha512-EW35l2RYFUcUQxFJz5Cv5MTOxlJIQs4I7gxzi2zVU7PJhOwfYq1MdC5nhSmYjX1gmMmLPvB3sIaC+BkcHRBfag==}
    engines: {node: ^10.13.0 || ^12.13.0 || ^14.15.0 || >=15.0.0}
    dependencies:
      '@jest/console': 27.5.1
      '@jest/types': 27.5.1
      '@types/istanbul-lib-coverage': 2.0.4
      collect-v8-coverage: 1.0.1
    dev: true

  /@jest/test-sequencer/27.5.1:
    resolution: {integrity: sha512-LCheJF7WB2+9JuCS7VB/EmGIdQuhtqjRNI9A43idHv3E4KltCTsPsLxvdaubFHSYwY/fNjMWjl6vNRhDiN7vpQ==}
    engines: {node: ^10.13.0 || ^12.13.0 || ^14.15.0 || >=15.0.0}
    dependencies:
      '@jest/test-result': 27.5.1
      graceful-fs: 4.2.9
      jest-haste-map: 27.5.1
      jest-runtime: 27.5.1
    transitivePeerDependencies:
      - supports-color
    dev: true

  /@jest/transform/27.5.1:
    resolution: {integrity: sha512-ipON6WtYgl/1329g5AIJVbUuEh0wZVbdpGwC99Jw4LwuoBNS95MVphU6zOeD9pDkon+LLbFL7lOQRapbB8SCHw==}
    engines: {node: ^10.13.0 || ^12.13.0 || ^14.15.0 || >=15.0.0}
    dependencies:
      '@babel/core': 7.17.8
      '@jest/types': 27.5.1
      babel-plugin-istanbul: 6.1.1
      chalk: 4.1.2
      convert-source-map: 1.8.0
      fast-json-stable-stringify: 2.1.0
      graceful-fs: 4.2.9
      jest-haste-map: 27.5.1
      jest-regex-util: 27.5.1
      jest-util: 27.5.1
      micromatch: 4.0.4
      pirates: 4.0.5
      slash: 3.0.0
      source-map: 0.6.1
      write-file-atomic: 3.0.3
    transitivePeerDependencies:
      - supports-color
    dev: true

  /@jest/types/27.5.1:
    resolution: {integrity: sha512-Cx46iJ9QpwQTjIdq5VJu2QTMMs3QlEjI0x1QbBP5W1+nMzyc2XmimiRR/CbX9TO0cPTeUlxWMOu8mslYsJ8DEw==}
    engines: {node: ^10.13.0 || ^12.13.0 || ^14.15.0 || >=15.0.0}
    dependencies:
      '@types/istanbul-lib-coverage': 2.0.4
      '@types/istanbul-reports': 3.0.1
      '@types/node': 16.11.26
      '@types/yargs': 16.0.4
      chalk: 4.1.2
    dev: true

  /@jridgewell/resolve-uri/3.0.5:
    resolution: {integrity: sha512-VPeQ7+wH0itvQxnG+lIzWgkysKIr3L9sslimFW55rHMdGu/qCQ5z5h9zq4gI8uBtqkpHhsF4Z/OwExufUCThew==}
    engines: {node: '>=6.0.0'}
    dev: true

  /@jridgewell/sourcemap-codec/1.4.11:
    resolution: {integrity: sha512-Fg32GrJo61m+VqYSdRSjRXMjQ06j8YIYfcTqndLYVAaHmroZHLJZCydsWBOTDqXS2v+mjxohBWEMfg97GXmYQg==}
    dev: true

  /@jridgewell/trace-mapping/0.3.4:
    resolution: {integrity: sha512-vFv9ttIedivx0ux3QSjhgtCVjPZd5l46ZOMDSCwnH1yUO2e964gO8LZGyv2QkqcgR6TnBU1v+1IFqmeoG+0UJQ==}
    dependencies:
      '@jridgewell/resolve-uri': 3.0.5
      '@jridgewell/sourcemap-codec': 1.4.11
    dev: true

  /@nestjs/cli/8.2.3:
    resolution: {integrity: sha512-p//DACefn40VClXroxzS+2pkSdaXYvKKcr4bFOUBMTdJqT9he+U9ifcJUkg/h1bFU/Y8SS2cUsTyl0ZBHHHRcw==}
    engines: {node: '>= 10.13.0', npm: '>= 6.11.0'}
    hasBin: true
    dependencies:
      '@angular-devkit/core': 13.2.6_chokidar@3.5.3
      '@angular-devkit/schematics': 13.2.6_chokidar@3.5.3
      '@angular-devkit/schematics-cli': 13.2.6_chokidar@3.5.3
      '@nestjs/schematics': 8.0.8_chokidar@3.5.3+typescript@4.6.2
      chalk: 3.0.0
      chokidar: 3.5.3
      cli-table3: 0.6.1
      commander: 4.1.1
      fork-ts-checker-webpack-plugin: 7.2.1_typescript@4.6.2+webpack@5.70.0
      inquirer: 7.3.3
      node-emoji: 1.11.0
      ora: 5.4.1
      os-name: 4.0.1
      rimraf: 3.0.2
      shelljs: 0.8.5
      source-map-support: 0.5.21
      tree-kill: 1.2.2
      tsconfig-paths: 3.14.0
      tsconfig-paths-webpack-plugin: 3.5.2
      typescript: 4.6.2
      webpack: 5.70.0
      webpack-node-externals: 3.0.0
    transitivePeerDependencies:
      - '@swc/core'
      - esbuild
      - uglify-js
      - vue-template-compiler
      - webpack-cli
    dev: true

  /@nestjs/common/8.4.1_e7ea248743279784063e3708d703abc5:
    resolution: {integrity: sha512-g6beLHvJ2cCIdlW8Uui8rQh3+oxLOBLzDIk3yWH4ocp2HEgOJwF0iUv/pk33tFuwbXESIGMK8K165cpZUjNoxA==}
    peerDependencies:
      cache-manager: '*'
      class-transformer: '*'
      class-validator: '*'
      reflect-metadata: ^0.1.12
      rxjs: ^7.1.0
    peerDependenciesMeta:
      cache-manager:
        optional: true
      class-transformer:
        optional: true
      class-validator:
        optional: true
    dependencies:
      axios: 0.26.1
      iterare: 1.2.1
      reflect-metadata: 0.1.13
      rxjs: 7.5.5
      tslib: 2.3.1
      uuid: 8.3.2
    transitivePeerDependencies:
      - debug
    dev: false

  /@nestjs/core/8.4.1_03a788a1eb0bf93a7b64e9ce96523e26:
    resolution: {integrity: sha512-JUV2cy/5z8MS2SRwszLmyOCclMMlyumxIbC1YFFlnSInhu7ODhrHLIMztyGmyAIuaehbOnyXPtHkjl01rHxc5w==}
    requiresBuild: true
    peerDependencies:
      '@nestjs/common': ^8.0.0
      '@nestjs/microservices': ^8.0.0
      '@nestjs/platform-express': ^8.0.0
      '@nestjs/websockets': ^8.0.0
      reflect-metadata: ^0.1.12
      rxjs: ^7.1.0
    peerDependenciesMeta:
      '@nestjs/microservices':
        optional: true
      '@nestjs/platform-express':
        optional: true
      '@nestjs/websockets':
        optional: true
    dependencies:
      '@nestjs/common': 8.4.1_e7ea248743279784063e3708d703abc5
      '@nestjs/platform-express': 8.4.1_214a294e539403889bf33d78c1f08a26
      '@nuxtjs/opencollective': 0.3.2
      fast-safe-stringify: 2.1.1
      iterare: 1.2.1
      object-hash: 3.0.0
      path-to-regexp: 3.2.0
      reflect-metadata: 0.1.13
      rxjs: 7.5.5
      tslib: 2.3.1
      uuid: 8.3.2
    transitivePeerDependencies:
      - encoding
    dev: false

  /@nestjs/platform-express/8.4.1_214a294e539403889bf33d78c1f08a26:
    resolution: {integrity: sha512-c18zuhoegJsS1vZueGaNyvU8mLyFtS+6FJ2WAzDOXNpchpq0okrEPdKBifIisWuxgffQYKIufoK73vEfXSfDLg==}
    peerDependencies:
      '@nestjs/common': ^8.0.0
      '@nestjs/core': ^8.0.0
    dependencies:
      '@nestjs/common': 8.4.1_e7ea248743279784063e3708d703abc5
      '@nestjs/core': 8.4.1_03a788a1eb0bf93a7b64e9ce96523e26
      body-parser: 1.19.2
      cors: 2.8.5
      express: 4.17.3
      multer: 1.4.4
      tslib: 2.3.1
    dev: false

  /@nestjs/schematics/8.0.8_chokidar@3.5.3+typescript@4.6.2:
    resolution: {integrity: sha512-xIIb5YnMQN/OJQ68+MCapy2bXvTxSWgINoqQbyZWkLL/yTIuROvZCdtV850NPGyr7f7l93VBP0ZPitbFIexy3Q==}
    peerDependencies:
      typescript: ^3.4.5 || ^4.3.5
    dependencies:
      '@angular-devkit/core': 13.2.5_chokidar@3.5.3
      '@angular-devkit/schematics': 13.2.5_chokidar@3.5.3
      fs-extra: 10.0.1
      jsonc-parser: 3.0.0
      pluralize: 8.0.0
      typescript: 4.6.2
    transitivePeerDependencies:
      - chokidar
    dev: true

  /@nestjs/schematics/8.0.8_typescript@4.6.2:
    resolution: {integrity: sha512-xIIb5YnMQN/OJQ68+MCapy2bXvTxSWgINoqQbyZWkLL/yTIuROvZCdtV850NPGyr7f7l93VBP0ZPitbFIexy3Q==}
    peerDependencies:
      typescript: ^3.4.5 || ^4.3.5
    dependencies:
      '@angular-devkit/core': 13.2.5
      '@angular-devkit/schematics': 13.2.5
      fs-extra: 10.0.1
      jsonc-parser: 3.0.0
      pluralize: 8.0.0
      typescript: 4.6.2
    transitivePeerDependencies:
      - chokidar
    dev: true

  /@nestjs/testing/8.4.1_b3c51650b23a21e970a522b039aea674:
    resolution: {integrity: sha512-LOvsLuNh2eRwAtyeoIZWmUZ08wt7QrPrKQujWuRyv+vBYtC+FLHjqreWLpwG2yulNEoQs9Qlr2ubPvFGT1953g==}
    peerDependencies:
      '@nestjs/common': ^8.0.0
      '@nestjs/core': ^8.0.0
      '@nestjs/microservices': ^8.0.0
      '@nestjs/platform-express': ^8.0.0
    peerDependenciesMeta:
      '@nestjs/microservices':
        optional: true
      '@nestjs/platform-express':
        optional: true
    dependencies:
      optional: 0.1.4
      '@nestjs/common': 8.4.1_e7ea248743279784063e3708d703abc5
      '@nestjs/core': 8.4.1_03a788a1eb0bf93a7b64e9ce96523e26
      '@nestjs/platform-express': 8.4.1_214a294e539403889bf33d78c1f08a26
      tslib: 2.3.1
    dev: true

  /@nodelib/fs.scandir/2.1.5:
    resolution: {integrity: sha512-vq24Bq3ym5HEQm2NKCr3yXDwjc7vTsEThRDnkp2DK9p1uqLR+DHurm/NOTo0KG7HYHU7eppKZj3MyqYuMBf62g==}
    engines: {node: '>= 8'}
    dependencies:
      '@nodelib/fs.stat': 2.0.5
      run-parallel: 1.2.0
    dev: true

  /@nodelib/fs.stat/2.0.5:
    resolution: {integrity: sha512-RkhPPp2zrqDAQA/2jNhnztcPAlv64XdhIp7a7454A5ovI7Bukxgt7MX7udwAu3zg1DcpPU0rz3VV1SeaqvY4+A==}
    engines: {node: '>= 8'}
    dev: true

  /@nodelib/fs.walk/1.2.8:
    resolution: {integrity: sha512-oGB+UxlgWcgQkgwo8GcEGwemoTFt3FIO9ababBmaGwXIoBKZ+GTy0pP185beGg7Llih/NSHSV2XAs1lnznocSg==}
    engines: {node: '>= 8'}
    dependencies:
      '@nodelib/fs.scandir': 2.1.5
      fastq: 1.13.0
    dev: true

  /@nuxtjs/opencollective/0.3.2:
    resolution: {integrity: sha512-um0xL3fO7Mf4fDxcqx9KryrB7zgRM5JSlvGN5AGkP6JLM5XEKyjeAiPbNxdXVXQ16isuAhYpvP88NgL2BGd6aA==}
    engines: {node: '>=8.0.0', npm: '>=5.0.0'}
    hasBin: true
    dependencies:
      chalk: 4.1.2
      consola: 2.15.3
      node-fetch: 2.6.7
    transitivePeerDependencies:
      - encoding
    dev: false

  /@sinonjs/commons/1.8.3:
    resolution: {integrity: sha512-xkNcLAn/wZaX14RPlwizcKicDk9G3F8m2nU3L7Ukm5zBgTwiT0wsoFAHx9Jq56fJA1z/7uKGtCRu16sOUCLIHQ==}
    dependencies:
      type-detect: 4.0.8
    dev: true

  /@sinonjs/fake-timers/8.1.0:
    resolution: {integrity: sha512-OAPJUAtgeINhh/TAlUID4QTs53Njm7xzddaVlEs/SXwgtiD1tW22zAB/W1wdqfrpmikgaWQ9Fw6Ws+hsiRm5Vg==}
    dependencies:
      '@sinonjs/commons': 1.8.3
    dev: true

  /@tootallnate/once/1.1.2:
    resolution: {integrity: sha512-RbzJvlNzmRq5c3O09UipeuXno4tA1FE6ikOjxZK0tuxVv3412l64l5t1W5pj4+rJq9vpkm/kwiR07aZXnsKPxw==}
    engines: {node: '>= 6'}
    dev: true

  /@tsconfig/node10/1.0.8:
    resolution: {integrity: sha512-6XFfSQmMgq0CFLY1MslA/CPUfhIL919M1rMsa5lP2P097N2Wd1sSX0tx1u4olM16fLNhtHZpRhedZJphNJqmZg==}
    dev: true

  /@tsconfig/node12/1.0.9:
    resolution: {integrity: sha512-/yBMcem+fbvhSREH+s14YJi18sp7J9jpuhYByADT2rypfajMZZN4WQ6zBGgBKp53NKmqI36wFYDb3yaMPurITw==}
    dev: true

  /@tsconfig/node14/1.0.1:
    resolution: {integrity: sha512-509r2+yARFfHHE7T6Puu2jjkoycftovhXRqW328PDXTVGKihlb1P8Z9mMZH04ebyajfRY7dedfGynlrFHJUQCg==}
    dev: true

  /@tsconfig/node16/1.0.2:
    resolution: {integrity: sha512-eZxlbI8GZscaGS7kkc/trHTT5xgrjH3/1n2JDwusC9iahPKWMRvRjJSAN5mCXviuTGQ/lHnhvv8Q1YTpnfz9gA==}
    dev: true

  /@types/babel__core/7.1.19:
    resolution: {integrity: sha512-WEOTgRsbYkvA/KCsDwVEGkd7WAr1e3g31VHQ8zy5gul/V1qKullU/BU5I68X5v7V3GnB9eotmom4v5a5gjxorw==}
    dependencies:
      '@babel/parser': 7.17.8
      '@babel/types': 7.17.0
      '@types/babel__generator': 7.6.4
      '@types/babel__template': 7.4.1
      '@types/babel__traverse': 7.14.2
    dev: true

  /@types/babel__generator/7.6.4:
    resolution: {integrity: sha512-tFkciB9j2K755yrTALxD44McOrk+gfpIpvC3sxHjRawj6PfnQxrse4Clq5y/Rq+G3mrBurMax/lG8Qn2t9mSsg==}
    dependencies:
      '@babel/types': 7.17.0
    dev: true

  /@types/babel__template/7.4.1:
    resolution: {integrity: sha512-azBFKemX6kMg5Io+/rdGT0dkGreboUVR0Cdm3fz9QJWpaQGJRQXl7C+6hOTCZcMll7KFyEQpgbYI2lHdsS4U7g==}
    dependencies:
      '@babel/parser': 7.17.8
      '@babel/types': 7.17.0
    dev: true

  /@types/babel__traverse/7.14.2:
    resolution: {integrity: sha512-K2waXdXBi2302XUdcHcR1jCeU0LL4TD9HRs/gk0N2Xvrht+G/BfJa4QObBQZfhMdxiCpV3COl5Nfq4uKTeTnJA==}
    dependencies:
      '@babel/types': 7.17.0
    dev: true

  /@types/body-parser/1.19.2:
    resolution: {integrity: sha512-ALYone6pm6QmwZoAgeyNksccT9Q4AWZQ6PvfwR37GT6r6FWUPguq6sUmNGSMV2Wr761oQoBxwGGa6DR5o1DC9g==}
    dependencies:
      '@types/connect': 3.4.35
      '@types/node': 16.11.26
    dev: true

  /@types/connect/3.4.35:
    resolution: {integrity: sha512-cdeYyv4KWoEgpBISTxWvqYsVy444DOqehiF3fM3ne10AmJ62RSyNkUnxMJXHQWRQQX2eR94m5y1IZyDwBjV9FQ==}
    dependencies:
      '@types/node': 16.11.26
    dev: true

  /@types/cookiejar/2.1.2:
    resolution: {integrity: sha512-t73xJJrvdTjXrn4jLS9VSGRbz0nUY3cl2DMGDU48lKl+HR9dbbjW2A9r3g40VA++mQpy6uuHg33gy7du2BKpog==}
    dev: true

  /@types/eslint-scope/3.7.3:
    resolution: {integrity: sha512-PB3ldyrcnAicT35TWPs5IcwKD8S333HMaa2VVv4+wdvebJkjWuW/xESoB8IwRcog8HYVYamb1g/R31Qv5Bx03g==}
    dependencies:
      '@types/eslint': 8.4.1
      '@types/estree': 0.0.51
    dev: true

  /@types/eslint/8.4.1:
    resolution: {integrity: sha512-GE44+DNEyxxh2Kc6ro/VkIj+9ma0pO0bwv9+uHSyBrikYOHr8zYcdPvnBOp1aw8s+CjRvuSx7CyWqRrNFQ59mA==}
    dependencies:
      '@types/estree': 0.0.51
      '@types/json-schema': 7.0.10
    dev: true

  /@types/estree/0.0.51:
    resolution: {integrity: sha512-CuPgU6f3eT/XgKKPqKd/gLZV1Xmvf1a2R5POBOGQa6uv82xpls89HU5zKeVoyR8XzHd1RGNOlQlvUe3CFkjWNQ==}
    dev: true

  /@types/express-serve-static-core/4.17.28:
    resolution: {integrity: sha512-P1BJAEAW3E2DJUlkgq4tOL3RyMunoWXqbSCygWo5ZIWTjUgN1YnaXWW4VWl/oc8vs/XoYibEGBKP0uZyF4AHig==}
    dependencies:
      '@types/node': 16.11.26
      '@types/qs': 6.9.7
      '@types/range-parser': 1.2.4
    dev: true

  /@types/express/4.17.13:
    resolution: {integrity: sha512-6bSZTPaTIACxn48l50SR+axgrqm6qXFIxrdAKaG6PaJk3+zuUr35hBlgT7vOmJcum+OEaIBLtHV/qloEAFITeA==}
    dependencies:
      '@types/body-parser': 1.19.2
      '@types/express-serve-static-core': 4.17.28
      '@types/qs': 6.9.7
      '@types/serve-static': 1.13.10
    dev: true

  /@types/graceful-fs/4.1.5:
    resolution: {integrity: sha512-anKkLmZZ+xm4p8JWBf4hElkM4XR+EZeA2M9BAkkTldmcyDY4mbdIJnRghDJH3Ov5ooY7/UAoENtmdMSkaAd7Cw==}
    dependencies:
      '@types/node': 16.11.26
    dev: true

  /@types/istanbul-lib-coverage/2.0.4:
    resolution: {integrity: sha512-z/QT1XN4K4KYuslS23k62yDIDLwLFkzxOuMplDtObz0+y7VqJCaO2o+SPwHCvLFZh7xazvvoor2tA/hPz9ee7g==}
    dev: true

  /@types/istanbul-lib-report/3.0.0:
    resolution: {integrity: sha512-plGgXAPfVKFoYfa9NpYDAkseG+g6Jr294RqeqcqDixSbU34MZVJRi/P+7Y8GDpzkEwLaGZZOpKIEmeVZNtKsrg==}
    dependencies:
      '@types/istanbul-lib-coverage': 2.0.4
    dev: true

  /@types/istanbul-reports/3.0.1:
    resolution: {integrity: sha512-c3mAZEuK0lvBp8tmuL74XRKn1+y2dcwOUpH7x4WrF6gk1GIgiluDRgMYQtw2OFcBvAJWlt6ASU3tSqxp0Uu0Aw==}
    dependencies:
      '@types/istanbul-lib-report': 3.0.0
    dev: true

  /@types/jest/27.4.1:
    resolution: {integrity: sha512-23iPJADSmicDVrWk+HT58LMJtzLAnB2AgIzplQuq/bSrGaxCrlvRFjGbXmamnnk/mAmCdLStiGqggu28ocUyiw==}
    dependencies:
      jest-matcher-utils: 27.5.1
      pretty-format: 27.5.1
    dev: true

  /@types/json-schema/7.0.10:
    resolution: {integrity: sha512-BLO9bBq59vW3fxCpD4o0N4U+DXsvwvIcl+jofw0frQo/GrBFC+/jRZj1E7kgp6dvTyNmA4y6JCV5Id/r3mNP5A==}
    dev: true

  /@types/json5/0.0.29:
    resolution: {integrity: sha1-7ihweulOEdK4J7y+UnC86n8+ce4=}
    dev: true

  /@types/mime/1.3.2:
    resolution: {integrity: sha512-YATxVxgRqNH6nHEIsvg6k2Boc1JHI9ZbH5iWFFv/MTkchz3b1ieGDa5T0a9RznNdI0KhVbdbWSN+KWWrQZRxTw==}
    dev: true

  /@types/node/16.11.26:
    resolution: {integrity: sha512-GZ7bu5A6+4DtG7q9GsoHXy3ALcgeIHP4NnL0Vv2wu0uUB/yQex26v0tf6/na1mm0+bS9Uw+0DFex7aaKr2qawQ==}
    dev: true

  /@types/parse-json/4.0.0:
    resolution: {integrity: sha512-//oorEZjL6sbPcKUaCdIGlIUeH26mgzimjBB77G6XRgnDl/L5wOnpyBGRe/Mmf5CVW3PwEBE1NjiMZ/ssFh4wA==}
    dev: true

  /@types/prettier/2.4.4:
    resolution: {integrity: sha512-ReVR2rLTV1kvtlWFyuot+d1pkpG2Fw/XKE3PDAdj57rbM97ttSp9JZ2UsP+2EHTylra9cUf6JA7tGwW1INzUrA==}
    dev: true

  /@types/qs/6.9.7:
    resolution: {integrity: sha512-FGa1F62FT09qcrueBA6qYTrJPVDzah9a+493+o2PCXsesWHIn27G98TsSMs3WPNbZIEj4+VJf6saSFpvD+3Zsw==}
    dev: true

  /@types/range-parser/1.2.4:
    resolution: {integrity: sha512-EEhsLsD6UsDM1yFhAvy0Cjr6VwmpMWqFBCb9w07wVugF7w9nfajxLuVmngTIpgS6svCnm6Vaw+MZhoDCKnOfsw==}
    dev: true

  /@types/serve-static/1.13.10:
    resolution: {integrity: sha512-nCkHGI4w7ZgAdNkrEu0bv+4xNV/XDqW+DydknebMOQwkpDGx8G+HTlj7R7ABI8i8nKxVw0wtKPi1D+lPOkh4YQ==}
    dependencies:
      '@types/mime': 1.3.2
      '@types/node': 16.11.26
    dev: true

  /@types/stack-utils/2.0.1:
    resolution: {integrity: sha512-Hl219/BT5fLAaz6NDkSuhzasy49dwQS/DSdu4MdggFB8zcXv7vflBI3xp7FEmkmdDkBUI2bPUNeMttp2knYdxw==}
    dev: true

  /@types/superagent/4.1.15:
    resolution: {integrity: sha512-mu/N4uvfDN2zVQQ5AYJI/g4qxn2bHB6521t1UuH09ShNWjebTqN0ZFuYK9uYjcgmI0dTQEs+Owi1EO6U0OkOZQ==}
    dependencies:
      '@types/cookiejar': 2.1.2
      '@types/node': 16.11.26
    dev: true

  /@types/supertest/2.0.11:
    resolution: {integrity: sha512-uci4Esokrw9qGb9bvhhSVEjd6rkny/dk5PK/Qz4yxKiyppEI+dOPlNrZBahE3i+PoKFYyDxChVXZ/ysS/nrm1Q==}
    dependencies:
      '@types/superagent': 4.1.15
    dev: true

  /@types/yargs-parser/21.0.0:
    resolution: {integrity: sha512-iO9ZQHkZxHn4mSakYV0vFHAVDyEOIJQrV2uZ06HxEPcx+mt8swXoZHIbaaJ2crJYFfErySgktuTZ3BeLz+XmFA==}
    dev: true

  /@types/yargs/16.0.4:
    resolution: {integrity: sha512-T8Yc9wt/5LbJyCaLiHPReJa0kApcIgJ7Bn735GjItUfh08Z1pJvu8QZqb9s+mMvKV6WUQRV7K2R46YbjMXTTJw==}
    dependencies:
      '@types/yargs-parser': 21.0.0
    dev: true

  /@typescript-eslint/eslint-plugin/5.17.0_19abd711d85a5efffc505795b0ac8452:
    resolution: {integrity: sha512-qVstvQilEd89HJk3qcbKt/zZrfBZ+9h2ynpAGlWjWiizA7m/MtLT9RoX6gjtpE500vfIg8jogAkDzdCxbsFASQ==}
    engines: {node: ^12.22.0 || ^14.17.0 || >=16.0.0}
    peerDependencies:
      '@typescript-eslint/parser': ^5.0.0
      eslint: ^6.0.0 || ^7.0.0 || ^8.0.0
      typescript: '*'
    peerDependenciesMeta:
      typescript:
        optional: true
    dependencies:
      '@typescript-eslint/parser': 5.17.0_eslint@8.12.0+typescript@4.6.2
      '@typescript-eslint/scope-manager': 5.17.0
      '@typescript-eslint/type-utils': 5.17.0_eslint@8.12.0+typescript@4.6.2
      '@typescript-eslint/utils': 5.17.0_eslint@8.12.0+typescript@4.6.2
      debug: 4.3.4
      eslint: 8.12.0
      functional-red-black-tree: 1.0.1
      ignore: 5.2.0
      regexpp: 3.2.0
      semver: 7.3.5
      tsutils: 3.21.0_typescript@4.6.2
      typescript: 4.6.2
    transitivePeerDependencies:
      - supports-color
    dev: true

  /@typescript-eslint/parser/5.17.0_eslint@8.12.0+typescript@4.6.2:
    resolution: {integrity: sha512-aRzW9Jg5Rlj2t2/crzhA2f23SIYFlF9mchGudyP0uiD6SenIxzKoLjwzHbafgHn39dNV/TV7xwQkLfFTZlJ4ig==}
    engines: {node: ^12.22.0 || ^14.17.0 || >=16.0.0}
    peerDependencies:
      eslint: ^6.0.0 || ^7.0.0 || ^8.0.0
      typescript: '*'
    peerDependenciesMeta:
      typescript:
        optional: true
    dependencies:
      '@typescript-eslint/scope-manager': 5.17.0
      '@typescript-eslint/types': 5.17.0
      '@typescript-eslint/typescript-estree': 5.17.0_typescript@4.6.2
      debug: 4.3.4
      eslint: 8.12.0
      typescript: 4.6.2
    transitivePeerDependencies:
      - supports-color
    dev: true

  /@typescript-eslint/scope-manager/5.17.0:
    resolution: {integrity: sha512-062iCYQF/doQ9T2WWfJohQKKN1zmmXVfAcS3xaiialiw8ZUGy05Em6QVNYJGO34/sU1a7a+90U3dUNfqUDHr3w==}
    engines: {node: ^12.22.0 || ^14.17.0 || >=16.0.0}
    dependencies:
      '@typescript-eslint/types': 5.17.0
      '@typescript-eslint/visitor-keys': 5.17.0
    dev: true

  /@typescript-eslint/type-utils/5.17.0_eslint@8.12.0+typescript@4.6.2:
    resolution: {integrity: sha512-3hU0RynUIlEuqMJA7dragb0/75gZmwNwFf/QJokWzPehTZousP/MNifVSgjxNcDCkM5HI2K22TjQWUmmHUINSg==}
    engines: {node: ^12.22.0 || ^14.17.0 || >=16.0.0}
    peerDependencies:
      eslint: '*'
      typescript: '*'
    peerDependenciesMeta:
      typescript:
        optional: true
    dependencies:
      '@typescript-eslint/utils': 5.17.0_eslint@8.12.0+typescript@4.6.2
      debug: 4.3.4
      eslint: 8.12.0
      tsutils: 3.21.0_typescript@4.6.2
      typescript: 4.6.2
    transitivePeerDependencies:
      - supports-color
    dev: true

  /@typescript-eslint/types/5.17.0:
    resolution: {integrity: sha512-AgQ4rWzmCxOZLioFEjlzOI3Ch8giDWx8aUDxyNw9iOeCvD3GEYAB7dxWGQy4T/rPVe8iPmu73jPHuaSqcjKvxw==}
    engines: {node: ^12.22.0 || ^14.17.0 || >=16.0.0}
    dev: true

  /@typescript-eslint/typescript-estree/5.17.0_typescript@4.6.2:
    resolution: {integrity: sha512-X1gtjEcmM7Je+qJRhq7ZAAaNXYhTgqMkR10euC4Si6PIjb+kwEQHSxGazXUQXFyqfEXdkGf6JijUu5R0uceQzg==}
    engines: {node: ^12.22.0 || ^14.17.0 || >=16.0.0}
    peerDependencies:
      typescript: '*'
    peerDependenciesMeta:
      typescript:
        optional: true
    dependencies:
      '@typescript-eslint/types': 5.17.0
      '@typescript-eslint/visitor-keys': 5.17.0
      debug: 4.3.4
      globby: 11.1.0
      is-glob: 4.0.3
      semver: 7.3.5
      tsutils: 3.21.0_typescript@4.6.2
      typescript: 4.6.2
    transitivePeerDependencies:
      - supports-color
    dev: true

  /@typescript-eslint/utils/5.17.0_eslint@8.12.0+typescript@4.6.2:
    resolution: {integrity: sha512-DVvndq1QoxQH+hFv+MUQHrrWZ7gQ5KcJzyjhzcqB1Y2Xes1UQQkTRPUfRpqhS8mhTWsSb2+iyvDW1Lef5DD7vA==}
    engines: {node: ^12.22.0 || ^14.17.0 || >=16.0.0}
    peerDependencies:
      eslint: ^6.0.0 || ^7.0.0 || ^8.0.0
    dependencies:
      '@types/json-schema': 7.0.10
      '@typescript-eslint/scope-manager': 5.17.0
      '@typescript-eslint/types': 5.17.0
      '@typescript-eslint/typescript-estree': 5.17.0_typescript@4.6.2
      eslint: 8.12.0
      eslint-scope: 5.1.1
      eslint-utils: 3.0.0_eslint@8.12.0
    transitivePeerDependencies:
      - supports-color
      - typescript
    dev: true

  /@typescript-eslint/visitor-keys/5.17.0:
    resolution: {integrity: sha512-6K/zlc4OfCagUu7Am/BD5k8PSWQOgh34Nrv9Rxe2tBzlJ7uOeJ/h7ugCGDCeEZHT6k2CJBhbk9IsbkPI0uvUkA==}
    engines: {node: ^12.22.0 || ^14.17.0 || >=16.0.0}
    dependencies:
      '@typescript-eslint/types': 5.17.0
      eslint-visitor-keys: 3.3.0
    dev: true

  /@vitejs/plugin-vue/2.3.1_vite@2.9.5+vue@3.2.31:
    resolution: {integrity: sha512-YNzBt8+jt6bSwpt7LP890U1UcTOIZZxfpE5WOJ638PNxSEKOqAi0+FSKS0nVeukfdZ0Ai/H7AFd6k3hayfGZqQ==}
    engines: {node: '>=12.0.0'}
    peerDependencies:
      vite: ^2.5.10
      vue: ^3.2.25
    dependencies:
      vite: 2.9.5
      vue: 3.2.31
    dev: true

  /@volar/code-gen/0.34.7:
    resolution: {integrity: sha512-E1N1VGlChXd0D7WPmmjKhtcZdUKNpBFC4BRqfY+7FZGh89FZlw3uG6Nn76/DjMBLVhfCIY9vA8pwWIN1lI8nYw==}
    dependencies:
      '@volar/source-map': 0.34.7
    dev: true

  /@volar/source-map/0.34.7:
    resolution: {integrity: sha512-KBNcKCWKsY2f965xuuT4dSbt8GR6nHMzb9gi7ucUHtmRQnvrB31BLBvZNQTHMqkbhRmKArDSuIrbUUG9yu0OXQ==}
    dev: true

  /@volar/vue-code-gen/0.34.7:
    resolution: {integrity: sha512-vejzO30QrDAEZKguZI8hlAnKhwNoX1INXrOMurlmwCbNft2oEloT+ikFF8QYDz3vWWrdFSsoOKp3BTHyurJ5Nw==}
    dependencies:
      '@volar/code-gen': 0.34.7
      '@volar/source-map': 0.34.7
      '@vue/compiler-core': 3.2.31
      '@vue/compiler-dom': 3.2.31
      '@vue/shared': 3.2.31
    dev: true

  /@volar/vue-typescript/0.34.7:
    resolution: {integrity: sha512-Ebln64LQutjuNs8nk57oFo45JMQVdZKThkNAeFrzaqB0UItazRQpSXet4vHzfV18FMCV3Cc6fEqZ14WZzQAxgQ==}
    dependencies:
      '@volar/code-gen': 0.34.7
      '@volar/source-map': 0.34.7
      '@volar/vue-code-gen': 0.34.7
      '@vue/compiler-sfc': 3.2.31
      '@vue/reactivity': 3.2.31
    dev: true

  /@vue/compiler-core/3.2.31:
    resolution: {integrity: sha512-aKno00qoA4o+V/kR6i/pE+aP+esng5siNAVQ422TkBNM6qA4veXiZbSe8OTXHXquEi/f6Akc+nLfB4JGfe4/WQ==}
    dependencies:
      '@babel/parser': 7.17.8
      '@vue/shared': 3.2.31
      estree-walker: 2.0.2
      source-map: 0.6.1

  /@vue/compiler-dom/3.2.31:
    resolution: {integrity: sha512-60zIlFfzIDf3u91cqfqy9KhCKIJgPeqxgveH2L+87RcGU/alT6BRrk5JtUso0OibH3O7NXuNOQ0cDc9beT0wrg==}
    dependencies:
      '@vue/compiler-core': 3.2.31
      '@vue/shared': 3.2.31

  /@vue/compiler-sfc/3.2.31:
    resolution: {integrity: sha512-748adc9msSPGzXgibHiO6T7RWgfnDcVQD+VVwYgSsyyY8Ans64tALHZANrKtOzvkwznV/F4H7OAod/jIlp/dkQ==}
    dependencies:
      '@babel/parser': 7.17.8
      '@vue/compiler-core': 3.2.31
      '@vue/compiler-dom': 3.2.31
      '@vue/compiler-ssr': 3.2.31
      '@vue/reactivity-transform': 3.2.31
      '@vue/shared': 3.2.31
      estree-walker: 2.0.2
      magic-string: 0.25.9
      postcss: 8.4.12
      source-map: 0.6.1

  /@vue/compiler-ssr/3.2.31:
    resolution: {integrity: sha512-mjN0rqig+A8TVDnsGPYJM5dpbjlXeHUm2oZHZwGyMYiGT/F4fhJf/cXy8QpjnLQK4Y9Et4GWzHn9PS8AHUnSkw==}
    dependencies:
      '@vue/compiler-dom': 3.2.31
      '@vue/shared': 3.2.31

  /@vue/devtools-api/6.1.4:
    resolution: {integrity: sha512-IiA0SvDrJEgXvVxjNkHPFfDx6SXw0b/TUkqMcDZWNg9fnCAHbTpoo59YfJ9QLFkwa3raau5vSlRVzMSLDnfdtQ==}
    dev: false

  /@vue/reactivity-transform/3.2.31:
    resolution: {integrity: sha512-uS4l4z/W7wXdI+Va5pgVxBJ345wyGFKvpPYtdSgvfJfX/x2Ymm6ophQlXXB6acqGHtXuBqNyyO3zVp9b1r0MOA==}
    dependencies:
      '@babel/parser': 7.17.8
      '@vue/compiler-core': 3.2.31
      '@vue/shared': 3.2.31
      estree-walker: 2.0.2
      magic-string: 0.25.9

  /@vue/reactivity/3.2.31:
    resolution: {integrity: sha512-HVr0l211gbhpEKYr2hYe7hRsV91uIVGFYNHj73njbARVGHQvIojkImKMaZNDdoDZOIkMsBc9a1sMqR+WZwfSCw==}
    dependencies:
      '@vue/shared': 3.2.31

  /@vue/runtime-core/3.2.31:
    resolution: {integrity: sha512-Kcog5XmSY7VHFEMuk4+Gap8gUssYMZ2+w+cmGI6OpZWYOEIcbE0TPzzPHi+8XTzAgx1w/ZxDFcXhZeXN5eKWsA==}
    dependencies:
      '@vue/reactivity': 3.2.31
      '@vue/shared': 3.2.31
    dev: false

  /@vue/runtime-dom/3.2.31:
    resolution: {integrity: sha512-N+o0sICVLScUjfLG7u9u5XCjvmsexAiPt17GNnaWHJUfsKed5e85/A3SWgKxzlxx2SW/Hw7RQxzxbXez9PtY3g==}
    dependencies:
      '@vue/runtime-core': 3.2.31
      '@vue/shared': 3.2.31
      csstype: 2.6.20
    dev: false

  /@vue/server-renderer/3.2.31_vue@3.2.31:
    resolution: {integrity: sha512-8CN3Zj2HyR2LQQBHZ61HexF5NReqngLT3oahyiVRfSSvak+oAvVmu8iNLSu6XR77Ili2AOpnAt1y8ywjjqtmkg==}
    peerDependencies:
      vue: 3.2.31
    dependencies:
      '@vue/compiler-ssr': 3.2.31
      '@vue/shared': 3.2.31
      vue: 3.2.31
    dev: false

  /@vue/shared/3.2.31:
    resolution: {integrity: sha512-ymN2pj6zEjiKJZbrf98UM2pfDd6F2H7ksKw7NDt/ZZ1fh5Ei39X5tABugtT03ZRlWd9imccoK0hE8hpjpU7irQ==}

  /@vue/tsconfig/0.1.3_@types+node@16.11.26:
    resolution: {integrity: sha512-kQVsh8yyWPvHpb8gIc9l/HIDiiVUy1amynLNpCy8p+FoCiZXCo6fQos5/097MmnNZc9AtseDsCrfkhqCrJ8Olg==}
    peerDependencies:
      '@types/node': '*'
    peerDependenciesMeta:
      '@types/node':
        optional: true
    dependencies:
      '@types/node': 16.11.26
    dev: true

  /@webassemblyjs/ast/1.11.1:
    resolution: {integrity: sha512-ukBh14qFLjxTQNTXocdyksN5QdM28S1CxHt2rdskFyL+xFV7VremuBLVbmCePj+URalXBENx/9Lm7lnhihtCSw==}
    dependencies:
      '@webassemblyjs/helper-numbers': 1.11.1
      '@webassemblyjs/helper-wasm-bytecode': 1.11.1
    dev: true

  /@webassemblyjs/floating-point-hex-parser/1.11.1:
    resolution: {integrity: sha512-iGRfyc5Bq+NnNuX8b5hwBrRjzf0ocrJPI6GWFodBFzmFnyvrQ83SHKhmilCU/8Jv67i4GJZBMhEzltxzcNagtQ==}
    dev: true

  /@webassemblyjs/helper-api-error/1.11.1:
    resolution: {integrity: sha512-RlhS8CBCXfRUR/cwo2ho9bkheSXG0+NwooXcc3PAILALf2QLdFyj7KGsKRbVc95hZnhnERon4kW/D3SZpp6Tcg==}
    dev: true

  /@webassemblyjs/helper-buffer/1.11.1:
    resolution: {integrity: sha512-gwikF65aDNeeXa8JxXa2BAk+REjSyhrNC9ZwdT0f8jc4dQQeDQ7G4m0f2QCLPJiMTTO6wfDmRmj/pW0PsUvIcA==}
    dev: true

  /@webassemblyjs/helper-numbers/1.11.1:
    resolution: {integrity: sha512-vDkbxiB8zfnPdNK9Rajcey5C0w+QJugEglN0of+kmO8l7lDb77AnlKYQF7aarZuCrv+l0UvqL+68gSDr3k9LPQ==}
    dependencies:
      '@webassemblyjs/floating-point-hex-parser': 1.11.1
      '@webassemblyjs/helper-api-error': 1.11.1
      '@xtuc/long': 4.2.2
    dev: true

  /@webassemblyjs/helper-wasm-bytecode/1.11.1:
    resolution: {integrity: sha512-PvpoOGiJwXeTrSf/qfudJhwlvDQxFgelbMqtq52WWiXC6Xgg1IREdngmPN3bs4RoO83PnL/nFrxucXj1+BX62Q==}
    dev: true

  /@webassemblyjs/helper-wasm-section/1.11.1:
    resolution: {integrity: sha512-10P9No29rYX1j7F3EVPX3JvGPQPae+AomuSTPiF9eBQeChHI6iqjMIwR9JmOJXwpnn/oVGDk7I5IlskuMwU/pg==}
    dependencies:
      '@webassemblyjs/ast': 1.11.1
      '@webassemblyjs/helper-buffer': 1.11.1
      '@webassemblyjs/helper-wasm-bytecode': 1.11.1
      '@webassemblyjs/wasm-gen': 1.11.1
    dev: true

  /@webassemblyjs/ieee754/1.11.1:
    resolution: {integrity: sha512-hJ87QIPtAMKbFq6CGTkZYJivEwZDbQUgYd3qKSadTNOhVY7p+gfP6Sr0lLRVTaG1JjFj+r3YchoqRYxNH3M0GQ==}
    dependencies:
      '@xtuc/ieee754': 1.2.0
    dev: true

  /@webassemblyjs/leb128/1.11.1:
    resolution: {integrity: sha512-BJ2P0hNZ0u+Th1YZXJpzW6miwqQUGcIHT1G/sf72gLVD9DZ5AdYTqPNbHZh6K1M5VmKvFXwGSWZADz+qBWxeRw==}
    dependencies:
      '@xtuc/long': 4.2.2
    dev: true

  /@webassemblyjs/utf8/1.11.1:
    resolution: {integrity: sha512-9kqcxAEdMhiwQkHpkNiorZzqpGrodQQ2IGrHHxCy+Ozng0ofyMA0lTqiLkVs1uzTRejX+/O0EOT7KxqVPuXosQ==}
    dev: true

  /@webassemblyjs/wasm-edit/1.11.1:
    resolution: {integrity: sha512-g+RsupUC1aTHfR8CDgnsVRVZFJqdkFHpsHMfJuWQzWU3tvnLC07UqHICfP+4XyL2tnr1amvl1Sdp06TnYCmVkA==}
    dependencies:
      '@webassemblyjs/ast': 1.11.1
      '@webassemblyjs/helper-buffer': 1.11.1
      '@webassemblyjs/helper-wasm-bytecode': 1.11.1
      '@webassemblyjs/helper-wasm-section': 1.11.1
      '@webassemblyjs/wasm-gen': 1.11.1
      '@webassemblyjs/wasm-opt': 1.11.1
      '@webassemblyjs/wasm-parser': 1.11.1
      '@webassemblyjs/wast-printer': 1.11.1
    dev: true

  /@webassemblyjs/wasm-gen/1.11.1:
    resolution: {integrity: sha512-F7QqKXwwNlMmsulj6+O7r4mmtAlCWfO/0HdgOxSklZfQcDu0TpLiD1mRt/zF25Bk59FIjEuGAIyn5ei4yMfLhA==}
    dependencies:
      '@webassemblyjs/ast': 1.11.1
      '@webassemblyjs/helper-wasm-bytecode': 1.11.1
      '@webassemblyjs/ieee754': 1.11.1
      '@webassemblyjs/leb128': 1.11.1
      '@webassemblyjs/utf8': 1.11.1
    dev: true

  /@webassemblyjs/wasm-opt/1.11.1:
    resolution: {integrity: sha512-VqnkNqnZlU5EB64pp1l7hdm3hmQw7Vgqa0KF/KCNO9sIpI6Fk6brDEiX+iCOYrvMuBWDws0NkTOxYEb85XQHHw==}
    dependencies:
      '@webassemblyjs/ast': 1.11.1
      '@webassemblyjs/helper-buffer': 1.11.1
      '@webassemblyjs/wasm-gen': 1.11.1
      '@webassemblyjs/wasm-parser': 1.11.1
    dev: true

  /@webassemblyjs/wasm-parser/1.11.1:
    resolution: {integrity: sha512-rrBujw+dJu32gYB7/Lup6UhdkPx9S9SnobZzRVL7VcBH9Bt9bCBLEuX/YXOOtBsOZ4NQrRykKhffRWHvigQvOA==}
    dependencies:
      '@webassemblyjs/ast': 1.11.1
      '@webassemblyjs/helper-api-error': 1.11.1
      '@webassemblyjs/helper-wasm-bytecode': 1.11.1
      '@webassemblyjs/ieee754': 1.11.1
      '@webassemblyjs/leb128': 1.11.1
      '@webassemblyjs/utf8': 1.11.1
    dev: true

  /@webassemblyjs/wast-printer/1.11.1:
    resolution: {integrity: sha512-IQboUWM4eKzWW+N/jij2sRatKMh99QEelo3Eb2q0qXkvPRISAj8Qxtmw5itwqK+TTkBuUIE45AxYPToqPtL5gg==}
    dependencies:
      '@webassemblyjs/ast': 1.11.1
      '@xtuc/long': 4.2.2
    dev: true

  /@xtuc/ieee754/1.2.0:
    resolution: {integrity: sha512-DX8nKgqcGwsc0eJSqYt5lwP4DH5FlHnmuWWBRy7X0NcaGR0ZtuyeESgMwTYVEtxmsNGY+qit4QYT/MIYTOTPeA==}
    dev: true

  /@xtuc/long/4.2.2:
    resolution: {integrity: sha512-NuHqBY1PB/D8xU6s/thBgOAiAP7HOYDQ32+BFZILJ8ivkUkAHQnWfn6WhL79Owj1qmUnoN/YPhktdIoucipkAQ==}
    dev: true

  /abab/2.0.5:
    resolution: {integrity: sha512-9IK9EadsbHo6jLWIpxpR6pL0sazTXV6+SQv25ZB+F7Bj9mJNaOc4nCRabwd5M/JwmUa8idz6Eci6eKfJryPs6Q==}
    dev: true

  /accepts/1.3.8:
    resolution: {integrity: sha512-PYAthTa2m2VKxuvSD3DPC/Gy+U+sOA1LAuT8mkmRuvw+NACSaeXEQ+NHcVF7rONl6qcaxV3Uuemwawk+7+SJLw==}
    engines: {node: '>= 0.6'}
    dependencies:
      mime-types: 2.1.35
      negotiator: 0.6.3
    dev: false

  /acorn-globals/6.0.0:
    resolution: {integrity: sha512-ZQl7LOWaF5ePqqcX4hLuv/bLXYQNfNWw2c0/yX/TsPRKamzHcTGQnlCjHT3TsmkOUVEPS3crCxiPfdzE/Trlhg==}
    dependencies:
      acorn: 7.4.1
      acorn-walk: 7.2.0
    dev: true

  /acorn-import-assertions/1.8.0_acorn@8.7.0:
    resolution: {integrity: sha512-m7VZ3jwz4eK6A4Vtt8Ew1/mNbP24u0FhdyfA7fSvnJR6LMdfOYnmuIrrJAgrYfYJ10F/otaHTtrtrtmHdMNzEw==}
    peerDependencies:
      acorn: ^8
    dependencies:
      acorn: 8.7.0
    dev: true

  /acorn-jsx/5.3.2_acorn@8.7.0:
    resolution: {integrity: sha512-rq9s+JNhf0IChjtDXxllJ7g41oZk5SlXtp0LHwyA5cejwn7vKmKp4pPri6YEePv2PU65sAsegbXtIinmDFDXgQ==}
    peerDependencies:
      acorn: ^6.0.0 || ^7.0.0 || ^8.0.0
    dependencies:
      acorn: 8.7.0
    dev: true

  /acorn-node/1.8.2:
    resolution: {integrity: sha512-8mt+fslDufLYntIoPAaIMUe/lrbrehIiwmR3t2k9LljIzoigEPF27eLk2hy8zSGzmR/ogr7zbRKINMo1u0yh5A==}
    dependencies:
      acorn: 7.4.1
      acorn-walk: 7.2.0
      xtend: 4.0.2
    dev: true

  /acorn-walk/7.2.0:
    resolution: {integrity: sha512-OPdCF6GsMIP+Az+aWfAAOEt2/+iVDKE7oy6lJ098aoe59oAmK76qV6Gw60SbZ8jHuG2wH058GF4pLFbYamYrVA==}
    engines: {node: '>=0.4.0'}
    dev: true

  /acorn-walk/8.2.0:
    resolution: {integrity: sha512-k+iyHEuPgSw6SbuDpGQM+06HQUa04DZ3o+F6CSzXMvvI5KMvnaEqXe+YVe555R9nn6GPt404fos4wcgpw12SDA==}
    engines: {node: '>=0.4.0'}
    dev: true

  /acorn/7.4.1:
    resolution: {integrity: sha512-nQyp0o1/mNdbTO1PO6kHkwSrmgZ0MT/jCCpNiwbUjGoRN4dlBhqJtoQuCnEOKzgTVwg0ZWiCoQy6SxMebQVh8A==}
    engines: {node: '>=0.4.0'}
    hasBin: true
    dev: true

  /acorn/8.7.0:
    resolution: {integrity: sha512-V/LGr1APy+PXIwKebEWrkZPwoeoF+w1jiOBUmuxuiUIaOHtob8Qc9BTrYo7VuI5fR8tqsy+buA2WFooR5olqvQ==}
    engines: {node: '>=0.4.0'}
    hasBin: true
    dev: true

  /agent-base/6.0.2:
    resolution: {integrity: sha512-RZNwNclF7+MS/8bDg70amg32dyeZGZxiDuQmZxKLAlQjr3jGyLx+4Kkk58UO7D2QdgFIQCovuSuZESne6RG6XQ==}
    engines: {node: '>= 6.0.0'}
    dependencies:
      debug: 4.3.4
    transitivePeerDependencies:
      - supports-color
    dev: true

  /ajv-formats/2.1.1:
    resolution: {integrity: sha512-Wx0Kx52hxE7C18hkMEggYlEifqWZtYaRgouJor+WMdPnQyEK13vgEWyVNup7SoeeoLMsr4kf5h6dOW11I15MUA==}
    peerDependenciesMeta:
      ajv:
        optional: true
    dependencies:
      ajv: 8.9.0
    dev: true

  /ajv-keywords/3.5.2_ajv@6.12.6:
    resolution: {integrity: sha512-5p6WTN0DdTGVQk6VjcEju19IgaHudalcfabD7yhDGeA6bcQnmL+CpveLJq/3hvfwd1aof6L386Ougkx6RfyMIQ==}
    peerDependencies:
      ajv: ^6.9.1
    dependencies:
      ajv: 6.12.6
    dev: true

  /ajv-keywords/5.1.0_ajv@8.10.0:
    resolution: {integrity: sha512-YCS/JNFAUyr5vAuhk1DWm1CBxRHW9LbJ2ozWeemrIqpbsqKjHVxYPyi5GC0rjZIT5JxJ3virVTS8wk4i/Z+krw==}
    peerDependencies:
      ajv: ^8.8.2
    dependencies:
      ajv: 8.10.0
      fast-deep-equal: 3.1.3
    dev: true

  /ajv/6.12.6:
    resolution: {integrity: sha512-j3fVLgvTo527anyYyJOGTYJbG+vnnQYvE0m5mmkc1TK+nxAppkCLMIL0aZ4dblVCNoGShhm+kzE4ZUykBoMg4g==}
    dependencies:
      fast-deep-equal: 3.1.3
      fast-json-stable-stringify: 2.1.0
      json-schema-traverse: 0.4.1
      uri-js: 4.4.1
    dev: true

  /ajv/8.10.0:
    resolution: {integrity: sha512-bzqAEZOjkrUMl2afH8dknrq5KEk2SrwdBROR+vH1EKVQTqaUbJVPdc/gEdggTMM0Se+s+Ja4ju4TlNcStKl2Hw==}
    dependencies:
      fast-deep-equal: 3.1.3
      json-schema-traverse: 1.0.0
      require-from-string: 2.0.2
      uri-js: 4.4.1
    dev: true

  /ajv/8.9.0:
    resolution: {integrity: sha512-qOKJyNj/h+OWx7s5DePL6Zu1KeM9jPZhwBqs+7DzP6bGOvqzVCSf0xueYmVuaC/oQ/VtS2zLMLHdQFbkka+XDQ==}
    dependencies:
      fast-deep-equal: 3.1.3
      json-schema-traverse: 1.0.0
      require-from-string: 2.0.2
      uri-js: 4.4.1
    dev: true

  /ansi-colors/4.1.1:
    resolution: {integrity: sha512-JoX0apGbHaUJBNl6yF+p6JAFYZ666/hhCGKN5t9QFjbJQKUU/g8MNbFDbvfrgKXvI1QpZplPOnwIo99lX/AAmA==}
    engines: {node: '>=6'}
    dev: true

  /ansi-escapes/4.3.2:
    resolution: {integrity: sha512-gKXj5ALrKWQLsYG9jlTRmR/xKluxHV+Z9QEwNIgCfM1/uwPMCuzVVnh5mwTd+OuBZcwSIMbqssNWRm1lE51QaQ==}
    engines: {node: '>=8'}
    dependencies:
      type-fest: 0.21.3
    dev: true

  /ansi-regex/5.0.1:
    resolution: {integrity: sha512-quJQXlTSUGL2LH9SUXo8VwsY4soanhgo6LNSm84E1LBcE8s3O0wpdiRzyR9z/ZZJMlMWv37qOOb9pdJlMUEKFQ==}
    engines: {node: '>=8'}
    dev: true

  /ansi-styles/3.2.1:
    resolution: {integrity: sha512-VT0ZI6kZRdTh8YyJw3SMbYm/u+NqfsAxEpWO0Pf9sq8/e94WxxOpPKx9FR1FlyCtOVDNOQ+8ntlqFxiRc+r5qA==}
    engines: {node: '>=4'}
    dependencies:
      color-convert: 1.9.3
    dev: true

  /ansi-styles/4.3.0:
    resolution: {integrity: sha512-zbB9rCJAT1rbjiVDb2hqKFHNYLxgtk8NURxZ3IZwD3F6NtxbXZQCnnSi1Lkx+IDohdPlFp222wVALIheZJQSEg==}
    engines: {node: '>=8'}
    dependencies:
      color-convert: 2.0.1

  /ansi-styles/5.2.0:
    resolution: {integrity: sha512-Cxwpt2SfTzTtXcfOlzGEee8O+c+MmUgGrNiBcXnuWxuFJHe6a5Hz7qwhwe5OgaSYI0IJvkLqWX1ASG+cJOkEiA==}
    engines: {node: '>=10'}
    dev: true

  /anymatch/3.1.2:
    resolution: {integrity: sha512-P43ePfOAIupkguHUycrc4qJ9kz8ZiuOUijaETwX7THt0Y/GNK7v0aa8rY816xWjZ7rJdA5XdMcpVFTKMq+RvWg==}
    engines: {node: '>= 8'}
    dependencies:
      normalize-path: 3.0.0
      picomatch: 2.3.1
    dev: true

  /append-field/1.0.0:
    resolution: {integrity: sha1-HjRA6RXwsSA9I3SOeO3XubW0PlY=}
    dev: false

  /arg/4.1.3:
    resolution: {integrity: sha512-58S9QDqG0Xx27YwPSt9fJxivjYl432YCwfDMfZ+71RAqUrZef7LrKQZ3LHLOwCS4FLNBplP533Zx895SeOCHvA==}
    dev: true

  /arg/5.0.1:
    resolution: {integrity: sha512-e0hDa9H2Z9AwFkk2qDlwhoMYE4eToKarchkQHovNdLTCYMHZHeRjI71crOh+dio4K6u1IcwubQqo79Ga4CyAQA==}
    dev: true

  /argparse/1.0.10:
    resolution: {integrity: sha512-o5Roy6tNG4SL/FOkCAN6RzjiakZS25RLYFrcMttJqbdd8BWrnA+fGz57iN5Pb06pvBGvl5gQ0B48dJlslXvoTg==}
    dependencies:
      sprintf-js: 1.0.3
    dev: true

  /argparse/2.0.1:
    resolution: {integrity: sha512-8+9WqebbFzpX9OR+Wa6O29asIogeRMzcGtAINdpMHHyAg10f05aSFVBbcEqGf/PXw1EjAZ+q2/bEBg3DvurK3Q==}
    dev: true

  /array-flatten/1.1.1:
    resolution: {integrity: sha1-ml9pkFGx5wczKPKgCJaLZOopVdI=}
    dev: false

  /array-union/2.1.0:
    resolution: {integrity: sha512-HGyxoOTYUyCM6stUe6EJgnd4EoewAI7zMdfqO+kGjnlZmBDz/cR5pf8r/cR4Wq60sL/p0IkcjUEEPwS3GFrIyw==}
    engines: {node: '>=8'}
    dev: true

  /asap/2.0.6:
    resolution: {integrity: sha1-5QNHYR1+aQlDIIu9r+vLwvuGbUY=}
    dev: true

  /asynckit/0.4.0:
    resolution: {integrity: sha1-x57Zf380y48robyXkLzDZkdLS3k=}
    dev: true

  /autoprefixer/10.4.4_postcss@8.4.12:
    resolution: {integrity: sha512-Tm8JxsB286VweiZ5F0anmbyGiNI3v3wGv3mz9W+cxEDYB/6jbnj6GM9H9mK3wIL8ftgl+C07Lcwb8PG5PCCPzA==}
    engines: {node: ^10 || ^12 || >=14}
    hasBin: true
    peerDependencies:
      postcss: ^8.1.0
    dependencies:
      browserslist: 4.20.2
      caniuse-lite: 1.0.30001319
      fraction.js: 4.2.0
      normalize-range: 0.1.2
      picocolors: 1.0.0
      postcss: 8.4.12
      postcss-value-parser: 4.2.0
    dev: true

  /available-typed-arrays/1.0.5:
    resolution: {integrity: sha512-DMD0KiN46eipeziST1LPP/STfDU0sufISXmjSgvVsoU2tqxctQeASejWcfNtxYKqETM1UxQ8sp2OrSBWpHY6sw==}
    engines: {node: '>= 0.4'}
    dev: true

  /axios/0.26.1:
    resolution: {integrity: sha512-fPwcX4EvnSHuInCMItEhAGnaSEXRBjtzh9fOtsE6E1G6p7vl7edEeZe11QHf18+6+9gR5PbKV/sGKNaD8YaMeA==}
    dependencies:
      follow-redirects: 1.14.9
    transitivePeerDependencies:
      - debug
    dev: false

  /babel-jest/27.5.1_@babel+core@7.17.8:
    resolution: {integrity: sha512-cdQ5dXjGRd0IBRATiQ4mZGlGlRE8kJpjPOixdNRdT+m3UcNqmYWN6rK6nvtXYfY3D76cb8s/O1Ss8ea24PIwcg==}
    engines: {node: ^10.13.0 || ^12.13.0 || ^14.15.0 || >=15.0.0}
    peerDependencies:
      '@babel/core': ^7.8.0
    dependencies:
      '@babel/core': 7.17.8
      '@jest/transform': 27.5.1
      '@jest/types': 27.5.1
      '@types/babel__core': 7.1.19
      babel-plugin-istanbul: 6.1.1
      babel-preset-jest: 27.5.1_@babel+core@7.17.8
      chalk: 4.1.2
      graceful-fs: 4.2.9
      slash: 3.0.0
    transitivePeerDependencies:
      - supports-color
    dev: true

  /babel-plugin-istanbul/6.1.1:
    resolution: {integrity: sha512-Y1IQok9821cC9onCx5otgFfRm7Lm+I+wwxOx738M/WLPZ9Q42m4IG5W0FNX8WLL2gYMZo3JkuXIH2DOpWM+qwA==}
    engines: {node: '>=8'}
    dependencies:
      '@babel/helper-plugin-utils': 7.16.7
      '@istanbuljs/load-nyc-config': 1.1.0
      '@istanbuljs/schema': 0.1.3
      istanbul-lib-instrument: 5.1.0
      test-exclude: 6.0.0
    transitivePeerDependencies:
      - supports-color
    dev: true

  /babel-plugin-jest-hoist/27.5.1:
    resolution: {integrity: sha512-50wCwD5EMNW4aRpOwtqzyZHIewTYNxLA4nhB+09d8BIssfNfzBRhkBIHiaPv1Si226TQSvp8gxAJm2iY2qs2hQ==}
    engines: {node: ^10.13.0 || ^12.13.0 || ^14.15.0 || >=15.0.0}
    dependencies:
      '@babel/template': 7.16.7
      '@babel/types': 7.17.0
      '@types/babel__core': 7.1.19
      '@types/babel__traverse': 7.14.2
    dev: true

  /babel-preset-current-node-syntax/1.0.1_@babel+core@7.17.8:
    resolution: {integrity: sha512-M7LQ0bxarkxQoN+vz5aJPsLBn77n8QgTFmo8WK0/44auK2xlCXrYcUxHFxgU7qW5Yzw/CjmLRK2uJzaCd7LvqQ==}
    peerDependencies:
      '@babel/core': ^7.0.0
    dependencies:
      '@babel/core': 7.17.8
      '@babel/plugin-syntax-async-generators': 7.8.4_@babel+core@7.17.8
      '@babel/plugin-syntax-bigint': 7.8.3_@babel+core@7.17.8
      '@babel/plugin-syntax-class-properties': 7.12.13_@babel+core@7.17.8
      '@babel/plugin-syntax-import-meta': 7.10.4_@babel+core@7.17.8
      '@babel/plugin-syntax-json-strings': 7.8.3_@babel+core@7.17.8
      '@babel/plugin-syntax-logical-assignment-operators': 7.10.4_@babel+core@7.17.8
      '@babel/plugin-syntax-nullish-coalescing-operator': 7.8.3_@babel+core@7.17.8
      '@babel/plugin-syntax-numeric-separator': 7.10.4_@babel+core@7.17.8
      '@babel/plugin-syntax-object-rest-spread': 7.8.3_@babel+core@7.17.8
      '@babel/plugin-syntax-optional-catch-binding': 7.8.3_@babel+core@7.17.8
      '@babel/plugin-syntax-optional-chaining': 7.8.3_@babel+core@7.17.8
      '@babel/plugin-syntax-top-level-await': 7.14.5_@babel+core@7.17.8
    dev: true

  /babel-preset-jest/27.5.1_@babel+core@7.17.8:
    resolution: {integrity: sha512-Nptf2FzlPCWYuJg41HBqXVT8ym6bXOevuCTbhxlUpjwtysGaIWFvDEjp4y+G7fl13FgOdjs7P/DmErqH7da0Ag==}
    engines: {node: ^10.13.0 || ^12.13.0 || ^14.15.0 || >=15.0.0}
    peerDependencies:
      '@babel/core': ^7.0.0
    dependencies:
      '@babel/core': 7.17.8
      babel-plugin-jest-hoist: 27.5.1
      babel-preset-current-node-syntax: 1.0.1_@babel+core@7.17.8
    dev: true

  /balanced-match/1.0.2:
    resolution: {integrity: sha512-3oSeUO0TMV67hN1AmbXsK4yaqU7tjiHlbxRDZOpH0KW9+CeX4bRAaX0Anxt0tx2MrpRpWwQaPwIlISEJhYU5Pw==}

  /base64-js/1.5.1:
    resolution: {integrity: sha512-AKpaYlHn8t4SVbOHCy+b5+KKgvR4vrsD8vbvrbiQJps7fKDTkjkDry6ji0rUJjC0kzbNePLwzxq8iypo41qeWA==}
    dev: true

  /binary-extensions/2.2.0:
    resolution: {integrity: sha512-jDctJ/IVQbZoJykoeHbhXpOlNBqGNcwXJKJog42E5HDPUwQTSdjCHdihjj0DlnheQ7blbT6dHOafNAiS8ooQKA==}
    engines: {node: '>=8'}
    dev: true

  /bl/4.1.0:
    resolution: {integrity: sha512-1W07cM9gS6DcLperZfFSj+bWLtaPGSOHWhPiGzXmvVJbRLdG82sH/Kn8EtW1VqWVA54AKf2h5k5BbnIbwF3h6w==}
    dependencies:
      buffer: 5.7.1
      inherits: 2.0.4
      readable-stream: 3.6.0
    dev: true

  /body-parser/1.19.2:
    resolution: {integrity: sha512-SAAwOxgoCKMGs9uUAUFHygfLAyaniaoun6I8mFY9pRAJL9+Kec34aU+oIjDhTycub1jozEfEwx1W1IuOYxVSFw==}
    engines: {node: '>= 0.8'}
    dependencies:
      bytes: 3.1.2
      content-type: 1.0.4
      debug: 2.6.9
      depd: 1.1.2
      http-errors: 1.8.1
      iconv-lite: 0.4.24
      on-finished: 2.3.0
      qs: 6.9.7
      raw-body: 2.4.3
      type-is: 1.6.18
    dev: false

  /brace-expansion/1.1.11:
    resolution: {integrity: sha512-iCuPHDFgrHX7H2vEI/5xpz07zSHB00TpugqhmYtVmMO6518mCuRMoOYFldEBl0g187ufozdaHgWKcYFb61qGiA==}
    dependencies:
      balanced-match: 1.0.2
      concat-map: 0.0.1

  /braces/3.0.2:
    resolution: {integrity: sha512-b8um+L1RzM3WDSzvhm6gIz1yfTbBt6YTlcEKAvsmqCZZFw46z626lVj9j1yEPW33H5H+lBQpZMP1k8l+78Ha0A==}
    engines: {node: '>=8'}
    dependencies:
      fill-range: 7.0.1
    dev: true

  /browser-process-hrtime/1.0.0:
    resolution: {integrity: sha512-9o5UecI3GhkpM6DrXr69PblIuWxPKk9Y0jHBRhdocZ2y7YECBFCsHm79Pr3OyR2AvjhDkabFJaDJMYRazHgsow==}
    dev: true

  /browserslist/4.20.2:
    resolution: {integrity: sha512-CQOBCqp/9pDvDbx3xfMi+86pr4KXIf2FDkTTdeuYw8OxS9t898LA1Khq57gtufFILXpfgsSx5woNgsBgvGjpsA==}
    engines: {node: ^6 || ^7 || ^8 || ^9 || ^10 || ^11 || ^12 || >=13.7}
    hasBin: true
    dependencies:
      caniuse-lite: 1.0.30001319
      electron-to-chromium: 1.4.88
      escalade: 3.1.1
      node-releases: 2.0.2
      picocolors: 1.0.0
    dev: true

  /bs-logger/0.2.6:
    resolution: {integrity: sha512-pd8DCoxmbgc7hyPKOvxtqNcjYoOsABPQdcCUjGp3d42VR2CX1ORhk2A87oqqu5R1kk+76nsxZupkmyd+MVtCog==}
    engines: {node: '>= 6'}
    dependencies:
      fast-json-stable-stringify: 2.1.0
    dev: true

  /bser/2.1.1:
    resolution: {integrity: sha512-gQxTNE/GAfIIrmHLUE3oJyp5FO6HRBfhjnw4/wMmA63ZGDJnWBmgY/lyQBpnDUkGmAhbSe39tx2d/iTOAfglwQ==}
    dependencies:
      node-int64: 0.4.0
    dev: true

  /buffer-from/1.1.2:
    resolution: {integrity: sha512-E+XQCRwSbaaiChtv6k6Dwgc+bx+Bs6vuKJHHl5kox/BaKbhiXzqQOwK4cO22yElGp2OCmjwVhT3HmxgyPGnJfQ==}

  /buffer/5.7.1:
    resolution: {integrity: sha512-EHcyIPBQ4BSGlvjB16k5KgAJ27CIsHY/2JBmCRReo48y9rQ3MaUzWX3KVlBa4U7MyX02HdVj0K7C3WaB3ju7FQ==}
    dependencies:
      base64-js: 1.5.1
      ieee754: 1.2.1
    dev: true

  /busboy/0.2.14:
    resolution: {integrity: sha1-bCpiLvz0fFe7vh4qnDetNseSVFM=}
    engines: {node: '>=0.8.0'}
    dependencies:
      dicer: 0.2.5
      readable-stream: 1.1.14
    dev: false

  /bytes/3.1.2:
    resolution: {integrity: sha512-/Nf7TyzTx6S3yRJObOAV7956r8cr2+Oj8AC5dt8wSP3BQAoeX58NoHyCU8P8zGkNXStjTSi6fzO6F0pBdcYbEg==}
    engines: {node: '>= 0.8'}
    dev: false

  /call-bind/1.0.2:
    resolution: {integrity: sha512-7O+FbCihrB5WGbFYesctwmTKae6rOiIzmz1icreWJ+0aA7LJfuqhEso2T9ncpcFtzMQtzXf2QGGueWJGTYsqrA==}
    dependencies:
      function-bind: 1.1.1
      get-intrinsic: 1.1.1
    dev: true

  /callsites/3.1.0:
    resolution: {integrity: sha512-P8BjAsXvZS+VIDUI11hHCQEv74YT67YUi5JJFNWIqL235sBmjX4+qx9Muvls5ivyNENctx46xQLQ3aTuE7ssaQ==}
    engines: {node: '>=6'}
    dev: true

  /camelcase-css/2.0.1:
    resolution: {integrity: sha512-QOSvevhslijgYwRx6Rv7zKdMF8lbRmx+uQGx2+vDc+KI/eBnsy9kit5aj23AgGu3pa4t9AgwbnXWqS+iOY+2aA==}
    engines: {node: '>= 6'}
    dev: true

  /camelcase/5.3.1:
    resolution: {integrity: sha512-L28STB170nwWS63UjtlEOE3dldQApaJXZkOI1uMFfzf3rRuPegHaHesyee+YxQ+W6SvRDQV6UrdOdRiR153wJg==}
    engines: {node: '>=6'}
    dev: true

  /camelcase/6.3.0:
    resolution: {integrity: sha512-Gmy6FhYlCY7uOElZUSbxo2UCDH8owEk996gkbrpsgGtrJLM3J7jGxl9Ic7Qwwj4ivOE5AWZWRMecDdF7hqGjFA==}
    engines: {node: '>=10'}
    dev: true

  /caniuse-lite/1.0.30001319:
    resolution: {integrity: sha512-xjlIAFHucBRSMUo1kb5D4LYgcN1M45qdKP++lhqowDpwJwGkpIRTt5qQqnhxjj1vHcI7nrJxWhCC1ATrCEBTcw==}
    dev: true

  /chalk/2.4.2:
    resolution: {integrity: sha512-Mti+f9lpJNcwF4tWV8/OrTTtF1gZi+f8FqlyAdouralcFWFQWF2+NgCHShjkCb+IFBLq9buZwE1xckQU4peSuQ==}
    engines: {node: '>=4'}
    dependencies:
      ansi-styles: 3.2.1
      escape-string-regexp: 1.0.5
      supports-color: 5.5.0
    dev: true

  /chalk/3.0.0:
    resolution: {integrity: sha512-4D3B6Wf41KOYRFdszmDqMCGq5VV/uMAB273JILmO+3jAlh8X4qDtdtgCR3fxtbLEMzSx22QdhnDcJvu2u1fVwg==}
    engines: {node: '>=8'}
    dependencies:
      ansi-styles: 4.3.0
      supports-color: 7.2.0
    dev: true

  /chalk/4.1.2:
    resolution: {integrity: sha512-oKnbhFyRIXpUuez8iBMmyEa4nbj4IOQyuhc/wy9kY7/WVPcwIO9VA668Pu8RkO7+0G76SLROeyw9CpQ061i4mA==}
    engines: {node: '>=10'}
    dependencies:
      ansi-styles: 4.3.0
      supports-color: 7.2.0

  /char-regex/1.0.2:
    resolution: {integrity: sha512-kWWXztvZ5SBQV+eRgKFeh8q5sLuZY2+8WUIzlxWVTg+oGwY14qylx1KbKzHd8P6ZYkAg0xyIDU9JMHhyJMZ1jw==}
    engines: {node: '>=10'}
    dev: true

  /chardet/0.7.0:
    resolution: {integrity: sha512-mT8iDcrh03qDGRRmoA2hmBJnxpllMR+0/0qlzjqZES6NdiWDcZkCNAk4rPFZ9Q85r27unkiNNg8ZOiwZXBHwcA==}
    dev: true

  /chokidar/3.5.3:
    resolution: {integrity: sha512-Dr3sfKRP6oTcjf2JmUmFJfeVMvXBdegxB0iVQ5eb2V10uFJUCAS8OByZdVAyVb8xXNz3GjjTgj9kLWsZTqE6kw==}
    engines: {node: '>= 8.10.0'}
    dependencies:
      anymatch: 3.1.2
      braces: 3.0.2
      glob-parent: 5.1.2
      is-binary-path: 2.1.0
      is-glob: 4.0.3
      normalize-path: 3.0.0
      readdirp: 3.6.0
    optionalDependencies:
      fsevents: 2.3.2
    dev: true

  /chrome-trace-event/1.0.3:
    resolution: {integrity: sha512-p3KULyQg4S7NIHixdwbGX+nFHkoBiA4YQmyWtjb8XngSKV124nJmRysgAeujbUVb15vh+RvFUfCPqU7rXk+hZg==}
    engines: {node: '>=6.0'}
    dev: true

  /ci-info/3.3.0:
    resolution: {integrity: sha512-riT/3vI5YpVH6/qomlDnJow6TBee2PBKSEpx3O32EGPYbWGIRsIlGRms3Sm74wYE1JMo8RnO04Hb12+v1J5ICw==}
    dev: true

  /cjs-module-lexer/1.2.2:
    resolution: {integrity: sha512-cOU9usZw8/dXIXKtwa8pM0OTJQuJkxMN6w30csNRUerHfeQ5R6U3kkU/FtJeIf3M202OHfY2U8ccInBG7/xogA==}
    dev: true

  /cli-cursor/3.1.0:
    resolution: {integrity: sha512-I/zHAwsKf9FqGoXM4WWRACob9+SNukZTd94DWF57E4toouRulbCxcUh6RKUEOQlYTHJnzkPMySvPNaaSLNfLZw==}
    engines: {node: '>=8'}
    dependencies:
      restore-cursor: 3.1.0
    dev: true

  /cli-spinners/2.6.1:
    resolution: {integrity: sha512-x/5fWmGMnbKQAaNwN+UZlV79qBLM9JFnJuJ03gIi5whrob0xV0ofNVHy9DhwGdsMJQc2OKv0oGmLzvaqvAVv+g==}
    engines: {node: '>=6'}
    dev: true

  /cli-table3/0.6.1:
    resolution: {integrity: sha512-w0q/enDHhPLq44ovMGdQeeDLvwxwavsJX7oQGYt/LrBlYsyaxyDnp6z3QzFut/6kLLKnlcUVJLrpB7KBfgG/RA==}
    engines: {node: 10.* || >= 12.*}
    dependencies:
      string-width: 4.2.3
    optionalDependencies:
      colors: 1.4.0
    dev: true

  /cli-width/3.0.0:
    resolution: {integrity: sha512-FxqpkPPwu1HjuN93Omfm4h8uIanXofW0RxVEW3k5RKx+mJJYSthzNhp32Kzxxy3YAEZ/Dc/EWN1vZRY0+kOhbw==}
    engines: {node: '>= 10'}
    dev: true

  /cliui/7.0.4:
    resolution: {integrity: sha512-OcRE68cOsVMXp1Yvonl/fzkQOyjLSu/8bhPDfQt0e0/Eb283TKP20Fs2MqoPsr9SwA595rRCA+QMzYc9nBP+JQ==}
    dependencies:
      string-width: 4.2.3
      strip-ansi: 6.0.1
      wrap-ansi: 7.0.0
    dev: true

  /clone/1.0.4:
    resolution: {integrity: sha1-2jCcwmPfFZlMaIypAheco8fNfH4=}
    engines: {node: '>=0.8'}
    dev: true

  /co/4.6.0:
    resolution: {integrity: sha1-bqa989hTrlTMuOR7+gvz+QMfsYQ=}
    engines: {iojs: '>= 1.0.0', node: '>= 0.12.0'}
    dev: true

  /collect-v8-coverage/1.0.1:
    resolution: {integrity: sha512-iBPtljfCNcTKNAto0KEtDfZ3qzjJvqE3aTGZsbhjSBlorqpXJlaWWtPO35D+ZImoC3KWejX64o+yPGxhWSTzfg==}
    dev: true

  /color-convert/1.9.3:
    resolution: {integrity: sha512-QfAUtd+vFdAtFQcC8CCyYt1fYWxSqAiK2cSD6zDB8N3cpsEBAvRxp9zOGg6G/SHHJYAT88/az/IuDGALsNVbGg==}
    dependencies:
      color-name: 1.1.3
    dev: true

  /color-convert/2.0.1:
    resolution: {integrity: sha512-RRECPsj7iu/xb5oKYcsFHSppFNnsj/52OVTRKb4zP5onXwVF3zVmmToNcOfGC+CRDpfK/U584fMg38ZHCaElKQ==}
    engines: {node: '>=7.0.0'}
    dependencies:
      color-name: 1.1.4

  /color-name/1.1.3:
    resolution: {integrity: sha1-p9BVi9icQveV3UIyj3QIMcpTvCU=}
    dev: true

  /color-name/1.1.4:
    resolution: {integrity: sha512-dOy+3AuW3a2wNbZHIuMZpTcgjGuLU/uBL/ubcZF9OXbDo8ff4O8yVp5Bf0efS8uEoYo5q4Fx7dY9OgQGXgAsQA==}

  /colors/1.4.0:
    resolution: {integrity: sha512-a+UqTh4kgZg/SlGvfbzDHpgRu7AAQOmmqRHJnxhRZICKFUT91brVhNNt58CMWU9PsBbv3PDCZUHbVxuDiH2mtA==}
    engines: {node: '>=0.1.90'}
    requiresBuild: true
    dev: true
    optional: true

  /combined-stream/1.0.8:
    resolution: {integrity: sha512-FQN4MRfuJeHf7cBbBMJFXhKSDq+2kAArBlmRBvcvFE5BB1HZKXtSFASDhdlz9zOYwxh8lDdnvmMOe/+5cdoEdg==}
    engines: {node: '>= 0.8'}
    dependencies:
      delayed-stream: 1.0.0
    dev: true

  /commander/2.20.3:
    resolution: {integrity: sha512-GpVkmM8vF2vQUkj2LvZmD35JxeJOLCwJ9cUkugyk2nuhbv3+mJvpLYYt+0+USMxE+oj+ey/lJEnhZw75x/OMcQ==}
    dev: true

  /commander/4.1.1:
    resolution: {integrity: sha512-NOKm8xhkzAjzFx8B2v5OAHT+u5pRQc2UCa2Vq9jYL/31o2wi9mxBA7LIFs3sV5VSC49z6pEhfbMULvShKj26WA==}
    engines: {node: '>= 6'}
    dev: true

  /component-emitter/1.3.0:
    resolution: {integrity: sha512-Rd3se6QB+sO1TwqZjscQrurpEPIfO0/yYnSin6Q/rD3mOutHvUrCAhJub3r90uNb+SESBuE0QYoB90YdfatsRg==}
    dev: true

  /concat-map/0.0.1:
    resolution: {integrity: sha1-2Klr13/Wjfd5OnMDajug1UBdR3s=}

  /concat-stream/1.6.2:
    resolution: {integrity: sha512-27HBghJxjiZtIk3Ycvn/4kbJk/1uZuJFfuPEns6LaEvpvG1f0hTea8lilrouyo9mVc2GWdcEZ8OLoGmSADlrCw==}
    engines: {'0': node >= 0.8}
    dependencies:
      buffer-from: 1.1.2
      inherits: 2.0.4
      readable-stream: 2.3.7
      typedarray: 0.0.6
    dev: false

  /consola/2.15.3:
    resolution: {integrity: sha512-9vAdYbHj6x2fLKC4+oPH0kFzY/orMZyG2Aj+kNylHxKGJ/Ed4dpNyAQYwJOdqO4zdM7XpVHmyejQDcQHrnuXbw==}
    dev: false

  /content-disposition/0.5.4:
    resolution: {integrity: sha512-FveZTNuGw04cxlAiWbzi6zTAL/lhehaWbTtgluJh4/E95DqMwTmha3KZN1aAWA8cFIhHzMZUvLevkw5Rqk+tSQ==}
    engines: {node: '>= 0.6'}
    dependencies:
      safe-buffer: 5.2.1
    dev: false

  /content-type/1.0.4:
    resolution: {integrity: sha512-hIP3EEPs8tB9AT1L+NUqtwOAps4mk2Zob89MWXMHjHWg9milF/j4osnnQLXBCBFBk/tvIG/tUc9mOUJiPBhPXA==}
    engines: {node: '>= 0.6'}
    dev: false

  /convert-source-map/1.8.0:
    resolution: {integrity: sha512-+OQdjP49zViI/6i7nIJpA8rAl4sV/JdPfU9nZs3VqOwGIgizICvuN2ru6fMd+4llL0tar18UYJXfZ/TWtmhUjA==}
    dependencies:
      safe-buffer: 5.1.2
    dev: true

  /cookie-signature/1.0.6:
    resolution: {integrity: sha1-4wOogrNCzD7oylE6eZmXNNqzriw=}
    dev: false

  /cookie/0.4.2:
    resolution: {integrity: sha512-aSWTXFzaKWkvHO1Ny/s+ePFpvKsPnjc551iI41v3ny/ow6tBG5Vd+FuqGNhh1LxOmVzOlGUriIlOaokOvhaStA==}
    engines: {node: '>= 0.6'}
    dev: false

  /cookiejar/2.1.3:
    resolution: {integrity: sha512-JxbCBUdrfr6AQjOXrxoTvAMJO4HBTUIlBzslcJPAz+/KT8yk53fXun51u+RenNYvad/+Vc2DIz5o9UxlCDymFQ==}
    dev: true

  /core-util-is/1.0.3:
    resolution: {integrity: sha512-ZQBvi1DcpJ4GDqanjucZ2Hj3wEO5pZDS89BWbkcrvdxksJorwUDDZamX9ldFkp9aw2lmBDLgkObEA4DWNJ9FYQ==}
    dev: false

  /cors/2.8.5:
    resolution: {integrity: sha512-KIHbLJqu73RGr/hnbrO9uBeixNGuvSQjul/jdFvS/KFSIH1hWVd1ng7zOHx+YrEfInLG7q4n6GHQ9cDtxv/P6g==}
    engines: {node: '>= 0.10'}
    dependencies:
      object-assign: 4.1.1
      vary: 1.1.2
    dev: false

  /cosmiconfig/7.0.1:
    resolution: {integrity: sha512-a1YWNUV2HwGimB7dU2s1wUMurNKjpx60HxBB6xUM8Re+2s1g1IIfJvFR0/iCF+XHdE0GMTKTuLR32UQff4TEyQ==}
    engines: {node: '>=10'}
    dependencies:
      '@types/parse-json': 4.0.0
      import-fresh: 3.3.0
      parse-json: 5.2.0
      path-type: 4.0.0
      yaml: 1.10.2
    dev: true

  /create-require/1.1.1:
    resolution: {integrity: sha512-dcKFX3jn0MpIaXjisoRvexIJVEKzaq7z2rZKxf+MSr9TkdmHmsU4m2lcLojrj/FHl8mk5VxMmYA+ftRkP/3oKQ==}
    dev: true

  /cross-spawn/7.0.3:
    resolution: {integrity: sha512-iRDPJKUPVEND7dHPO8rkbOnPpyDygcDFtWjpeWNCgy8WP2rXcxXL8TskReQl6OrB2G7+UJrags1q15Fudc7G6w==}
    engines: {node: '>= 8'}
    dependencies:
      path-key: 3.1.1
      shebang-command: 2.0.0
      which: 2.0.2
    dev: true

  /cssesc/3.0.0:
    resolution: {integrity: sha512-/Tb/JcjK111nNScGob5MNtsntNM1aCNUDipB/TkwZFhyDrrE47SOx/18wF2bbjgc3ZzCSKW1T5nt5EbFoAz/Vg==}
    engines: {node: '>=4'}
    hasBin: true
    dev: true

  /cssom/0.3.8:
    resolution: {integrity: sha512-b0tGHbfegbhPJpxpiBPU2sCkigAqtM9O121le6bbOlgyV+NyGyCmVfJ6QW9eRjz8CpNfWEOYBIMIGRYkLwsIYg==}
    dev: true

  /cssom/0.4.4:
    resolution: {integrity: sha512-p3pvU7r1MyyqbTk+WbNJIgJjG2VmTIaB10rI93LzVPrmDJKkzKYMtxxyAvQXR/NS6otuzveI7+7BBq3SjBS2mw==}
    dev: true

  /cssstyle/2.3.0:
    resolution: {integrity: sha512-AZL67abkUzIuvcHqk7c09cezpGNcxUxU4Ioi/05xHk4DQeTkWmGYftIE6ctU6AEt+Gn4n1lDStOtj7FKycP71A==}
    engines: {node: '>=8'}
    dependencies:
      cssom: 0.3.8
    dev: true

  /csstype/2.6.20:
    resolution: {integrity: sha512-/WwNkdXfckNgw6S5R125rrW8ez139lBHWouiBvX8dfMFtcn6V81REDqnH7+CRpRipfYlyU1CmOnOxrmGcFOjeA==}
    dev: false

  /data-urls/2.0.0:
    resolution: {integrity: sha512-X5eWTSXO/BJmpdIKCRuKUgSCgAN0OwliVK3yPKbwIWU1Tdw5BRajxlzMidvh+gwko9AfQ9zIj52pzF91Q3YAvQ==}
    engines: {node: '>=10'}
    dependencies:
      abab: 2.0.5
      whatwg-mimetype: 2.3.0
      whatwg-url: 8.7.0
    dev: true

  /debug/2.6.9:
    resolution: {integrity: sha512-bC7ElrdJaJnPbAP+1EotYvqZsb3ecl5wi6Bfi6BJTUcNowp6cvspg0jXznRTKDjm/E7AdgFBVeAPVMNcKGsHMA==}
    dependencies:
      ms: 2.0.0
    dev: false

  /debug/4.3.4:
    resolution: {integrity: sha512-PRWFHuSU3eDtQJPvnNY7Jcket1j0t5OuOsFzPPzsekD52Zl8qUfFIPEiswXqIvHWGVHOgX+7G/vCNNhehwxfkQ==}
    engines: {node: '>=6.0'}
    peerDependencies:
      supports-color: '*'
    peerDependenciesMeta:
      supports-color:
        optional: true
    dependencies:
      ms: 2.1.2
    dev: true

  /decimal.js/10.3.1:
    resolution: {integrity: sha512-V0pfhfr8suzyPGOx3nmq4aHqabehUZn6Ch9kyFpV79TGDTWFmHqUqXdabR7QHqxzrYolF4+tVmJhUG4OURg5dQ==}
    dev: true

  /dedent/0.7.0:
    resolution: {integrity: sha1-JJXduvbrh0q7Dhvp3yLS5aVEMmw=}
    dev: true

  /deep-equal/2.0.5:
    resolution: {integrity: sha512-nPiRgmbAtm1a3JsnLCf6/SLfXcjyN5v8L1TXzdCmHrXJ4hx+gW/w1YCcn7z8gJtSiDArZCgYtbao3QqLm/N1Sw==}
    dependencies:
      call-bind: 1.0.2
      es-get-iterator: 1.1.2
      get-intrinsic: 1.1.1
      is-arguments: 1.1.1
      is-date-object: 1.0.5
      is-regex: 1.1.4
      isarray: 2.0.5
      object-is: 1.1.5
      object-keys: 1.1.1
      object.assign: 4.1.2
      regexp.prototype.flags: 1.4.2
      side-channel: 1.0.4
      which-boxed-primitive: 1.0.2
      which-collection: 1.0.1
      which-typed-array: 1.1.7
    dev: true

  /deep-is/0.1.4:
    resolution: {integrity: sha512-oIPzksmTg4/MriiaYGO+okXDT7ztn/w3Eptv/+gSIdMdKsJo0u4CfYNFJPy+4SKMuCqGw2wxnA+URMg3t8a/bQ==}
    dev: true

  /deepmerge/4.2.2:
    resolution: {integrity: sha512-FJ3UgI4gIl+PHZm53knsuSFpE+nESMr7M4v9QcgB7S63Kj/6WqMiFQJpBBYz1Pt+66bZpP3Q7Lye0Oo9MPKEdg==}
    engines: {node: '>=0.10.0'}
    dev: true

  /defaults/1.0.3:
    resolution: {integrity: sha1-xlYFHpgX2f8I7YgUd/P+QBnz730=}
    dependencies:
      clone: 1.0.4
    dev: true

  /define-properties/1.1.3:
    resolution: {integrity: sha512-3MqfYKj2lLzdMSf8ZIZE/V+Zuy+BgD6f164e8K2w7dgnpKArBDerGYpM46IYYcjnkdPNMjPk9A6VFB8+3SKlXQ==}
    engines: {node: '>= 0.4'}
    dependencies:
      object-keys: 1.1.1
    dev: true

  /defined/1.0.0:
    resolution: {integrity: sha1-yY2bzvdWdBiOEQlpFRGZ45sfppM=}
    dev: true

  /delayed-stream/1.0.0:
    resolution: {integrity: sha1-3zrhmayt+31ECqrgsp4icrJOxhk=}
    engines: {node: '>=0.4.0'}
    dev: true

  /depd/1.1.2:
    resolution: {integrity: sha1-m81S4UwJd2PnSbJ0xDRu0uVgtak=}
    engines: {node: '>= 0.6'}
    dev: false

  /destroy/1.0.4:
    resolution: {integrity: sha1-l4hXRCxEdJ5CBmE+N5RiBYJqvYA=}
    dev: false

  /detect-newline/3.1.0:
    resolution: {integrity: sha512-TLz+x/vEXm/Y7P7wn1EJFNLxYpUD4TgMosxY6fAVJUnJMbupHBOncxyWUG9OpTaH9EBD7uFI5LfEgmMOc54DsA==}
    engines: {node: '>=8'}
    dev: true

  /detective/5.2.0:
    resolution: {integrity: sha512-6SsIx+nUUbuK0EthKjv0zrdnajCCXVYGmbYYiYjFVpzcjwEs/JMDZ8tPRG29J/HhN56t3GJp2cGSWDRjjot8Pg==}
    engines: {node: '>=0.8.0'}
    hasBin: true
    dependencies:
      acorn-node: 1.8.2
      defined: 1.0.0
      minimist: 1.2.5
    dev: true

  /dezalgo/1.0.3:
    resolution: {integrity: sha1-f3Qt4Gb8dIvI24IFad3c5Jvw1FY=}
    dependencies:
      asap: 2.0.6
      wrappy: 1.0.2
    dev: true

  /dicer/0.2.5:
    resolution: {integrity: sha1-WZbAhrszIYyBLAkL3cCc0S+stw8=}
    engines: {node: '>=0.8.0'}
    dependencies:
      readable-stream: 1.1.14
      streamsearch: 0.1.2
    dev: false

  /didyoumean/1.2.2:
    resolution: {integrity: sha512-gxtyfqMg7GKyhQmb056K7M3xszy/myH8w+B4RT+QXBQsvAOdc3XymqDDPHx1BgPgsdAA5SIifona89YtRATDzw==}
    dev: true

  /diff-sequences/27.5.1:
    resolution: {integrity: sha512-k1gCAXAsNgLwEL+Y8Wvl+M6oEFj5bgazfZULpS5CneoPPXRaCCW7dm+q21Ky2VEE5X+VeRDBVg1Pcvvsr4TtNQ==}
    engines: {node: ^10.13.0 || ^12.13.0 || ^14.15.0 || >=15.0.0}
    dev: true

  /diff/4.0.2:
    resolution: {integrity: sha512-58lmxKSA4BNyLz+HHMUzlOEpg09FV+ev6ZMe3vJihgdxzgcwZ8VoEEPmALCZG9LmqfVoNMMKpttIYTVG6uDY7A==}
    engines: {node: '>=0.3.1'}
    dev: true

  /dir-glob/3.0.1:
    resolution: {integrity: sha512-WkrWp9GR4KXfKGYzOLmTuGVi1UWFfws377n9cc55/tb6DuqyF6pcQ5AbiHEshaDpY9v6oaSr2XCDidGmMwdzIA==}
    engines: {node: '>=8'}
    dependencies:
      path-type: 4.0.0
    dev: true

  /dlv/1.1.3:
    resolution: {integrity: sha512-+HlytyjlPKnIG8XuRG8WvmBP8xs8P71y+SKKS6ZXWoEgLuePxtDoUEiH7WkdePWrQ5JBpE6aoVqfZfJUQkjXwA==}
    dev: true

  /doctrine/3.0.0:
    resolution: {integrity: sha512-yS+Q5i3hBf7GBkd4KG8a7eBNNWNGLTaEwwYWUijIYM7zrlYDM0BFXHjjPWlWZ1Rg7UaddZeIDmi9jF3HmqiQ2w==}
    engines: {node: '>=6.0.0'}
    dependencies:
      esutils: 2.0.3
    dev: true

  /domexception/2.0.1:
    resolution: {integrity: sha512-yxJ2mFy/sibVQlu5qHjOkf9J3K6zgmCxgJ94u2EdvDOV09H+32LtRswEcUsmUWN72pVLOEnTSRaIVVzVQgS0dg==}
    engines: {node: '>=8'}
    dependencies:
      webidl-conversions: 5.0.0
    dev: true

  /ee-first/1.1.1:
    resolution: {integrity: sha1-WQxhFWsK4vTwJVcyoViyZrxWsh0=}
    dev: false

  /electron-to-chromium/1.4.88:
    resolution: {integrity: sha512-oA7mzccefkvTNi9u7DXmT0LqvhnOiN2BhSrKerta7HeUC1cLoIwtbf2wL+Ah2ozh5KQd3/1njrGrwDBXx6d14Q==}
    dev: true

  /emittery/0.8.1:
    resolution: {integrity: sha512-uDfvUjVrfGJJhymx/kz6prltenw1u7WrCg1oa94zYY8xxVpLLUu045LAT0dhDZdXG58/EpPL/5kA180fQ/qudg==}
    engines: {node: '>=10'}
    dev: true

  /emoji-regex/8.0.0:
    resolution: {integrity: sha512-MSjYzcWNOA0ewAHpz0MxpYFvwg6yjy1NG3xteoqz644VCo/RPgnr1/GGt+ic3iJTzQ8Eu3TdM14SawnVUmGE6A==}
    dev: true

  /encodeurl/1.0.2:
    resolution: {integrity: sha1-rT/0yG7C0CkyL1oCw6mmBslbP1k=}
    engines: {node: '>= 0.8'}
    dev: false

  /end-of-stream/1.4.4:
    resolution: {integrity: sha512-+uw1inIHVPQoaVuHzRyXd21icM+cnt4CzD5rW+NC1wjOUSTOs+Te7FOv7AhN7vS9x/oIyhLP5PR1H+phQAHu5Q==}
    dependencies:
      once: 1.4.0
    dev: true

  /enhanced-resolve/5.9.2:
    resolution: {integrity: sha512-GIm3fQfwLJ8YZx2smuHpBKkXC1yOk+OBEmKckVyL0i/ea8mqDEykK3ld5dgH1QYPNyT/lIllxV2LULnxCHaHkA==}
    engines: {node: '>=10.13.0'}
    dependencies:
      graceful-fs: 4.2.9
      tapable: 2.2.1
    dev: true

  /error-ex/1.3.2:
    resolution: {integrity: sha512-7dFHNmqeFSEt2ZBsCriorKnn3Z2pj+fd9kmI6QoWw4//DL+icEBfc0U7qJCisqrTsKTjw4fNFy2pW9OqStD84g==}
    dependencies:
      is-arrayish: 0.2.1
    dev: true

  /es-abstract/1.19.5:
    resolution: {integrity: sha512-Aa2G2+Rd3b6kxEUKTF4TaW67czBLyAv3z7VOhYRU50YBx+bbsYZ9xQP4lMNazePuFlybXI0V4MruPos7qUo5fA==}
    engines: {node: '>= 0.4'}
    dependencies:
      call-bind: 1.0.2
      es-to-primitive: 1.2.1
      function-bind: 1.1.1
      get-intrinsic: 1.1.1
      get-symbol-description: 1.0.0
      has: 1.0.3
      has-symbols: 1.0.3
      internal-slot: 1.0.3
      is-callable: 1.2.4
      is-negative-zero: 2.0.2
      is-regex: 1.1.4
      is-shared-array-buffer: 1.0.2
      is-string: 1.0.7
      is-weakref: 1.0.2
      object-inspect: 1.12.0
      object-keys: 1.1.1
      object.assign: 4.1.2
      string.prototype.trimend: 1.0.4
      string.prototype.trimstart: 1.0.4
      unbox-primitive: 1.0.1
    dev: true

  /es-get-iterator/1.1.2:
    resolution: {integrity: sha512-+DTO8GYwbMCwbywjimwZMHp8AuYXOS2JZFWoi2AlPOS3ebnII9w/NLpNZtA7A0YLaVDw+O7KFCeoIV7OPvM7hQ==}
    dependencies:
      call-bind: 1.0.2
      get-intrinsic: 1.1.1
      has-symbols: 1.0.3
      is-arguments: 1.1.1
      is-map: 2.0.2
      is-set: 2.0.2
      is-string: 1.0.7
      isarray: 2.0.5
    dev: true

  /es-module-lexer/0.9.3:
    resolution: {integrity: sha512-1HQ2M2sPtxwnvOvT1ZClHyQDiggdNjURWpY2we6aMKCQiUVxTmVs2UYPLIrD84sS+kMdUwfBSylbJPwNnBrnHQ==}
    dev: true

  /es-to-primitive/1.2.1:
    resolution: {integrity: sha512-QCOllgZJtaUo9miYBcLChTUaHNjJF3PYs1VidD7AwiEj1kYxKeQTctLAezAOH5ZKRH0g2IgPn6KwB4IT8iRpvA==}
    engines: {node: '>= 0.4'}
    dependencies:
      is-callable: 1.2.4
      is-date-object: 1.0.5
      is-symbol: 1.0.4
    dev: true

  /esbuild-android-64/0.14.36:
    resolution: {integrity: sha512-jwpBhF1jmo0tVCYC/ORzVN+hyVcNZUWuozGcLHfod0RJCedTDTvR4nwlTXdx1gtncDqjk33itjO+27OZHbiavw==}
    engines: {node: '>=12'}
    cpu: [x64]
    os: [android]
    requiresBuild: true
    dev: true
    optional: true

  /esbuild-android-arm64/0.14.36:
    resolution: {integrity: sha512-/hYkyFe7x7Yapmfv4X/tBmyKnggUmdQmlvZ8ZlBnV4+PjisrEhAvC3yWpURuD9XoB8Wa1d5dGkTsF53pIvpjsg==}
    engines: {node: '>=12'}
    cpu: [arm64]
    os: [android]
    requiresBuild: true
    dev: true
    optional: true

  /esbuild-darwin-64/0.14.36:
    resolution: {integrity: sha512-kkl6qmV0dTpyIMKagluzYqlc1vO0ecgpviK/7jwPbRDEv5fejRTaBBEE2KxEQbTHcLhiiDbhG7d5UybZWo/1zQ==}
    engines: {node: '>=12'}
    cpu: [x64]
    os: [darwin]
    requiresBuild: true
    dev: true
    optional: true

  /esbuild-darwin-arm64/0.14.36:
    resolution: {integrity: sha512-q8fY4r2Sx6P0Pr3VUm//eFYKVk07C5MHcEinU1BjyFnuYz4IxR/03uBbDwluR6ILIHnZTE7AkTUWIdidRi1Jjw==}
    engines: {node: '>=12'}
    cpu: [arm64]
    os: [darwin]
    requiresBuild: true
    dev: true
    optional: true

  /esbuild-freebsd-64/0.14.36:
    resolution: {integrity: sha512-Hn8AYuxXXRptybPqoMkga4HRFE7/XmhtlQjXFHoAIhKUPPMeJH35GYEUWGbjteai9FLFvBAjEAlwEtSGxnqWww==}
    engines: {node: '>=12'}
    cpu: [x64]
    os: [freebsd]
    requiresBuild: true
    dev: true
    optional: true

  /esbuild-freebsd-arm64/0.14.36:
    resolution: {integrity: sha512-S3C0attylLLRiCcHiJd036eDEMOY32+h8P+jJ3kTcfhJANNjP0TNBNL30TZmEdOSx/820HJFgRrqpNAvTbjnDA==}
    engines: {node: '>=12'}
    cpu: [arm64]
    os: [freebsd]
    requiresBuild: true
    dev: true
    optional: true

  /esbuild-linux-32/0.14.36:
    resolution: {integrity: sha512-Eh9OkyTrEZn9WGO4xkI3OPPpUX7p/3QYvdG0lL4rfr73Ap2HAr6D9lP59VMF64Ex01LhHSXwIsFG/8AQjh6eNw==}
    engines: {node: '>=12'}
    cpu: [ia32]
    os: [linux]
    requiresBuild: true
    dev: true
    optional: true

  /esbuild-linux-64/0.14.36:
    resolution: {integrity: sha512-vFVFS5ve7PuwlfgoWNyRccGDi2QTNkQo/2k5U5ttVD0jRFaMlc8UQee708fOZA6zTCDy5RWsT5MJw3sl2X6KDg==}
    engines: {node: '>=12'}
    cpu: [x64]
    os: [linux]
    requiresBuild: true
    dev: true
    optional: true

  /esbuild-linux-arm/0.14.36:
    resolution: {integrity: sha512-NhgU4n+NCsYgt7Hy61PCquEz5aevI6VjQvxwBxtxrooXsxt5b2xtOUXYZe04JxqQo+XZk3d1gcr7pbV9MAQ/Lg==}
    engines: {node: '>=12'}
    cpu: [arm]
    os: [linux]
    requiresBuild: true
    dev: true
    optional: true

  /esbuild-linux-arm64/0.14.36:
    resolution: {integrity: sha512-24Vq1M7FdpSmaTYuu1w0Hdhiqkbto1I5Pjyi+4Cdw5fJKGlwQuw+hWynTcRI/cOZxBcBpP21gND7W27gHAiftw==}
    engines: {node: '>=12'}
    cpu: [arm64]
    os: [linux]
    requiresBuild: true
    dev: true
    optional: true

  /esbuild-linux-mips64le/0.14.36:
    resolution: {integrity: sha512-hZUeTXvppJN+5rEz2EjsOFM9F1bZt7/d2FUM1lmQo//rXh1RTFYzhC0txn7WV0/jCC7SvrGRaRz0NMsRPf8SIA==}
    engines: {node: '>=12'}
    cpu: [mips64el]
    os: [linux]
    requiresBuild: true
    dev: true
    optional: true

  /esbuild-linux-ppc64le/0.14.36:
    resolution: {integrity: sha512-1Bg3QgzZjO+QtPhP9VeIBhAduHEc2kzU43MzBnMwpLSZ890azr4/A9Dganun8nsqD/1TBcqhId0z4mFDO8FAvg==}
    engines: {node: '>=12'}
    cpu: [ppc64]
    os: [linux]
    requiresBuild: true
    dev: true
    optional: true

  /esbuild-linux-riscv64/0.14.36:
    resolution: {integrity: sha512-dOE5pt3cOdqEhaufDRzNCHf5BSwxgygVak9UR7PH7KPVHwSTDAZHDoEjblxLqjJYpc5XaU9+gKJ9F8mp9r5I4A==}
    engines: {node: '>=12'}
    cpu: [riscv64]
    os: [linux]
    requiresBuild: true
    dev: true
    optional: true

  /esbuild-linux-s390x/0.14.36:
    resolution: {integrity: sha512-g4FMdh//BBGTfVHjF6MO7Cz8gqRoDPzXWxRvWkJoGroKA18G9m0wddvPbEqcQf5Tbt2vSc1CIgag7cXwTmoTXg==}
    engines: {node: '>=12'}
    cpu: [s390x]
    os: [linux]
    requiresBuild: true
    dev: true
    optional: true

  /esbuild-netbsd-64/0.14.36:
    resolution: {integrity: sha512-UB2bVImxkWk4vjnP62ehFNZ73lQY1xcnL5ZNYF3x0AG+j8HgdkNF05v67YJdCIuUJpBuTyCK8LORCYo9onSW+A==}
    engines: {node: '>=12'}
    cpu: [x64]
    os: [netbsd]
    requiresBuild: true
    dev: true
    optional: true

  /esbuild-openbsd-64/0.14.36:
    resolution: {integrity: sha512-NvGB2Chf8GxuleXRGk8e9zD3aSdRO5kLt9coTQbCg7WMGXeX471sBgh4kSg8pjx0yTXRt0MlrUDnjVYnetyivg==}
    engines: {node: '>=12'}
    cpu: [x64]
    os: [openbsd]
    requiresBuild: true
    dev: true
    optional: true

  /esbuild-sunos-64/0.14.36:
    resolution: {integrity: sha512-VkUZS5ftTSjhRjuRLp+v78auMO3PZBXu6xl4ajomGenEm2/rGuWlhFSjB7YbBNErOchj51Jb2OK8lKAo8qdmsQ==}
    engines: {node: '>=12'}
    cpu: [x64]
    os: [sunos]
    requiresBuild: true
    dev: true
    optional: true

  /esbuild-windows-32/0.14.36:
    resolution: {integrity: sha512-bIar+A6hdytJjZrDxfMBUSEHHLfx3ynoEZXx/39nxy86pX/w249WZm8Bm0dtOAByAf4Z6qV0LsnTIJHiIqbw0w==}
    engines: {node: '>=12'}
    cpu: [ia32]
    os: [win32]
    requiresBuild: true
    dev: true
    optional: true

  /esbuild-windows-64/0.14.36:
    resolution: {integrity: sha512-+p4MuRZekVChAeueT1Y9LGkxrT5x7YYJxYE8ZOTcEfeUUN43vktSn6hUNsvxzzATrSgq5QqRdllkVBxWZg7KqQ==}
    engines: {node: '>=12'}
    cpu: [x64]
    os: [win32]
    requiresBuild: true
    dev: true
    optional: true

  /esbuild-windows-arm64/0.14.36:
    resolution: {integrity: sha512-fBB4WlDqV1m18EF/aheGYQkQZHfPHiHJSBYzXIo8yKehek+0BtBwo/4PNwKGJ5T0YK0oc8pBKjgwPbzSrPLb+Q==}
    engines: {node: '>=12'}
    cpu: [arm64]
    os: [win32]
    requiresBuild: true
    dev: true
    optional: true

  /esbuild/0.14.36:
    resolution: {integrity: sha512-HhFHPiRXGYOCRlrhpiVDYKcFJRdO0sBElZ668M4lh2ER0YgnkLxECuFe7uWCf23FrcLc59Pqr7dHkTqmRPDHmw==}
    engines: {node: '>=12'}
    hasBin: true
    requiresBuild: true
    optionalDependencies:
      esbuild-android-64: 0.14.36
      esbuild-android-arm64: 0.14.36
      esbuild-darwin-64: 0.14.36
      esbuild-darwin-arm64: 0.14.36
      esbuild-freebsd-64: 0.14.36
      esbuild-freebsd-arm64: 0.14.36
      esbuild-linux-32: 0.14.36
      esbuild-linux-64: 0.14.36
      esbuild-linux-arm: 0.14.36
      esbuild-linux-arm64: 0.14.36
      esbuild-linux-mips64le: 0.14.36
      esbuild-linux-ppc64le: 0.14.36
      esbuild-linux-riscv64: 0.14.36
      esbuild-linux-s390x: 0.14.36
      esbuild-netbsd-64: 0.14.36
      esbuild-openbsd-64: 0.14.36
      esbuild-sunos-64: 0.14.36
      esbuild-windows-32: 0.14.36
      esbuild-windows-64: 0.14.36
      esbuild-windows-arm64: 0.14.36
    dev: true

  /escalade/3.1.1:
    resolution: {integrity: sha512-k0er2gUkLf8O0zKJiAhmkTnJlTvINGv7ygDNPbeIsX/TJjGJZHuh9B2UxbsaEkmlEo9MfhrSzmhIlhRlI2GXnw==}
    engines: {node: '>=6'}
    dev: true

  /escape-html/1.0.3:
    resolution: {integrity: sha1-Aljq5NPQwJdN4cFpGI7wBR0dGYg=}
    dev: false

  /escape-string-regexp/1.0.5:
    resolution: {integrity: sha1-G2HAViGQqN/2rjuyzwIAyhMLhtQ=}
    engines: {node: '>=0.8.0'}
    dev: true

  /escape-string-regexp/2.0.0:
    resolution: {integrity: sha512-UpzcLCXolUWcNu5HtVMHYdXJjArjsF9C0aNnquZYY4uW/Vu0miy5YoWvbV345HauVvcAUnpRuhMMcqTcGOY2+w==}
    engines: {node: '>=8'}
    dev: true

  /escape-string-regexp/4.0.0:
    resolution: {integrity: sha512-TtpcNJ3XAzx3Gq8sWRzJaVajRs0uVxA2YAkdb1jm2YkPz4G6egUFAyA3n5vtEIZefPk5Wa4UXbKuS5fKkJWdgA==}
    engines: {node: '>=10'}
    dev: true

  /escodegen/2.0.0:
    resolution: {integrity: sha512-mmHKys/C8BFUGI+MAWNcSYoORYLMdPzjrknd2Vc+bUsjN5bXcr8EhrNB+UTqfL1y3I9c4fw2ihgtMPQLBRiQxw==}
    engines: {node: '>=6.0'}
    hasBin: true
    dependencies:
      esprima: 4.0.1
      estraverse: 5.3.0
      esutils: 2.0.3
      optionator: 0.8.3
    optionalDependencies:
      source-map: 0.6.1
    dev: true

  /eslint-config-prettier/8.5.0_eslint@8.12.0:
    resolution: {integrity: sha512-obmWKLUNCnhtQRKc+tmnYuQl0pFU1ibYJQ5BGhTVB08bHe9wC8qUeG7c08dj9XX+AuPj1YSGSQIHl1pnDHZR0Q==}
    hasBin: true
    peerDependencies:
      eslint: '>=7.0.0'
    dependencies:
      eslint: 8.12.0
    dev: true

  /eslint-plugin-prettier/4.0.0_b253a92c95b42c3296c682f11cccb3bd:
    resolution: {integrity: sha512-98MqmCJ7vJodoQK359bqQWaxOE0CS8paAz/GgjaZLyex4TTk3g9HugoO89EqWCrFiOqn9EVvcoo7gZzONCWVwQ==}
    engines: {node: '>=6.0.0'}
    peerDependencies:
      eslint: '>=7.28.0'
      eslint-config-prettier: '*'
      prettier: '>=2.0.0'
    peerDependenciesMeta:
      eslint-config-prettier:
        optional: true
    dependencies:
      eslint: 8.12.0
      eslint-config-prettier: 8.5.0_eslint@8.12.0
      prettier: 2.6.1
      prettier-linter-helpers: 1.0.0
    dev: true

  /eslint-plugin-vue/8.5.0_eslint@8.12.0:
    resolution: {integrity: sha512-i1uHCTAKOoEj12RDvdtONWrGzjFm/djkzqfhmQ0d6M/W8KM81mhswd/z+iTZ0jCpdUedW3YRgcVfQ37/J4zoYQ==}
    engines: {node: ^12.22.0 || ^14.17.0 || >=16.0.0}
    peerDependencies:
      eslint: ^6.2.0 || ^7.0.0 || ^8.0.0
    dependencies:
      eslint: 8.12.0
      eslint-utils: 3.0.0_eslint@8.12.0
      natural-compare: 1.4.0
      semver: 7.3.5
      vue-eslint-parser: 8.3.0_eslint@8.12.0
    transitivePeerDependencies:
      - supports-color
    dev: true

  /eslint-scope/5.1.1:
    resolution: {integrity: sha512-2NxwbF/hZ0KpepYN0cNbo+FN6XoK7GaHlQhgx/hIZl6Va0bF45RQOOwhLIy8lQDbuCiadSLCBnH2CFYquit5bw==}
    engines: {node: '>=8.0.0'}
    dependencies:
      esrecurse: 4.3.0
      estraverse: 4.3.0
    dev: true

  /eslint-scope/7.1.1:
    resolution: {integrity: sha512-QKQM/UXpIiHcLqJ5AOyIW7XZmzjkzQXYE54n1++wb0u9V/abW3l9uQnxX8Z5Xd18xyKIMTUAyQ0k1e8pz6LUrw==}
    engines: {node: ^12.22.0 || ^14.17.0 || >=16.0.0}
    dependencies:
      esrecurse: 4.3.0
      estraverse: 5.3.0
    dev: true

  /eslint-utils/3.0.0_eslint@8.12.0:
    resolution: {integrity: sha512-uuQC43IGctw68pJA1RgbQS8/NP7rch6Cwd4j3ZBtgo4/8Flj4eGE7ZYSZRN3iq5pVUv6GPdW5Z1RFleo84uLDA==}
    engines: {node: ^10.0.0 || ^12.0.0 || >= 14.0.0}
    peerDependencies:
      eslint: '>=5'
    dependencies:
      eslint: 8.12.0
      eslint-visitor-keys: 2.1.0
    dev: true

  /eslint-visitor-keys/2.1.0:
    resolution: {integrity: sha512-0rSmRBzXgDzIsD6mGdJgevzgezI534Cer5L/vyMX0kHzT/jiB43jRhd9YUlMGYLQy2zprNmoT8qasCGtY+QaKw==}
    engines: {node: '>=10'}
    dev: true

  /eslint-visitor-keys/3.3.0:
    resolution: {integrity: sha512-mQ+suqKJVyeuwGYHAdjMFqjCyfl8+Ldnxuyp3ldiMBFKkvytrXUZWaiPCEav8qDHKty44bD+qV1IP4T+w+xXRA==}
    engines: {node: ^12.22.0 || ^14.17.0 || >=16.0.0}
    dev: true

  /eslint/8.12.0:
    resolution: {integrity: sha512-it1oBL9alZg1S8UycLm5YDMAkIhtH6FtAzuZs6YvoGVldWjbS08BkAdb/ymP9LlAyq8koANu32U7Ib/w+UNh8Q==}
    engines: {node: ^12.22.0 || ^14.17.0 || >=16.0.0}
    hasBin: true
    dependencies:
      '@eslint/eslintrc': 1.2.1
      '@humanwhocodes/config-array': 0.9.5
      ajv: 6.12.6
      chalk: 4.1.2
      cross-spawn: 7.0.3
      debug: 4.3.4
      doctrine: 3.0.0
      escape-string-regexp: 4.0.0
      eslint-scope: 7.1.1
      eslint-utils: 3.0.0_eslint@8.12.0
      eslint-visitor-keys: 3.3.0
      espree: 9.3.1
      esquery: 1.4.0
      esutils: 2.0.3
      fast-deep-equal: 3.1.3
      file-entry-cache: 6.0.1
      functional-red-black-tree: 1.0.1
      glob-parent: 6.0.2
      globals: 13.13.0
      ignore: 5.2.0
      import-fresh: 3.3.0
      imurmurhash: 0.1.4
      is-glob: 4.0.3
      js-yaml: 4.1.0
      json-stable-stringify-without-jsonify: 1.0.1
      levn: 0.4.1
      lodash.merge: 4.6.2
      minimatch: 3.1.2
      natural-compare: 1.4.0
      optionator: 0.9.1
      regexpp: 3.2.0
      strip-ansi: 6.0.1
      strip-json-comments: 3.1.1
      text-table: 0.2.0
      v8-compile-cache: 2.3.0
    transitivePeerDependencies:
      - supports-color
    dev: true

  /espree/9.3.1:
    resolution: {integrity: sha512-bvdyLmJMfwkV3NCRl5ZhJf22zBFo1y8bYh3VYb+bfzqNB4Je68P2sSuXyuFquzWLebHpNd2/d5uv7yoP9ISnGQ==}
    engines: {node: ^12.22.0 || ^14.17.0 || >=16.0.0}
    dependencies:
      acorn: 8.7.0
      acorn-jsx: 5.3.2_acorn@8.7.0
      eslint-visitor-keys: 3.3.0
    dev: true

  /esprima/4.0.1:
    resolution: {integrity: sha512-eGuFFw7Upda+g4p+QHvnW0RyTX/SVeJBDM/gCtMARO0cLuT2HcEKnTPvhjV6aGeqrCB/sbNop0Kszm0jsaWU4A==}
    engines: {node: '>=4'}
    hasBin: true
    dev: true

  /esquery/1.4.0:
    resolution: {integrity: sha512-cCDispWt5vHHtwMY2YrAQ4ibFkAL8RbH5YGBnZBc90MolvvfkkQcJro/aZiAQUlQ3qgrYS6D6v8Gc5G5CQsc9w==}
    engines: {node: '>=0.10'}
    dependencies:
      estraverse: 5.3.0
    dev: true

  /esrecurse/4.3.0:
    resolution: {integrity: sha512-KmfKL3b6G+RXvP8N1vr3Tq1kL/oCFgn2NYXEtqP8/L3pKapUA4G8cFVaoF3SU323CD4XypR/ffioHmkti6/Tag==}
    engines: {node: '>=4.0'}
    dependencies:
      estraverse: 5.3.0
    dev: true

  /estraverse/4.3.0:
    resolution: {integrity: sha512-39nnKffWz8xN1BU/2c79n9nB9HDzo0niYUqx6xyqUnyoAnQyyWpOTdZEeiCch8BBu515t4wp9ZmgVfVhn9EBpw==}
    engines: {node: '>=4.0'}
    dev: true

  /estraverse/5.3.0:
    resolution: {integrity: sha512-MMdARuVEQziNTeJD8DgMqmhwR11BRQ/cBP+pLtYdSTnf3MIO8fFeiINEbX36ZdNlfU/7A9f3gUw49B3oQsvwBA==}
    engines: {node: '>=4.0'}
    dev: true

  /estree-walker/2.0.2:
    resolution: {integrity: sha512-Rfkk/Mp/DL7JVje3u18FxFujQlTNR2q6QfMSMB7AvCBx91NGj/ba3kCfza0f6dVDbw7YlRf/nDrn7pQrCCyQ/w==}

  /esutils/2.0.3:
    resolution: {integrity: sha512-kVscqXk4OCp68SZ0dkgEKVi6/8ij300KBWTJq32P/dYeWTSwK41WyTxalN1eRmA5Z9UU/LX9D7FWSmV9SAYx6g==}
    engines: {node: '>=0.10.0'}
    dev: true

  /etag/1.8.1:
    resolution: {integrity: sha1-Qa4u62XvpiJorr/qg6x9eSmbCIc=}
    engines: {node: '>= 0.6'}
    dev: false

  /events/3.3.0:
    resolution: {integrity: sha512-mQw+2fkQbALzQ7V0MY0IqdnXNOeTtP4r0lN9z7AAawCXgqea7bDii20AYrIBrFd/Hx0M2Ocz6S111CaFkUcb0Q==}
    engines: {node: '>=0.8.x'}
    dev: true

  /execa/4.1.0:
    resolution: {integrity: sha512-j5W0//W7f8UxAn8hXVnwG8tLwdiUy4FJLcSupCg6maBYZDpyBvTApK7KyuI4bKj8KOh1r2YH+6ucuYtJv1bTZA==}
    engines: {node: '>=10'}
    dependencies:
      cross-spawn: 7.0.3
      get-stream: 5.2.0
      human-signals: 1.1.1
      is-stream: 2.0.1
      merge-stream: 2.0.0
      npm-run-path: 4.0.1
      onetime: 5.1.2
      signal-exit: 3.0.7
      strip-final-newline: 2.0.0
    dev: true

  /execa/5.1.1:
    resolution: {integrity: sha512-8uSpZZocAZRBAPIEINJj3Lo9HyGitllczc27Eh5YYojjMFMn8yHMDMaUHE2Jqfq05D/wucwI4JGURyXt1vchyg==}
    engines: {node: '>=10'}
    dependencies:
      cross-spawn: 7.0.3
      get-stream: 6.0.1
      human-signals: 2.1.0
      is-stream: 2.0.1
      merge-stream: 2.0.0
      npm-run-path: 4.0.1
      onetime: 5.1.2
      signal-exit: 3.0.7
      strip-final-newline: 2.0.0
    dev: true

  /exit/0.1.2:
    resolution: {integrity: sha1-BjJjj42HfMghB9MKD/8aF8uhzQw=}
    engines: {node: '>= 0.8.0'}
    dev: true

  /expect/27.5.1:
    resolution: {integrity: sha512-E1q5hSUG2AmYQwQJ041nvgpkODHQvB+RKlB4IYdru6uJsyFTRyZAP463M+1lINorwbqAmUggi6+WwkD8lCS/Dw==}
    engines: {node: ^10.13.0 || ^12.13.0 || ^14.15.0 || >=15.0.0}
    dependencies:
      '@jest/types': 27.5.1
      jest-get-type: 27.5.1
      jest-matcher-utils: 27.5.1
      jest-message-util: 27.5.1
    dev: true

  /express/4.17.3:
    resolution: {integrity: sha512-yuSQpz5I+Ch7gFrPCk4/c+dIBKlQUxtgwqzph132bsT6qhuzss6I8cLJQz7B3rFblzd6wtcI0ZbGltH/C4LjUg==}
    engines: {node: '>= 0.10.0'}
    dependencies:
      accepts: 1.3.8
      array-flatten: 1.1.1
      body-parser: 1.19.2
      content-disposition: 0.5.4
      content-type: 1.0.4
      cookie: 0.4.2
      cookie-signature: 1.0.6
      debug: 2.6.9
      depd: 1.1.2
      encodeurl: 1.0.2
      escape-html: 1.0.3
      etag: 1.8.1
      finalhandler: 1.1.2
      fresh: 0.5.2
      merge-descriptors: 1.0.1
      methods: 1.1.2
      on-finished: 2.3.0
      parseurl: 1.3.3
      path-to-regexp: 0.1.7
      proxy-addr: 2.0.7
      qs: 6.9.7
      range-parser: 1.2.1
      safe-buffer: 5.2.1
      send: 0.17.2
      serve-static: 1.14.2
      setprototypeof: 1.2.0
      statuses: 1.5.0
      type-is: 1.6.18
      utils-merge: 1.0.1
      vary: 1.1.2
    dev: false

  /external-editor/3.1.0:
    resolution: {integrity: sha512-hMQ4CX1p1izmuLYyZqLMO/qGNw10wSv9QDCPfzXfyFrOaCSSoRfqE1Kf1s5an66J5JZC62NewG+mK49jOCtQew==}
    engines: {node: '>=4'}
    dependencies:
      chardet: 0.7.0
      iconv-lite: 0.4.24
      tmp: 0.0.33
    dev: true

  /fast-deep-equal/3.1.3:
    resolution: {integrity: sha512-f3qQ9oQy9j2AhBe/H9VC91wLmKBCCU/gDOnKNAYG5hswO7BLKj09Hc5HYNz9cGI++xlpDCIgDaitVs03ATR84Q==}
    dev: true

  /fast-diff/1.2.0:
    resolution: {integrity: sha512-xJuoT5+L99XlZ8twedaRf6Ax2TgQVxvgZOYoPKqZufmJib0tL2tegPBOZb1pVNgIhlqDlA0eO0c3wBvQcmzx4w==}
    dev: true

  /fast-glob/3.2.11:
    resolution: {integrity: sha512-xrO3+1bxSo3ZVHAnqzyuewYT6aMFHRAd4Kcs92MAonjwQZLsK9d0SF1IyQ3k5PoirxTW0Oe/RqFgMQ6TcNE5Ew==}
    engines: {node: '>=8.6.0'}
    dependencies:
      '@nodelib/fs.stat': 2.0.5
      '@nodelib/fs.walk': 1.2.8
      glob-parent: 5.1.2
      merge2: 1.4.1
      micromatch: 4.0.4
    dev: true

  /fast-json-stable-stringify/2.1.0:
    resolution: {integrity: sha512-lhd/wF+Lk98HZoTCtlVraHtfh5XYijIjalXck7saUtuanSDyLMxnHhSXEDJqHxD7msR8D0uCmqlkwjCV8xvwHw==}
    dev: true

  /fast-levenshtein/2.0.6:
    resolution: {integrity: sha1-PYpcZog6FqMMqGQ+hR8Zuqd5eRc=}
    dev: true

  /fast-safe-stringify/2.1.1:
    resolution: {integrity: sha512-W+KJc2dmILlPplD/H4K9l9LcAHAfPtP6BY84uVLXQ6Evcz9Lcg33Y2z1IVblT6xdY54PXYVHEv+0Wpq8Io6zkA==}

  /fastq/1.13.0:
    resolution: {integrity: sha512-YpkpUnK8od0o1hmeSc7UUs/eB/vIPWJYjKck2QKIzAf71Vm1AAQ3EbuZB3g2JIy+pg+ERD0vqI79KyZiB2e2Nw==}
    dependencies:
      reusify: 1.0.4
    dev: true

  /fb-watchman/2.0.1:
    resolution: {integrity: sha512-DkPJKQeY6kKwmuMretBhr7G6Vodr7bFwDYTXIkfG1gjvNpaxBTQV3PbXg6bR1c1UP4jPOX0jHUbbHANL9vRjVg==}
    dependencies:
      bser: 2.1.1
    dev: true

  /figures/3.2.0:
    resolution: {integrity: sha512-yaduQFRKLXYOGgEn6AZau90j3ggSOyiqXU0F9JZfeXYhNa+Jk4X+s45A2zg5jns87GAFa34BBm2kXw4XpNcbdg==}
    engines: {node: '>=8'}
    dependencies:
      escape-string-regexp: 1.0.5
    dev: true

  /file-entry-cache/6.0.1:
    resolution: {integrity: sha512-7Gps/XWymbLk2QLYK4NzpMOrYjMhdIxXuIvy2QBsLE6ljuodKvdkWs/cpyJJ3CVIVpH0Oi1Hvg1ovbMzLdFBBg==}
    engines: {node: ^10.12.0 || >=12.0.0}
    dependencies:
      flat-cache: 3.0.4
    dev: true

  /fill-range/7.0.1:
    resolution: {integrity: sha512-qOo9F+dMUmC2Lcb4BbVvnKJxTPjCm+RRpe4gDuGrzkL7mEVl/djYSu2OdQ2Pa302N4oqkSg9ir6jaLWJ2USVpQ==}
    engines: {node: '>=8'}
    dependencies:
      to-regex-range: 5.0.1
    dev: true

  /finalhandler/1.1.2:
    resolution: {integrity: sha512-aAWcW57uxVNrQZqFXjITpW3sIUQmHGG3qSb9mUah9MgMC4NeWhNOlNjXEYq3HjRAvL6arUviZGGJsBg6z0zsWA==}
    engines: {node: '>= 0.8'}
    dependencies:
      debug: 2.6.9
      encodeurl: 1.0.2
      escape-html: 1.0.3
      on-finished: 2.3.0
      parseurl: 1.3.3
      statuses: 1.5.0
      unpipe: 1.0.0
    dev: false

  /find-up/4.1.0:
    resolution: {integrity: sha512-PpOwAdQ/YlXQ2vj8a3h8IipDuYRi3wceVQQGYWxNINccq40Anw7BlsEXCMbt1Zt+OLA6Fq9suIpIWD0OsnISlw==}
    engines: {node: '>=8'}
    dependencies:
      locate-path: 5.0.0
      path-exists: 4.0.0
    dev: true

  /find-up/5.0.0:
    resolution: {integrity: sha512-78/PXT1wlLLDgTzDs7sjq9hzz0vXD+zn+7wypEe4fXQxCmdmqfGsEPQxmiCSQI3ajFV91bVSsvNtrJRiW6nGng==}
    engines: {node: '>=10'}
    dependencies:
      locate-path: 6.0.0
      path-exists: 4.0.0
    dev: true

  /flat-cache/3.0.4:
    resolution: {integrity: sha512-dm9s5Pw7Jc0GvMYbshN6zchCA9RgQlzzEZX3vylR9IqFfS8XciblUXOKfW6SiuJ0e13eDYZoZV5wdrev7P3Nwg==}
    engines: {node: ^10.12.0 || >=12.0.0}
    dependencies:
      flatted: 3.2.5
      rimraf: 3.0.2
    dev: true

  /flatted/3.2.5:
    resolution: {integrity: sha512-WIWGi2L3DyTUvUrwRKgGi9TwxQMUEqPOPQBVi71R96jZXJdFskXEmf54BoZaS1kknGODoIGASGEzBUYdyMCBJg==}
    dev: true

  /follow-redirects/1.14.9:
    resolution: {integrity: sha512-MQDfihBQYMcyy5dhRDJUHcw7lb2Pv/TuE6xP1vyraLukNDHKbDxDNaOE3NbCAdKQApno+GPRyo1YAp89yCjK4w==}
    engines: {node: '>=4.0'}
    peerDependencies:
      debug: '*'
    peerDependenciesMeta:
      debug:
        optional: true
    dev: false

  /foreach/2.0.5:
    resolution: {integrity: sha1-C+4AUBiusmDQo6865ljdATbsG5k=}
    dev: true

  /fork-ts-checker-webpack-plugin/7.2.1_typescript@4.6.2+webpack@5.70.0:
    resolution: {integrity: sha512-uOfQdg/iQ8iokQ64qcbu8iZb114rOmaKLQFu7hU14/eJaKgsP91cQ7ts7v2iiDld6TzDe84Meksha8/MkWiCyw==}
    engines: {node: '>=12.13.0', yarn: '>=1.0.0'}
    peerDependencies:
      typescript: '>3.6.0'
      vue-template-compiler: '*'
      webpack: ^5.11.0
    peerDependenciesMeta:
      vue-template-compiler:
        optional: true
    dependencies:
      '@babel/code-frame': 7.16.7
      chalk: 4.1.2
      chokidar: 3.5.3
      cosmiconfig: 7.0.1
      deepmerge: 4.2.2
      fs-extra: 10.0.1
      memfs: 3.4.1
      minimatch: 3.1.2
      schema-utils: 4.0.0
      semver: 7.3.5
      tapable: 2.2.1
      typescript: 4.6.2
      webpack: 5.70.0
    dev: true

  /form-data/3.0.1:
    resolution: {integrity: sha512-RHkBKtLWUVwd7SqRIvCZMEvAMoGUp0XU+seQiZejj0COz3RI3hWP4sCv3gZWWLjJTd7rGwcsF5eKZGii0r/hbg==}
    engines: {node: '>= 6'}
    dependencies:
      asynckit: 0.4.0
      combined-stream: 1.0.8
      mime-types: 2.1.35
    dev: true

  /form-data/4.0.0:
    resolution: {integrity: sha512-ETEklSGi5t0QMZuiXoA/Q6vcnxcLQP5vdugSpuAyi6SVGi2clPPp+xgEhuMaHC+zGgn31Kd235W35f7Hykkaww==}
    engines: {node: '>= 6'}
    dependencies:
      asynckit: 0.4.0
      combined-stream: 1.0.8
      mime-types: 2.1.35
    dev: true

  /formidable/2.0.1:
    resolution: {integrity: sha512-rjTMNbp2BpfQShhFbR3Ruk3qk2y9jKpvMW78nJgx8QKtxjDVrwbZG+wvDOmVbifHyOUOQJXxqEy6r0faRrPzTQ==}
    dependencies:
      dezalgo: 1.0.3
      hexoid: 1.0.0
      once: 1.4.0
      qs: 6.9.3
    dev: true

  /forwarded/0.2.0:
    resolution: {integrity: sha512-buRG0fpBtRHSTCOASe6hD258tEubFoRLb4ZNA6NxMVHNw2gOcwHo9wyablzMzOA5z9xA9L1KNjk/Nt6MT9aYow==}
    engines: {node: '>= 0.6'}
    dev: false

  /fraction.js/4.2.0:
    resolution: {integrity: sha512-MhLuK+2gUcnZe8ZHlaaINnQLl0xRIGRfcGk2yl8xoQAfHrSsL3rYu6FCmBdkdbhc9EPlwyGHewaRsvwRMJtAlA==}
    dev: true

  /fresh/0.5.2:
    resolution: {integrity: sha1-PYyt2Q2XZWn6g1qx+OSyOhBWBac=}
    engines: {node: '>= 0.6'}
    dev: false

  /fs-extra/10.0.1:
    resolution: {integrity: sha512-NbdoVMZso2Lsrn/QwLXOy6rm0ufY2zEOKCDzJR/0kBsb0E6qed0P3iYK+Ath3BfvXEeu4JhEtXLgILx5psUfag==}
    engines: {node: '>=12'}
    dependencies:
      graceful-fs: 4.2.9
      jsonfile: 6.1.0
      universalify: 2.0.0
    dev: true

  /fs-monkey/1.0.3:
    resolution: {integrity: sha512-cybjIfiiE+pTWicSCLFHSrXZ6EilF30oh91FDP9S2B051prEa7QWfrVTQm10/dDpswBDXZugPa1Ogu8Yh+HV0Q==}
    dev: true

  /fs.realpath/1.0.0:
    resolution: {integrity: sha1-FQStJSMVjKpA20onh8sBQRmU6k8=}

  /fsevents/2.3.2:
    resolution: {integrity: sha512-xiqMQR4xAeHTuB9uWm+fFRcIOgKBMiOBP+eXiyT7jsgVCq1bkVygt00oASowB7EdtpOHaaPgKt812P9ab+DDKA==}
    engines: {node: ^8.16.0 || ^10.6.0 || >=11.0.0}
    os: [darwin]
    requiresBuild: true
    dev: true
    optional: true

  /function-bind/1.1.1:
    resolution: {integrity: sha512-yIovAzMX49sF8Yl58fSCWJ5svSLuaibPxXQJFLmBObTuCr0Mf1KiPopGM9NiFjiYBCbfaa2Fh6breQ6ANVTI0A==}
    dev: true

  /functional-red-black-tree/1.0.1:
    resolution: {integrity: sha1-GwqzvVU7Kg1jmdKcDj6gslIHgyc=}
    dev: true

  /gensync/1.0.0-beta.2:
    resolution: {integrity: sha512-3hN7NaskYvMDLQY55gnW3NQ+mesEAepTqlg+VEbj7zzqEMBVNhzcGYYeqFo/TlYz6eQiFcp1HcsCZO+nGgS8zg==}
    engines: {node: '>=6.9.0'}
    dev: true

  /get-caller-file/2.0.5:
    resolution: {integrity: sha512-DyFP3BM/3YHTQOCUL/w0OZHR0lpKeGrxotcHWcqNEdnltqFwXVfhEBQ94eIo34AfQpo0rGki4cyIiftY06h2Fg==}
    engines: {node: 6.* || 8.* || >= 10.*}
    dev: true

  /get-intrinsic/1.1.1:
    resolution: {integrity: sha512-kWZrnVM42QCiEA2Ig1bG8zjoIMOgxWwYCEeNdwY6Tv/cOSeGpcoX4pXHfKUxNKVoArnrEr2e9srnAxxGIraS9Q==}
    dependencies:
      function-bind: 1.1.1
      has: 1.0.3
      has-symbols: 1.0.3
    dev: true

  /get-package-type/0.1.0:
    resolution: {integrity: sha512-pjzuKtY64GYfWizNAJ0fr9VqttZkNiK2iS430LtIHzjBEr6bX8Am2zm4sW4Ro5wjWW5cAlRL1qAMTcXbjNAO2Q==}
    engines: {node: '>=8.0.0'}
    dev: true

  /get-stream/5.2.0:
    resolution: {integrity: sha512-nBF+F1rAZVCu/p7rjzgA+Yb4lfYXrpl7a6VmJrU8wF9I1CKvP/QwPNZHnOlwbTkY6dvtFIzFMSyQXbLoTQPRpA==}
    engines: {node: '>=8'}
    dependencies:
      pump: 3.0.0
    dev: true

  /get-stream/6.0.1:
    resolution: {integrity: sha512-ts6Wi+2j3jQjqi70w5AlN8DFnkSwC+MqmxEzdEALB2qXZYV3X/b1CTfgPLGJNMeAWxdPfU8FO1ms3NUfaHCPYg==}
    engines: {node: '>=10'}
    dev: true

  /get-symbol-description/1.0.0:
    resolution: {integrity: sha512-2EmdH1YvIQiZpltCNgkuiUnyukzxM/R6NDJX31Ke3BG1Nq5b0S2PhX59UKi9vZpPDQVdqn+1IcaAwnzTT5vCjw==}
    engines: {node: '>= 0.4'}
    dependencies:
      call-bind: 1.0.2
      get-intrinsic: 1.1.1
    dev: true

  /glob-parent/5.1.2:
    resolution: {integrity: sha512-AOIgSQCepiJYwP3ARnGx+5VnTu2HBYdzbGP45eLw1vr3zB3vZLeyed1sC9hnbcOc9/SrMyM5RPQrkGz4aS9Zow==}
    engines: {node: '>= 6'}
    dependencies:
      is-glob: 4.0.3
    dev: true

  /glob-parent/6.0.2:
    resolution: {integrity: sha512-XxwI8EOhVQgWp6iDL+3b0r86f4d6AX6zSU55HfB4ydCEuXLXc5FcYeOu+nnGftS4TEju/11rt4KJPTMgbfmv4A==}
    engines: {node: '>=10.13.0'}
    dependencies:
      is-glob: 4.0.3
    dev: true

  /glob-to-regexp/0.4.1:
    resolution: {integrity: sha512-lkX1HJXwyMcprw/5YUZc2s7DrpAiHB21/V+E1rHUrVNokkvB6bqMzT0VfV6/86ZNabt1k14YOIaT7nDvOX3Iiw==}
    dev: true

  /glob/7.2.0:
    resolution: {integrity: sha512-lmLf6gtyrPq8tTjSmrO94wBeQbFR3HbLHbuyD69wuyQkImp2hWqMGB47OX65FBkPffO641IP9jWa1z4ivqG26Q==}
    dependencies:
      fs.realpath: 1.0.0
      inflight: 1.0.6
      inherits: 2.0.4
      minimatch: 3.1.2
      once: 1.4.0
      path-is-absolute: 1.0.1

  /globals/11.12.0:
    resolution: {integrity: sha512-WOBp/EEGUiIsJSp7wcv/y6MO+lV9UoncWqxuFfm8eBwzWNgyfBd6Gz+IeKQ9jCmyhoH99g15M3T+QaVHFjizVA==}
    engines: {node: '>=4'}
    dev: true

  /globals/13.13.0:
    resolution: {integrity: sha512-EQ7Q18AJlPwp3vUDL4mKA0KXrXyNIQyWon6T6XQiBQF0XHvRsiCSrWmmeATpUzdJN2HhWZU6Pdl0a9zdep5p6A==}
    engines: {node: '>=8'}
    dependencies:
      type-fest: 0.20.2
    dev: true

  /globby/11.1.0:
    resolution: {integrity: sha512-jhIXaOzy1sb8IyocaruWSn1TjmnBVs8Ayhcy83rmxNJ8q2uWKCAj3CnJY+KpGSXCueAPc0i05kVvVKtP1t9S3g==}
    engines: {node: '>=10'}
    dependencies:
      array-union: 2.1.0
      dir-glob: 3.0.1
      fast-glob: 3.2.11
      ignore: 5.2.0
      merge2: 1.4.1
      slash: 3.0.0
    dev: true

  /graceful-fs/4.2.9:
    resolution: {integrity: sha512-NtNxqUcXgpW2iMrfqSfR73Glt39K+BLwWsPs94yR63v45T0Wbej7eRmL5cWfwEgqXnmjQp3zaJTshdRW/qC2ZQ==}
    dev: true

  /has-bigints/1.0.1:
    resolution: {integrity: sha512-LSBS2LjbNBTf6287JEbEzvJgftkF5qFkmCo9hDRpAzKhUOlJ+hx8dd4USs00SgsUNwc4617J9ki5YtEClM2ffA==}
    dev: true

  /has-flag/3.0.0:
    resolution: {integrity: sha1-tdRU3CGZriJWmfNGfloH87lVuv0=}
    engines: {node: '>=4'}
    dev: true

  /has-flag/4.0.0:
    resolution: {integrity: sha512-EykJT/Q1KjTWctppgIAgfSO0tKVuZUjhgMr17kqTumMl6Afv3EISleU7qZUzoXDFTAHTDC4NOoG/ZxU3EvlMPQ==}
    engines: {node: '>=8'}

  /has-symbols/1.0.3:
    resolution: {integrity: sha512-l3LCuF6MgDNwTDKkdYGEihYjt5pRPbEg46rtlmnSPlUbgmB8LOIrKJbYYFBSbnPaJexMKtiPO8hmeRjRz2Td+A==}
    engines: {node: '>= 0.4'}
    dev: true

  /has-tostringtag/1.0.0:
    resolution: {integrity: sha512-kFjcSNhnlGV1kyoGk7OXKSawH5JOb/LzUc5w9B02hOTO0dfFRjbHQKvg1d6cf3HbeUmtU9VbbV3qzZ2Teh97WQ==}
    engines: {node: '>= 0.4'}
    dependencies:
      has-symbols: 1.0.3
    dev: true

  /has/1.0.3:
    resolution: {integrity: sha512-f2dvO0VU6Oej7RkWJGrehjbzMAjFp5/VKPp5tTpWIV4JHHZK1/BxbFRtf/siA2SWTe09caDmVtYYzWEIbBS4zw==}
    engines: {node: '>= 0.4.0'}
    dependencies:
      function-bind: 1.1.1
    dev: true

  /hexoid/1.0.0:
    resolution: {integrity: sha512-QFLV0taWQOZtvIRIAdBChesmogZrtuXvVWsFHZTk2SU+anspqZ2vMnoLg7IE1+Uk16N19APic1BuF8bC8c2m5g==}
    engines: {node: '>=8'}
    dev: true

  /html-encoding-sniffer/2.0.1:
    resolution: {integrity: sha512-D5JbOMBIR/TVZkubHT+OyT2705QvogUW4IBn6nHd756OwieSF9aDYFj4dv6HHEVGYbHaLETa3WggZYWWMyy3ZQ==}
    engines: {node: '>=10'}
    dependencies:
      whatwg-encoding: 1.0.5
    dev: true

  /html-escaper/2.0.2:
    resolution: {integrity: sha512-H2iMtd0I4Mt5eYiapRdIDjp+XzelXQ0tFE4JS7YFwFevXXMmOp9myNrUvCg0D6ws8iqkRPBfKHgbwig1SmlLfg==}
    dev: true

  /http-errors/1.8.1:
    resolution: {integrity: sha512-Kpk9Sm7NmI+RHhnj6OIWDI1d6fIoFAtFt9RLaTMRlg/8w49juAStsrBgp0Dp4OdxdVbRIeKhtCUvoi/RuAhO4g==}
    engines: {node: '>= 0.6'}
    dependencies:
      depd: 1.1.2
      inherits: 2.0.4
      setprototypeof: 1.2.0
      statuses: 1.5.0
      toidentifier: 1.0.1
    dev: false

  /http-proxy-agent/4.0.1:
    resolution: {integrity: sha512-k0zdNgqWTGA6aeIRVpvfVob4fL52dTfaehylg0Y4UvSySvOq/Y+BOyPrgpUrA7HylqvU8vIZGsRuXmspskV0Tg==}
    engines: {node: '>= 6'}
    dependencies:
      '@tootallnate/once': 1.1.2
      agent-base: 6.0.2
      debug: 4.3.4
    transitivePeerDependencies:
      - supports-color
    dev: true

  /https-proxy-agent/5.0.0:
    resolution: {integrity: sha512-EkYm5BcKUGiduxzSt3Eppko+PiNWNEpa4ySk9vTC6wDsQJW9rHSa+UhGNJoRYp7bz6Ht1eaRIa6QaJqO5rCFbA==}
    engines: {node: '>= 6'}
    dependencies:
      agent-base: 6.0.2
      debug: 4.3.4
    transitivePeerDependencies:
      - supports-color
    dev: true

  /human-signals/1.1.1:
    resolution: {integrity: sha512-SEQu7vl8KjNL2eoGBLF3+wAjpsNfA9XMlXAYj/3EdaNfAlxKthD1xjEQfGOUhllCGGJVNY34bRr6lPINhNjyZw==}
    engines: {node: '>=8.12.0'}
    dev: true

  /human-signals/2.1.0:
    resolution: {integrity: sha512-B4FFZ6q/T2jhhksgkbEW3HBvWIfDW85snkQgawt07S7J5QXTk6BkNV+0yAeZrM5QpMAdYlocGoljn0sJ/WQkFw==}
    engines: {node: '>=10.17.0'}
    dev: true

  /iconv-lite/0.4.24:
    resolution: {integrity: sha512-v3MXnZAcvnywkTUEZomIActle7RXXeedOR31wwl7VlyoXO4Qi9arvSenNQWne1TcRwhCL1HwLI21bEqdpj8/rA==}
    engines: {node: '>=0.10.0'}
    dependencies:
      safer-buffer: 2.1.2

  /ieee754/1.2.1:
    resolution: {integrity: sha512-dcyqhDvX1C46lXZcVqCpK+FtMRQVdIMN6/Df5js2zouUsqG7I6sFxitIC+7KYK29KdXOLHdu9zL4sFnoVQnqaA==}
    dev: true

  /ignore/5.2.0:
    resolution: {integrity: sha512-CmxgYGiEPCLhfLnpPp1MoRmifwEIOgjcHXxOBjv7mY96c+eWScsOP9c112ZyLdWHi0FxHjI+4uVhKYp/gcdRmQ==}
    engines: {node: '>= 4'}
    dev: true

  /import-fresh/3.3.0:
    resolution: {integrity: sha512-veYYhQa+D1QBKznvhUHxb8faxlrwUnxseDAbAp457E0wLNio2bOSKnjYDhMj+YiAq61xrMGhQk9iXVk5FzgQMw==}
    engines: {node: '>=6'}
    dependencies:
      parent-module: 1.0.1
      resolve-from: 4.0.0
    dev: true

  /import-local/3.1.0:
    resolution: {integrity: sha512-ASB07uLtnDs1o6EHjKpX34BKYDSqnFerfTOJL2HvMqF70LnxpjkzDB8J44oT9pu4AMPkQwf8jl6szgvNd2tRIg==}
    engines: {node: '>=8'}
    hasBin: true
    dependencies:
      pkg-dir: 4.2.0
      resolve-cwd: 3.0.0
    dev: true

  /imurmurhash/0.1.4:
    resolution: {integrity: sha1-khi5srkoojixPcT7a21XbyMUU+o=}
    engines: {node: '>=0.8.19'}
    dev: true

  /inflight/1.0.6:
    resolution: {integrity: sha1-Sb1jMdfQLQwJvJEKEHW6gWW1bfk=}
    dependencies:
      once: 1.4.0
      wrappy: 1.0.2

  /inherits/2.0.4:
    resolution: {integrity: sha512-k/vGaX4/Yla3WzyMCvTQOXYeIHvqOKtnqBduzTHpzpQZzAskKMhZ2K+EnBiSM9zGSoIFeMpXKxa4dYeZIQqewQ==}

  /inquirer/7.3.3:
    resolution: {integrity: sha512-JG3eIAj5V9CwcGvuOmoo6LB9kbAYT8HXffUl6memuszlwDC/qvFAJw49XJ5NROSFNPxp3iQg1GqkFhaY/CR0IA==}
    engines: {node: '>=8.0.0'}
    dependencies:
      ansi-escapes: 4.3.2
      chalk: 4.1.2
      cli-cursor: 3.1.0
      cli-width: 3.0.0
      external-editor: 3.1.0
      figures: 3.2.0
      lodash: 4.17.21
      mute-stream: 0.0.8
      run-async: 2.4.1
      rxjs: 6.6.7
      string-width: 4.2.3
      strip-ansi: 6.0.1
      through: 2.3.8
    dev: true

  /inquirer/8.2.0:
    resolution: {integrity: sha512-0crLweprevJ02tTuA6ThpoAERAGyVILC4sS74uib58Xf/zSr1/ZWtmm7D5CI+bSQEaA04f0K7idaHpQbSWgiVQ==}
    engines: {node: '>=8.0.0'}
    dependencies:
      ansi-escapes: 4.3.2
      chalk: 4.1.2
      cli-cursor: 3.1.0
      cli-width: 3.0.0
      external-editor: 3.1.0
      figures: 3.2.0
      lodash: 4.17.21
      mute-stream: 0.0.8
      ora: 5.4.1
      run-async: 2.4.1
      rxjs: 7.5.5
      string-width: 4.2.3
      strip-ansi: 6.0.1
      through: 2.3.8
    dev: true

  /internal-slot/1.0.3:
    resolution: {integrity: sha512-O0DB1JC/sPyZl7cIo78n5dR7eUSwwpYPiXRhTzNxZVAMUuB8vlnRFyLxdrVToks6XPLVnFfbzaVd5WLjhgg+vA==}
    engines: {node: '>= 0.4'}
    dependencies:
      get-intrinsic: 1.1.1
      has: 1.0.3
      side-channel: 1.0.4
    dev: true

  /interpret/1.4.0:
    resolution: {integrity: sha512-agE4QfB2Lkp9uICn7BAqoscw4SZP9kTE2hxiFI3jBPmXJfdqiahTbUuKGsMoN2GtqL9AxhYioAcVvgsb1HvRbA==}
    engines: {node: '>= 0.10'}
    dev: true

  /ipaddr.js/1.9.1:
    resolution: {integrity: sha512-0KI/607xoxSToH7GjN1FfSbLoU0+btTicjsQSWQlh/hZykN8KpmMf7uYwPW3R+akZ6R/w18ZlXSHBYXiYUPO3g==}
    engines: {node: '>= 0.10'}
    dev: false

  /is-arguments/1.1.1:
    resolution: {integrity: sha512-8Q7EARjzEnKpt/PCD7e1cgUS0a6X8u5tdSiMqXhojOdoV9TsMsiO+9VLC5vAmO8N7/GmXn7yjR8qnA6bVAEzfA==}
    engines: {node: '>= 0.4'}
    dependencies:
      call-bind: 1.0.2
      has-tostringtag: 1.0.0
    dev: true

  /is-arrayish/0.2.1:
    resolution: {integrity: sha1-d8mYQFJ6qOyxqLppe4BkWnqSap0=}
    dev: true

  /is-bigint/1.0.4:
    resolution: {integrity: sha512-zB9CruMamjym81i2JZ3UMn54PKGsQzsJeo6xvN3HJJ4CAsQNB6iRutp2To77OfCNuoxspsIhzaPoO1zyCEhFOg==}
    dependencies:
      has-bigints: 1.0.1
    dev: true

  /is-binary-path/2.1.0:
    resolution: {integrity: sha512-ZMERYes6pDydyuGidse7OsHxtbI7WVeUEozgR/g7rd0xUimYNlvZRE/K2MgZTjWy725IfelLeVcEM97mmtRGXw==}
    engines: {node: '>=8'}
    dependencies:
      binary-extensions: 2.2.0
    dev: true

  /is-boolean-object/1.1.2:
    resolution: {integrity: sha512-gDYaKHJmnj4aWxyj6YHyXVpdQawtVLHU5cb+eztPGczf6cjuTdwve5ZIEfgXqH4e57An1D1AKf8CZ3kYrQRqYA==}
    engines: {node: '>= 0.4'}
    dependencies:
      call-bind: 1.0.2
      has-tostringtag: 1.0.0
    dev: true

  /is-callable/1.2.4:
    resolution: {integrity: sha512-nsuwtxZfMX67Oryl9LCQ+upnC0Z0BgpwntpS89m1H/TLF0zNfzfLMV/9Wa/6MZsj0acpEjAO0KF1xT6ZdLl95w==}
    engines: {node: '>= 0.4'}
    dev: true

  /is-core-module/2.8.1:
    resolution: {integrity: sha512-SdNCUs284hr40hFTFP6l0IfZ/RSrMXF3qgoRHd3/79unUTvrFO/JoXwkGm+5J/Oe3E/b5GsnG330uUNgRpu1PA==}
    dependencies:
      has: 1.0.3
    dev: true

  /is-date-object/1.0.5:
    resolution: {integrity: sha512-9YQaSxsAiSwcvS33MBk3wTCVnWK+HhF8VZR2jRxehM16QcVOdHqPn4VPHmRK4lSr38n9JriurInLcP90xsYNfQ==}
    engines: {node: '>= 0.4'}
    dependencies:
      has-tostringtag: 1.0.0
    dev: true

  /is-extglob/2.1.1:
    resolution: {integrity: sha1-qIwCU1eR8C7TfHahueqXc8gz+MI=}
    engines: {node: '>=0.10.0'}
    dev: true

  /is-fullwidth-code-point/3.0.0:
    resolution: {integrity: sha512-zymm5+u+sCsSWyD9qNaejV3DFvhCKclKdizYaJUuHA83RLjb7nSuGnddCHGv0hk+KY7BMAlsWeK4Ueg6EV6XQg==}
    engines: {node: '>=8'}
    dev: true

  /is-generator-fn/2.1.0:
    resolution: {integrity: sha512-cTIB4yPYL/Grw0EaSzASzg6bBy9gqCofvWN8okThAYIxKJZC+udlRAmGbM0XLeniEJSs8uEgHPGuHSe1XsOLSQ==}
    engines: {node: '>=6'}
    dev: true

  /is-glob/4.0.3:
    resolution: {integrity: sha512-xelSayHH36ZgE7ZWhli7pW34hNbNl8Ojv5KVmkJD4hBdD3th8Tfk9vYasLM+mXWOZhFkgZfxhLSnrwRr4elSSg==}
    engines: {node: '>=0.10.0'}
    dependencies:
      is-extglob: 2.1.1
    dev: true

  /is-interactive/1.0.0:
    resolution: {integrity: sha512-2HvIEKRoqS62guEC+qBjpvRubdX910WCMuJTZ+I9yvqKU2/12eSL549HMwtabb4oupdj2sMP50k+XJfB/8JE6w==}
    engines: {node: '>=8'}
    dev: true

  /is-map/2.0.2:
    resolution: {integrity: sha512-cOZFQQozTha1f4MxLFzlgKYPTyj26picdZTx82hbc/Xf4K/tZOOXSCkMvU4pKioRXGDLJRn0GM7Upe7kR721yg==}
    dev: true

  /is-negative-zero/2.0.2:
    resolution: {integrity: sha512-dqJvarLawXsFbNDeJW7zAz8ItJ9cd28YufuuFzh0G8pNHjJMnY08Dv7sYX2uF5UpQOwieAeOExEYAWWfu7ZZUA==}
    engines: {node: '>= 0.4'}
    dev: true

  /is-number-object/1.0.7:
    resolution: {integrity: sha512-k1U0IRzLMo7ZlYIfzRu23Oh6MiIFasgpb9X76eqfFZAqwH44UI4KTBvBYIZ1dSL9ZzChTB9ShHfLkR4pdW5krQ==}
    engines: {node: '>= 0.4'}
    dependencies:
      has-tostringtag: 1.0.0
    dev: true

  /is-number/7.0.0:
    resolution: {integrity: sha512-41Cifkg6e8TylSpdtTpeLVMqvSBEVzTttHvERD741+pnZ8ANv0004MRL43QKPDlK9cGvNp6NZWZUBlbGXYxxng==}
    engines: {node: '>=0.12.0'}
    dev: true

  /is-potential-custom-element-name/1.0.1:
    resolution: {integrity: sha512-bCYeRA2rVibKZd+s2625gGnGF/t7DSqDs4dP7CrLA1m7jKWz6pps0LpYLJN8Q64HtmPKJ1hrN3nzPNKFEKOUiQ==}
    dev: true

  /is-regex/1.1.4:
    resolution: {integrity: sha512-kvRdxDsxZjhzUX07ZnLydzS1TU/TJlTUHHY4YLL87e37oUA49DfkLqgy+VjFocowy29cKvcSiu+kIv728jTTVg==}
    engines: {node: '>= 0.4'}
    dependencies:
      call-bind: 1.0.2
      has-tostringtag: 1.0.0
    dev: true

  /is-set/2.0.2:
    resolution: {integrity: sha512-+2cnTEZeY5z/iXGbLhPrOAaK/Mau5k5eXq9j14CpRTftq0pAJu2MwVRSZhyZWBzx3o6X795Lz6Bpb6R0GKf37g==}
    dev: true

  /is-shared-array-buffer/1.0.2:
    resolution: {integrity: sha512-sqN2UDu1/0y6uvXyStCOzyhAjCSlHceFoMKJW8W9EU9cvic/QdsZ0kEU93HEy3IUEFZIiH/3w+AH/UQbPHNdhA==}
    dependencies:
      call-bind: 1.0.2
    dev: true

  /is-stream/2.0.1:
    resolution: {integrity: sha512-hFoiJiTl63nn+kstHGBtewWSKnQLpyb155KHheA1l39uvtO9nWIop1p3udqPcUd/xbF1VLMO4n7OI6p7RbngDg==}
    engines: {node: '>=8'}
    dev: true

  /is-string/1.0.7:
    resolution: {integrity: sha512-tE2UXzivje6ofPW7l23cjDOMa09gb7xlAqG6jG5ej6uPV32TlWP3NKPigtaGeHNu9fohccRYvIiZMfOOnOYUtg==}
    engines: {node: '>= 0.4'}
    dependencies:
      has-tostringtag: 1.0.0
    dev: true

  /is-symbol/1.0.4:
    resolution: {integrity: sha512-C/CPBqKWnvdcxqIARxyOh4v1UUEOCHpgDa0WYgpKDFMszcrPcffg5uhwSgPCLD2WWxmq6isisz87tzT01tuGhg==}
    engines: {node: '>= 0.4'}
    dependencies:
      has-symbols: 1.0.3
    dev: true

  /is-typed-array/1.1.8:
    resolution: {integrity: sha512-HqH41TNZq2fgtGT8WHVFVJhBVGuY3AnP3Q36K8JKXUxSxRgk/d+7NjmwG2vo2mYmXK8UYZKu0qH8bVP5gEisjA==}
    engines: {node: '>= 0.4'}
    dependencies:
      available-typed-arrays: 1.0.5
      call-bind: 1.0.2
      es-abstract: 1.19.5
      foreach: 2.0.5
      has-tostringtag: 1.0.0
    dev: true

  /is-typedarray/1.0.0:
    resolution: {integrity: sha1-5HnICFjfDBsR3dppQPlgEfzaSpo=}
    dev: true

  /is-unicode-supported/0.1.0:
    resolution: {integrity: sha512-knxG2q4UC3u8stRGyAVJCOdxFmv5DZiRcdlIaAQXAbSfJya+OhopNotLQrstBhququ4ZpuKbDc/8S6mgXgPFPw==}
    engines: {node: '>=10'}
    dev: true

  /is-weakmap/2.0.1:
    resolution: {integrity: sha512-NSBR4kH5oVj1Uwvv970ruUkCV7O1mzgVFO4/rev2cLRda9Tm9HrL70ZPut4rOHgY0FNrUu9BCbXA2sdQ+x0chA==}
    dev: true

  /is-weakref/1.0.2:
    resolution: {integrity: sha512-qctsuLZmIQ0+vSSMfoVvyFe2+GSEvnmZ2ezTup1SBse9+twCCeial6EEi3Nc2KFcf6+qz2FBPnjXsk8xhKSaPQ==}
    dependencies:
      call-bind: 1.0.2
    dev: true

  /is-weakset/2.0.2:
    resolution: {integrity: sha512-t2yVvttHkQktwnNNmBQ98AhENLdPUTDTE21uPqAQ0ARwQfGeQKRVS0NNurH7bTf7RrvcVn1OOge45CnBeHCSmg==}
    dependencies:
      call-bind: 1.0.2
      get-intrinsic: 1.1.1
    dev: true

  /isarray/0.0.1:
    resolution: {integrity: sha1-ihis/Kmo9Bd+Cav8YDiTmwXR7t8=}
    dev: false

  /isarray/1.0.0:
    resolution: {integrity: sha1-u5NdSFgsuhaMBoNJV6VKPgcSTxE=}
    dev: false

  /isarray/2.0.5:
    resolution: {integrity: sha512-xHjhDr3cNBK0BzdUJSPXZntQUx/mwMS5Rw4A7lPJ90XGAO6ISP/ePDNuo0vhqOZU+UD5JoodwCAAoZQd3FeAKw==}
    dev: true

  /isexe/2.0.0:
    resolution: {integrity: sha1-6PvzdNxVb/iUehDcsFctYz8s+hA=}
    dev: true

  /istanbul-lib-coverage/3.2.0:
    resolution: {integrity: sha512-eOeJ5BHCmHYvQK7xt9GkdHuzuCGS1Y6g9Gvnx3Ym33fz/HpLRYxiS0wHNr+m/MBC8B647Xt608vCDEvhl9c6Mw==}
    engines: {node: '>=8'}
    dev: true

  /istanbul-lib-instrument/5.1.0:
    resolution: {integrity: sha512-czwUz525rkOFDJxfKK6mYfIs9zBKILyrZQxjz3ABhjQXhbhFsSbo1HW/BFcsDnfJYJWA6thRR5/TUY2qs5W99Q==}
    engines: {node: '>=8'}
    dependencies:
      '@babel/core': 7.17.8
      '@babel/parser': 7.17.3
      '@istanbuljs/schema': 0.1.3
      istanbul-lib-coverage: 3.2.0
      semver: 6.3.0
    transitivePeerDependencies:
      - supports-color
    dev: true

  /istanbul-lib-report/3.0.0:
    resolution: {integrity: sha512-wcdi+uAKzfiGT2abPpKZ0hSU1rGQjUQnLvtY5MpQ7QCTahD3VODhcu4wcfY1YtkGaDD5yuydOLINXsfbus9ROw==}
    engines: {node: '>=8'}
    dependencies:
      istanbul-lib-coverage: 3.2.0
      make-dir: 3.1.0
      supports-color: 7.2.0
    dev: true

  /istanbul-lib-source-maps/4.0.1:
    resolution: {integrity: sha512-n3s8EwkdFIJCG3BPKBYvskgXGoy88ARzvegkitk60NxRdwltLOTaH7CUiMRXvwYorl0Q712iEjcWB+fK/MrWVw==}
    engines: {node: '>=10'}
    dependencies:
      debug: 4.3.4
      istanbul-lib-coverage: 3.2.0
      source-map: 0.6.1
    transitivePeerDependencies:
      - supports-color
    dev: true

  /istanbul-reports/3.1.4:
    resolution: {integrity: sha512-r1/DshN4KSE7xWEknZLLLLDn5CJybV3nw01VTkp6D5jzLuELlcbudfj/eSQFvrKsJuTVCGnePO7ho82Nw9zzfw==}
    engines: {node: '>=8'}
    dependencies:
      html-escaper: 2.0.2
      istanbul-lib-report: 3.0.0
    dev: true

  /iterare/1.2.1:
    resolution: {integrity: sha512-RKYVTCjAnRthyJes037NX/IiqeidgN1xc3j1RjFfECFp28A1GVwK9nA+i0rJPaHqSZwygLzRnFlzUuHFoWWy+Q==}
    engines: {node: '>=6'}
    dev: false

  /jest-changed-files/27.5.1:
    resolution: {integrity: sha512-buBLMiByfWGCoMsLLzGUUSpAmIAGnbR2KJoMN10ziLhOLvP4e0SlypHnAel8iqQXTrcbmfEY9sSqae5sgUsTvw==}
    engines: {node: ^10.13.0 || ^12.13.0 || ^14.15.0 || >=15.0.0}
    dependencies:
      '@jest/types': 27.5.1
      execa: 5.1.1
      throat: 6.0.1
    dev: true

  /jest-circus/27.5.1:
    resolution: {integrity: sha512-D95R7x5UtlMA5iBYsOHFFbMD/GVA4R/Kdq15f7xYWUfWHBto9NYRsOvnSauTgdF+ogCpJ4tyKOXhUifxS65gdw==}
    engines: {node: ^10.13.0 || ^12.13.0 || ^14.15.0 || >=15.0.0}
    dependencies:
      '@jest/environment': 27.5.1
      '@jest/test-result': 27.5.1
      '@jest/types': 27.5.1
      '@types/node': 16.11.26
      chalk: 4.1.2
      co: 4.6.0
      dedent: 0.7.0
      expect: 27.5.1
      is-generator-fn: 2.1.0
      jest-each: 27.5.1
      jest-matcher-utils: 27.5.1
      jest-message-util: 27.5.1
      jest-runtime: 27.5.1
      jest-snapshot: 27.5.1
      jest-util: 27.5.1
      pretty-format: 27.5.1
      slash: 3.0.0
      stack-utils: 2.0.5
      throat: 6.0.1
    transitivePeerDependencies:
      - supports-color
    dev: true

  /jest-cli/27.5.1_ts-node@10.7.0:
    resolution: {integrity: sha512-Hc6HOOwYq4/74/c62dEE3r5elx8wjYqxY0r0G/nFrLDPMFRu6RA/u8qINOIkvhxG7mMQ5EJsOGfRpI8L6eFUVw==}
    engines: {node: ^10.13.0 || ^12.13.0 || ^14.15.0 || >=15.0.0}
    hasBin: true
    peerDependencies:
      node-notifier: ^8.0.1 || ^9.0.0 || ^10.0.0
    peerDependenciesMeta:
      node-notifier:
        optional: true
    dependencies:
      '@jest/core': 27.5.1_ts-node@10.7.0
      '@jest/test-result': 27.5.1
      '@jest/types': 27.5.1
      chalk: 4.1.2
      exit: 0.1.2
      graceful-fs: 4.2.9
      import-local: 3.1.0
      jest-config: 27.5.1_ts-node@10.7.0
      jest-util: 27.5.1
      jest-validate: 27.5.1
      prompts: 2.4.2
      yargs: 16.2.0
    transitivePeerDependencies:
      - bufferutil
      - canvas
      - supports-color
      - ts-node
      - utf-8-validate
    dev: true

  /jest-config/27.5.1_ts-node@10.7.0:
    resolution: {integrity: sha512-5sAsjm6tGdsVbW9ahcChPAFCk4IlkQUknH5AvKjuLTSlcO/wCZKyFdn7Rg0EkC+OGgWODEy2hDpWB1PgzH0JNA==}
    engines: {node: ^10.13.0 || ^12.13.0 || ^14.15.0 || >=15.0.0}
    peerDependencies:
      ts-node: '>=9.0.0'
    peerDependenciesMeta:
      ts-node:
        optional: true
    dependencies:
      '@babel/core': 7.17.8
      '@jest/test-sequencer': 27.5.1
      '@jest/types': 27.5.1
      babel-jest: 27.5.1_@babel+core@7.17.8
      chalk: 4.1.2
      ci-info: 3.3.0
      deepmerge: 4.2.2
      glob: 7.2.0
      graceful-fs: 4.2.9
      jest-circus: 27.5.1
      jest-environment-jsdom: 27.5.1
      jest-environment-node: 27.5.1
      jest-get-type: 27.5.1
      jest-jasmine2: 27.5.1
      jest-regex-util: 27.5.1
      jest-resolve: 27.5.1
      jest-runner: 27.5.1
      jest-util: 27.5.1
      jest-validate: 27.5.1
      micromatch: 4.0.4
      parse-json: 5.2.0
      pretty-format: 27.5.1
      slash: 3.0.0
      strip-json-comments: 3.1.1
      ts-node: 10.7.0_045cabcbf8818eda83522fe731c87088
    transitivePeerDependencies:
      - bufferutil
      - canvas
      - supports-color
      - utf-8-validate
    dev: true

  /jest-diff/27.5.1:
    resolution: {integrity: sha512-m0NvkX55LDt9T4mctTEgnZk3fmEg3NRYutvMPWM/0iPnkFj2wIeF45O1718cMSOFO1vINkqmxqD8vE37uTEbqw==}
    engines: {node: ^10.13.0 || ^12.13.0 || ^14.15.0 || >=15.0.0}
    dependencies:
      chalk: 4.1.2
      diff-sequences: 27.5.1
      jest-get-type: 27.5.1
      pretty-format: 27.5.1
    dev: true

  /jest-docblock/27.5.1:
    resolution: {integrity: sha512-rl7hlABeTsRYxKiUfpHrQrG4e2obOiTQWfMEH3PxPjOtdsfLQO4ReWSZaQ7DETm4xu07rl4q/h4zcKXyU0/OzQ==}
    engines: {node: ^10.13.0 || ^12.13.0 || ^14.15.0 || >=15.0.0}
    dependencies:
      detect-newline: 3.1.0
    dev: true

  /jest-each/27.5.1:
    resolution: {integrity: sha512-1Ff6p+FbhT/bXQnEouYy00bkNSY7OUpfIcmdl8vZ31A1UUaurOLPA8a8BbJOF2RDUElwJhmeaV7LnagI+5UwNQ==}
    engines: {node: ^10.13.0 || ^12.13.0 || ^14.15.0 || >=15.0.0}
    dependencies:
      '@jest/types': 27.5.1
      chalk: 4.1.2
      jest-get-type: 27.5.1
      jest-util: 27.5.1
      pretty-format: 27.5.1
    dev: true

  /jest-environment-jsdom/27.5.1:
    resolution: {integrity: sha512-TFBvkTC1Hnnnrka/fUb56atfDtJ9VMZ94JkjTbggl1PEpwrYtUBKMezB3inLmWqQsXYLcMwNoDQwoBTAvFfsfw==}
    engines: {node: ^10.13.0 || ^12.13.0 || ^14.15.0 || >=15.0.0}
    dependencies:
      '@jest/environment': 27.5.1
      '@jest/fake-timers': 27.5.1
      '@jest/types': 27.5.1
      '@types/node': 16.11.26
      jest-mock: 27.5.1
      jest-util: 27.5.1
      jsdom: 16.7.0
    transitivePeerDependencies:
      - bufferutil
      - canvas
      - supports-color
      - utf-8-validate
    dev: true

  /jest-environment-node/27.5.1:
    resolution: {integrity: sha512-Jt4ZUnxdOsTGwSRAfKEnE6BcwsSPNOijjwifq5sDFSA2kesnXTvNqKHYgM0hDq3549Uf/KzdXNYn4wMZJPlFLw==}
    engines: {node: ^10.13.0 || ^12.13.0 || ^14.15.0 || >=15.0.0}
    dependencies:
      '@jest/environment': 27.5.1
      '@jest/fake-timers': 27.5.1
      '@jest/types': 27.5.1
      '@types/node': 16.11.26
      jest-mock: 27.5.1
      jest-util: 27.5.1
    dev: true

  /jest-get-type/27.5.1:
    resolution: {integrity: sha512-2KY95ksYSaK7DMBWQn6dQz3kqAf3BB64y2udeG+hv4KfSOb9qwcYQstTJc1KCbsix+wLZWZYN8t7nwX3GOBLRw==}
    engines: {node: ^10.13.0 || ^12.13.0 || ^14.15.0 || >=15.0.0}
    dev: true

  /jest-haste-map/27.5.1:
    resolution: {integrity: sha512-7GgkZ4Fw4NFbMSDSpZwXeBiIbx+t/46nJ2QitkOjvwPYyZmqttu2TDSimMHP1EkPOi4xUZAN1doE5Vd25H4Jng==}
    engines: {node: ^10.13.0 || ^12.13.0 || ^14.15.0 || >=15.0.0}
    dependencies:
      '@jest/types': 27.5.1
      '@types/graceful-fs': 4.1.5
      '@types/node': 16.11.26
      anymatch: 3.1.2
      fb-watchman: 2.0.1
      graceful-fs: 4.2.9
      jest-regex-util: 27.5.1
      jest-serializer: 27.5.1
      jest-util: 27.5.1
      jest-worker: 27.5.1
      micromatch: 4.0.4
      walker: 1.0.8
    optionalDependencies:
      fsevents: 2.3.2
    dev: true

  /jest-jasmine2/27.5.1:
    resolution: {integrity: sha512-jtq7VVyG8SqAorDpApwiJJImd0V2wv1xzdheGHRGyuT7gZm6gG47QEskOlzsN1PG/6WNaCo5pmwMHDf3AkG2pQ==}
    engines: {node: ^10.13.0 || ^12.13.0 || ^14.15.0 || >=15.0.0}
    dependencies:
      '@jest/environment': 27.5.1
      '@jest/source-map': 27.5.1
      '@jest/test-result': 27.5.1
      '@jest/types': 27.5.1
      '@types/node': 16.11.26
      chalk: 4.1.2
      co: 4.6.0
      expect: 27.5.1
      is-generator-fn: 2.1.0
      jest-each: 27.5.1
      jest-matcher-utils: 27.5.1
      jest-message-util: 27.5.1
      jest-runtime: 27.5.1
      jest-snapshot: 27.5.1
      jest-util: 27.5.1
      pretty-format: 27.5.1
      throat: 6.0.1
    transitivePeerDependencies:
      - supports-color
    dev: true

  /jest-leak-detector/27.5.1:
    resolution: {integrity: sha512-POXfWAMvfU6WMUXftV4HolnJfnPOGEu10fscNCA76KBpRRhcMN2c8d3iT2pxQS3HLbA+5X4sOUPzYO2NUyIlHQ==}
    engines: {node: ^10.13.0 || ^12.13.0 || ^14.15.0 || >=15.0.0}
    dependencies:
      jest-get-type: 27.5.1
      pretty-format: 27.5.1
    dev: true

  /jest-matcher-utils/27.5.1:
    resolution: {integrity: sha512-z2uTx/T6LBaCoNWNFWwChLBKYxTMcGBRjAt+2SbP929/Fflb9aa5LGma654Rz8z9HLxsrUaYzxE9T/EFIL/PAw==}
    engines: {node: ^10.13.0 || ^12.13.0 || ^14.15.0 || >=15.0.0}
    dependencies:
      chalk: 4.1.2
      jest-diff: 27.5.1
      jest-get-type: 27.5.1
      pretty-format: 27.5.1
    dev: true

  /jest-message-util/27.5.1:
    resolution: {integrity: sha512-rMyFe1+jnyAAf+NHwTclDz0eAaLkVDdKVHHBFWsBWHnnh5YeJMNWWsv7AbFYXfK3oTqvL7VTWkhNLu1jX24D+g==}
    engines: {node: ^10.13.0 || ^12.13.0 || ^14.15.0 || >=15.0.0}
    dependencies:
      '@babel/code-frame': 7.16.7
      '@jest/types': 27.5.1
      '@types/stack-utils': 2.0.1
      chalk: 4.1.2
      graceful-fs: 4.2.9
      micromatch: 4.0.4
      pretty-format: 27.5.1
      slash: 3.0.0
      stack-utils: 2.0.5
    dev: true

  /jest-mock/27.5.1:
    resolution: {integrity: sha512-K4jKbY1d4ENhbrG2zuPWaQBvDly+iZ2yAW+T1fATN78hc0sInwn7wZB8XtlNnvHug5RMwV897Xm4LqmPM4e2Og==}
    engines: {node: ^10.13.0 || ^12.13.0 || ^14.15.0 || >=15.0.0}
    dependencies:
      '@jest/types': 27.5.1
      '@types/node': 16.11.26
    dev: true

  /jest-pnp-resolver/1.2.2_jest-resolve@27.5.1:
    resolution: {integrity: sha512-olV41bKSMm8BdnuMsewT4jqlZ8+3TCARAXjZGT9jcoSnrfUnRCqnMoF9XEeoWjbzObpqF9dRhHQj0Xb9QdF6/w==}
    engines: {node: '>=6'}
    peerDependencies:
      jest-resolve: '*'
    peerDependenciesMeta:
      jest-resolve:
        optional: true
    dependencies:
      jest-resolve: 27.5.1
    dev: true

  /jest-regex-util/27.5.1:
    resolution: {integrity: sha512-4bfKq2zie+x16okqDXjXn9ql2B0dScQu+vcwe4TvFVhkVyuWLqpZrZtXxLLWoXYgn0E87I6r6GRYHF7wFZBUvg==}
    engines: {node: ^10.13.0 || ^12.13.0 || ^14.15.0 || >=15.0.0}
    dev: true

  /jest-resolve-dependencies/27.5.1:
    resolution: {integrity: sha512-QQOOdY4PE39iawDn5rzbIePNigfe5B9Z91GDD1ae/xNDlu9kaat8QQ5EKnNmVWPV54hUdxCVwwj6YMgR2O7IOg==}
    engines: {node: ^10.13.0 || ^12.13.0 || ^14.15.0 || >=15.0.0}
    dependencies:
      '@jest/types': 27.5.1
      jest-regex-util: 27.5.1
      jest-snapshot: 27.5.1
    transitivePeerDependencies:
      - supports-color
    dev: true

  /jest-resolve/27.5.1:
    resolution: {integrity: sha512-FFDy8/9E6CV83IMbDpcjOhumAQPDyETnU2KZ1O98DwTnz8AOBsW/Xv3GySr1mOZdItLR+zDZ7I/UdTFbgSOVCw==}
    engines: {node: ^10.13.0 || ^12.13.0 || ^14.15.0 || >=15.0.0}
    dependencies:
      '@jest/types': 27.5.1
      chalk: 4.1.2
      graceful-fs: 4.2.9
      jest-haste-map: 27.5.1
      jest-pnp-resolver: 1.2.2_jest-resolve@27.5.1
      jest-util: 27.5.1
      jest-validate: 27.5.1
      resolve: 1.22.0
      resolve.exports: 1.1.0
      slash: 3.0.0
    dev: true

  /jest-runner/27.5.1:
    resolution: {integrity: sha512-g4NPsM4mFCOwFKXO4p/H/kWGdJp9V8kURY2lX8Me2drgXqG7rrZAx5kv+5H7wtt/cdFIjhqYx1HrlqWHaOvDaQ==}
    engines: {node: ^10.13.0 || ^12.13.0 || ^14.15.0 || >=15.0.0}
    dependencies:
      '@jest/console': 27.5.1
      '@jest/environment': 27.5.1
      '@jest/test-result': 27.5.1
      '@jest/transform': 27.5.1
      '@jest/types': 27.5.1
      '@types/node': 16.11.26
      chalk: 4.1.2
      emittery: 0.8.1
      graceful-fs: 4.2.9
      jest-docblock: 27.5.1
      jest-environment-jsdom: 27.5.1
      jest-environment-node: 27.5.1
      jest-haste-map: 27.5.1
      jest-leak-detector: 27.5.1
      jest-message-util: 27.5.1
      jest-resolve: 27.5.1
      jest-runtime: 27.5.1
      jest-util: 27.5.1
      jest-worker: 27.5.1
      source-map-support: 0.5.21
      throat: 6.0.1
    transitivePeerDependencies:
      - bufferutil
      - canvas
      - supports-color
      - utf-8-validate
    dev: true

  /jest-runtime/27.5.1:
    resolution: {integrity: sha512-o7gxw3Gf+H2IGt8fv0RiyE1+r83FJBRruoA+FXrlHw6xEyBsU8ugA6IPfTdVyA0w8HClpbK+DGJxH59UrNMx8A==}
    engines: {node: ^10.13.0 || ^12.13.0 || ^14.15.0 || >=15.0.0}
    dependencies:
      '@jest/environment': 27.5.1
      '@jest/fake-timers': 27.5.1
      '@jest/globals': 27.5.1
      '@jest/source-map': 27.5.1
      '@jest/test-result': 27.5.1
      '@jest/transform': 27.5.1
      '@jest/types': 27.5.1
      chalk: 4.1.2
      cjs-module-lexer: 1.2.2
      collect-v8-coverage: 1.0.1
      execa: 5.1.1
      glob: 7.2.0
      graceful-fs: 4.2.9
      jest-haste-map: 27.5.1
      jest-message-util: 27.5.1
      jest-mock: 27.5.1
      jest-regex-util: 27.5.1
      jest-resolve: 27.5.1
      jest-snapshot: 27.5.1
      jest-util: 27.5.1
      slash: 3.0.0
      strip-bom: 4.0.0
    transitivePeerDependencies:
      - supports-color
    dev: true

  /jest-serializer/27.5.1:
    resolution: {integrity: sha512-jZCyo6iIxO1aqUxpuBlwTDMkzOAJS4a3eYz3YzgxxVQFwLeSA7Jfq5cbqCY+JLvTDrWirgusI/0KwxKMgrdf7w==}
    engines: {node: ^10.13.0 || ^12.13.0 || ^14.15.0 || >=15.0.0}
    dependencies:
      '@types/node': 16.11.26
      graceful-fs: 4.2.9
    dev: true

  /jest-snapshot/27.5.1:
    resolution: {integrity: sha512-yYykXI5a0I31xX67mgeLw1DZ0bJB+gpq5IpSuCAoyDi0+BhgU/RIrL+RTzDmkNTchvDFWKP8lp+w/42Z3us5sA==}
    engines: {node: ^10.13.0 || ^12.13.0 || ^14.15.0 || >=15.0.0}
    dependencies:
      '@babel/core': 7.17.8
      '@babel/generator': 7.17.7
      '@babel/plugin-syntax-typescript': 7.16.7_@babel+core@7.17.8
      '@babel/traverse': 7.17.3
      '@babel/types': 7.17.0
      '@jest/transform': 27.5.1
      '@jest/types': 27.5.1
      '@types/babel__traverse': 7.14.2
      '@types/prettier': 2.4.4
      babel-preset-current-node-syntax: 1.0.1_@babel+core@7.17.8
      chalk: 4.1.2
      expect: 27.5.1
      graceful-fs: 4.2.9
      jest-diff: 27.5.1
      jest-get-type: 27.5.1
      jest-haste-map: 27.5.1
      jest-matcher-utils: 27.5.1
      jest-message-util: 27.5.1
      jest-util: 27.5.1
      natural-compare: 1.4.0
      pretty-format: 27.5.1
      semver: 7.3.5
    transitivePeerDependencies:
      - supports-color
    dev: true

  /jest-util/27.5.1:
    resolution: {integrity: sha512-Kv2o/8jNvX1MQ0KGtw480E/w4fBCDOnH6+6DmeKi6LZUIlKA5kwY0YNdlzaWTiVgxqAqik11QyxDOKk543aKXw==}
    engines: {node: ^10.13.0 || ^12.13.0 || ^14.15.0 || >=15.0.0}
    dependencies:
      '@jest/types': 27.5.1
      '@types/node': 16.11.26
      chalk: 4.1.2
      ci-info: 3.3.0
      graceful-fs: 4.2.9
      picomatch: 2.3.1
    dev: true

  /jest-validate/27.5.1:
    resolution: {integrity: sha512-thkNli0LYTmOI1tDB3FI1S1RTp/Bqyd9pTarJwL87OIBFuqEb5Apv5EaApEudYg4g86e3CT6kM0RowkhtEnCBQ==}
    engines: {node: ^10.13.0 || ^12.13.0 || ^14.15.0 || >=15.0.0}
    dependencies:
      '@jest/types': 27.5.1
      camelcase: 6.3.0
      chalk: 4.1.2
      jest-get-type: 27.5.1
      leven: 3.1.0
      pretty-format: 27.5.1
    dev: true

  /jest-watcher/27.5.1:
    resolution: {integrity: sha512-z676SuD6Z8o8qbmEGhoEUFOM1+jfEiL3DXHK/xgEiG2EyNYfFG60jluWcupY6dATjfEsKQuibReS1djInQnoVw==}
    engines: {node: ^10.13.0 || ^12.13.0 || ^14.15.0 || >=15.0.0}
    dependencies:
      '@jest/test-result': 27.5.1
      '@jest/types': 27.5.1
      '@types/node': 16.11.26
      ansi-escapes: 4.3.2
      chalk: 4.1.2
      jest-util: 27.5.1
      string-length: 4.0.2
    dev: true

  /jest-worker/27.5.1:
    resolution: {integrity: sha512-7vuh85V5cdDofPyxn58nrPjBktZo0u9x1g8WtjQol+jZDaE+fhN+cIvTj11GndBnMnyfrUOG1sZQxCdjKh+DKg==}
    engines: {node: '>= 10.13.0'}
    dependencies:
      '@types/node': 16.11.26
      merge-stream: 2.0.0
      supports-color: 8.1.1
    dev: true

  /jest/27.5.1_ts-node@10.7.0:
    resolution: {integrity: sha512-Yn0mADZB89zTtjkPJEXwrac3LHudkQMR+Paqa8uxJHCBr9agxztUifWCyiYrjhMPBoUVBjyny0I7XH6ozDr7QQ==}
    engines: {node: ^10.13.0 || ^12.13.0 || ^14.15.0 || >=15.0.0}
    hasBin: true
    peerDependencies:
      node-notifier: ^8.0.1 || ^9.0.0 || ^10.0.0
    peerDependenciesMeta:
      node-notifier:
        optional: true
    dependencies:
      '@jest/core': 27.5.1_ts-node@10.7.0
      import-local: 3.1.0
      jest-cli: 27.5.1_ts-node@10.7.0
    transitivePeerDependencies:
      - bufferutil
      - canvas
      - supports-color
      - ts-node
      - utf-8-validate
    dev: true

  /js-tokens/4.0.0:
    resolution: {integrity: sha512-RdJUflcE3cUzKiMqQgsCu06FPu9UdIJO0beYbPhHN4k6apgJtifcoCtT9bcxOpYBtpD2kCM6Sbzg4CausW/PKQ==}
    dev: true

  /js-yaml/3.14.1:
    resolution: {integrity: sha512-okMH7OXXJ7YrN9Ok3/SXrnu4iX9yOk+25nqX4imS2npuvTYDmo/QEZoqwZkYaIDk3jVvBOTOIEgEhaLOynBS9g==}
    hasBin: true
    dependencies:
      argparse: 1.0.10
      esprima: 4.0.1
    dev: true

  /js-yaml/4.1.0:
    resolution: {integrity: sha512-wpxZs9NoxZaJESJGIZTyDEaYpl0FKSA+FB9aJiyemKhMwkxQg63h4T1KJgUGHpTqPDNRcmmYLugrRjJlBtWvRA==}
    hasBin: true
    dependencies:
      argparse: 2.0.1
    dev: true

  /jsdom/16.7.0:
    resolution: {integrity: sha512-u9Smc2G1USStM+s/x1ru5Sxrl6mPYCbByG1U/hUmqaVsm4tbNyS7CicOSRyuGQYZhTu0h84qkZZQ/I+dzizSVw==}
    engines: {node: '>=10'}
    peerDependencies:
      canvas: ^2.5.0
    peerDependenciesMeta:
      canvas:
        optional: true
    dependencies:
      abab: 2.0.5
      acorn: 8.7.0
      acorn-globals: 6.0.0
      cssom: 0.4.4
      cssstyle: 2.3.0
      data-urls: 2.0.0
      decimal.js: 10.3.1
      domexception: 2.0.1
      escodegen: 2.0.0
      form-data: 3.0.1
      html-encoding-sniffer: 2.0.1
      http-proxy-agent: 4.0.1
      https-proxy-agent: 5.0.0
      is-potential-custom-element-name: 1.0.1
      nwsapi: 2.2.0
      parse5: 6.0.1
      saxes: 5.0.1
      symbol-tree: 3.2.4
      tough-cookie: 4.0.0
      w3c-hr-time: 1.0.2
      w3c-xmlserializer: 2.0.0
      webidl-conversions: 6.1.0
      whatwg-encoding: 1.0.5
      whatwg-mimetype: 2.3.0
      whatwg-url: 8.7.0
      ws: 7.5.7
      xml-name-validator: 3.0.0
    transitivePeerDependencies:
      - bufferutil
      - supports-color
      - utf-8-validate
    dev: true

  /jsesc/2.5.2:
    resolution: {integrity: sha512-OYu7XEzjkCQ3C5Ps3QIZsQfNpqoJyZZA99wd9aWd05NCtC5pWOkShK2mkL6HXQR6/Cy2lbNdPlZBpuQHXE63gA==}
    engines: {node: '>=4'}
    hasBin: true
    dev: true

  /json-parse-better-errors/1.0.2:
    resolution: {integrity: sha512-mrqyZKfX5EhL7hvqcV6WG1yYjnjeuYDzDhhcAAUrq8Po85NBQBJP+ZDUT75qZQ98IkUoBqdkExkukOU7Ts2wrw==}
    dev: true

  /json-parse-even-better-errors/2.3.1:
    resolution: {integrity: sha512-xyFwyhro/JEof6Ghe2iz2NcXoj2sloNsWr/XsERDK/oiPCfaNhl5ONfp+jQdAZRQQ0IJWNzH9zIZF7li91kh2w==}
    dev: true

  /json-schema-traverse/0.4.1:
    resolution: {integrity: sha512-xbbCH5dCYU5T8LcEhhuh7HJ88HXuW3qsI3Y0zOZFKfZEHcpWiHU/Jxzk629Brsab/mMiHQti9wMP+845RPe3Vg==}
    dev: true

  /json-schema-traverse/1.0.0:
    resolution: {integrity: sha512-NM8/P9n3XjXhIZn1lLhkFaACTOURQXjWhV4BA/RnOv8xvgqtqpAX9IO4mRQxSx1Rlo4tqzeqb0sOlruaOy3dug==}
    dev: true

  /json-stable-stringify-without-jsonify/1.0.1:
    resolution: {integrity: sha1-nbe1lJatPzz+8wp1FC0tkwrXJlE=}
    dev: true

  /json5/1.0.1:
    resolution: {integrity: sha512-aKS4WQjPenRxiQsC93MNfjx+nbF4PAdYzmd/1JIj8HYzqfbu86beTuNgXDzPknWk0n0uARlyewZo4s++ES36Ow==}
    hasBin: true
    dependencies:
      minimist: 1.2.5
    dev: true

  /json5/2.2.0:
    resolution: {integrity: sha512-f+8cldu7X/y7RAJurMEJmdoKXGB/X550w2Nr3tTbezL6RwEE/iMcm+tZnXeoZtKuOq6ft8+CqzEkrIgx1fPoQA==}
    engines: {node: '>=6'}
    hasBin: true
    dependencies:
      minimist: 1.2.5
    dev: true

  /jsonc-parser/3.0.0:
    resolution: {integrity: sha512-fQzRfAbIBnR0IQvftw9FJveWiHp72Fg20giDrHz6TdfB12UH/uue0D3hm57UB5KgAVuniLMCaS8P1IMj9NR7cA==}
    dev: true

  /jsonfile/6.1.0:
    resolution: {integrity: sha512-5dgndWOriYSm5cnYaJNhalLNDKOqFwyDB/rr1E9ZsGciGvKPs8R2xYGCacuf3z6K1YKDz182fd+fY3cn3pMqXQ==}
    dependencies:
      universalify: 2.0.0
    optionalDependencies:
      graceful-fs: 4.2.9
    dev: true

  /kleur/3.0.3:
    resolution: {integrity: sha512-eTIzlVOSUR+JxdDFepEYcBMtZ9Qqdef+rnzWdRZuMbOywu5tO2w2N7rqjoANZ5k9vywhL6Br1VRjUIgTQx4E8w==}
    engines: {node: '>=6'}
    dev: true

  /kolorist/1.5.1:
    resolution: {integrity: sha512-lxpCM3HTvquGxKGzHeknB/sUjuVoUElLlfYnXZT73K8geR9jQbroGlSCFBax9/0mpGoD3kzcMLnOlGQPJJNyqQ==}
    dev: true

  /leven/3.1.0:
    resolution: {integrity: sha512-qsda+H8jTaUaN/x5vzW2rzc+8Rw4TAQ/4KjB46IwK5VH+IlVeeeje/EoZRpiXvIqjFgK84QffqPztGI3VBLG1A==}
    engines: {node: '>=6'}
    dev: true

  /levn/0.3.0:
    resolution: {integrity: sha1-OwmSTt+fCDwEkP3UwLxEIeBHZO4=}
    engines: {node: '>= 0.8.0'}
    dependencies:
      prelude-ls: 1.1.2
      type-check: 0.3.2
    dev: true

  /levn/0.4.1:
    resolution: {integrity: sha512-+bT2uH4E5LGE7h/n3evcS/sQlJXCpIp6ym8OWJ5eV6+67Dsql/LaaT7qJBAt2rzfoa/5QBGBhxDix1dMt2kQKQ==}
    engines: {node: '>= 0.8.0'}
    dependencies:
      prelude-ls: 1.2.1
      type-check: 0.4.0
    dev: true

  /lilconfig/2.0.5:
    resolution: {integrity: sha512-xaYmXZtTHPAw5m+xLN8ab9C+3a8YmV3asNSPOATITbtwrfbwaLJj8h66H1WMIpALCkqsIzK3h7oQ+PdX+LQ9Eg==}
    engines: {node: '>=10'}
    dev: true

  /lines-and-columns/1.2.4:
    resolution: {integrity: sha512-7ylylesZQ/PV29jhEDl3Ufjo6ZX7gCqJr5F7PKrqc93v7fzSymt1BpwEU8nAUXs8qzzvqhbjhK5QZg6Mt/HkBg==}
    dev: true

  /loader-runner/4.2.0:
    resolution: {integrity: sha512-92+huvxMvYlMzMt0iIOukcwYBFpkYJdpl2xsZ7LrlayO7E8SOv+JJUEK17B/dJIHAOLMfh2dZZ/Y18WgmGtYNw==}
    engines: {node: '>=6.11.5'}
    dev: true

  /local-pkg/0.4.1:
    resolution: {integrity: sha512-lL87ytIGP2FU5PWwNDo0w3WhIo2gopIAxPg9RxDYF7m4rr5ahuZxP22xnJHIvaLTe4Z9P6uKKY2UHiwyB4pcrw==}
    engines: {node: '>=14'}
    dev: true

  /locate-path/5.0.0:
    resolution: {integrity: sha512-t7hw9pI+WvuwNJXwk5zVHpyhIqzg2qTlklJOf0mVxGSbe3Fp2VieZcduNYjaLDoy6p9uGpQEGWG87WpMKlNq8g==}
    engines: {node: '>=8'}
    dependencies:
      p-locate: 4.1.0
    dev: true

  /locate-path/6.0.0:
    resolution: {integrity: sha512-iPZK6eYjbxRu3uB4/WZ3EsEIMJFMqAoopl3R+zuq0UjcAm/MO6KCweDgPfP3elTztoKP3KtnVHxTn2NHBSDVUw==}
    engines: {node: '>=10'}
    dependencies:
      p-locate: 5.0.0
    dev: true

  /lodash.memoize/4.1.2:
    resolution: {integrity: sha1-vMbEmkKihA7Zl/Mj6tpezRguC/4=}
    dev: true

  /lodash.merge/4.6.2:
    resolution: {integrity: sha512-0KpjqXRVvrYyCsX1swR/XTK0va6VQkQM6MNo7PqW77ByjAhoARA8EfrP1N4+KlKj8YS0ZUCtRT/YUuhyYDujIQ==}
    dev: true

  /lodash/4.17.21:
    resolution: {integrity: sha512-v2kDEe57lecTulaDIuNTPy3Ry4gLGJ6Z1O3vE1krgXZNrsQ+LFTGHVxVjcXPs17LhbZVGedAJv8XZ1tvj5FvSg==}
    dev: true

  /log-symbols/4.1.0:
    resolution: {integrity: sha512-8XPvpAA8uyhfteu8pIvQxpJZ7SYYdpUivZpGy6sFsBuKRY/7rQGavedeB8aK+Zkyq6upMFVL/9AW6vOYzfRyLg==}
    engines: {node: '>=10'}
    dependencies:
      chalk: 4.1.2
      is-unicode-supported: 0.1.0
    dev: true

  /lru-cache/6.0.0:
    resolution: {integrity: sha512-Jo6dJ04CmSjuznwJSS3pUeWmd/H0ffTlkXXgwZi+eq1UCmqQwCh+eLsYOYCwY991i2Fah4h1BEMCx4qThGbsiA==}
    engines: {node: '>=10'}
    dependencies:
      yallist: 4.0.0
    dev: true

  /macos-release/2.5.0:
    resolution: {integrity: sha512-EIgv+QZ9r+814gjJj0Bt5vSLJLzswGmSUbUpbi9AIr/fsN2IWFBl2NucV9PAiek+U1STK468tEkxmVYUtuAN3g==}
    engines: {node: '>=6'}
    dev: true

  /magic-string/0.25.7:
    resolution: {integrity: sha512-4CrMT5DOHTDk4HYDlzmwu4FVCcIYI8gauveasrdCu2IKIFOJ3f0v/8MDGJCDL9oD2ppz/Av1b0Nj345H9M+XIA==}
    dependencies:
      sourcemap-codec: 1.4.8
    dev: true

  /magic-string/0.25.9:
    resolution: {integrity: sha512-RmF0AsMzgt25qzqqLc1+MbHmhdx0ojF2Fvs4XnOqz2ZOBXzzkEwc/dJQZCYHAn7v1jbVOjAZfK8msRn4BxO4VQ==}
    dependencies:
      sourcemap-codec: 1.4.8

  /make-dir/3.1.0:
    resolution: {integrity: sha512-g3FeP20LNwhALb/6Cz6Dd4F2ngze0jz7tbzrD2wAV+o9FeNHe4rL+yK2md0J/fiSf1sa1ADhXqi5+oVwOM/eGw==}
    engines: {node: '>=8'}
    dependencies:
      semver: 6.3.0
    dev: true

  /make-error/1.3.6:
    resolution: {integrity: sha512-s8UhlNe7vPKomQhC1qFelMokr/Sc3AgNbso3n74mVPA5LTZwkB9NlXf4XPamLxJE8h0gh73rM94xvwRT2CVInw==}
    dev: true

  /makeerror/1.0.12:
    resolution: {integrity: sha512-JmqCvUhmt43madlpFzG4BQzG2Z3m6tvQDNKdClZnO3VbIudJYmxsT0FNJMeiB2+JTSlTQTSbU8QdesVmwJcmLg==}
    dependencies:
      tmpl: 1.0.5
    dev: true

  /media-typer/0.3.0:
    resolution: {integrity: sha1-hxDXrwqmJvj/+hzgAWhUUmMlV0g=}
    engines: {node: '>= 0.6'}
    dev: false

  /memfs/3.4.1:
    resolution: {integrity: sha512-1c9VPVvW5P7I85c35zAdEr1TD5+F11IToIHIlrVIcflfnzPkJa0ZoYEoEdYDP8KgPFoSZ/opDrUsAoZWym3mtw==}
    engines: {node: '>= 4.0.0'}
    dependencies:
      fs-monkey: 1.0.3
    dev: true

  /merge-descriptors/1.0.1:
    resolution: {integrity: sha1-sAqqVW3YtEVoFQ7J0blT8/kMu2E=}
    dev: false

  /merge-stream/2.0.0:
    resolution: {integrity: sha512-abv/qOcuPfk3URPfDzmZU1LKmuw8kT+0nIHvKrKgFrwifol/doWcdA4ZqsWQ8ENrFKkd67Mfpo/LovbIUsbt3w==}
    dev: true

  /merge2/1.4.1:
    resolution: {integrity: sha512-8q7VEgMJW4J8tcfVPy8g09NcQwZdbwFEqhe/WZkoIzjn/3TGDwtOCYtXGxA3O8tPzpczCCDgv+P2P5y00ZJOOg==}
    engines: {node: '>= 8'}
    dev: true

  /methods/1.1.2:
    resolution: {integrity: sha1-VSmk1nZUE07cxSZmVoNbD4Ua/O4=}
    engines: {node: '>= 0.6'}

  /micromatch/4.0.4:
    resolution: {integrity: sha512-pRmzw/XUcwXGpD9aI9q/0XOwLNygjETJ8y0ao0wdqprrzDa4YnxLcz7fQRZr8voh8V10kGhABbNcHVk5wHgWwg==}
    engines: {node: '>=8.6'}
    dependencies:
      braces: 3.0.2
      picomatch: 2.3.1
    dev: true

  /mime-db/1.52.0:
    resolution: {integrity: sha512-sPU4uV7dYlvtWJxwwxHD0PuihVNiE7TyAbQ5SWxDCB9mUYvOgroQOwYQQOKPJ8CIbE+1ETVlOoK1UC2nU3gYvg==}
    engines: {node: '>= 0.6'}

  /mime-types/2.1.35:
    resolution: {integrity: sha512-ZDY+bPm5zTTF+YpCrAU9nK0UgICYPT0QtT1NZWFv4s++TNkcgVaT0g6+4R2uI4MjQjzysHB1zxuWL50hzaeXiw==}
    engines: {node: '>= 0.6'}
    dependencies:
      mime-db: 1.52.0

  /mime/1.6.0:
    resolution: {integrity: sha512-x0Vn8spI+wuJ1O6S7gnbaQg8Pxh4NNHb7KSINmEWKiPE4RKOplvijn+NkmYmmRgP68mc70j2EbeTFRsrswaQeg==}
    engines: {node: '>=4'}
    hasBin: true
    dev: false

  /mime/2.6.0:
    resolution: {integrity: sha512-USPkMeET31rOMiarsBNIHZKLGgvKc/LrjofAnBlOttf5ajRvqiRA8QsenbcooctK6d6Ts6aqZXBA+XbkKthiQg==}
    engines: {node: '>=4.0.0'}
    hasBin: true
    dev: true

  /mimic-fn/2.1.0:
    resolution: {integrity: sha512-OqbOk5oEQeAZ8WXWydlu9HJjz9WVdEIvamMCcXmuqUYjTknH/sqsWvhQ3vgwKFRR1HpjvNBKQ37nbJgYzGqGcg==}
    engines: {node: '>=6'}
    dev: true

  /minimatch/3.1.2:
    resolution: {integrity: sha512-J7p63hRiAjw1NDEww1W7i37+ByIrOWO5XQQAzZ3VOcL0PNybwpfmV/N05zFAzwQ9USyEcX6t3UO+K5aqBQOIHw==}
    dependencies:
      brace-expansion: 1.1.11

  /minimist/1.2.5:
    resolution: {integrity: sha512-FM9nNUYrRBAELZQT3xeZQ7fmMOBg6nWNmJKTcgsJeaLstP/UODVpGsr5OhXhhXg6f+qtJ8uiZ+PUxkDWcgIXLw==}

  /mkdirp/0.5.5:
    resolution: {integrity: sha512-NKmAlESf6jMGym1++R0Ra7wvhV+wFW63FaSOFPwRahvea0gMUcGUhVeAg/0BC0wiv9ih5NYPB1Wn1UEI1/L+xQ==}
    hasBin: true
    dependencies:
      minimist: 1.2.5
    dev: false

  /ms/2.0.0:
    resolution: {integrity: sha1-VgiurfwAvmwpAd9fmGF4jeDVl8g=}
    dev: false

  /ms/2.1.2:
    resolution: {integrity: sha512-sGkPx+VjMtmA6MX27oA4FBFELFCZZ4S4XqeGOXCv68tT+jb3vk/RyaKWP0PTKyWtmLSM0b+adUTEvbs1PEaH2w==}
    dev: true

  /ms/2.1.3:
    resolution: {integrity: sha512-6FlzubTLZG3J2a/NVCAleEhjzq5oxgHyaCU9yYXvcLsvoVaHJq/s5xXI6/XXP6tz7R9xAOtHnSO/tXtF3WRTlA==}
    dev: false

  /multer/1.4.4:
    resolution: {integrity: sha512-2wY2+xD4udX612aMqMcB8Ws2Voq6NIUPEtD1be6m411T4uDH/VtL9i//xvcyFlTVfRdaBsk7hV5tgrGQqhuBiw==}
    engines: {node: '>= 0.10.0'}
    dependencies:
      append-field: 1.0.0
      busboy: 0.2.14
      concat-stream: 1.6.2
      mkdirp: 0.5.5
      object-assign: 4.1.1
      on-finished: 2.4.1
      type-is: 1.6.18
      xtend: 4.0.2
    dev: false

  /mute-stream/0.0.8:
    resolution: {integrity: sha512-nnbWWOkoWyUsTjKrhgD0dcz22mdkSnpYqbEjIm2nhwhuxlSkpywJmBo8h0ZqJdkp73mb90SssHkN4rsRaBAfAA==}
    dev: true

  /nanoid/3.3.1:
    resolution: {integrity: sha512-n6Vs/3KGyxPQd6uO0eH4Bv0ojGSUvuLlIHtC3Y0kEO23YRge8H9x1GCzLn28YX0H66pMkxuaeESFq4tKISKwdw==}
    engines: {node: ^10 || ^12 || ^13.7 || ^14 || >=15.0.1}
    hasBin: true

  /natural-compare/1.4.0:
    resolution: {integrity: sha1-Sr6/7tdUHywnrPspvbvRXI1bpPc=}
    dev: true

  /negotiator/0.6.3:
    resolution: {integrity: sha512-+EUsqGPLsM+j/zdChZjsnX51g4XrHFOIXwfnCVPGlQk/k5giakcKsuxCObBRu6DSm9opw/O6slWbJdghQM4bBg==}
    engines: {node: '>= 0.6'}
    dev: false

  /neo-async/2.6.2:
    resolution: {integrity: sha512-Yd3UES5mWCSqR+qNT93S3UoYUkqAZ9lLg8a7g9rimsWmYGK8cVToA4/sF3RrshdyV3sAGMXVUmpMYOw+dLpOuw==}
    dev: true

  /node-emoji/1.11.0:
    resolution: {integrity: sha512-wo2DpQkQp7Sjm2A0cq+sN7EHKO6Sl0ctXeBdFZrL9T9+UywORbufTcTZxom8YqpLQt/FqNMUkOpkZrJVYSKD3A==}
    dependencies:
      lodash: 4.17.21
    dev: true

  /node-fetch/2.6.7:
    resolution: {integrity: sha512-ZjMPFEfVx5j+y2yF35Kzx5sF7kDzxuDj6ziH4FFbOp87zKDZNx8yExJIb05OGF4Nlt9IHFIMBkRl41VdvcNdbQ==}
    engines: {node: 4.x || >=6.0.0}
    peerDependencies:
      encoding: ^0.1.0
    peerDependenciesMeta:
      encoding:
        optional: true
    dependencies:
      whatwg-url: 5.0.0
    dev: false

  /node-int64/0.4.0:
    resolution: {integrity: sha1-h6kGXNs1XTGC2PlM4RGIuCXGijs=}
    dev: true

  /node-releases/2.0.2:
    resolution: {integrity: sha512-XxYDdcQ6eKqp/YjI+tb2C5WM2LgjnZrfYg4vgQt49EK268b6gYCHsBLrK2qvJo4FmCtqmKezb0WZFK4fkrZNsg==}
    dev: true

  /normalize-path/3.0.0:
    resolution: {integrity: sha512-6eZs5Ls3WtCisHWp9S2GUy8dqkpGi4BVSz3GaqiE6ezub0512ESztXUwUB6C6IKbQkY2Pnb/mD4WYojCRwcwLA==}
    engines: {node: '>=0.10.0'}
    dev: true

  /normalize-range/0.1.2:
    resolution: {integrity: sha1-LRDAa9/TEuqXd2laTShDlFa3WUI=}
    engines: {node: '>=0.10.0'}
    dev: true

  /npm-run-path/4.0.1:
    resolution: {integrity: sha512-S48WzZW777zhNIrn7gxOlISNAqi9ZC/uQFnRdbeIHhZhCA6UqpkOT8T1G7BvfdgP4Er8gF4sUbaS0i7QvIfCWw==}
    engines: {node: '>=8'}
    dependencies:
      path-key: 3.1.1
    dev: true

  /nwsapi/2.2.0:
    resolution: {integrity: sha512-h2AatdwYH+JHiZpv7pt/gSX1XoRGb7L/qSIeuqA6GwYoF9w1vP1cw42TO0aI2pNyshRK5893hNSl+1//vHK7hQ==}
    dev: true

  /object-assign/4.1.1:
    resolution: {integrity: sha1-IQmtx5ZYh8/AXLvUQsrIv7s2CGM=}
    engines: {node: '>=0.10.0'}
    dev: false

  /object-hash/2.2.0:
    resolution: {integrity: sha512-gScRMn0bS5fH+IuwyIFgnh9zBdo4DV+6GhygmWM9HyNJSgS0hScp1f5vjtm7oIIOiT9trXrShAkLFSc2IqKNgw==}
    engines: {node: '>= 6'}
    dev: true

  /object-hash/3.0.0:
    resolution: {integrity: sha512-RSn9F68PjH9HqtltsSnqYC1XXoWe9Bju5+213R98cNGttag9q9yAOTzdbsqvIa7aNm5WffBZFpWYr2aWrklWAw==}
    engines: {node: '>= 6'}
    dev: false

  /object-inspect/1.12.0:
    resolution: {integrity: sha512-Ho2z80bVIvJloH+YzRmpZVQe87+qASmBUKZDWgx9cu+KDrX2ZDH/3tMy+gXbZETVGs2M8YdxObOh7XAtim9Y0g==}
    dev: true

  /object-is/1.1.5:
    resolution: {integrity: sha512-3cyDsyHgtmi7I7DfSSI2LDp6SK2lwvtbg0p0R1e0RvTqF5ceGx+K2dfSjm1bKDMVCFEDAQvy+o8c6a7VujOddw==}
    engines: {node: '>= 0.4'}
    dependencies:
      call-bind: 1.0.2
      define-properties: 1.1.3
    dev: true

  /object-keys/1.1.1:
    resolution: {integrity: sha512-NuAESUOUMrlIXOfHKzD6bpPu3tYt3xvjNdRIQ+FeT0lNb4K8WR70CaDxhuNguS2XG+GjkyMwOzsN5ZktImfhLA==}
    engines: {node: '>= 0.4'}
    dev: true

  /object.assign/4.1.2:
    resolution: {integrity: sha512-ixT2L5THXsApyiUPYKmW+2EHpXXe5Ii3M+f4e+aJFAHao5amFRW6J0OO6c/LU8Be47utCx2GL89hxGB6XSmKuQ==}
    engines: {node: '>= 0.4'}
    dependencies:
      call-bind: 1.0.2
      define-properties: 1.1.3
      has-symbols: 1.0.3
      object-keys: 1.1.1
    dev: true

  /on-finished/2.3.0:
    resolution: {integrity: sha1-IPEzZIGwg811M3mSoWlxqi2QaUc=}
    engines: {node: '>= 0.8'}
    dependencies:
      ee-first: 1.1.1
    dev: false

  /on-finished/2.4.1:
    resolution: {integrity: sha512-oVlzkg3ENAhCk2zdv7IJwd/QUD4z2RxRwpkcGY8psCVcCYZNq4wYnVWALHM+brtuJjePWiYF/ClmuDr8Ch5+kg==}
    engines: {node: '>= 0.8'}
    dependencies:
      ee-first: 1.1.1
    dev: false

  /once/1.4.0:
    resolution: {integrity: sha1-WDsap3WWHUsROsF9nFC6753Xa9E=}
    dependencies:
      wrappy: 1.0.2

  /onetime/5.1.2:
    resolution: {integrity: sha512-kbpaSSGJTWdAY5KPVeMOKXSrPtr8C8C7wodJbcsd51jRnmD+GZu8Y0VoU6Dm5Z4vWr0Ig/1NKuWRKf7j5aaYSg==}
    engines: {node: '>=6'}
    dependencies:
      mimic-fn: 2.1.0
    dev: true

  /optional/0.1.4:
    resolution: {integrity: sha512-gtvrrCfkE08wKcgXaVwQVgwEQ8vel2dc5DDBn9RLQZ3YtmtkBss6A2HY6BnJH4N/4Ku97Ri/SF8sNWE2225WJw==}
    dev: true

  /optionator/0.8.3:
    resolution: {integrity: sha512-+IW9pACdk3XWmmTXG8m3upGUJst5XRGzxMRjXzAuJ1XnIFNvfhjjIuYkDvysnPQ7qzqVzLt78BCruntqRhWQbA==}
    engines: {node: '>= 0.8.0'}
    dependencies:
      deep-is: 0.1.4
      fast-levenshtein: 2.0.6
      levn: 0.3.0
      prelude-ls: 1.1.2
      type-check: 0.3.2
      word-wrap: 1.2.3
    dev: true

  /optionator/0.9.1:
    resolution: {integrity: sha512-74RlY5FCnhq4jRxVUPKDaRwrVNXMqsGsiW6AJw4XK8hmtm10wC0ypZBLw5IIp85NZMr91+qd1RvvENwg7jjRFw==}
    engines: {node: '>= 0.8.0'}
    dependencies:
      deep-is: 0.1.4
      fast-levenshtein: 2.0.6
      levn: 0.4.1
      prelude-ls: 1.2.1
      type-check: 0.4.0
      word-wrap: 1.2.3
    dev: true

  /ora/5.4.1:
    resolution: {integrity: sha512-5b6Y85tPxZZ7QytO+BQzysW31HJku27cRIlkbAXaNx+BdcVi+LlRFmVXzeF6a7JCwJpyw5c4b+YSVImQIrBpuQ==}
    engines: {node: '>=10'}
    dependencies:
      bl: 4.1.0
      chalk: 4.1.2
      cli-cursor: 3.1.0
      cli-spinners: 2.6.1
      is-interactive: 1.0.0
      is-unicode-supported: 0.1.0
      log-symbols: 4.1.0
      strip-ansi: 6.0.1
      wcwidth: 1.0.1
    dev: true

  /os-name/4.0.1:
    resolution: {integrity: sha512-xl9MAoU97MH1Xt5K9ERft2YfCAoaO6msy1OBA0ozxEC0x0TmIoE6K3QvgJMMZA9yKGLmHXNY/YZoDbiGDj4zYw==}
    engines: {node: '>=10'}
    dependencies:
      macos-release: 2.5.0
      windows-release: 4.0.0
    dev: true

  /os-tmpdir/1.0.2:
    resolution: {integrity: sha1-u+Z0BseaqFxc/sdm/lc0VV36EnQ=}
    engines: {node: '>=0.10.0'}
    dev: true

  /p-limit/2.3.0:
    resolution: {integrity: sha512-//88mFWSJx8lxCzwdAABTJL2MyWB12+eIY7MDL2SqLmAkeKU9qxRvWuSyTjm3FUmpBEMuFfckAIqEaVGUDxb6w==}
    engines: {node: '>=6'}
    dependencies:
      p-try: 2.2.0
    dev: true

  /p-limit/3.1.0:
    resolution: {integrity: sha512-TYOanM3wGwNGsZN2cVTYPArw454xnXj5qmWF1bEoAc4+cU/ol7GVh7odevjp1FNHduHc3KZMcFduxU5Xc6uJRQ==}
    engines: {node: '>=10'}
    dependencies:
      yocto-queue: 0.1.0
    dev: true

  /p-locate/4.1.0:
    resolution: {integrity: sha512-R79ZZ/0wAxKGu3oYMlz8jy/kbhsNrS7SKZ7PxEHBgJ5+F2mtFW2fK2cOtBh1cHYkQsbzFV7I+EoRKe6Yt0oK7A==}
    engines: {node: '>=8'}
    dependencies:
      p-limit: 2.3.0
    dev: true

  /p-locate/5.0.0:
    resolution: {integrity: sha512-LaNjtRWUBY++zB5nE/NwcaoMylSPk+S+ZHNB1TzdbMJMny6dynpAGt7X/tl/QYq3TIeE6nxHppbo2LGymrG5Pw==}
    engines: {node: '>=10'}
    dependencies:
      p-limit: 3.1.0
    dev: true

  /p-try/2.2.0:
    resolution: {integrity: sha512-R4nPAVTAU0B9D35/Gk3uJf/7XYbQcyohSKdvAxIRSNghFl4e71hVoGnBNQz9cWaXxO2I10KTC+3jMdvvoKw6dQ==}
    engines: {node: '>=6'}
    dev: true

  /parent-module/1.0.1:
    resolution: {integrity: sha512-GQ2EWRpQV8/o+Aw8YqtfZZPfNRWZYkbidE9k5rpl/hC3vtHHBfGm2Ifi6qWV+coDGkrUKZAxE3Lot5kcsRlh+g==}
    engines: {node: '>=6'}
    dependencies:
      callsites: 3.1.0
    dev: true

  /parse-json/5.2.0:
    resolution: {integrity: sha512-ayCKvm/phCGxOkYRSCM82iDwct8/EonSEgCSxWxD7ve6jHggsFl4fZVQBPRNgQoKiuV/odhFrGzQXZwbifC8Rg==}
    engines: {node: '>=8'}
    dependencies:
      '@babel/code-frame': 7.16.7
      error-ex: 1.3.2
      json-parse-even-better-errors: 2.3.1
      lines-and-columns: 1.2.4
    dev: true

  /parse5/6.0.1:
    resolution: {integrity: sha512-Ofn/CTFzRGTTxwpNEs9PP93gXShHcTq255nzRYSKe8AkVpZY7e1fpmTfOyoIvjP5HG7Z2ZM7VS9PPhQGW2pOpw==}
    dev: true

  /parseurl/1.3.3:
    resolution: {integrity: sha512-CiyeOxFT/JZyN5m0z9PfXw4SCBJ6Sygz1Dpl0wqjlhDEGGBP1GnsUVEL0p63hoG1fcj3fHynXi9NYO4nWOL+qQ==}
    engines: {node: '>= 0.8'}
    dev: false

  /path-exists/4.0.0:
    resolution: {integrity: sha512-ak9Qy5Q7jYb2Wwcey5Fpvg2KoAc/ZIhLSLOSBmRmygPsGwkVVt0fZa0qrtMz+m6tJTAHfZQ8FnmB4MG4LWy7/w==}
    engines: {node: '>=8'}
    dev: true

  /path-is-absolute/1.0.1:
    resolution: {integrity: sha1-F0uSaHNVNP+8es5r9TpanhtcX18=}
    engines: {node: '>=0.10.0'}

  /path-key/3.1.1:
    resolution: {integrity: sha512-ojmeN0qd+y0jszEtoY48r0Peq5dwMEkIlCOu6Q5f41lfkswXuKtYrhgoTpLnyIcHm24Uhqx+5Tqm2InSwLhE6Q==}
    engines: {node: '>=8'}
    dev: true

  /path-parse/1.0.7:
    resolution: {integrity: sha512-LDJzPVEEEPR+y48z93A0Ed0yXb8pAByGWo/k5YYdYgpY2/2EsOsksJrq7lOHxryrVOn1ejG6oAp8ahvOIQD8sw==}
    dev: true

  /path-to-regexp/0.1.7:
    resolution: {integrity: sha1-32BBeABfUi8V60SQ5yR6G/qmf4w=}
    dev: false

  /path-to-regexp/3.2.0:
    resolution: {integrity: sha512-jczvQbCUS7XmS7o+y1aEO9OBVFeZBQ1MDSEqmO7xSoPgOPoowY/SxLpZ6Vh97/8qHZOteiCKb7gkG9gA2ZUxJA==}
    dev: false

  /path-type/4.0.0:
    resolution: {integrity: sha512-gDKb8aZMDeD/tZWs9P6+q0J9Mwkdl6xMV8TjnGP3qJVJ06bdMgkbBlLU8IdfOsIsFz2BW1rNVT3XuNEl8zPAvw==}
    engines: {node: '>=8'}
    dev: true

  /picocolors/1.0.0:
    resolution: {integrity: sha512-1fygroTLlHu66zi26VoTDv8yRgm0Fccecssto+MhsZ0D/DGW2sm8E8AjW7NU5VVTRt5GxbeZ5qBuJr+HyLYkjQ==}

  /picomatch/2.3.1:
    resolution: {integrity: sha512-JU3teHTNjmE2VCGFzuY8EXzCDVwEqB2a8fsIvwaStHhAWJEeVd1o1QD80CU6+ZdEXXSLbSsuLwJjkCBWqRQUVA==}
    engines: {node: '>=8.6'}
    dev: true

  /pinia/2.0.13_typescript@4.6.2+vue@3.2.31:
    resolution: {integrity: sha512-B7rSqm1xNpwcPMnqns8/gVBfbbi7lWTByzS6aPZ4JOXSJD4Y531rZHDCoYWBwLyHY/8hWnXljgiXp6rRyrofcw==}
    peerDependencies:
      '@vue/composition-api': ^1.4.0
      typescript: '>=4.4.4'
      vue: ^2.6.14 || ^3.2.0
    peerDependenciesMeta:
      '@vue/composition-api':
        optional: true
      typescript:
        optional: true
    dependencies:
      '@vue/devtools-api': 6.1.4
      typescript: 4.6.2
      vue: 3.2.31
      vue-demi: 0.12.5_vue@3.2.31
    dev: false

  /pirates/4.0.5:
    resolution: {integrity: sha512-8V9+HQPupnaXMA23c5hvl69zXvTwTzyAYasnkb0Tts4XvO4CliqONMOnvlq26rkhLC3nWDFBJf73LU1e1VZLaQ==}
    engines: {node: '>= 6'}
    dev: true

  /pkg-dir/4.2.0:
    resolution: {integrity: sha512-HRDzbaKjC+AOWVXxAU/x54COGeIv9eb+6CkDSQoNTt4XyWoIJvuPsXizxu/Fr23EiekbtZwmh1IcIG/l/a10GQ==}
    engines: {node: '>=8'}
    dependencies:
      find-up: 4.1.0
    dev: true

  /pluralize/8.0.0:
    resolution: {integrity: sha512-Nc3IT5yHzflTfbjgqWcCPpo7DaKy4FnpB0l/zCAW0Tc7jxAiuqSxHasntB3D7887LSrA93kDJ9IXovxJYxyLCA==}
    engines: {node: '>=4'}
    dev: true

  /postcss-js/4.0.0_postcss@8.4.12:
    resolution: {integrity: sha512-77QESFBwgX4irogGVPgQ5s07vLvFqWr228qZY+w6lW599cRlK/HmnlivnnVUxkjHnCu4J16PDMHcH+e+2HbvTQ==}
    engines: {node: ^12 || ^14 || >= 16}
    peerDependencies:
      postcss: ^8.3.3
    dependencies:
      camelcase-css: 2.0.1
      postcss: 8.4.12
    dev: true

  /postcss-load-config/3.1.4_postcss@8.4.12:
    resolution: {integrity: sha512-6DiM4E7v4coTE4uzA8U//WhtPwyhiim3eyjEMFCnUpzbrkK9wJHgKDT2mR+HbtSrd/NubVaYTOpSpjUl8NQeRg==}
    engines: {node: '>= 10'}
    peerDependencies:
      postcss: '>=8.0.9'
      ts-node: '>=9.0.0'
    peerDependenciesMeta:
      postcss:
        optional: true
      ts-node:
        optional: true
    dependencies:
      lilconfig: 2.0.5
      postcss: 8.4.12
      yaml: 1.10.2
    dev: true

  /postcss-nested/5.0.6_postcss@8.4.12:
    resolution: {integrity: sha512-rKqm2Fk0KbA8Vt3AdGN0FB9OBOMDVajMG6ZCf/GoHgdxUJ4sBFp0A/uMIRm+MJUdo33YXEtjqIz8u7DAp8B7DA==}
    engines: {node: '>=12.0'}
    peerDependencies:
      postcss: ^8.2.14
    dependencies:
      postcss: 8.4.12
      postcss-selector-parser: 6.0.10
    dev: true

  /postcss-selector-parser/6.0.10:
    resolution: {integrity: sha512-IQ7TZdoaqbT+LCpShg46jnZVlhWD2w6iQYAcYXfHARZ7X1t/UGhhceQDs5X0cGqKvYlHNOuv7Oa1xmb0oQuA3w==}
    engines: {node: '>=4'}
    dependencies:
      cssesc: 3.0.0
      util-deprecate: 1.0.2
    dev: true

  /postcss-value-parser/4.2.0:
    resolution: {integrity: sha512-1NNCs6uurfkVbeXG4S8JFT9t19m45ICnif8zWLd5oPSZ50QnwMfK+H3jv408d4jw/7Bttv5axS5IiHoLaVNHeQ==}
    dev: true

  /postcss/8.4.12:
    resolution: {integrity: sha512-lg6eITwYe9v6Hr5CncVbK70SoioNQIq81nsaG86ev5hAidQvmOeETBqs7jm43K2F5/Ley3ytDtriImV6TpNiSg==}
    engines: {node: ^10 || ^12 || >=14}
    dependencies:
      nanoid: 3.3.1
      picocolors: 1.0.0
      source-map-js: 1.0.2

  /prelude-ls/1.1.2:
    resolution: {integrity: sha1-IZMqVJ9eUv/ZqCf1cOBL5iqX2lQ=}
    engines: {node: '>= 0.8.0'}
    dev: true

  /prelude-ls/1.2.1:
    resolution: {integrity: sha512-vkcDPrRZo1QZLbn5RLGPpg/WmIQ65qoWWhcGKf/b5eplkkarX0m9z8ppCat4mlOqUsWpyNuYgO3VRyrYHSzX5g==}
    engines: {node: '>= 0.8.0'}
    dev: true

  /prettier-linter-helpers/1.0.0:
    resolution: {integrity: sha512-GbK2cP9nraSSUF9N2XwUwqfzlAFlMNYYl+ShE/V+H8a9uNl/oUqB1w2EL54Jh0OlyRSd8RfWYJ3coVS4TROP2w==}
    engines: {node: '>=6.0.0'}
    dependencies:
      fast-diff: 1.2.0
    dev: true

  /prettier-plugin-tailwindcss/0.1.8_prettier@2.6.1:
    resolution: {integrity: sha512-hwarSBCswAXa+kqYtaAkFr3Vop9o04WOyZs0qo3NyvW8L7f1rif61wRyq0+ArmVThOuRBcJF5hjGXYk86cwemg==}
    engines: {node: '>=12.17.0'}
    peerDependencies:
      prettier: '>=2.2.0'
    dependencies:
      prettier: 2.6.1
    dev: true

  /prettier/2.6.1:
    resolution: {integrity: sha512-8UVbTBYGwN37Bs9LERmxCPjdvPxlEowx2urIL6urHzdb3SDq4B/Z6xLFCblrSnE4iKWcS6ziJ3aOYrc1kz/E2A==}
    engines: {node: '>=10.13.0'}
    hasBin: true
    dev: true

  /pretty-format/27.5.1:
    resolution: {integrity: sha512-Qb1gy5OrP5+zDf2Bvnzdl3jsTf1qXVMazbvCoKhtKqVs4/YK4ozX4gKQJJVyNe+cajNPn0KoC0MC3FUmaHWEmQ==}
    engines: {node: ^10.13.0 || ^12.13.0 || ^14.15.0 || >=15.0.0}
    dependencies:
      ansi-regex: 5.0.1
      ansi-styles: 5.2.0
      react-is: 17.0.2
    dev: true

  /process-nextick-args/2.0.1:
    resolution: {integrity: sha512-3ouUOpQhtgrbOa17J7+uxOTpITYWaGP7/AhoR3+A+/1e9skrzelGi/dXzEYyvbxubEF6Wn2ypscTKiKJFFn1ag==}
    dev: false

  /prompts/2.4.2:
    resolution: {integrity: sha512-NxNv/kLguCA7p3jE8oL2aEBsrJWgAakBpgmgK6lpPWV+WuOmY6r2/zbAVnP+T8bQlA0nzHXSJSJW0Hq7ylaD2Q==}
    engines: {node: '>= 6'}
    dependencies:
      kleur: 3.0.3
      sisteransi: 1.0.5
    dev: true

  /proxy-addr/2.0.7:
    resolution: {integrity: sha512-llQsMLSUDUPT44jdrU/O37qlnifitDP+ZwrmmZcoSKyLKvtZxpyV0n2/bD/N4tBAAZ/gJEdZU7KMraoK1+XYAg==}
    engines: {node: '>= 0.10'}
    dependencies:
      forwarded: 0.2.0
      ipaddr.js: 1.9.1
    dev: false

  /psl/1.8.0:
    resolution: {integrity: sha512-RIdOzyoavK+hA18OGGWDqUTsCLhtA7IcZ/6NCs4fFJaHBDab+pDDmDIByWFRQJq2Cd7r1OoQxBGKOaztq+hjIQ==}
    dev: true

  /pump/3.0.0:
    resolution: {integrity: sha512-LwZy+p3SFs1Pytd/jYct4wpv49HiYCqd9Rlc5ZVdk0V+8Yzv6jR5Blk3TRmPL1ft69TxP0IMZGJ+WPFU2BFhww==}
    dependencies:
      end-of-stream: 1.4.4
      once: 1.4.0
    dev: true

  /punycode/2.1.1:
    resolution: {integrity: sha512-XRsRjdf+j5ml+y/6GKHPZbrF/8p2Yga0JPtdqTIY2Xe5ohJPD9saDJJLPvp9+NSBprVvevdXZybnj2cv8OEd0A==}
    engines: {node: '>=6'}
    dev: true

  /qs/6.10.3:
    resolution: {integrity: sha512-wr7M2E0OFRfIfJZjKGieI8lBKb7fRCH4Fv5KNPEs7gJ8jadvotdsS08PzOKR7opXhZ/Xkjtt3WF9g38drmyRqQ==}
    engines: {node: '>=0.6'}
    dependencies:
      side-channel: 1.0.4
    dev: true

  /qs/6.9.3:
    resolution: {integrity: sha512-EbZYNarm6138UKKq46tdx08Yo/q9ZhFoAXAI1meAFd2GtbRDhbZY2WQSICskT0c5q99aFzLG1D4nvTk9tqfXIw==}
    engines: {node: '>=0.6'}
    dev: true

  /qs/6.9.7:
    resolution: {integrity: sha512-IhMFgUmuNpyRfxA90umL7ByLlgRXu6tIfKPpF5TmcfRLlLCckfP/g3IQmju6jjpu+Hh8rA+2p6A27ZSPOOHdKw==}
    engines: {node: '>=0.6'}
    dev: false

  /queue-microtask/1.2.3:
    resolution: {integrity: sha512-NuaNSa6flKT5JaSYQzJok04JzTL1CA6aGhv5rfLW3PgqA+M2ChpZQnAC8h8i4ZFkBS8X5RqkDBHA7r4hej3K9A==}
    dev: true

  /quick-lru/5.1.1:
    resolution: {integrity: sha512-WuyALRjWPDGtt/wzJiadO5AXY+8hZ80hVpe6MyivgraREW751X3SbhRvG3eLKOYN+8VEvqLcf3wdnt44Z4S4SA==}
    engines: {node: '>=10'}
    dev: true

  /randombytes/2.1.0:
    resolution: {integrity: sha512-vYl3iOX+4CKUWuxGi9Ukhie6fsqXqS9FE2Zaic4tNFD2N2QQaXOMFbuKK4QmDHC0JO6B1Zp41J0LpT0oR68amQ==}
    dependencies:
      safe-buffer: 5.2.1
    dev: true

  /range-parser/1.2.1:
    resolution: {integrity: sha512-Hrgsx+orqoygnmhFbKaHE6c296J+HTAQXoxEF6gNupROmmGJRoyzfG3ccAveqCBrwr/2yxQ5BVd/GTl5agOwSg==}
    engines: {node: '>= 0.6'}
    dev: false

  /raw-body/2.4.3:
    resolution: {integrity: sha512-UlTNLIcu0uzb4D2f4WltY6cVjLi+/jEN4lgEUj3E04tpMDpUlkBo/eSn6zou9hum2VMNpCCUone0O0WeJim07g==}
    engines: {node: '>= 0.8'}
    dependencies:
      bytes: 3.1.2
      http-errors: 1.8.1
      iconv-lite: 0.4.24
      unpipe: 1.0.0
    dev: false

  /react-is/17.0.2:
    resolution: {integrity: sha512-w2GsyukL62IJnlaff/nRegPQR94C/XXamvMWmSHRJ4y7Ts/4ocGRmTHvOs8PSE6pB3dWOrD/nueuU5sduBsQ4w==}
    dev: true

  /readable-stream/1.1.14:
    resolution: {integrity: sha1-fPTFTvZI44EwhMY23SB54WbAgdk=}
    dependencies:
      core-util-is: 1.0.3
      inherits: 2.0.4
      isarray: 0.0.1
      string_decoder: 0.10.31
    dev: false

  /readable-stream/2.3.7:
    resolution: {integrity: sha512-Ebho8K4jIbHAxnuxi7o42OrZgF/ZTNcsZj6nRKyUmkhLFq8CHItp/fy6hQZuZmP/n3yZ9VBUbp4zz/mX8hmYPw==}
    dependencies:
      core-util-is: 1.0.3
      inherits: 2.0.4
      isarray: 1.0.0
      process-nextick-args: 2.0.1
      safe-buffer: 5.1.2
      string_decoder: 1.1.1
      util-deprecate: 1.0.2
    dev: false

  /readable-stream/3.6.0:
    resolution: {integrity: sha512-BViHy7LKeTz4oNnkcLJ+lVSL6vpiFeX6/d3oSH8zCW7UxP2onchk+vTGB143xuFjHS3deTgkKoXXymXqymiIdA==}
    engines: {node: '>= 6'}
    dependencies:
      inherits: 2.0.4
      string_decoder: 1.3.0
      util-deprecate: 1.0.2
    dev: true

  /readdirp/3.6.0:
    resolution: {integrity: sha512-hOS089on8RduqdbhvQ5Z37A0ESjsqz6qnRcffsMU3495FuTdqSm+7bhJ29JvIOsBDEEnan5DPu9t3To9VRlMzA==}
    engines: {node: '>=8.10.0'}
    dependencies:
      picomatch: 2.3.1
    dev: true

  /rechoir/0.6.2:
    resolution: {integrity: sha1-hSBLVNuoLVdC4oyWdW70OvUOM4Q=}
    engines: {node: '>= 0.10'}
    dependencies:
      resolve: 1.22.0
    dev: true

  /reflect-metadata/0.1.13:
    resolution: {integrity: sha512-Ts1Y/anZELhSsjMcU605fU9RE4Oi3p5ORujwbIKXfWa+0Zxs510Qrmrce5/Jowq3cHSZSJqBjypxmHarc+vEWg==}
    dev: false

  /regexp.prototype.flags/1.4.2:
    resolution: {integrity: sha512-Ynz8fTQW5/1elh+jWU2EDDzeoNbD0OQ0R+D1VJU5ATOkUaro4A9YEkdN2ODQl/8UQFPPpZNw91fOcLFamM7Pww==}
    engines: {node: '>= 0.4'}
    dependencies:
      call-bind: 1.0.2
      define-properties: 1.1.3
    dev: true

  /regexpp/3.2.0:
    resolution: {integrity: sha512-pq2bWo9mVD43nbts2wGv17XLiNLya+GklZ8kaDLV2Z08gDCsGpnKn9BFMepvWuHCbyVvY7J5o5+BVvoQbmlJLg==}
    engines: {node: '>=8'}
    dev: true

  /require-directory/2.1.1:
    resolution: {integrity: sha1-jGStX9MNqxyXbiNE/+f3kqam30I=}
    engines: {node: '>=0.10.0'}
    dev: true

  /require-from-string/2.0.2:
    resolution: {integrity: sha512-Xf0nWe6RseziFMu+Ap9biiUbmplq6S9/p+7w7YXP/JBHhrUDDUhwa+vANyubuqfZWTveU//DYVGsDG7RKL/vEw==}
    engines: {node: '>=0.10.0'}
    dev: true

  /resolve-cwd/3.0.0:
    resolution: {integrity: sha512-OrZaX2Mb+rJCpH/6CpSqt9xFVpN++x01XnN2ie9g6P5/3xelLAkXWVADpdz1IHD/KFfEXyE6V0U01OQ3UO2rEg==}
    engines: {node: '>=8'}
    dependencies:
      resolve-from: 5.0.0
    dev: true

  /resolve-from/4.0.0:
    resolution: {integrity: sha512-pb/MYmXstAkysRFx8piNI1tGFNQIFA3vkE3Gq4EuA1dF6gHp/+vgZqsCGJapvy8N3Q+4o7FwvquPJcnZ7RYy4g==}
    engines: {node: '>=4'}
    dev: true

  /resolve-from/5.0.0:
    resolution: {integrity: sha512-qYg9KP24dD5qka9J47d0aVky0N+b4fTU89LN9iDnjB5waksiC49rvMB0PrUJQGoTmH50XPiqOvAjDfaijGxYZw==}
    engines: {node: '>=8'}
    dev: true

  /resolve.exports/1.1.0:
    resolution: {integrity: sha512-J1l+Zxxp4XK3LUDZ9m60LRJF/mAe4z6a4xyabPHk7pvK5t35dACV32iIjJDFeWZFfZlO29w6SZ67knR0tHzJtQ==}
    engines: {node: '>=10'}
    dev: true

  /resolve/1.22.0:
    resolution: {integrity: sha512-Hhtrw0nLeSrFQ7phPp4OOcVjLPIeMnRlr5mcnVuMe7M/7eBn98A3hmFRLoFo3DLZkivSYwhRUJTyPyWAk56WLw==}
    hasBin: true
    dependencies:
      is-core-module: 2.8.1
      path-parse: 1.0.7
      supports-preserve-symlinks-flag: 1.0.0
    dev: true

  /restore-cursor/3.1.0:
    resolution: {integrity: sha512-l+sSefzHpj5qimhFSE5a8nufZYAM3sBSVMAPtYkmC+4EH2anSGaEMXSD0izRQbu9nfyQ9y5JrVmp7E8oZrUjvA==}
    engines: {node: '>=8'}
    dependencies:
      onetime: 5.1.2
      signal-exit: 3.0.7
    dev: true

  /reusify/1.0.4:
    resolution: {integrity: sha512-U9nH88a3fc/ekCF1l0/UP1IosiuIjyTh7hBvXVMHYgVcfGvt897Xguj2UOLDeI5BG2m7/uwyaLVT6fbtCwTyzw==}
    engines: {iojs: '>=1.0.0', node: '>=0.10.0'}
    dev: true

  /rimraf/3.0.2:
    resolution: {integrity: sha512-JZkJMZkAGFFPP2YqXZXPbMlMBgsxzE8ILs4lMIX/2o0L9UBw9O/Y3o6wFw/i9YLapcUJWwqbi3kdxIPdC62TIA==}
    hasBin: true
    dependencies:
      glob: 7.2.0

  /rollup/2.70.0:
    resolution: {integrity: sha512-iEzYw+syFxQ0X9RefVwhr8BA2TNJsTaX8L8dhyeyMECDbmiba+8UQzcu+xZdji0+JQ+s7kouQnw+9Oz5M19XKA==}
    engines: {node: '>=10.0.0'}
    hasBin: true
    optionalDependencies:
      fsevents: 2.3.2
    dev: true

  /run-async/2.4.1:
    resolution: {integrity: sha512-tvVnVv01b8c1RrA6Ep7JkStj85Guv/YrMcwqYQnwjsAS2cTmmPGBBjAjpCW7RrSodNSoE2/qg9O4bceNvUuDgQ==}
    engines: {node: '>=0.12.0'}
    dev: true

  /run-parallel/1.2.0:
    resolution: {integrity: sha512-5l4VyZR86LZ/lDxZTR6jqL8AFE2S0IFLMP26AbjsLVADxHdhB/c0GUsH+y39UfCi3dzz8OlQuPmnaJOMoDHQBA==}
    dependencies:
      queue-microtask: 1.2.3
    dev: true

  /rxjs/6.6.7:
    resolution: {integrity: sha512-hTdwr+7yYNIT5n4AMYp85KA6yw2Va0FLa3Rguvbpa4W3I5xynaBZo41cM3XM+4Q6fRMj3sBYIR1VAmZMXYJvRQ==}
    engines: {npm: '>=2.0.0'}
    dependencies:
      tslib: 1.14.1
    dev: true

  /rxjs/7.5.5:
    resolution: {integrity: sha512-sy+H0pQofO95VDmFLzyaw9xNJU4KTRSwQIGM6+iG3SypAtCiLDzpeG8sJrNCWn2Up9km+KhkvTdbkrdy+yzZdw==}
    dependencies:
      tslib: 2.3.1

  /safe-buffer/5.1.2:
    resolution: {integrity: sha512-Gd2UZBJDkXlY7GbJxfsE8/nvKkUEU1G38c1siN6QP6a9PT9MmHB8GnpscSmMJSoF8LOIrt8ud/wPtojys4G6+g==}

  /safe-buffer/5.2.1:
    resolution: {integrity: sha512-rp3So07KcdmmKbGvgaNxQSJr7bGVSVk5S9Eq1F+ppbRo70+YeaDxkw5Dd8NPN+GD6bjnYm2VuPuCXmpuYvmCXQ==}

  /safer-buffer/2.1.2:
    resolution: {integrity: sha512-YZo3K82SD7Riyi0E1EQPojLz7kpepnSQI9IyPbHHg1XXXevb5dJI7tpyN2ADxGcQbHG7vcyRHk0cbwqcQriUtg==}

  /saxes/5.0.1:
    resolution: {integrity: sha512-5LBh1Tls8c9xgGjw3QrMwETmTMVk0oFgvrFSvWx62llR2hcEInrKNZ2GZCCuuy2lvWrdl5jhbpeqc5hRYKFOcw==}
    engines: {node: '>=10'}
    dependencies:
      xmlchars: 2.2.0
    dev: true

  /schema-utils/3.1.1:
    resolution: {integrity: sha512-Y5PQxS4ITlC+EahLuXaY86TXfR7Dc5lw294alXOq86JAHCihAIZfqv8nNCWvaEJvaC51uN9hbLGeV0cFBdH+Fw==}
    engines: {node: '>= 10.13.0'}
    dependencies:
      '@types/json-schema': 7.0.10
      ajv: 6.12.6
      ajv-keywords: 3.5.2_ajv@6.12.6
    dev: true

  /schema-utils/4.0.0:
    resolution: {integrity: sha512-1edyXKgh6XnJsJSQ8mKWXnN/BVaIbFMLpouRUrXgVq7WYne5kw3MW7UPhO44uRXQSIpTSXoJbmrR2X0w9kUTyg==}
    engines: {node: '>= 12.13.0'}
    dependencies:
      '@types/json-schema': 7.0.10
      ajv: 8.10.0
      ajv-formats: 2.1.1
      ajv-keywords: 5.1.0_ajv@8.10.0
    dev: true

  /semver/6.3.0:
    resolution: {integrity: sha512-b39TBaTSfV6yBrapU89p5fKekE2m/NwnDocOVruQFS1/veMgdzuPcnOM34M6CwxW8jH/lxEa5rBoDeUwu5HHTw==}
    hasBin: true
    dev: true

  /semver/7.3.5:
    resolution: {integrity: sha512-PoeGJYh8HK4BTO/a9Tf6ZG3veo/A7ZVsYrSA6J8ny9nb3B1VrpkuN+z9OE5wfE5p6H4LchYZsegiQgbJD94ZFQ==}
    engines: {node: '>=10'}
    hasBin: true
    dependencies:
      lru-cache: 6.0.0
    dev: true

  /send/0.17.2:
    resolution: {integrity: sha512-UJYB6wFSJE3G00nEivR5rgWp8c2xXvJ3OPWPhmuteU0IKj8nKbG3DrjiOmLwpnHGYWAVwA69zmTm++YG0Hmwww==}
    engines: {node: '>= 0.8.0'}
    dependencies:
      debug: 2.6.9
      depd: 1.1.2
      destroy: 1.0.4
      encodeurl: 1.0.2
      escape-html: 1.0.3
      etag: 1.8.1
      fresh: 0.5.2
      http-errors: 1.8.1
      mime: 1.6.0
      ms: 2.1.3
      on-finished: 2.3.0
      range-parser: 1.2.1
      statuses: 1.5.0
    dev: false

  /serialize-javascript/6.0.0:
    resolution: {integrity: sha512-Qr3TosvguFt8ePWqsvRfrKyQXIiW+nGbYpy8XK24NQHE83caxWt+mIymTT19DGFbNWNLfEwsrkSmN64lVWB9ag==}
    dependencies:
      randombytes: 2.1.0
    dev: true

  /serve-static/1.14.2:
    resolution: {integrity: sha512-+TMNA9AFxUEGuC0z2mevogSnn9MXKb4fa7ngeRMJaaGv8vTwnIEkKi+QGvPt33HSnf8pRS+WGM0EbMtCJLKMBQ==}
    engines: {node: '>= 0.8.0'}
    dependencies:
      encodeurl: 1.0.2
      escape-html: 1.0.3
      parseurl: 1.3.3
      send: 0.17.2
    dev: false

  /setprototypeof/1.2.0:
    resolution: {integrity: sha512-E5LDX7Wrp85Kil5bhZv46j8jOeboKq5JMmYM3gVGdGH8xFpPWXUMsNrlODCrkoxMEeNi/XZIwuRvY4XNwYMJpw==}
    dev: false

  /shebang-command/2.0.0:
    resolution: {integrity: sha512-kHxr2zZpYtdmrN1qDjrrX/Z1rR1kG8Dx+gkpK1G4eXmvXswmcE1hTWBWYUzlraYw1/yZp6YuDY77YtvbN0dmDA==}
    engines: {node: '>=8'}
    dependencies:
      shebang-regex: 3.0.0
    dev: true

  /shebang-regex/3.0.0:
    resolution: {integrity: sha512-7++dFhtcx3353uBaq8DDR4NuxBetBzC7ZQOhmTQInHEd6bSrXdiEyzCvG07Z44UYdLShWUyXt5M/yhz8ekcb1A==}
    engines: {node: '>=8'}
    dev: true

  /shelljs/0.8.5:
    resolution: {integrity: sha512-TiwcRcrkhHvbrZbnRcFYMLl30Dfov3HKqzp5tO5b4pt6G/SezKcYhmDg15zXVBswHmctSAQKznqNW2LO5tTDow==}
    engines: {node: '>=4'}
    hasBin: true
    dependencies:
      glob: 7.2.0
      interpret: 1.4.0
      rechoir: 0.6.2
    dev: true

  /side-channel/1.0.4:
    resolution: {integrity: sha512-q5XPytqFEIKHkGdiMIrY10mvLRvnQh42/+GoBlFW3b2LXLE2xxJpZFdm94we0BaoV3RwJyGqg5wS7epxTv0Zvw==}
    dependencies:
      call-bind: 1.0.2
      get-intrinsic: 1.1.1
      object-inspect: 1.12.0
    dev: true

  /signal-exit/3.0.7:
    resolution: {integrity: sha512-wnD2ZE+l+SPC/uoS0vXeE9L1+0wuaMqKlfz9AMUo38JsyLSBWSFcHR1Rri62LZc12vLr1gb3jl7iwQhgwpAbGQ==}
    dev: true

  /sisteransi/1.0.5:
    resolution: {integrity: sha512-bLGGlR1QxBcynn2d5YmDX4MGjlZvy2MRBDRNHLJ8VI6l6+9FUiyTFNJ0IveOSP0bcXgVDPRcfGqA0pjaqUpfVg==}
    dev: true

  /slash/3.0.0:
    resolution: {integrity: sha512-g9Q1haeby36OSStwb4ntCGGGaKsaVSjQ68fBxoQcutl5fS1vuY18H3wSt3jFyFtrkx+Kz0V1G85A4MyAdDMi2Q==}
    engines: {node: '>=8'}
    dev: true

  /source-map-js/1.0.2:
    resolution: {integrity: sha512-R0XvVJ9WusLiqTCEiGCmICCMplcCkIwwR11mOSD9CR5u+IXYdiseeEuXCVAjS54zqwkLcPNnmU4OeJ6tUrWhDw==}
    engines: {node: '>=0.10.0'}

  /source-map-support/0.5.21:
    resolution: {integrity: sha512-uBHU3L3czsIyYXKX88fdrGovxdSCoTGDRZ6SYXtSRxLZUzHg5P/66Ht6uoUlHu9EZod+inXhKo3qQgwXUT/y1w==}
    dependencies:
      buffer-from: 1.1.2
      source-map: 0.6.1
    dev: true

  /source-map/0.5.7:
    resolution: {integrity: sha1-igOdLRAh0i0eoUyA2OpGi6LvP8w=}
    engines: {node: '>=0.10.0'}
    dev: true

  /source-map/0.6.1:
    resolution: {integrity: sha512-UjgapumWlbMhkBgzT7Ykc5YXUT46F0iKu8SGXq0bcwP5dz/h0Plj6enJqjz1Zbq2l5WaqYnrVbwWOWMyF3F47g==}
    engines: {node: '>=0.10.0'}

  /source-map/0.7.3:
    resolution: {integrity: sha512-CkCj6giN3S+n9qrYiBTX5gystlENnRW5jZeNLHpe6aue+SrHcG5VYwujhW9s4dY31mEGsxBDrHR6oI69fTXsaQ==}
    engines: {node: '>= 8'}
    dev: true

  /sourcemap-codec/1.4.8:
    resolution: {integrity: sha512-9NykojV5Uih4lgo5So5dtw+f0JgJX30KCNI8gwhz2J9A15wD0Ml6tjHKwf6fTSa6fAdVBdZeNOs9eJ71qCk8vA==}

  /sprintf-js/1.0.3:
    resolution: {integrity: sha1-BOaSb2YolTVPPdAVIDYzuFcpfiw=}
    dev: true

  /stack-utils/2.0.5:
    resolution: {integrity: sha512-xrQcmYhOsn/1kX+Vraq+7j4oE2j/6BFscZ0etmYg81xuM8Gq0022Pxb8+IqgOFUIaxHs0KaSb7T1+OegiNrNFA==}
    engines: {node: '>=10'}
    dependencies:
      escape-string-regexp: 2.0.0
    dev: true

  /statuses/1.5.0:
    resolution: {integrity: sha1-Fhx9rBd2Wf2YEfQ3cfqZOBR4Yow=}
    engines: {node: '>= 0.6'}
    dev: false

  /streamsearch/0.1.2:
    resolution: {integrity: sha1-gIudDlb8Jz2Am6VzOOkpkZoanxo=}
    engines: {node: '>=0.8.0'}
    dev: false

  /string-length/4.0.2:
    resolution: {integrity: sha512-+l6rNN5fYHNhZZy41RXsYptCjA2Igmq4EG7kZAYFQI1E1VTXarr6ZPXBg6eq7Y6eK4FEhY6AJlyuFIb/v/S0VQ==}
    engines: {node: '>=10'}
    dependencies:
      char-regex: 1.0.2
      strip-ansi: 6.0.1
    dev: true

  /string-width/4.2.3:
    resolution: {integrity: sha512-wKyQRQpjJ0sIp62ErSZdGsjMJWsap5oRNihHhu6G7JVO/9jIB6UyevL+tXuOqrng8j/cxKTWyWUwvSTriiZz/g==}
    engines: {node: '>=8'}
    dependencies:
      emoji-regex: 8.0.0
      is-fullwidth-code-point: 3.0.0
      strip-ansi: 6.0.1
    dev: true

  /string.prototype.trimend/1.0.4:
    resolution: {integrity: sha512-y9xCjw1P23Awk8EvTpcyL2NIr1j7wJ39f+k6lvRnSMz+mz9CGz9NYPelDk42kOz6+ql8xjfK8oYzy3jAP5QU5A==}
    dependencies:
      call-bind: 1.0.2
      define-properties: 1.1.3
    dev: true

  /string.prototype.trimstart/1.0.4:
    resolution: {integrity: sha512-jh6e984OBfvxS50tdY2nRZnoC5/mLFKOREQfw8t5yytkoUsJRNxvI/E39qu1sD0OtWI3OC0XgKSmcWwziwYuZw==}
    dependencies:
      call-bind: 1.0.2
      define-properties: 1.1.3
    dev: true

  /string_decoder/0.10.31:
    resolution: {integrity: sha1-YuIDvEF2bGwoyfyEMB2rHFMQ+pQ=}
    dev: false

  /string_decoder/1.1.1:
    resolution: {integrity: sha512-n/ShnvDi6FHbbVfviro+WojiFzv+s8MPMHBczVePfUpDJLwoLT0ht1l4YwBCbi8pJAveEEdnkHyPyTP/mzRfwg==}
    dependencies:
      safe-buffer: 5.1.2
    dev: false

  /string_decoder/1.3.0:
    resolution: {integrity: sha512-hkRX8U1WjJFd8LsDJ2yQ/wWWxaopEsABU1XfkM8A+j0+85JAGppt16cr1Whg6KIbb4okU6Mql6BOj+uup/wKeA==}
    dependencies:
      safe-buffer: 5.2.1
    dev: true

  /strip-ansi/6.0.1:
    resolution: {integrity: sha512-Y38VPSHcqkFrCpFnQ9vuSXmquuv5oXOKpGeT6aGrr3o3Gc9AlVa6JBfUSOCnbxGGZF+/0ooI7KrPuUSztUdU5A==}
    engines: {node: '>=8'}
    dependencies:
      ansi-regex: 5.0.1
    dev: true

  /strip-bom/3.0.0:
    resolution: {integrity: sha1-IzTBjpx1n3vdVv3vfprj1YjmjtM=}
    engines: {node: '>=4'}
    dev: true

  /strip-bom/4.0.0:
    resolution: {integrity: sha512-3xurFv5tEgii33Zi8Jtp55wEIILR9eh34FAW00PZf+JnSsTmV/ioewSgQl97JHvgjoRGwPShsWm+IdrxB35d0w==}
    engines: {node: '>=8'}
    dev: true

  /strip-final-newline/2.0.0:
    resolution: {integrity: sha512-BrpvfNAE3dcvq7ll3xVumzjKjZQ5tI1sEUIKr3Uoks0XUl45St3FlatVqef9prk4jRDzhW6WZg+3bk93y6pLjA==}
    engines: {node: '>=6'}
    dev: true

  /strip-json-comments/3.1.1:
    resolution: {integrity: sha512-6fPc+R4ihwqP6N/aIv2f1gMH8lOVtWQHoqC4yK6oSDVVocumAsfCqjkXnqiYMhmMwS/mEHLp7Vehlt3ql6lEig==}
    engines: {node: '>=8'}
    dev: true

  /superagent/7.1.1:
    resolution: {integrity: sha512-CQ2weSS6M+doIwwYFoMatklhRbx6sVNdB99OEJ5czcP3cng76Ljqus694knFWgOj3RkrtxZqIgpe6vhe0J7QWQ==}
    engines: {node: '>=6.4.0 <13 || >=14'}
    dependencies:
      component-emitter: 1.3.0
      cookiejar: 2.1.3
      debug: 4.3.4
      fast-safe-stringify: 2.1.1
      form-data: 4.0.0
      formidable: 2.0.1
      methods: 1.1.2
      mime: 2.6.0
      qs: 6.10.3
      readable-stream: 3.6.0
      semver: 7.3.5
    transitivePeerDependencies:
      - supports-color
    dev: true

  /supertest/6.2.2:
    resolution: {integrity: sha512-wCw9WhAtKJsBvh07RaS+/By91NNE0Wh0DN19/hWPlBOU8tAfOtbZoVSV4xXeoKoxgPx0rx2y+y+8660XtE7jzg==}
    engines: {node: '>=6.0.0'}
    dependencies:
      methods: 1.1.2
      superagent: 7.1.1
    transitivePeerDependencies:
      - supports-color
    dev: true

  /supports-color/5.5.0:
    resolution: {integrity: sha512-QjVjwdXIt408MIiAqCX4oUKsgU2EqAGzs2Ppkm4aQYbjm+ZEWEcW4SfFNTr4uMNZma0ey4f5lgLrkB0aX0QMow==}
    engines: {node: '>=4'}
    dependencies:
      has-flag: 3.0.0
    dev: true

  /supports-color/7.2.0:
    resolution: {integrity: sha512-qpCAvRl9stuOHveKsn7HncJRvv501qIacKzQlO/+Lwxc9+0q2wLyv4Dfvt80/DPn2pqOBsJdDiogXGR9+OvwRw==}
    engines: {node: '>=8'}
    dependencies:
      has-flag: 4.0.0

  /supports-color/8.1.1:
    resolution: {integrity: sha512-MpUEN2OodtUzxvKQl72cUF7RQ5EiHsGvSsVG0ia9c5RbWGL2CI4C7EpPS8UTBIplnlzZiNuV56w+FuNxy3ty2Q==}
    engines: {node: '>=10'}
    dependencies:
      has-flag: 4.0.0
    dev: true

  /supports-hyperlinks/2.2.0:
    resolution: {integrity: sha512-6sXEzV5+I5j8Bmq9/vUphGRM/RJNT9SCURJLjwfOg51heRtguGWDzcaBlgAzKhQa0EVNpPEKzQuBwZ8S8WaCeQ==}
    engines: {node: '>=8'}
    dependencies:
      has-flag: 4.0.0
      supports-color: 7.2.0
    dev: true

  /supports-preserve-symlinks-flag/1.0.0:
    resolution: {integrity: sha512-ot0WnXS9fgdkgIcePe6RHNk1WA8+muPa6cSjeR3V8K27q9BB1rTE3R1p7Hv0z1ZyAc8s6Vvv8DIyWf681MAt0w==}
    engines: {node: '>= 0.4'}
    dev: true

  /symbol-observable/4.0.0:
    resolution: {integrity: sha512-b19dMThMV4HVFynSAM1++gBHAbk2Tc/osgLIBZMKsyqh34jb2e8Os7T6ZW/Bt3pJFdBTd2JwAnAAEQV7rSNvcQ==}
    engines: {node: '>=0.10'}
    dev: true

  /symbol-tree/3.2.4:
    resolution: {integrity: sha512-9QNk5KwDF+Bvz+PyObkmSYjI5ksVUYtjW7AU22r2NKcfLJcXp96hkDWU3+XndOsUb+AQ9QhfzfCT2O+CNWT5Tw==}
    dev: true

  /tailwindcss/3.0.23_autoprefixer@10.4.4:
    resolution: {integrity: sha512-+OZOV9ubyQ6oI2BXEhzw4HrqvgcARY38xv3zKcjnWtMIZstEsXdI9xftd1iB7+RbOnj2HOEzkA0OyB5BaSxPQA==}
    engines: {node: '>=12.13.0'}
    hasBin: true
    peerDependencies:
      autoprefixer: ^10.0.2
    dependencies:
      arg: 5.0.1
      autoprefixer: 10.4.4_postcss@8.4.12
      chalk: 4.1.2
      chokidar: 3.5.3
      color-name: 1.1.4
      cosmiconfig: 7.0.1
      detective: 5.2.0
      didyoumean: 1.2.2
      dlv: 1.1.3
      fast-glob: 3.2.11
      glob-parent: 6.0.2
      is-glob: 4.0.3
      normalize-path: 3.0.0
      object-hash: 2.2.0
      postcss: 8.4.12
      postcss-js: 4.0.0_postcss@8.4.12
      postcss-load-config: 3.1.4_postcss@8.4.12
      postcss-nested: 5.0.6_postcss@8.4.12
      postcss-selector-parser: 6.0.10
      postcss-value-parser: 4.2.0
      quick-lru: 5.1.1
      resolve: 1.22.0
    transitivePeerDependencies:
      - ts-node
    dev: true

  /tapable/2.2.1:
    resolution: {integrity: sha512-GNzQvQTOIP6RyTfE2Qxb8ZVlNmw0n88vp1szwWRimP02mnTsx3Wtn5qRdqY9w2XduFNUgvOwhNnQsjwCp+kqaQ==}
    engines: {node: '>=6'}
    dev: true

  /terminal-link/2.1.1:
    resolution: {integrity: sha512-un0FmiRUQNr5PJqy9kP7c40F5BOfpGlYTrxonDChEZB7pzZxRNp/bt+ymiy9/npwXya9KH99nJ/GXFIiUkYGFQ==}
    engines: {node: '>=8'}
    dependencies:
      ansi-escapes: 4.3.2
      supports-hyperlinks: 2.2.0
    dev: true

  /terser-webpack-plugin/5.3.1_webpack@5.70.0:
    resolution: {integrity: sha512-GvlZdT6wPQKbDNW/GDQzZFg/j4vKU96yl2q6mcUkzKOgW4gwf1Z8cZToUCrz31XHlPWH8MVb1r2tFtdDtTGJ7g==}
    engines: {node: '>= 10.13.0'}
    peerDependencies:
      '@swc/core': '*'
      esbuild: '*'
      uglify-js: '*'
      webpack: ^5.1.0
    peerDependenciesMeta:
      '@swc/core':
        optional: true
      esbuild:
        optional: true
      uglify-js:
        optional: true
    dependencies:
      jest-worker: 27.5.1
      schema-utils: 3.1.1
      serialize-javascript: 6.0.0
      source-map: 0.6.1
      terser: 5.12.1
      webpack: 5.70.0
    dev: true

  /terser/5.12.1:
    resolution: {integrity: sha512-NXbs+7nisos5E+yXwAD+y7zrcTkMqb0dEJxIGtSKPdCBzopf7ni4odPul2aechpV7EXNvOudYOX2bb5tln1jbQ==}
    engines: {node: '>=10'}
    hasBin: true
    dependencies:
      acorn: 8.7.0
      commander: 2.20.3
      source-map: 0.7.3
      source-map-support: 0.5.21
    dev: true

  /test-exclude/6.0.0:
    resolution: {integrity: sha512-cAGWPIyOHU6zlmg88jwm7VRyXnMN7iV68OGAbYDk/Mh/xC/pzVPlQtY6ngoIH/5/tciuhGfvESU8GrHrcxD56w==}
    engines: {node: '>=8'}
    dependencies:
      '@istanbuljs/schema': 0.1.3
      glob: 7.2.0
      minimatch: 3.1.2
    dev: true

  /text-table/0.2.0:
    resolution: {integrity: sha1-f17oI66AUgfACvLfSoTsP8+lcLQ=}
    dev: true

  /throat/6.0.1:
    resolution: {integrity: sha512-8hmiGIJMDlwjg7dlJ4yKGLK8EsYqKgPWbG3b4wjJddKNwc7N7Dpn08Df4szr/sZdMVeOstrdYSsqzX6BYbcB+w==}
    dev: true

  /through/2.3.8:
    resolution: {integrity: sha1-DdTJ/6q8NXlgsbckEV1+Doai4fU=}
    dev: true

  /tmp/0.0.33:
    resolution: {integrity: sha512-jRCJlojKnZ3addtTOjdIqoRuPEKBvNXcGYqzO6zWZX8KfKEpnGY5jfggJQ3EjKuu8D4bJRr0y+cYJFmYbImXGw==}
    engines: {node: '>=0.6.0'}
    dependencies:
      os-tmpdir: 1.0.2
    dev: true

  /tmpl/1.0.5:
    resolution: {integrity: sha512-3f0uOEAQwIqGuWW2MVzYg8fV/QNnc/IpuJNG837rLuczAaLVHslWHZQj4IGiEl5Hs3kkbhwL9Ab7Hrsmuj+Smw==}
    dev: true

  /to-fast-properties/2.0.0:
    resolution: {integrity: sha1-3F5pjL0HkmW8c+A3doGk5Og/YW4=}
    engines: {node: '>=4'}
    dev: true

  /to-regex-range/5.0.1:
    resolution: {integrity: sha512-65P7iz6X5yEr1cwcgvQxbbIw7Uk3gOy5dIdtZ4rDveLqhrdJP+Li/Hx6tyK0NEb+2GCyneCMJiGqrADCSNk8sQ==}
    engines: {node: '>=8.0'}
    dependencies:
      is-number: 7.0.0
    dev: true

  /toidentifier/1.0.1:
    resolution: {integrity: sha512-o5sSPKEkg/DIQNmH43V0/uerLrpzVedkUh8tGNvaeXpfpuwjKenlSox/2O/BTlZUtEe+JG7s5YhEz608PlAHRA==}
    engines: {node: '>=0.6'}
    dev: false

  /tough-cookie/4.0.0:
    resolution: {integrity: sha512-tHdtEpQCMrc1YLrMaqXXcj6AxhYi/xgit6mZu1+EDWUn+qhUf8wMQoFIy9NXuq23zAwtcB0t/MjACGR18pcRbg==}
    engines: {node: '>=6'}
    dependencies:
      psl: 1.8.0
      punycode: 2.1.1
      universalify: 0.1.2
    dev: true

  /tr46/0.0.3:
    resolution: {integrity: sha1-gYT9NH2snNwYWZLzpmIuFLnZq2o=}
    dev: false

  /tr46/2.1.0:
    resolution: {integrity: sha512-15Ih7phfcdP5YxqiB+iDtLoaTz4Nd35+IiAv0kQ5FNKHzXgdWqPoTIqEDDJmXceQt4JZk6lVPT8lnDlPpGDppw==}
    engines: {node: '>=8'}
    dependencies:
      punycode: 2.1.1
    dev: true

  /tree-kill/1.2.2:
    resolution: {integrity: sha512-L0Orpi8qGpRG//Nd+H90vFB+3iHnue1zSSGmNOOCh1GLJ7rUKVwV2HvijphGQS2UmhUZewS9VgvxYIdgr+fG1A==}
    hasBin: true
    dev: true

  /ts-jest/27.1.3_60149d457e34ffba7d4e845dde6a1263:
    resolution: {integrity: sha512-6Nlura7s6uM9BVUAoqLH7JHyMXjz8gluryjpPXxr3IxZdAXnU6FhjvVLHFtfd1vsE1p8zD1OJfskkc0jhTSnkA==}
    engines: {node: ^10.13.0 || ^12.13.0 || ^14.15.0 || >=15.0.0}
    hasBin: true
    peerDependencies:
      '@babel/core': '>=7.0.0-beta.0 <8'
      '@types/jest': ^27.0.0
      babel-jest: '>=27.0.0 <28'
      esbuild: ~0.14.0
      jest: ^27.0.0
      typescript: '>=3.8 <5.0'
    peerDependenciesMeta:
      '@babel/core':
        optional: true
      '@types/jest':
        optional: true
      babel-jest:
        optional: true
      esbuild:
        optional: true
    dependencies:
      '@types/jest': 27.4.1
      bs-logger: 0.2.6
      fast-json-stable-stringify: 2.1.0
      jest: 27.5.1_ts-node@10.7.0
      jest-util: 27.5.1
      json5: 2.2.0
      lodash.memoize: 4.1.2
      make-error: 1.3.6
      semver: 7.3.5
      typescript: 4.6.2
      yargs-parser: 20.2.9
    dev: true

  /ts-loader/9.2.8_typescript@4.6.2:
    resolution: {integrity: sha512-gxSak7IHUuRtwKf3FIPSW1VpZcqF9+MBrHOvBp9cjHh+525SjtCIJKVGjRKIAfxBwDGDGCFF00rTfzB1quxdSw==}
    engines: {node: '>=12.0.0'}
    peerDependencies:
      typescript: '*'
      webpack: ^5.0.0
    dependencies:
      chalk: 4.1.2
      enhanced-resolve: 5.9.2
      micromatch: 4.0.4
      semver: 7.3.5
      typescript: 4.6.2
    dev: true

  /ts-node/10.7.0_045cabcbf8818eda83522fe731c87088:
    resolution: {integrity: sha512-TbIGS4xgJoX2i3do417KSaep1uRAW/Lu+WAL2doDHC0D6ummjirVOXU5/7aiZotbQ5p1Zp9tP7U6cYhA0O7M8A==}
    hasBin: true
    peerDependencies:
      '@swc/core': '>=1.2.50'
      '@swc/wasm': '>=1.2.50'
      '@types/node': '*'
      typescript: '>=2.7'
    peerDependenciesMeta:
      '@swc/core':
        optional: true
      '@swc/wasm':
        optional: true
    dependencies:
      '@cspotcode/source-map-support': 0.7.0
      '@tsconfig/node10': 1.0.8
      '@tsconfig/node12': 1.0.9
      '@tsconfig/node14': 1.0.1
      '@tsconfig/node16': 1.0.2
      '@types/node': 16.11.26
      acorn: 8.7.0
      acorn-walk: 8.2.0
      arg: 4.1.3
      create-require: 1.1.1
      diff: 4.0.2
      make-error: 1.3.6
      typescript: 4.6.2
      v8-compile-cache-lib: 3.0.0
      yn: 3.1.1
    dev: true

  /tsconfig-paths-webpack-plugin/3.5.2:
    resolution: {integrity: sha512-EhnfjHbzm5IYI9YPNVIxx1moxMI4bpHD2e0zTXeDNQcwjjRaGepP7IhTHJkyDBG0CAOoxRfe7jCG630Ou+C6Pw==}
    dependencies:
      chalk: 4.1.2
      enhanced-resolve: 5.9.2
      tsconfig-paths: 3.14.0
    dev: true

  /tsconfig-paths/3.14.0:
    resolution: {integrity: sha512-cg/1jAZoL57R39+wiw4u/SCC6Ic9Q5NqjBOb+9xISedOYurfog9ZNmKJSxAnb2m/5Bq4lE9lhUcau33Ml8DM0g==}
    dependencies:
      '@types/json5': 0.0.29
      json5: 1.0.1
      minimist: 1.2.5
      strip-bom: 3.0.0
    dev: true

  /tslib/1.14.1:
    resolution: {integrity: sha512-Xni35NKzjgMrwevysHTCArtLDpPvye8zV/0E4EyYn43P7/7qvQwPh9BGkHewbMulVntbigmcT7rdX3BNo9wRJg==}
    dev: true

  /tslib/2.3.1:
    resolution: {integrity: sha512-77EbyPPpMz+FRFRuAFlWMtmgUWGe9UOG2Z25NqCwiIjRhOf5iKGuzSe5P2w1laq+FkRy4p+PCuVkJSGkzTEKVw==}

  /tsutils/3.21.0_typescript@4.6.2:
    resolution: {integrity: sha512-mHKK3iUXL+3UF6xL5k0PEhKRUBKPBCv/+RkEOpjRWxxx27KKRBmmA60A9pgOUvMi8GKhRMPEmjBRPzs2W7O1OA==}
    engines: {node: '>= 6'}
    peerDependencies:
      typescript: '>=2.8.0 || >= 3.2.0-dev || >= 3.3.0-dev || >= 3.4.0-dev || >= 3.5.0-dev || >= 3.6.0-dev || >= 3.6.0-beta || >= 3.7.0-dev || >= 3.7.0-beta'
    dependencies:
      tslib: 1.14.1
      typescript: 4.6.2
    dev: true

  /type-check/0.3.2:
    resolution: {integrity: sha1-WITKtRLPHTVeP7eE8wgEsrUg23I=}
    engines: {node: '>= 0.8.0'}
    dependencies:
      prelude-ls: 1.1.2
    dev: true

  /type-check/0.4.0:
    resolution: {integrity: sha512-XleUoc9uwGXqjWwXaUTZAmzMcFZ5858QA2vvx1Ur5xIcixXIP+8LnFDgRplU30us6teqdlskFfu+ae4K79Ooew==}
    engines: {node: '>= 0.8.0'}
    dependencies:
      prelude-ls: 1.2.1
    dev: true

  /type-detect/4.0.8:
    resolution: {integrity: sha512-0fr/mIH1dlO+x7TlcMy+bIDqKPsw/70tVyeHW787goQjhmqaZe10uwLujubK9q9Lg6Fiho1KUKDYz0Z7k7g5/g==}
    engines: {node: '>=4'}
    dev: true

  /type-fest/0.20.2:
    resolution: {integrity: sha512-Ne+eE4r0/iWnpAxD852z3A+N0Bt5RN//NjJwRd2VFHEmrywxf5vsZlh4R6lixl6B+wz/8d+maTSAkN1FIkI3LQ==}
    engines: {node: '>=10'}
    dev: true

  /type-fest/0.21.3:
    resolution: {integrity: sha512-t0rzBq87m3fVcduHDUFhKmyyX+9eo6WQjZvf51Ea/M0Q7+T374Jp1aUiyUl0GKxp8M/OETVHSDvmkyPgvX+X2w==}
    engines: {node: '>=10'}
    dev: true

  /type-is/1.6.18:
    resolution: {integrity: sha512-TkRKr9sUTxEH8MdfuCSP7VizJyzRNMjj2J2do2Jr3Kym598JVdEksuzPQCnlFPW4ky9Q+iA+ma9BGm06XQBy8g==}
    engines: {node: '>= 0.6'}
    dependencies:
      media-typer: 0.3.0
      mime-types: 2.1.35
    dev: false

  /typedarray-to-buffer/3.1.5:
    resolution: {integrity: sha512-zdu8XMNEDepKKR+XYOXAVPtWui0ly0NtohUscw+UmaHiAWT8hrV1rr//H6V+0DvJ3OQ19S979M0laLfX8rm82Q==}
    dependencies:
      is-typedarray: 1.0.0
    dev: true

  /typedarray/0.0.6:
    resolution: {integrity: sha1-hnrHTjhkGHsdPUfZlqeOxciDB3c=}
    dev: false

  /typescript/4.6.2:
    resolution: {integrity: sha512-HM/hFigTBHZhLXshn9sN37H085+hQGeJHJ/X7LpBWLID/fbc2acUMfU+lGD98X81sKP+pFa9f0DZmCwB9GnbAg==}
    engines: {node: '>=4.2.0'}
    hasBin: true
    dev: true

  /unbox-primitive/1.0.1:
    resolution: {integrity: sha512-tZU/3NqK3dA5gpE1KtyiJUrEB0lxnGkMFHptJ7q6ewdZ8s12QrODwNbhIJStmJkd1QDXa1NRA8aF2A1zk/Ypyw==}
    dependencies:
      function-bind: 1.1.1
      has-bigints: 1.0.1
      has-symbols: 1.0.3
      which-boxed-primitive: 1.0.2
    dev: true

  /universalify/0.1.2:
    resolution: {integrity: sha512-rBJeI5CXAlmy1pV+617WB9J63U6XcazHHF2f2dbJix4XzpUF0RS3Zbj0FGIOCAva5P/d/GBOYaACQ1w+0azUkg==}
    engines: {node: '>= 4.0.0'}
    dev: true

  /universalify/2.0.0:
    resolution: {integrity: sha512-hAZsKq7Yy11Zu1DE0OzWjw7nnLZmJZYTDZZyEFHZdUhV8FkH5MCfoU1XMaxXovpyW5nq5scPqq0ZDP9Zyl04oQ==}
    engines: {node: '>= 10.0.0'}
    dev: true

  /unpipe/1.0.0:
    resolution: {integrity: sha1-sr9O6FFKrmFltIF4KdIbLvSZBOw=}
    engines: {node: '>= 0.8'}
    dev: false

  /unplugin-icons/0.14.1_vite@2.9.5:
    resolution: {integrity: sha512-drZFbMctvT3ZJPfdCgBv5+LKO8hGbZApRCoBRAUhQFRJQVNGUhGThrOKs+CvWq3XDBPptGNBmst8WyObbr4xiQ==}
    peerDependencies:
      '@svgr/core': '>=5.5.0'
      '@vue/compiler-sfc': ^3.0.2
      vue-template-compiler: ^2.6.12
      vue-template-es2015-compiler: ^1.9.0
    peerDependenciesMeta:
      '@svgr/core':
        optional: true
      '@vue/compiler-sfc':
        optional: true
      vue-template-compiler:
        optional: true
      vue-template-es2015-compiler:
        optional: true
    dependencies:
      '@antfu/install-pkg': 0.1.0
      '@antfu/utils': 0.5.0
      '@iconify/utils': 1.0.32
      debug: 4.3.4
      kolorist: 1.5.1
      local-pkg: 0.4.1
      unplugin: 0.5.2_vite@2.9.5
    transitivePeerDependencies:
      - esbuild
      - rollup
      - supports-color
      - vite
      - webpack
    dev: true

  /unplugin/0.5.2_vite@2.9.5:
    resolution: {integrity: sha512-3SPYtus/56cxyD4jfjrnqCvb6jPxvdqJNaRXnEaG2BhNEMaoygu/39AG+LwKmiIUzj4XHyitcfZ7scGlWfEigA==}
    peerDependencies:
      esbuild: '>=0.13'
      rollup: ^2.50.0
      vite: ^2.3.0
      webpack: 4 || 5
    peerDependenciesMeta:
      esbuild:
        optional: true
      rollup:
        optional: true
      vite:
        optional: true
      webpack:
        optional: true
    dependencies:
      chokidar: 3.5.3
      vite: 2.9.5
      webpack-sources: 3.2.3
      webpack-virtual-modules: 0.4.3
    dev: true

  /uri-js/4.4.1:
    resolution: {integrity: sha512-7rKUyy33Q1yc98pQ1DAmLtwX109F7TIfWlW1Ydo8Wl1ii1SeHieeh0HHfPeL2fMXK6z0s8ecKs9frCuLJvndBg==}
    dependencies:
      punycode: 2.1.1
    dev: true

  /util-deprecate/1.0.2:
    resolution: {integrity: sha1-RQ1Nyfpw3nMnYvvS1KKJgUGaDM8=}

  /utils-merge/1.0.1:
    resolution: {integrity: sha1-n5VxD1CiZ5R7LMwSR0HBAoQn5xM=}
    engines: {node: '>= 0.4.0'}
    dev: false

  /uuid/8.3.2:
    resolution: {integrity: sha512-+NYs2QeMWy+GWFOEm9xnn6HCDp0l7QBD7ml8zLUmJ+93Q5NF0NocErnwkTkXVFNiX3/fpC6afS8Dhb/gz7R7eg==}
    hasBin: true
    dev: false

  /v8-compile-cache-lib/3.0.0:
    resolution: {integrity: sha512-mpSYqfsFvASnSn5qMiwrr4VKfumbPyONLCOPmsR3A6pTY/r0+tSaVbgPWSAIuzbk3lCTa+FForeTiO+wBQGkjA==}
    dev: true

  /v8-compile-cache/2.3.0:
    resolution: {integrity: sha512-l8lCEmLcLYZh4nbunNZvQCJc5pv7+RCwa8q/LdUx8u7lsWvPDKmpodJAJNwkAhJC//dFY48KuIEmjtd4RViDrA==}
    dev: true

  /v8-to-istanbul/8.1.1:
    resolution: {integrity: sha512-FGtKtv3xIpR6BYhvgH8MI/y78oT7d8Au3ww4QIxymrCtZEh5b8gCw2siywE+puhEmuWKDtmfrvF5UlB298ut3w==}
    engines: {node: '>=10.12.0'}
    dependencies:
      '@types/istanbul-lib-coverage': 2.0.4
      convert-source-map: 1.8.0
      source-map: 0.7.3
    dev: true

  /vary/1.1.2:
    resolution: {integrity: sha1-IpnwLG3tMNSllhsLn3RSShj2NPw=}
    engines: {node: '>= 0.8'}
    dev: false

  /vite-plugin-pages/0.22.0_vite@2.9.5:
    resolution: {integrity: sha512-OeCtSKoQNjrjtlNgkF4JTU0UdiZsa0cSQJKFyRoUz5KMbGoXR8O29BB2fZx9tMSBPyQJgGvIpzdoofLDaRNcQQ==}
    peerDependencies:
      '@vue/compiler-sfc': '>=3'
      vite: '>=2'
    peerDependenciesMeta:
      '@vue/compiler-sfc':
        optional: true
    dependencies:
      debug: 4.3.4
      deep-equal: 2.0.5
      fast-glob: 3.2.11
      json5: 2.2.0
      local-pkg: 0.4.1
      picocolors: 1.0.0
      vite: 2.9.5
      yaml: 2.0.0
    transitivePeerDependencies:
      - supports-color
    dev: true

  /vite/2.9.5:
    resolution: {integrity: sha512-dvMN64X2YEQgSXF1lYabKXw3BbN6e+BL67+P3Vy4MacnY+UzT1AfkHiioFSi9+uiDUiaDy7Ax/LQqivk6orilg==}
    engines: {node: '>=12.2.0'}
    hasBin: true
    peerDependencies:
      less: '*'
      sass: '*'
      stylus: '*'
    peerDependenciesMeta:
      less:
        optional: true
      sass:
        optional: true
      stylus:
        optional: true
    dependencies:
      esbuild: 0.14.36
      postcss: 8.4.12
      resolve: 1.22.0
      rollup: 2.70.0
    optionalDependencies:
      fsevents: 2.3.2
    dev: true

<<<<<<< HEAD
  /void-elements/3.1.0:
    resolution: {integrity: sha1-YU9/v42AHwu18GYfWy9XhXUOTwk=}
    engines: {node: '>=0.10.0'}
    dev: true

  /vscode-css-languageservice/5.1.13:
    resolution: {integrity: sha512-FA0foqMzMmEoO0WJP+MjoD4dRERhKS+Ag+yBrtmWQDmw2OuZ1R/5FkvI/XdTkCpHmTD9VMczugpHRejQyTXCNQ==}
    dependencies:
      vscode-languageserver-textdocument: 1.0.4
      vscode-languageserver-types: 3.16.0
      vscode-nls: 5.0.0
      vscode-uri: 3.0.3
    dev: true

  /vscode-html-languageservice/4.2.2:
    resolution: {integrity: sha512-4ICwlpplGbiNQq6D/LZr4qLbPZuMmnSQeX/57UAYP7jD1LOvKeru4lVI+f6d6Eyd7uS46nLJ5DUY4AAlq35C0g==}
    dependencies:
      vscode-languageserver-textdocument: 1.0.4
      vscode-languageserver-types: 3.16.0
      vscode-nls: 5.0.0
      vscode-uri: 3.0.3
    dev: true

  /vscode-json-languageservice/4.2.0:
    resolution: {integrity: sha512-XNawv0Vdy/sUK0S+hGf7cq/qsVAbIniGJr89TvZOqMCNJmpgKTy1e8PL1aWW0uy6BfWMG7vxa5lZb3ypuFtuGQ==}
    dependencies:
      jsonc-parser: 3.0.0
      vscode-languageserver-textdocument: 1.0.4
      vscode-languageserver-types: 3.16.0
      vscode-nls: 5.0.0
      vscode-uri: 3.0.3
    dev: true

  /vscode-jsonrpc/8.0.0-next.7:
    resolution: {integrity: sha512-JX/F31LEsims0dAlOTKFE4E+AJMiJvdRSRViifFJSqSN7EzeYyWlfuDchF7g91oRNPZOIWfibTkDf3/UMsQGzQ==}
    engines: {node: '>=14.0.0'}
    dev: true

  /vscode-languageserver-protocol/3.17.0-next.15:
    resolution: {integrity: sha512-73LffxyP/0TRyk3J7bCYt0BuFBzk4Qvo5TqZndOsP+uBDbRV4IT7ebu4M/XoPDSCyZ+jDIxW7if/JbhBznmwBg==}
    dependencies:
      vscode-jsonrpc: 8.0.0-next.7
      vscode-languageserver-types: 3.17.0-next.8
    dev: true

  /vscode-languageserver-textdocument/1.0.4:
    resolution: {integrity: sha512-/xhqXP/2A2RSs+J8JNXpiiNVvvNM0oTosNVmQnunlKvq9o4mupHOBAnnzH0lwIPKazXKvAKsVp1kr+H/K4lgoQ==}
    dev: true

  /vscode-languageserver-types/3.16.0:
    resolution: {integrity: sha512-k8luDIWJWyenLc5ToFQQMaSrqCHiLwyKPHKPQZ5zz21vM+vIVUSvsRpcbiECH4WR88K2XZqc4ScRcZ7nk/jbeA==}
    dev: true

  /vscode-languageserver-types/3.17.0-next.8:
    resolution: {integrity: sha512-Mwj+FemiEk4QUUms1GGvXwDC+laJGVFuA4glbMVJTxfXdfOFZaEuyVlLobjccBo+NzD+5oEzzejTX7nWGNajjQ==}
    dev: true

  /vscode-nls/5.0.0:
    resolution: {integrity: sha512-u0Lw+IYlgbEJFF6/qAqG2d1jQmJl0eyAGJHoAJqr2HT4M2BNuQYSEiSE75f52pXHSJm8AlTjnLLbBFPrdz2hpA==}
    dev: true

  /vscode-pug-languageservice/0.31.4:
    resolution: {integrity: sha512-StQWV+v1v+an/pGKNPg4YkODFyKeYpUEzaSAoXIUsIoh7O4Nuv6zjd1M/fPxaMSD6Kk+OH/JGE36hbXsKXOz5A==}
    deprecated: 'WARNING: This project has been renamed to @volar/pug-language-service. Install using @volar/pug-language-service instead.'
    dependencies:
      '@volar/code-gen': 0.31.4
      '@volar/shared': 0.31.4
      '@volar/source-map': 0.31.4
      '@volar/transforms': 0.31.4
      pug-lexer: 5.0.1
      pug-parser: 6.0.0
      vscode-languageserver-textdocument: 1.0.4
      vscode-languageserver-types: 3.17.0-next.8
    dev: true

  /vscode-typescript-languageservice/0.31.4:
    resolution: {integrity: sha512-nsnRPEfg9t3oDlwzm3WTAv0p83vceqCuxvRo/+N7hXbmtaO7WMGCMvJx0xyIuUDS4NgaEK31oMR9FnX9JNcEQQ==}
    deprecated: 'WARNING: This project has been renamed to @volar/typescript-language-service. Install using @volar/typescript-language-service instead.'
    dependencies:
      '@volar/shared': 0.31.4
      semver: 7.3.5
      upath: 2.0.1
      vscode-languageserver-protocol: 3.17.0-next.15
      vscode-languageserver-textdocument: 1.0.4
      vscode-nls: 5.0.0
    dev: true

  /vscode-uri/2.1.2:
    resolution: {integrity: sha512-8TEXQxlldWAuIODdukIb+TR5s+9Ds40eSJrw+1iDDA9IFORPjMELarNQE3myz5XIkWWpdprmJjm1/SxMlWOC8A==}
    dev: true

  /vscode-uri/3.0.3:
    resolution: {integrity: sha512-EcswR2S8bpR7fD0YPeS7r2xXExrScVMxg4MedACaWHEtx9ftCF/qHG1xGkolzTPcEmjTavCQgbVzHUIdTMzFGA==}
    dev: true

  /vscode-vue-languageservice/0.31.4:
    resolution: {integrity: sha512-Pyvtj5iokBilGDH8KY6bocJh8NcIGoFmUksPOOZKBb+4usEHTBtWw/uoH4hjxWwLszMRQuStkXLMaSKtBIv3gQ==}
    deprecated: 'WARNING: This project has been renamed to @volar/vue-language-service. Install using @volar/vue-language-service instead.'
    dependencies:
      '@volar/code-gen': 0.31.4
      '@volar/html2pug': 0.31.4
      '@volar/shared': 0.31.4
      '@volar/source-map': 0.31.4
      '@volar/transforms': 0.31.4
      '@volar/vue-code-gen': 0.31.4
      '@vscode/emmet-helper': 2.8.4
      '@vue/reactivity': 3.2.31
      '@vue/shared': 3.2.31
      upath: 2.0.1
      vscode-css-languageservice: 5.1.13
      vscode-html-languageservice: 4.2.2
      vscode-json-languageservice: 4.2.0
      vscode-languageserver-protocol: 3.17.0-next.15
      vscode-languageserver-textdocument: 1.0.4
      vscode-pug-languageservice: 0.31.4
      vscode-typescript-languageservice: 0.31.4
    dev: true

  /vue-demi/0.12.5_vue@3.2.31:
    resolution: {integrity: sha512-BREuTgTYlUr0zw0EZn3hnhC3I6gPWv+Kwh4MCih6QcAeaTlaIX0DwOVN0wHej7hSvDPecz4jygy/idsgKfW58Q==}
    engines: {node: '>=12'}
    hasBin: true
    requiresBuild: true
    peerDependencies:
      '@vue/composition-api': ^1.0.0-rc.1
      vue: ^3.0.0-0 || ^2.6.0
    peerDependenciesMeta:
      '@vue/composition-api':
        optional: true
    dependencies:
      vue: 3.2.31
    dev: false

=======
>>>>>>> 9003a2b4
  /vue-eslint-parser/8.3.0_eslint@8.12.0:
    resolution: {integrity: sha512-dzHGG3+sYwSf6zFBa0Gi9ZDshD7+ad14DGOdTLjruRVgZXe2J+DcZ9iUhyR48z5g1PqRa20yt3Njna/veLJL/g==}
    engines: {node: ^12.22.0 || ^14.17.0 || >=16.0.0}
    peerDependencies:
      eslint: '>=6.0.0'
    dependencies:
      debug: 4.3.4
      eslint: 8.12.0
      eslint-scope: 7.1.1
      eslint-visitor-keys: 3.3.0
      espree: 9.3.1
      esquery: 1.4.0
      lodash: 4.17.21
      semver: 7.3.5
    transitivePeerDependencies:
      - supports-color
    dev: true

  /vue-router/4.0.14_vue@3.2.31:
    resolution: {integrity: sha512-wAO6zF9zxA3u+7AkMPqw9LjoUCjSxfFvINQj3E/DceTt6uEz1XZLraDhdg2EYmvVwTBSGlLYsUw8bDmx0754Mw==}
    peerDependencies:
      vue: ^3.2.0
    dependencies:
      '@vue/devtools-api': 6.1.4
      vue: 3.2.31
    dev: false

  /vue-tsc/0.34.7_typescript@4.6.2:
    resolution: {integrity: sha512-GcdwGuddEakVBHKw7uiZUfHqobGD4Ym2XExGuwYuxw7rT50ZnRZvYQ3IB7zyPLa7UZEmiy6HTJiTrArw7ZOu+w==}
    hasBin: true
    peerDependencies:
      typescript: '*'
    dependencies:
      '@volar/vue-typescript': 0.34.7
      typescript: 4.6.2
    dev: true

  /vue/3.2.31:
    resolution: {integrity: sha512-odT3W2tcffTiQCy57nOT93INw1auq5lYLLYtWpPYQQYQOOdHiqFct9Xhna6GJ+pJQaF67yZABraH47oywkJgFw==}
    dependencies:
      '@vue/compiler-dom': 3.2.31
      '@vue/compiler-sfc': 3.2.31
      '@vue/runtime-dom': 3.2.31
      '@vue/server-renderer': 3.2.31_vue@3.2.31
      '@vue/shared': 3.2.31
    dev: false

  /w3c-hr-time/1.0.2:
    resolution: {integrity: sha512-z8P5DvDNjKDoFIHK7q8r8lackT6l+jo/Ye3HOle7l9nICP9lf1Ci25fy9vHd0JOWewkIFzXIEig3TdKT7JQ5fQ==}
    dependencies:
      browser-process-hrtime: 1.0.0
    dev: true

  /w3c-xmlserializer/2.0.0:
    resolution: {integrity: sha512-4tzD0mF8iSiMiNs30BiLO3EpfGLZUT2MSX/G+o7ZywDzliWQ3OPtTZ0PTC3B3ca1UAf4cJMHB+2Bf56EriJuRA==}
    engines: {node: '>=10'}
    dependencies:
      xml-name-validator: 3.0.0
    dev: true

  /walker/1.0.8:
    resolution: {integrity: sha512-ts/8E8l5b7kY0vlWLewOkDXMmPdLcVV4GmOQLyxuSswIJsweeFZtAsMF7k1Nszz+TYBQrlYRmzOnr398y1JemQ==}
    dependencies:
      makeerror: 1.0.12
    dev: true

  /watchpack/2.3.1:
    resolution: {integrity: sha512-x0t0JuydIo8qCNctdDrn1OzH/qDzk2+rdCOC3YzumZ42fiMqmQ7T3xQurykYMhYfHaPHTp4ZxAx2NfUo1K6QaA==}
    engines: {node: '>=10.13.0'}
    dependencies:
      glob-to-regexp: 0.4.1
      graceful-fs: 4.2.9
    dev: true

  /wcwidth/1.0.1:
    resolution: {integrity: sha1-8LDc+RW8X/FSivrbLA4XtTLaL+g=}
    dependencies:
      defaults: 1.0.3
    dev: true

  /webidl-conversions/3.0.1:
    resolution: {integrity: sha1-JFNCdeKnvGvnvIZhHMFq4KVlSHE=}
    dev: false

  /webidl-conversions/5.0.0:
    resolution: {integrity: sha512-VlZwKPCkYKxQgeSbH5EyngOmRp7Ww7I9rQLERETtf5ofd9pGeswWiOtogpEO850jziPRarreGxn5QIiTqpb2wA==}
    engines: {node: '>=8'}
    dev: true

  /webidl-conversions/6.1.0:
    resolution: {integrity: sha512-qBIvFLGiBpLjfwmYAaHPXsn+ho5xZnGvyGvsarywGNc8VyQJUMHJ8OBKGGrPER0okBeMDaan4mNBlgBROxuI8w==}
    engines: {node: '>=10.4'}
    dev: true

  /webpack-node-externals/3.0.0:
    resolution: {integrity: sha512-LnL6Z3GGDPht/AigwRh2dvL9PQPFQ8skEpVrWZXLWBYmqcaojHNN0onvHzie6rq7EWKrrBfPYqNEzTJgiwEQDQ==}
    engines: {node: '>=6'}
    dev: true

  /webpack-sources/3.2.3:
    resolution: {integrity: sha512-/DyMEOrDgLKKIG0fmvtz+4dUX/3Ghozwgm6iPp8KRhvn+eQf9+Q7GWxVNMk3+uCPWfdXYC4ExGBckIXdFEfH1w==}
    engines: {node: '>=10.13.0'}
    dev: true

  /webpack-virtual-modules/0.4.3:
    resolution: {integrity: sha512-5NUqC2JquIL2pBAAo/VfBP6KuGkHIZQXW/lNKupLPfhViwh8wNsu0BObtl09yuKZszeEUfbXz8xhrHvSG16Nqw==}
    dev: true

  /webpack/5.70.0:
    resolution: {integrity: sha512-ZMWWy8CeuTTjCxbeaQI21xSswseF2oNOwc70QSKNePvmxE7XW36i7vpBMYZFAUHPwQiEbNGCEYIOOlyRbdGmxw==}
    engines: {node: '>=10.13.0'}
    hasBin: true
    peerDependencies:
      webpack-cli: '*'
    peerDependenciesMeta:
      webpack-cli:
        optional: true
    dependencies:
      '@types/eslint-scope': 3.7.3
      '@types/estree': 0.0.51
      '@webassemblyjs/ast': 1.11.1
      '@webassemblyjs/wasm-edit': 1.11.1
      '@webassemblyjs/wasm-parser': 1.11.1
      acorn: 8.7.0
      acorn-import-assertions: 1.8.0_acorn@8.7.0
      browserslist: 4.20.2
      chrome-trace-event: 1.0.3
      enhanced-resolve: 5.9.2
      es-module-lexer: 0.9.3
      eslint-scope: 5.1.1
      events: 3.3.0
      glob-to-regexp: 0.4.1
      graceful-fs: 4.2.9
      json-parse-better-errors: 1.0.2
      loader-runner: 4.2.0
      mime-types: 2.1.35
      neo-async: 2.6.2
      schema-utils: 3.1.1
      tapable: 2.2.1
      terser-webpack-plugin: 5.3.1_webpack@5.70.0
      watchpack: 2.3.1
      webpack-sources: 3.2.3
    transitivePeerDependencies:
      - '@swc/core'
      - esbuild
      - uglify-js
    dev: true

  /whatwg-encoding/1.0.5:
    resolution: {integrity: sha512-b5lim54JOPN9HtzvK9HFXvBma/rnfFeqsic0hSpjtDbVxR3dJKLc+KB4V6GgiGOvl7CY/KNh8rxSo9DKQrnUEw==}
    dependencies:
      iconv-lite: 0.4.24
    dev: true

  /whatwg-mimetype/2.3.0:
    resolution: {integrity: sha512-M4yMwr6mAnQz76TbJm914+gPpB/nCwvZbJU28cUD6dR004SAxDLOOSUaB1JDRqLtaOV/vi0IC5lEAGFgrjGv/g==}
    dev: true

  /whatwg-url/5.0.0:
    resolution: {integrity: sha1-lmRU6HZUYuN2RNNib2dCzotwll0=}
    dependencies:
      tr46: 0.0.3
      webidl-conversions: 3.0.1
    dev: false

  /whatwg-url/8.7.0:
    resolution: {integrity: sha512-gAojqb/m9Q8a5IV96E3fHJM70AzCkgt4uXYX2O7EmuyOnLrViCQlsEBmF9UQIu3/aeAIp2U17rtbpZWNntQqdg==}
    engines: {node: '>=10'}
    dependencies:
      lodash: 4.17.21
      tr46: 2.1.0
      webidl-conversions: 6.1.0
    dev: true

  /which-boxed-primitive/1.0.2:
    resolution: {integrity: sha512-bwZdv0AKLpplFY2KZRX6TvyuN7ojjr7lwkg6ml0roIy9YeuSr7JS372qlNW18UQYzgYK9ziGcerWqZOmEn9VNg==}
    dependencies:
      is-bigint: 1.0.4
      is-boolean-object: 1.1.2
      is-number-object: 1.0.7
      is-string: 1.0.7
      is-symbol: 1.0.4
    dev: true

  /which-collection/1.0.1:
    resolution: {integrity: sha512-W8xeTUwaln8i3K/cY1nGXzdnVZlidBcagyNFtBdD5kxnb4TvGKR7FfSIS3mYpwWS1QUCutfKz8IY8RjftB0+1A==}
    dependencies:
      is-map: 2.0.2
      is-set: 2.0.2
      is-weakmap: 2.0.1
      is-weakset: 2.0.2
    dev: true

  /which-typed-array/1.1.7:
    resolution: {integrity: sha512-vjxaB4nfDqwKI0ws7wZpxIlde1XrLX5uB0ZjpfshgmapJMD7jJWhZI+yToJTqaFByF0eNBcYxbjmCzoRP7CfEw==}
    engines: {node: '>= 0.4'}
    dependencies:
      available-typed-arrays: 1.0.5
      call-bind: 1.0.2
      es-abstract: 1.19.5
      foreach: 2.0.5
      has-tostringtag: 1.0.0
      is-typed-array: 1.1.8
    dev: true

  /which/2.0.2:
    resolution: {integrity: sha512-BLI3Tl1TW3Pvl70l3yq3Y64i+awpwXqsGBYWkkqMtnbXgrMD+yj7rhW0kuEDxzJaYXGjEW5ogapKNMEKNMjibA==}
    engines: {node: '>= 8'}
    hasBin: true
    dependencies:
      isexe: 2.0.0
    dev: true

  /windows-release/4.0.0:
    resolution: {integrity: sha512-OxmV4wzDKB1x7AZaZgXMVsdJ1qER1ed83ZrTYd5Bwq2HfJVg3DJS8nqlAG4sMoJ7mu8cuRmLEYyU13BKwctRAg==}
    engines: {node: '>=10'}
    dependencies:
      execa: 4.1.0
    dev: true

  /word-wrap/1.2.3:
    resolution: {integrity: sha512-Hz/mrNwitNRh/HUAtM/VT/5VH+ygD6DV7mYKZAtHOrbs8U7lvPS6xf7EJKMF0uW1KJCl0H701g3ZGus+muE5vQ==}
    engines: {node: '>=0.10.0'}
    dev: true

  /wrap-ansi/7.0.0:
    resolution: {integrity: sha512-YVGIj2kamLSTxw6NsZjoBxfSwsn0ycdesmc4p+Q21c5zPuZ1pl+NfxVdxPtdHvmNVOQ6XSYG4AUtyt/Fi7D16Q==}
    engines: {node: '>=10'}
    dependencies:
      ansi-styles: 4.3.0
      string-width: 4.2.3
      strip-ansi: 6.0.1
    dev: true

  /wrappy/1.0.2:
    resolution: {integrity: sha1-tSQ9jz7BqjXxNkYFvA0QNuMKtp8=}

  /write-file-atomic/3.0.3:
    resolution: {integrity: sha512-AvHcyZ5JnSfq3ioSyjrBkH9yW4m7Ayk8/9My/DD9onKeu/94fwrMocemO2QAJFAlnnDN+ZDS+ZjAR5ua1/PV/Q==}
    dependencies:
      imurmurhash: 0.1.4
      is-typedarray: 1.0.0
      signal-exit: 3.0.7
      typedarray-to-buffer: 3.1.5
    dev: true

  /ws/7.5.7:
    resolution: {integrity: sha512-KMvVuFzpKBuiIXW3E4u3mySRO2/mCHSyZDJQM5NQ9Q9KHWHWh0NHgfbRMLLrceUK5qAL4ytALJbpRMjixFZh8A==}
    engines: {node: '>=8.3.0'}
    peerDependencies:
      bufferutil: ^4.0.1
      utf-8-validate: ^5.0.2
    peerDependenciesMeta:
      bufferutil:
        optional: true
      utf-8-validate:
        optional: true
    dev: true

  /xml-name-validator/3.0.0:
    resolution: {integrity: sha512-A5CUptxDsvxKJEU3yO6DuWBSJz/qizqzJKOMIfUJHETbBw/sFaDxgd6fxm1ewUaM0jZ444Fc5vC5ROYurg/4Pw==}
    dev: true

  /xmlchars/2.2.0:
    resolution: {integrity: sha512-JZnDKK8B0RCDw84FNdDAIpZK+JuJw+s7Lz8nksI7SIuU3UXJJslUthsi+uWBUYOwPFwW7W7PRLRfUKpxjtjFCw==}
    dev: true

  /xtend/4.0.2:
    resolution: {integrity: sha512-LKYU1iAXJXUgAXn9URjiu+MWhyUXHsvfp7mcuYm9dSUKK0/CjtrUwFAxD82/mCWbtLsGjFIad0wIsod4zrTAEQ==}
    engines: {node: '>=0.4'}

  /y18n/5.0.8:
    resolution: {integrity: sha512-0pfFzegeDWJHJIAmTLRP2DwHjdF5s7jo9tuztdQxAhINCdvS+3nGINqPd00AphqJR/0LhANUS6/+7SCb98YOfA==}
    engines: {node: '>=10'}
    dev: true

  /yallist/4.0.0:
    resolution: {integrity: sha512-3wdGidZyq5PB084XLES5TpOSRA3wjXAlIWMhum2kRcv/41Sn2emQ0dycQW4uZXLejwKvg6EsvbdlVL+FYEct7A==}
    dev: true

  /yaml/1.10.2:
    resolution: {integrity: sha512-r3vXyErRCYJ7wg28yvBY5VSoAF8ZvlcW9/BwUzEtUsjvX/DKs24dIkuwjtuprwJJHsbyUbLApepYTR1BN4uHrg==}
    engines: {node: '>= 6'}
    dev: true

  /yaml/2.0.0:
    resolution: {integrity: sha512-JbfdlHKGP2Ik9IHylzWlGd4pPK++EU46/IxMykphS2ZKw7a7h+dHNmcXObLgpRDriBY+rpWslldikckX8oruWQ==}
    engines: {node: '>= 14'}
    dev: true

  /yargs-parser/20.2.9:
    resolution: {integrity: sha512-y11nGElTIV+CT3Zv9t7VKl+Q3hTQoT9a1Qzezhhl6Rp21gJ/IVTW7Z3y9EWXhuUBC2Shnf+DX0antecpAwSP8w==}
    engines: {node: '>=10'}
    dev: true

  /yargs/16.2.0:
    resolution: {integrity: sha512-D1mvvtDG0L5ft/jGWkLpG1+m0eQxOfaBvTNELraWj22wSVUMWxZUvYgJYcKh6jGGIkJFhH4IZPQhR4TKpc8mBw==}
    engines: {node: '>=10'}
    dependencies:
      cliui: 7.0.4
      escalade: 3.1.1
      get-caller-file: 2.0.5
      require-directory: 2.1.1
      string-width: 4.2.3
      y18n: 5.0.8
      yargs-parser: 20.2.9
    dev: true

  /yn/3.1.1:
    resolution: {integrity: sha512-Ux4ygGWsu2c7isFWe8Yu1YluJmqVhxqK2cLXNQA5AcC3QfbGNpM7fu0Y8b/z16pXLnFxZYvWhd3fhBY9DLmC6Q==}
    engines: {node: '>=6'}
    dev: true

  /yocto-queue/0.1.0:
    resolution: {integrity: sha512-rVksvsnNCdJ/ohGc6xgPwyN8eheCxsiLM8mxuE/t/mOVqJewPuO1miLpTHQiRgTKCLexL4MeAFVagts7HmNZ2Q==}
    engines: {node: '>=10'}
    dev: true<|MERGE_RESOLUTION|>--- conflicted
+++ resolved
@@ -6132,125 +6132,6 @@
       fsevents: 2.3.2
     dev: true
 
-<<<<<<< HEAD
-  /void-elements/3.1.0:
-    resolution: {integrity: sha1-YU9/v42AHwu18GYfWy9XhXUOTwk=}
-    engines: {node: '>=0.10.0'}
-    dev: true
-
-  /vscode-css-languageservice/5.1.13:
-    resolution: {integrity: sha512-FA0foqMzMmEoO0WJP+MjoD4dRERhKS+Ag+yBrtmWQDmw2OuZ1R/5FkvI/XdTkCpHmTD9VMczugpHRejQyTXCNQ==}
-    dependencies:
-      vscode-languageserver-textdocument: 1.0.4
-      vscode-languageserver-types: 3.16.0
-      vscode-nls: 5.0.0
-      vscode-uri: 3.0.3
-    dev: true
-
-  /vscode-html-languageservice/4.2.2:
-    resolution: {integrity: sha512-4ICwlpplGbiNQq6D/LZr4qLbPZuMmnSQeX/57UAYP7jD1LOvKeru4lVI+f6d6Eyd7uS46nLJ5DUY4AAlq35C0g==}
-    dependencies:
-      vscode-languageserver-textdocument: 1.0.4
-      vscode-languageserver-types: 3.16.0
-      vscode-nls: 5.0.0
-      vscode-uri: 3.0.3
-    dev: true
-
-  /vscode-json-languageservice/4.2.0:
-    resolution: {integrity: sha512-XNawv0Vdy/sUK0S+hGf7cq/qsVAbIniGJr89TvZOqMCNJmpgKTy1e8PL1aWW0uy6BfWMG7vxa5lZb3ypuFtuGQ==}
-    dependencies:
-      jsonc-parser: 3.0.0
-      vscode-languageserver-textdocument: 1.0.4
-      vscode-languageserver-types: 3.16.0
-      vscode-nls: 5.0.0
-      vscode-uri: 3.0.3
-    dev: true
-
-  /vscode-jsonrpc/8.0.0-next.7:
-    resolution: {integrity: sha512-JX/F31LEsims0dAlOTKFE4E+AJMiJvdRSRViifFJSqSN7EzeYyWlfuDchF7g91oRNPZOIWfibTkDf3/UMsQGzQ==}
-    engines: {node: '>=14.0.0'}
-    dev: true
-
-  /vscode-languageserver-protocol/3.17.0-next.15:
-    resolution: {integrity: sha512-73LffxyP/0TRyk3J7bCYt0BuFBzk4Qvo5TqZndOsP+uBDbRV4IT7ebu4M/XoPDSCyZ+jDIxW7if/JbhBznmwBg==}
-    dependencies:
-      vscode-jsonrpc: 8.0.0-next.7
-      vscode-languageserver-types: 3.17.0-next.8
-    dev: true
-
-  /vscode-languageserver-textdocument/1.0.4:
-    resolution: {integrity: sha512-/xhqXP/2A2RSs+J8JNXpiiNVvvNM0oTosNVmQnunlKvq9o4mupHOBAnnzH0lwIPKazXKvAKsVp1kr+H/K4lgoQ==}
-    dev: true
-
-  /vscode-languageserver-types/3.16.0:
-    resolution: {integrity: sha512-k8luDIWJWyenLc5ToFQQMaSrqCHiLwyKPHKPQZ5zz21vM+vIVUSvsRpcbiECH4WR88K2XZqc4ScRcZ7nk/jbeA==}
-    dev: true
-
-  /vscode-languageserver-types/3.17.0-next.8:
-    resolution: {integrity: sha512-Mwj+FemiEk4QUUms1GGvXwDC+laJGVFuA4glbMVJTxfXdfOFZaEuyVlLobjccBo+NzD+5oEzzejTX7nWGNajjQ==}
-    dev: true
-
-  /vscode-nls/5.0.0:
-    resolution: {integrity: sha512-u0Lw+IYlgbEJFF6/qAqG2d1jQmJl0eyAGJHoAJqr2HT4M2BNuQYSEiSE75f52pXHSJm8AlTjnLLbBFPrdz2hpA==}
-    dev: true
-
-  /vscode-pug-languageservice/0.31.4:
-    resolution: {integrity: sha512-StQWV+v1v+an/pGKNPg4YkODFyKeYpUEzaSAoXIUsIoh7O4Nuv6zjd1M/fPxaMSD6Kk+OH/JGE36hbXsKXOz5A==}
-    deprecated: 'WARNING: This project has been renamed to @volar/pug-language-service. Install using @volar/pug-language-service instead.'
-    dependencies:
-      '@volar/code-gen': 0.31.4
-      '@volar/shared': 0.31.4
-      '@volar/source-map': 0.31.4
-      '@volar/transforms': 0.31.4
-      pug-lexer: 5.0.1
-      pug-parser: 6.0.0
-      vscode-languageserver-textdocument: 1.0.4
-      vscode-languageserver-types: 3.17.0-next.8
-    dev: true
-
-  /vscode-typescript-languageservice/0.31.4:
-    resolution: {integrity: sha512-nsnRPEfg9t3oDlwzm3WTAv0p83vceqCuxvRo/+N7hXbmtaO7WMGCMvJx0xyIuUDS4NgaEK31oMR9FnX9JNcEQQ==}
-    deprecated: 'WARNING: This project has been renamed to @volar/typescript-language-service. Install using @volar/typescript-language-service instead.'
-    dependencies:
-      '@volar/shared': 0.31.4
-      semver: 7.3.5
-      upath: 2.0.1
-      vscode-languageserver-protocol: 3.17.0-next.15
-      vscode-languageserver-textdocument: 1.0.4
-      vscode-nls: 5.0.0
-    dev: true
-
-  /vscode-uri/2.1.2:
-    resolution: {integrity: sha512-8TEXQxlldWAuIODdukIb+TR5s+9Ds40eSJrw+1iDDA9IFORPjMELarNQE3myz5XIkWWpdprmJjm1/SxMlWOC8A==}
-    dev: true
-
-  /vscode-uri/3.0.3:
-    resolution: {integrity: sha512-EcswR2S8bpR7fD0YPeS7r2xXExrScVMxg4MedACaWHEtx9ftCF/qHG1xGkolzTPcEmjTavCQgbVzHUIdTMzFGA==}
-    dev: true
-
-  /vscode-vue-languageservice/0.31.4:
-    resolution: {integrity: sha512-Pyvtj5iokBilGDH8KY6bocJh8NcIGoFmUksPOOZKBb+4usEHTBtWw/uoH4hjxWwLszMRQuStkXLMaSKtBIv3gQ==}
-    deprecated: 'WARNING: This project has been renamed to @volar/vue-language-service. Install using @volar/vue-language-service instead.'
-    dependencies:
-      '@volar/code-gen': 0.31.4
-      '@volar/html2pug': 0.31.4
-      '@volar/shared': 0.31.4
-      '@volar/source-map': 0.31.4
-      '@volar/transforms': 0.31.4
-      '@volar/vue-code-gen': 0.31.4
-      '@vscode/emmet-helper': 2.8.4
-      '@vue/reactivity': 3.2.31
-      '@vue/shared': 3.2.31
-      upath: 2.0.1
-      vscode-css-languageservice: 5.1.13
-      vscode-html-languageservice: 4.2.2
-      vscode-json-languageservice: 4.2.0
-      vscode-languageserver-protocol: 3.17.0-next.15
-      vscode-languageserver-textdocument: 1.0.4
-      vscode-pug-languageservice: 0.31.4
-      vscode-typescript-languageservice: 0.31.4
-    dev: true
-
   /vue-demi/0.12.5_vue@3.2.31:
     resolution: {integrity: sha512-BREuTgTYlUr0zw0EZn3hnhC3I6gPWv+Kwh4MCih6QcAeaTlaIX0DwOVN0wHej7hSvDPecz4jygy/idsgKfW58Q==}
     engines: {node: '>=12'}
@@ -6266,8 +6147,6 @@
       vue: 3.2.31
     dev: false
 
-=======
->>>>>>> 9003a2b4
   /vue-eslint-parser/8.3.0_eslint@8.12.0:
     resolution: {integrity: sha512-dzHGG3+sYwSf6zFBa0Gi9ZDshD7+ad14DGOdTLjruRVgZXe2J+DcZ9iUhyR48z5g1PqRa20yt3Njna/veLJL/g==}
     engines: {node: ^12.22.0 || ^14.17.0 || >=16.0.0}
