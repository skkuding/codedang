lockfileVersion: 5.4

importers:

  .:
    specifiers:
      '@typescript-eslint/eslint-plugin': ^5.48.2
      '@typescript-eslint/parser': ^5.48.2
      eslint: ^8.32.0
      eslint-config-prettier: ^8.6.0
      eslint-plugin-prettier: ^4.2.1
      eslint-plugin-vue: ^9.9.0
      lefthook: ^1.2.8
      prettier: ^2.8.3
      prettier-plugin-tailwindcss: ^0.2.1
      typescript: ^4.9.4
      vitepress: 1.0.0-alpha.40
      vue-eslint-parser: ^9.1.0
    devDependencies:
      '@typescript-eslint/eslint-plugin': 5.48.2_caon6io6stgpr7lz2rtbhekxqy
      '@typescript-eslint/parser': 5.48.2_7uibuqfxkfaozanbtbziikiqje
      eslint: 8.32.0
      eslint-config-prettier: 8.6.0_eslint@8.32.0
      eslint-plugin-prettier: 4.2.1_cn4lalcyadplruoxa5mhp7j3dq
      eslint-plugin-vue: 9.9.0_eslint@8.32.0
      lefthook: 1.2.8
      prettier: 2.8.3
      prettier-plugin-tailwindcss: 0.2.1_prettier@2.8.3
      typescript: 4.9.4
      vitepress: 1.0.0-alpha.40_tbpndr44ulefs3hehwpi2mkf2y
      vue-eslint-parser: 9.1.0_eslint@8.32.0

  backend:
    specifiers:
      '@nestjs-modules/mailer': ^1.8.1
      '@nestjs/cli': ^9.1.8
      '@nestjs/common': ^9.2.1
      '@nestjs/config': ^2.2.0
      '@nestjs/core': ^9.2.1
      '@nestjs/jwt': ^10.0.1
      '@nestjs/passport': ^9.0.0
      '@nestjs/platform-express': ^9.2.1
      '@nestjs/schematics': ^9.0.4
      '@nestjs/swagger': ^6.1.4
      '@nestjs/testing': ^9.2.1
      '@prisma/client': ^4.9.0
      '@swc/core': ^1.3.27
      '@swc/register': ^0.1.10
      '@types/cache-manager': ^4.0.2
      '@types/chai': ^4.3.4
      '@types/chai-as-promised': ^7.1.5
      '@types/express': ^4.17.15
      '@types/mocha': ^10.0.1
      '@types/node': ^18.11.18
      '@types/nodemailer': ^6.4.7
      '@types/passport-jwt': ^3.0.8
      '@types/passport-local': ^1.0.35
      '@types/proxyquire': ^1.3.28
      '@types/sinon': ^10.0.13
      '@types/supertest': ^2.0.12
      argon2: ^0.30.3
      cache-manager: ^5.1.4
      cache-manager-redis-store: ^2.0.0
      chai: ^4.3.7
      chai-as-promised: ^7.1.1
      class-transformer: ^0.5.1
      class-validator: ^0.13.2
      cookie-parser: ^1.4.6
      dayjs: ^1.11.7
      handlebars: ^4.7.7
      mocha: ^10.2.0
      nodemailer: ^6.9.0
      passport: ^0.6.0
      passport-jwt: ^4.0.1
      passport-local: ^1.0.0
      prisma: ^4.9.0
      proxyquire: ^2.1.3
      reflect-metadata: ^0.1.13
      rimraf: ^4.1.1
      rxjs: ^7.8.0
      sinon: ^15.0.1
      source-map-support: ^0.5.21
      supertest: ^6.3.3
      swagger-ui-express: ^4.6.0
      ts-loader: ^9.4.2
      ts-node: ^10.9.1
      tsconfig-paths: ^4.1.2
      typescript: ^4.9.4
    dependencies:
      '@nestjs-modules/mailer': 1.8.1_b727kkpcxgsrlvci5dkht2i2xa
      '@nestjs/common': 9.2.1_ejiytz4fx4ylq3bdj4qtav6mje
      '@nestjs/config': 2.2.0_b4pxbpa7chblgbyake5iz5rdmu
      '@nestjs/core': 9.2.1_e6la6qvsclaae2becwjnmfvsuq
      '@nestjs/jwt': 10.0.1_@nestjs+common@9.2.1
      '@nestjs/passport': 9.0.0_6o47igfla2pj7yzh7agpvpttka
      '@nestjs/platform-express': 9.2.1_hjcqpoaebdr7gdo5hgc22hthbe
<<<<<<< HEAD
      '@nestjs/swagger': 6.1.4_zvabycmw733xee3ikaxv4c7mny
      '@prisma/client': 4.8.1_prisma@4.8.1
=======
      '@nestjs/swagger': 6.1.4_4fhhxyztwhblafku3krlstrun4
      '@prisma/client': 4.9.0_prisma@4.9.0
>>>>>>> 6106e609
      argon2: 0.30.3
      cache-manager: 5.1.4
      cache-manager-redis-store: 2.0.0
      class-transformer: 0.5.1
      class-validator: 0.13.2
      cookie-parser: 1.4.6
      dayjs: 1.11.7
      handlebars: 4.7.7
      nodemailer: 6.9.0
      passport: 0.6.0
      passport-jwt: 4.0.1
      passport-local: 1.0.0
      reflect-metadata: 0.1.13
      rimraf: 4.1.1
      rxjs: 7.8.0
      swagger-ui-express: 4.6.0_express@4.18.2
    devDependencies:
      '@nestjs/cli': 9.1.8_@swc+core@1.3.27
      '@nestjs/schematics': 9.0.4_typescript@4.9.4
      '@nestjs/testing': 9.2.1_wdbvfsxfdwzlwdfiyh2gynjl4m
      '@swc/core': 1.3.27
      '@swc/register': 0.1.10_@swc+core@1.3.27
      '@types/cache-manager': 4.0.2
      '@types/chai': 4.3.4
      '@types/chai-as-promised': 7.1.5
      '@types/express': 4.17.15
      '@types/mocha': 10.0.1
      '@types/node': 18.11.18
      '@types/nodemailer': 6.4.7
      '@types/passport-jwt': 3.0.8
      '@types/passport-local': 1.0.35
      '@types/proxyquire': 1.3.28
      '@types/sinon': 10.0.13
      '@types/supertest': 2.0.12
      chai: 4.3.7
      chai-as-promised: 7.1.1_chai@4.3.7
      mocha: 10.2.0
      prisma: 4.9.0
      proxyquire: 2.1.3
      sinon: 15.0.1
      source-map-support: 0.5.21
      supertest: 6.3.3
      ts-loader: 9.4.2_3fkjkrd3audxnith3e7fo4fnxi
      ts-node: 10.9.1_tuaaix3o4wua7jksxyu5belrtq
      tsconfig-paths: 4.1.2
      typescript: 4.9.4

  frontend:
    specifiers:
      '@codemirror/autocomplete': ^6.4.0
      '@codemirror/commands': ^6.2.0
      '@codemirror/lang-cpp': ^6.0.2
      '@codemirror/lang-java': ^6.0.1
      '@codemirror/lang-javascript': ^6.1.2
      '@codemirror/lang-python': ^6.1.1
      '@codemirror/language': ^6.4.0
      '@codemirror/state': ^6.2.0
      '@codemirror/theme-one-dark': ^6.1.0
      '@codemirror/view': ^6.7.3
      '@histoire/plugin-vue': ^0.12.4
      '@iconify-json/ant-design': ^1.1.4
      '@iconify-json/bi': ^1.1.14
      '@iconify-json/fa6-brands': ^1.1.8
      '@iconify-json/fa6-regular': ^1.1.8
      '@iconify-json/fa6-solid': ^1.1.10
      '@iconify-json/fluent': ^1.1.17
      '@iconify-json/iconoir': ^1.1.18
      '@iconify-json/ri': ^1.1.4
      '@tailwindcss/forms': ^0.5.3
      '@tailwindcss/typography': ^0.5.9
      '@tiptap/starter-kit': ^2.0.0-beta.209
      '@tiptap/vue-3': ^2.0.0-beta.209
      '@types/node': ^18.11.18
      '@types/nprogress': ^0.2.0
      '@vitejs/plugin-vue': ^3.2.0
      '@vue/tsconfig': ^0.1.3
      '@vueuse/components': ^9.11.1
      '@vueuse/core': ^9.11.1
      '@vueuse/math': ^9.11.1
      autoprefixer: ^10.4.13
      axios: ^1.2.3
      axios-retry: ^3.4.0
      histoire: ^0.12.4
      nprogress: 0.2.0
      pinia: ^2.0.29
      postcss: ^8.4.21
      tailwindcss: ^3.2.4
      typescript: ^4.9.4
      unplugin-icons: ^0.15.1
      vite: ^3.2.5
      vite-plugin-pages: ^0.28.0
      vite-plugin-vue-layouts: ^0.7.0
      vue: ^3.2.45
      vue-dompurify-html: ^3.1.2
      vue-router: ^4.1.6
      vue-tsc: ^1.0.24
    dependencies:
      '@codemirror/autocomplete': 6.4.0_3vjmlbvry52nacv5itadnsciwy
      '@codemirror/commands': 6.2.0
      '@codemirror/lang-cpp': 6.0.2
      '@codemirror/lang-java': 6.0.1
      '@codemirror/lang-javascript': 6.1.2
      '@codemirror/lang-python': 6.1.1_ayvop3hirks73ft2t2pxg4rv7a
      '@codemirror/language': 6.4.0
      '@codemirror/state': 6.2.0
      '@codemirror/theme-one-dark': 6.1.0
      '@codemirror/view': 6.7.3
      '@tiptap/starter-kit': 2.0.0-beta.209_abnlhagdy6u44isuyzyni4aaei
      '@tiptap/vue-3': 2.0.0-beta.209_bg7tl5ashwhqbujig4qwlgx6lu
      '@vueuse/components': 9.11.1_vue@3.2.45
      '@vueuse/core': 9.11.1_vue@3.2.45
      '@vueuse/math': 9.11.1_vue@3.2.45
      axios: 1.2.3
      axios-retry: 3.4.0
      nprogress: 0.2.0
      pinia: 2.0.29_prq2uz4lho2pwp6irk4cfkrxwu
      vue: 3.2.45
      vue-dompurify-html: 3.1.2_vue@3.2.45
      vue-router: 4.1.6_vue@3.2.45
    devDependencies:
      '@histoire/plugin-vue': 0.12.4_lymq7vruuz6jmxaxayq4lptz3i
      '@iconify-json/ant-design': 1.1.4
      '@iconify-json/bi': 1.1.14
      '@iconify-json/fa6-brands': 1.1.8
      '@iconify-json/fa6-regular': 1.1.8
      '@iconify-json/fa6-solid': 1.1.10
      '@iconify-json/fluent': 1.1.17
      '@iconify-json/iconoir': 1.1.18
      '@iconify-json/ri': 1.1.4
      '@tailwindcss/forms': 0.5.3_tailwindcss@3.2.4
      '@tailwindcss/typography': 0.5.9_tailwindcss@3.2.4
      '@types/node': 18.11.18
      '@types/nprogress': 0.2.0
      '@vitejs/plugin-vue': 3.2.0_vite@3.2.5+vue@3.2.45
      '@vue/tsconfig': 0.1.3_@types+node@18.11.18
      autoprefixer: 10.4.13_postcss@8.4.21
      histoire: 0.12.4_olpw4qxmxw3gu2g5e2gxcovo5e
      postcss: 8.4.21
      tailwindcss: 3.2.4_postcss@8.4.21
      typescript: 4.9.4
      unplugin-icons: 0.15.1
      vite: 3.2.5_@types+node@18.11.18
      vite-plugin-pages: 0.28.0_vite@3.2.5
      vite-plugin-vue-layouts: 0.7.0_3nkpb5yzbuphqhegz2uv6y4s3u
      vue-tsc: 1.0.24_typescript@4.9.4

packages:

  /@algolia/autocomplete-core/1.7.2:
    resolution: {integrity: sha512-eclwUDC6qfApNnEfu1uWcL/rudQsn59tjEoUYZYE2JSXZrHLRjBUGMxiCoknobU2Pva8ejb0eRxpIYDtVVqdsw==}
    dependencies:
      '@algolia/autocomplete-shared': 1.7.2
    dev: true

  /@algolia/autocomplete-preset-algolia/1.7.2_qs6lk5nhygj2o3hj4sf6xnr724:
    resolution: {integrity: sha512-+RYEG6B0QiGGfRb2G3MtPfyrl0dALF3cQNTWBzBX6p5o01vCCGTTinAm2UKG3tfc2CnOMAtnPLkzNZyJUpnVJw==}
    peerDependencies:
      '@algolia/client-search': '>= 4.9.1 < 6'
      algoliasearch: '>= 4.9.1 < 6'
    dependencies:
      '@algolia/autocomplete-shared': 1.7.2
      '@algolia/client-search': 4.14.2
      algoliasearch: 4.14.2
    dev: true

  /@algolia/autocomplete-shared/1.7.2:
    resolution: {integrity: sha512-QCckjiC7xXHIUaIL3ektBtjJ0w7tTA3iqKcAE/Hjn1lZ5omp7i3Y4e09rAr9ZybqirL7AbxCLLq0Ra5DDPKeug==}
    dev: true

  /@algolia/cache-browser-local-storage/4.14.2:
    resolution: {integrity: sha512-FRweBkK/ywO+GKYfAWbrepewQsPTIEirhi1BdykX9mxvBPtGNKccYAxvGdDCumU1jL4r3cayio4psfzKMejBlA==}
    dependencies:
      '@algolia/cache-common': 4.14.2
    dev: true

  /@algolia/cache-common/4.14.2:
    resolution: {integrity: sha512-SbvAlG9VqNanCErr44q6lEKD2qoK4XtFNx9Qn8FK26ePCI8I9yU7pYB+eM/cZdS9SzQCRJBbHUumVr4bsQ4uxg==}
    dev: true

  /@algolia/cache-in-memory/4.14.2:
    resolution: {integrity: sha512-HrOukWoop9XB/VFojPv1R5SVXowgI56T9pmezd/djh2JnVN/vXswhXV51RKy4nCpqxyHt/aGFSq2qkDvj6KiuQ==}
    dependencies:
      '@algolia/cache-common': 4.14.2
    dev: true

  /@algolia/client-account/4.14.2:
    resolution: {integrity: sha512-WHtriQqGyibbb/Rx71YY43T0cXqyelEU0lB2QMBRXvD2X0iyeGl4qMxocgEIcbHyK7uqE7hKgjT8aBrHqhgc1w==}
    dependencies:
      '@algolia/client-common': 4.14.2
      '@algolia/client-search': 4.14.2
      '@algolia/transporter': 4.14.2
    dev: true

  /@algolia/client-analytics/4.14.2:
    resolution: {integrity: sha512-yBvBv2mw+HX5a+aeR0dkvUbFZsiC4FKSnfqk9rrfX+QrlNOKEhCG0tJzjiOggRW4EcNqRmaTULIYvIzQVL2KYQ==}
    dependencies:
      '@algolia/client-common': 4.14.2
      '@algolia/client-search': 4.14.2
      '@algolia/requester-common': 4.14.2
      '@algolia/transporter': 4.14.2
    dev: true

  /@algolia/client-common/4.14.2:
    resolution: {integrity: sha512-43o4fslNLcktgtDMVaT5XwlzsDPzlqvqesRi4MjQz2x4/Sxm7zYg5LRYFol1BIhG6EwxKvSUq8HcC/KxJu3J0Q==}
    dependencies:
      '@algolia/requester-common': 4.14.2
      '@algolia/transporter': 4.14.2
    dev: true

  /@algolia/client-personalization/4.14.2:
    resolution: {integrity: sha512-ACCoLi0cL8CBZ1W/2juehSltrw2iqsQBnfiu/Rbl9W2yE6o2ZUb97+sqN/jBqYNQBS+o0ekTMKNkQjHHAcEXNw==}
    dependencies:
      '@algolia/client-common': 4.14.2
      '@algolia/requester-common': 4.14.2
      '@algolia/transporter': 4.14.2
    dev: true

  /@algolia/client-search/4.14.2:
    resolution: {integrity: sha512-L5zScdOmcZ6NGiVbLKTvP02UbxZ0njd5Vq9nJAmPFtjffUSOGEp11BmD2oMJ5QvARgx2XbX4KzTTNS5ECYIMWw==}
    dependencies:
      '@algolia/client-common': 4.14.2
      '@algolia/requester-common': 4.14.2
      '@algolia/transporter': 4.14.2
    dev: true

  /@algolia/logger-common/4.14.2:
    resolution: {integrity: sha512-/JGlYvdV++IcMHBnVFsqEisTiOeEr6cUJtpjz8zc0A9c31JrtLm318Njc72p14Pnkw3A/5lHHh+QxpJ6WFTmsA==}
    dev: true

  /@algolia/logger-console/4.14.2:
    resolution: {integrity: sha512-8S2PlpdshbkwlLCSAB5f8c91xyc84VM9Ar9EdfE9UmX+NrKNYnWR1maXXVDQQoto07G1Ol/tYFnFVhUZq0xV/g==}
    dependencies:
      '@algolia/logger-common': 4.14.2
    dev: true

  /@algolia/requester-browser-xhr/4.14.2:
    resolution: {integrity: sha512-CEh//xYz/WfxHFh7pcMjQNWgpl4wFB85lUMRyVwaDPibNzQRVcV33YS+63fShFWc2+42YEipFGH2iPzlpszmDw==}
    dependencies:
      '@algolia/requester-common': 4.14.2
    dev: true

  /@algolia/requester-common/4.14.2:
    resolution: {integrity: sha512-73YQsBOKa5fvVV3My7iZHu1sUqmjjfs9TteFWwPwDmnad7T0VTCopttcsM3OjLxZFtBnX61Xxl2T2gmG2O4ehg==}
    dev: true

  /@algolia/requester-node-http/4.14.2:
    resolution: {integrity: sha512-oDbb02kd1o5GTEld4pETlPZLY0e+gOSWjWMJHWTgDXbv9rm/o2cF7japO6Vj1ENnrqWvLBmW1OzV9g6FUFhFXg==}
    dependencies:
      '@algolia/requester-common': 4.14.2
    dev: true

  /@algolia/transporter/4.14.2:
    resolution: {integrity: sha512-t89dfQb2T9MFQHidjHcfhh6iGMNwvuKUvojAj+JsrHAGbuSy7yE4BylhLX6R0Q1xYRoC4Vvv+O5qIw/LdnQfsQ==}
    dependencies:
      '@algolia/cache-common': 4.14.2
      '@algolia/logger-common': 4.14.2
      '@algolia/requester-common': 4.14.2
    dev: true

  /@angular-devkit/core/15.0.4:
    resolution: {integrity: sha512-4ITpRAevd652SxB+qNesIQ9qfbm7wT5UBU5kJOPPwGL77I21g8CQpkmV1n5VSacPvC9Zbz90feOWexf7w7JzcA==}
    engines: {node: ^14.20.0 || ^16.13.0 || >=18.10.0, npm: ^6.11.0 || ^7.5.6 || >=8.0.0, yarn: '>= 1.13.0'}
    peerDependencies:
      chokidar: ^3.5.2
    peerDependenciesMeta:
      chokidar:
        optional: true
    dependencies:
      ajv: 8.11.0
      ajv-formats: 2.1.1_ajv@8.11.0
      jsonc-parser: 3.2.0
      rxjs: 6.6.7
      source-map: 0.7.4
    dev: true

  /@angular-devkit/core/15.0.4_chokidar@3.5.3:
    resolution: {integrity: sha512-4ITpRAevd652SxB+qNesIQ9qfbm7wT5UBU5kJOPPwGL77I21g8CQpkmV1n5VSacPvC9Zbz90feOWexf7w7JzcA==}
    engines: {node: ^14.20.0 || ^16.13.0 || >=18.10.0, npm: ^6.11.0 || ^7.5.6 || >=8.0.0, yarn: '>= 1.13.0'}
    peerDependencies:
      chokidar: ^3.5.2
    peerDependenciesMeta:
      chokidar:
        optional: true
    dependencies:
      ajv: 8.11.0
      ajv-formats: 2.1.1_ajv@8.11.0
      chokidar: 3.5.3
      jsonc-parser: 3.2.0
      rxjs: 6.6.7
      source-map: 0.7.4
    dev: true

  /@angular-devkit/schematics-cli/15.0.4_chokidar@3.5.3:
    resolution: {integrity: sha512-rEzkpjiQcJqCgbZ1Ns8jn1BL4724jcj+YFS7Qw5d4v6yQYA8iSLz12HDTH0TiNEv7u5S55fYuRz2QreI0QUT8A==}
    engines: {node: ^14.20.0 || ^16.13.0 || >=18.10.0, npm: ^6.11.0 || ^7.5.6 || >=8.0.0, yarn: '>= 1.13.0'}
    hasBin: true
    dependencies:
      '@angular-devkit/core': 15.0.4_chokidar@3.5.3
      '@angular-devkit/schematics': 15.0.4_chokidar@3.5.3
      ansi-colors: 4.1.3
      inquirer: 8.2.4
      symbol-observable: 4.0.0
      yargs-parser: 21.1.1
    transitivePeerDependencies:
      - chokidar
    dev: true

  /@angular-devkit/schematics/15.0.4:
    resolution: {integrity: sha512-/gXiLFS0+xFdx6wPoBpe/c6/K9I5edMpaASqPf4XheKtrsSvL+qTlIi3nsbfItzOiDXbaBmlbxGfkMHz/yg0Ig==}
    engines: {node: ^14.20.0 || ^16.13.0 || >=18.10.0, npm: ^6.11.0 || ^7.5.6 || >=8.0.0, yarn: '>= 1.13.0'}
    dependencies:
      '@angular-devkit/core': 15.0.4
      jsonc-parser: 3.2.0
      magic-string: 0.26.7
      ora: 5.4.1
      rxjs: 6.6.7
    transitivePeerDependencies:
      - chokidar
    dev: true

  /@angular-devkit/schematics/15.0.4_chokidar@3.5.3:
    resolution: {integrity: sha512-/gXiLFS0+xFdx6wPoBpe/c6/K9I5edMpaASqPf4XheKtrsSvL+qTlIi3nsbfItzOiDXbaBmlbxGfkMHz/yg0Ig==}
    engines: {node: ^14.20.0 || ^16.13.0 || >=18.10.0, npm: ^6.11.0 || ^7.5.6 || >=8.0.0, yarn: '>= 1.13.0'}
    dependencies:
      '@angular-devkit/core': 15.0.4_chokidar@3.5.3
      jsonc-parser: 3.2.0
      magic-string: 0.26.7
      ora: 5.4.1
      rxjs: 6.6.7
    transitivePeerDependencies:
      - chokidar
    dev: true

  /@antfu/install-pkg/0.1.1:
    resolution: {integrity: sha512-LyB/8+bSfa0DFGC06zpCEfs89/XoWZwws5ygEa5D+Xsm3OfI+aXQ86VgVG7Acyef+rSZ5HE7J8rrxzrQeM3PjQ==}
    dependencies:
      execa: 5.1.1
      find-up: 5.0.0
    dev: true

  /@antfu/utils/0.7.2:
    resolution: {integrity: sha512-vy9fM3pIxZmX07dL+VX1aZe7ynZ+YyB0jY+jE6r3hOK6GNY2t6W8rzpFC4tgpbXUYABkFQwgJq2XYXlxbXAI0g==}
    dev: true

  /@babel/code-frame/7.16.7:
    resolution: {integrity: sha512-iAXqUn8IIeBTNd72xsFlgaXHkMBMt6y4HJp1tIaK465CWLT/fG1aqB7ykr95gHHmlBdGbFeWWfyB4NJJ0nmeIg==}
    engines: {node: '>=6.9.0'}
    dependencies:
      '@babel/highlight': 7.16.10
    dev: true

  /@babel/helper-validator-identifier/7.16.7:
    resolution: {integrity: sha512-hsEnFemeiW4D08A5gUAZxLBTXpZ39P+a+DGDsHw1yxqyQ/jzFEnxf5uTEGp+3bzAbNOxU1paTgYS4ECU/IgfDw==}
    engines: {node: '>=6.9.0'}

  /@babel/highlight/7.16.10:
    resolution: {integrity: sha512-5FnTQLSLswEj6IkgVw5KusNUUFY9ZGqe/TRFnP/BKYHYgfh7tc+C7mwiy95/yNP7Dh9x580Vv8r7u7ZfTBFxdw==}
    engines: {node: '>=6.9.0'}
    dependencies:
      '@babel/helper-validator-identifier': 7.16.7
      chalk: 2.4.2
      js-tokens: 4.0.0
    dev: true

  /@babel/parser/7.17.8:
    resolution: {integrity: sha512-BoHhDJrJXqcg+ZL16Xv39H9n+AqJ4pcDrQBGZN+wHxIysrLZ3/ECwCBUch/1zUNhnsXULcONU3Ei5Hmkfk6kiQ==}
    engines: {node: '>=6.0.0'}
    hasBin: true
    dependencies:
      '@babel/types': 7.17.0

  /@babel/runtime/7.18.6:
    resolution: {integrity: sha512-t9wi7/AW6XtKahAe20Yw0/mMljKq0B1r2fPdvaAdV/KPDZewFXdaaa6K7lxmZBZ8FBNpCiAT6iHPmd6QO9bKfQ==}
    engines: {node: '>=6.9.0'}
    dependencies:
      regenerator-runtime: 0.13.9
    dev: false

  /@babel/types/7.17.0:
    resolution: {integrity: sha512-TmKSNO4D5rzhL5bjWFcVHHLETzfQ/AmbKpKPOSjlP0WoHZ6L911fgoOKY4Alp/emzG4cHJdyN49zpgkbXFEHHw==}
    engines: {node: '>=6.9.0'}
    dependencies:
      '@babel/helper-validator-identifier': 7.16.7
      to-fast-properties: 2.0.0

  /@codemirror/autocomplete/6.4.0_3vjmlbvry52nacv5itadnsciwy:
    resolution: {integrity: sha512-HLF2PnZAm1s4kGs30EiqKMgD7XsYaQ0XJnMR0rofEWQ5t5D60SfqpDIkIh1ze5tiEbyUWm8+VJ6W1/erVvBMIA==}
    peerDependencies:
      '@codemirror/language': ^6.0.0
      '@codemirror/state': ^6.0.0
      '@codemirror/view': ^6.0.0
      '@lezer/common': ^1.0.0
    dependencies:
      '@codemirror/language': 6.4.0
      '@codemirror/state': 6.2.0
      '@codemirror/view': 6.7.3
      '@lezer/common': 1.0.1
    dev: false

  /@codemirror/commands/6.2.0:
    resolution: {integrity: sha512-+00smmZBradoGFEkRjliN7BjqPh/Hx0KCHWOEibUmflUqZz2RwBTU0MrVovEEHozhx3AUSGcO/rl3/5f9e9Biw==}
    dependencies:
      '@codemirror/language': 6.4.0
      '@codemirror/state': 6.2.0
      '@codemirror/view': 6.7.3
      '@lezer/common': 1.0.1

  /@codemirror/lang-cpp/6.0.2:
    resolution: {integrity: sha512-6oYEYUKHvrnacXxWxYa6t4puTlbN3dgV662BDfSH8+MfjQjVmP697/KYTDOqpxgerkvoNm7q5wlFMBeX8ZMocg==}
    dependencies:
      '@codemirror/language': 6.4.0
      '@lezer/cpp': 1.0.0
    dev: false

  /@codemirror/lang-java/6.0.1:
    resolution: {integrity: sha512-OOnmhH67h97jHzCuFaIEspbmsT98fNdhVhmA3zCxW0cn7l8rChDhZtwiwJ/JOKXgfm4J+ELxQihxaI7bj7mJRg==}
    dependencies:
      '@codemirror/language': 6.4.0
      '@lezer/java': 1.0.0
    dev: false

  /@codemirror/lang-javascript/6.1.2:
    resolution: {integrity: sha512-OcwLfZXdQ1OHrLiIcKCn7MqZ7nx205CMKlhe+vL88pe2ymhT9+2P+QhwkYGxMICj8TDHyp8HFKVwpiisUT7iEQ==}
    dependencies:
      '@codemirror/autocomplete': 6.4.0_3vjmlbvry52nacv5itadnsciwy
      '@codemirror/language': 6.4.0
      '@codemirror/lint': 6.0.0
      '@codemirror/state': 6.2.0
      '@codemirror/view': 6.7.3
      '@lezer/common': 1.0.1
      '@lezer/javascript': 1.4.0
    dev: false

  /@codemirror/lang-json/6.0.0:
    resolution: {integrity: sha512-DvTcYTKLmg2viADXlTdufrT334M9jowe1qO02W28nvm+nejcvhM5vot5mE8/kPrxYw/HJHhwu1z2PyBpnMLCNQ==}
    dependencies:
      '@codemirror/language': 6.4.0
      '@lezer/json': 1.0.0
    dev: true

  /@codemirror/lang-python/6.1.1_ayvop3hirks73ft2t2pxg4rv7a:
    resolution: {integrity: sha512-AddGMIKUssUAqaDKoxKWA5GAzy/CVE0eSY7/ANgNzdS1GYBkp6N49XKEyMElkuN04UsZ+bTIQdj+tVV75NMwJw==}
    dependencies:
      '@codemirror/autocomplete': 6.4.0_3vjmlbvry52nacv5itadnsciwy
      '@codemirror/language': 6.4.0
      '@lezer/python': 1.1.1
    transitivePeerDependencies:
      - '@codemirror/state'
      - '@codemirror/view'
      - '@lezer/common'
    dev: false

  /@codemirror/language/6.4.0:
    resolution: {integrity: sha512-Wzb7GnNj8vnEtbPWiOy9H0m1fBtE28kepQNGLXekU2EEZv43BF865VKITUn+NoV8OpW6gRtvm29YEhqm46927Q==}
    dependencies:
      '@codemirror/state': 6.2.0
      '@codemirror/view': 6.7.3
      '@lezer/common': 1.0.1
      '@lezer/highlight': 1.1.1
      '@lezer/lr': 1.2.3
      style-mod: 4.0.0

  /@codemirror/lint/6.0.0:
    resolution: {integrity: sha512-nUUXcJW1Xp54kNs+a1ToPLK8MadO0rMTnJB8Zk4Z8gBdrN0kqV7uvUraU/T2yqg+grDNR38Vmy/MrhQN/RgwiA==}
    dependencies:
      '@codemirror/state': 6.2.0
      '@codemirror/view': 6.7.3
      crelt: 1.0.5

  /@codemirror/state/6.2.0:
    resolution: {integrity: sha512-69QXtcrsc3RYtOtd+GsvczJ319udtBf1PTrr2KbLWM/e2CXUPnh0Nz9AUo8WfhSQ7GeL8dPVNUmhQVgpmuaNGA==}

  /@codemirror/theme-one-dark/6.1.0:
    resolution: {integrity: sha512-AiTHtFRu8+vWT9wWUWDM+cog6ZwgivJogB1Tm/g40NIpLwph7AnmxrSzWfvJN5fBVufsuwBxecQCNmdcR5D7Aw==}
    dependencies:
      '@codemirror/language': 6.4.0
      '@codemirror/state': 6.2.0
      '@codemirror/view': 6.7.3
      '@lezer/highlight': 1.1.1

  /@codemirror/view/6.7.3:
    resolution: {integrity: sha512-Lt+4POnhXrZFfHOdPzXEHxrzwdy7cjqYlMkOWvoFGi6/bAsjzlFfr0NY3B15B/PGx+cDFgM1hlc12wvYeZbGLw==}
    dependencies:
      '@codemirror/state': 6.2.0
      style-mod: 4.0.0
      w3c-keyname: 2.2.6

  /@colors/colors/1.5.0:
    resolution: {integrity: sha512-ooWCrlZP11i8GImSjTHYHLkvFDP48nS4+204nGb1RiX/WXYHmJA2III9/e2DWVabCESdW7hBAEzHRqUn9OUVvQ==}
    engines: {node: '>=0.1.90'}
    requiresBuild: true
    dev: true
    optional: true

  /@cspotcode/source-map-support/0.8.1:
    resolution: {integrity: sha512-IchNf6dN4tHoMFIn/7OE8LWZ19Y6q/67Bmf6vnGREv8RSbBVb9LPJxEcnwrcwX6ixSvaiGoomAUvu4YSxXrVgw==}
    engines: {node: '>=12'}
    dependencies:
      '@jridgewell/trace-mapping': 0.3.9
    dev: true

  /@docsearch/css/3.3.1:
    resolution: {integrity: sha512-nznHXeFHpAYjyaSNFNFpU+IJPjQA7AINM8ONjDx/Zx4O/pGAvqwgmcLNc7zR8qXRutqnzLo06yN63xFn36KFBw==}
    dev: true

  /@docsearch/js/3.3.1_tbpndr44ulefs3hehwpi2mkf2y:
    resolution: {integrity: sha512-BCVu7njUFJSUXDNvgK65xNYU1L7U3CKFJlawDXql17nQwfpBrNZHqp+eb8z9qu0SzauQKss9tsf/qwlFJ9BOGw==}
    dependencies:
      '@docsearch/react': 3.3.1_tbpndr44ulefs3hehwpi2mkf2y
      preact: 10.11.2
    transitivePeerDependencies:
      - '@algolia/client-search'
      - '@types/react'
      - react
      - react-dom
    dev: true

  /@docsearch/react/3.3.1_tbpndr44ulefs3hehwpi2mkf2y:
    resolution: {integrity: sha512-wdeQBODPkue6yVEEg4ntt+TiGJ6iXMBUNjBQJ0s1WVoc1OdcCnks/lkQ5LEfXETYR/q9QSbCCBnMjvnSoILaag==}
    peerDependencies:
      '@types/react': '>= 16.8.0 < 19.0.0'
      react: '>= 16.8.0 < 19.0.0'
      react-dom: '>= 16.8.0 < 19.0.0'
    peerDependenciesMeta:
      '@types/react':
        optional: true
      react:
        optional: true
      react-dom:
        optional: true
    dependencies:
      '@algolia/autocomplete-core': 1.7.2
      '@algolia/autocomplete-preset-algolia': 1.7.2_qs6lk5nhygj2o3hj4sf6xnr724
      '@docsearch/css': 3.3.1
      algoliasearch: 4.14.2
    transitivePeerDependencies:
      - '@algolia/client-search'
    dev: true

  /@esbuild/android-arm/0.15.10:
    resolution: {integrity: sha512-FNONeQPy/ox+5NBkcSbYJxoXj9GWu8gVGJTVmUyoOCKQFDTrHVKgNSzChdNt0I8Aj/iKcsDf2r9BFwv+FSNUXg==}
    engines: {node: '>=12'}
    cpu: [arm]
    os: [android]
    requiresBuild: true
    dev: true
    optional: true

  /@esbuild/android-arm/0.16.4:
    resolution: {integrity: sha512-rZzb7r22m20S1S7ufIc6DC6W659yxoOrl7sKP1nCYhuvUlnCFHVSbATG4keGUtV8rDz11sRRDbWkvQZpzPaHiw==}
    engines: {node: '>=12'}
    cpu: [arm]
    os: [android]
    requiresBuild: true
    dev: true
    optional: true

  /@esbuild/android-arm64/0.16.4:
    resolution: {integrity: sha512-VPuTzXFm/m2fcGfN6CiwZTlLzxrKsWbPkG7ArRFpuxyaHUm/XFHQPD4xNwZT6uUmpIHhnSjcaCmcla8COzmZ5Q==}
    engines: {node: '>=12'}
    cpu: [arm64]
    os: [android]
    requiresBuild: true
    dev: true
    optional: true

  /@esbuild/android-x64/0.16.4:
    resolution: {integrity: sha512-MW+B2O++BkcOfMWmuHXB15/l1i7wXhJFqbJhp82IBOais8RBEQv2vQz/jHrDEHaY2X0QY7Wfw86SBL2PbVOr0g==}
    engines: {node: '>=12'}
    cpu: [x64]
    os: [android]
    requiresBuild: true
    dev: true
    optional: true

  /@esbuild/darwin-arm64/0.16.4:
    resolution: {integrity: sha512-a28X1O//aOfxwJVZVs7ZfM8Tyih2Za4nKJrBwW5Wm4yKsnwBy9aiS/xwpxiiTRttw3EaTg4Srerhcm6z0bu9Wg==}
    engines: {node: '>=12'}
    cpu: [arm64]
    os: [darwin]
    requiresBuild: true
    dev: true
    optional: true

  /@esbuild/darwin-x64/0.16.4:
    resolution: {integrity: sha512-e3doCr6Ecfwd7VzlaQqEPrnbvvPjE9uoTpxG5pyLzr2rI2NMjDHmvY1E5EO81O/e9TUOLLkXA5m6T8lfjK9yAA==}
    engines: {node: '>=12'}
    cpu: [x64]
    os: [darwin]
    requiresBuild: true
    dev: true
    optional: true

  /@esbuild/freebsd-arm64/0.16.4:
    resolution: {integrity: sha512-Oup3G/QxBgvvqnXWrBed7xxkFNwAwJVHZcklWyQt7YCAL5bfUkaa6FVWnR78rNQiM8MqqLiT6ZTZSdUFuVIg1w==}
    engines: {node: '>=12'}
    cpu: [arm64]
    os: [freebsd]
    requiresBuild: true
    dev: true
    optional: true

  /@esbuild/freebsd-x64/0.16.4:
    resolution: {integrity: sha512-vAP+eYOxlN/Bpo/TZmzEQapNS8W1njECrqkTpNgvXskkkJC2AwOXwZWai/Kc2vEFZUXQttx6UJbj9grqjD/+9Q==}
    engines: {node: '>=12'}
    cpu: [x64]
    os: [freebsd]
    requiresBuild: true
    dev: true
    optional: true

  /@esbuild/linux-arm/0.16.4:
    resolution: {integrity: sha512-A47ZmtpIPyERxkSvIv+zLd6kNIOtJH03XA0Hy7jaceRDdQaQVGSDt4mZqpWqJYgDk9rg96aglbF6kCRvPGDSUA==}
    engines: {node: '>=12'}
    cpu: [arm]
    os: [linux]
    requiresBuild: true
    dev: true
    optional: true

  /@esbuild/linux-arm64/0.16.4:
    resolution: {integrity: sha512-2zXoBhv4r5pZiyjBKrOdFP4CXOChxXiYD50LRUU+65DkdS5niPFHbboKZd/c81l0ezpw7AQnHeoCy5hFrzzs4g==}
    engines: {node: '>=12'}
    cpu: [arm64]
    os: [linux]
    requiresBuild: true
    dev: true
    optional: true

  /@esbuild/linux-ia32/0.16.4:
    resolution: {integrity: sha512-uxdSrpe9wFhz4yBwt2kl2TxS/NWEINYBUFIxQtaEVtglm1eECvsj1vEKI0KX2k2wCe17zDdQ3v+jVxfwVfvvjw==}
    engines: {node: '>=12'}
    cpu: [ia32]
    os: [linux]
    requiresBuild: true
    dev: true
    optional: true

  /@esbuild/linux-loong64/0.15.10:
    resolution: {integrity: sha512-w0Ou3Z83LOYEkwaui2M8VwIp+nLi/NA60lBLMvaJ+vXVMcsARYdEzLNE7RSm4+lSg4zq4d7fAVuzk7PNQ5JFgg==}
    engines: {node: '>=12'}
    cpu: [loong64]
    os: [linux]
    requiresBuild: true
    dev: true
    optional: true

  /@esbuild/linux-loong64/0.16.4:
    resolution: {integrity: sha512-peDrrUuxbZ9Jw+DwLCh/9xmZAk0p0K1iY5d2IcwmnN+B87xw7kujOkig6ZRcZqgrXgeRGurRHn0ENMAjjD5DEg==}
    engines: {node: '>=12'}
    cpu: [loong64]
    os: [linux]
    requiresBuild: true
    dev: true
    optional: true

  /@esbuild/linux-mips64el/0.16.4:
    resolution: {integrity: sha512-sD9EEUoGtVhFjjsauWjflZklTNr57KdQ6xfloO4yH1u7vNQlOfAlhEzbyBKfgbJlW7rwXYBdl5/NcZ+Mg2XhQA==}
    engines: {node: '>=12'}
    cpu: [mips64el]
    os: [linux]
    requiresBuild: true
    dev: true
    optional: true

  /@esbuild/linux-ppc64/0.16.4:
    resolution: {integrity: sha512-X1HSqHUX9D+d0l6/nIh4ZZJ94eQky8d8z6yxAptpZE3FxCWYWvTDd9X9ST84MGZEJx04VYUD/AGgciddwO0b8g==}
    engines: {node: '>=12'}
    cpu: [ppc64]
    os: [linux]
    requiresBuild: true
    dev: true
    optional: true

  /@esbuild/linux-riscv64/0.16.4:
    resolution: {integrity: sha512-97ANpzyNp0GTXCt6SRdIx1ngwncpkV/z453ZuxbnBROCJ5p/55UjhbaG23UdHj88fGWLKPFtMoU4CBacz4j9FA==}
    engines: {node: '>=12'}
    cpu: [riscv64]
    os: [linux]
    requiresBuild: true
    dev: true
    optional: true

  /@esbuild/linux-s390x/0.16.4:
    resolution: {integrity: sha512-pUvPQLPmbEeJRPjP0DYTC1vjHyhrnCklQmCGYbipkep+oyfTn7GTBJXoPodR7ZS5upmEyc8lzAkn2o29wD786A==}
    engines: {node: '>=12'}
    cpu: [s390x]
    os: [linux]
    requiresBuild: true
    dev: true
    optional: true

  /@esbuild/linux-x64/0.16.4:
    resolution: {integrity: sha512-N55Q0mJs3Sl8+utPRPBrL6NLYZKBCLLx0bme/+RbjvMforTGGzFvsRl4xLTZMUBFC1poDzBEPTEu5nxizQ9Nlw==}
    engines: {node: '>=12'}
    cpu: [x64]
    os: [linux]
    requiresBuild: true
    dev: true
    optional: true

  /@esbuild/netbsd-x64/0.16.4:
    resolution: {integrity: sha512-LHSJLit8jCObEQNYkgsDYBh2JrJT53oJO2HVdkSYLa6+zuLJh0lAr06brXIkljrlI+N7NNW1IAXGn/6IZPi3YQ==}
    engines: {node: '>=12'}
    cpu: [x64]
    os: [netbsd]
    requiresBuild: true
    dev: true
    optional: true

  /@esbuild/openbsd-x64/0.16.4:
    resolution: {integrity: sha512-nLgdc6tWEhcCFg/WVFaUxHcPK3AP/bh+KEwKtl69Ay5IBqUwKDaq/6Xk0E+fh/FGjnLwqFSsarsbPHeKM8t8Sw==}
    engines: {node: '>=12'}
    cpu: [x64]
    os: [openbsd]
    requiresBuild: true
    dev: true
    optional: true

  /@esbuild/sunos-x64/0.16.4:
    resolution: {integrity: sha512-08SluG24GjPO3tXKk95/85n9kpyZtXCVwURR2i4myhrOfi3jspClV0xQQ0W0PYWHioJj+LejFMt41q+PG3mlAQ==}
    engines: {node: '>=12'}
    cpu: [x64]
    os: [sunos]
    requiresBuild: true
    dev: true
    optional: true

  /@esbuild/win32-arm64/0.16.4:
    resolution: {integrity: sha512-yYiRDQcqLYQSvNQcBKN7XogbrSvBE45FEQdH8fuXPl7cngzkCvpsG2H9Uey39IjQ6gqqc+Q4VXYHsQcKW0OMjQ==}
    engines: {node: '>=12'}
    cpu: [arm64]
    os: [win32]
    requiresBuild: true
    dev: true
    optional: true

  /@esbuild/win32-ia32/0.16.4:
    resolution: {integrity: sha512-5rabnGIqexekYkh9zXG5waotq8mrdlRoBqAktjx2W3kb0zsI83mdCwrcAeKYirnUaTGztR5TxXcXmQrEzny83w==}
    engines: {node: '>=12'}
    cpu: [ia32]
    os: [win32]
    requiresBuild: true
    dev: true
    optional: true

  /@esbuild/win32-x64/0.16.4:
    resolution: {integrity: sha512-sN/I8FMPtmtT2Yw+Dly8Ur5vQ5a/RmC8hW7jO9PtPSQUPkowxWpcUZnqOggU7VwyT3Xkj6vcXWd3V/qTXwultQ==}
    engines: {node: '>=12'}
    cpu: [x64]
    os: [win32]
    requiresBuild: true
    dev: true
    optional: true

  /@eslint/eslintrc/1.4.1:
    resolution: {integrity: sha512-XXrH9Uarn0stsyldqDYq8r++mROmWRI1xKMXa640Bb//SY1+ECYX6VzT6Lcx5frD0V30XieqJ0oX9I2Xj5aoMA==}
    engines: {node: ^12.22.0 || ^14.17.0 || >=16.0.0}
    dependencies:
      ajv: 6.12.6
      debug: 4.3.4
      espree: 9.4.0
      globals: 13.19.0
      ignore: 5.2.0
      import-fresh: 3.3.0
      js-yaml: 4.1.0
      minimatch: 3.1.2
      strip-json-comments: 3.1.1
    transitivePeerDependencies:
      - supports-color
    dev: true

  /@histoire/app/0.12.4_vite@3.2.5:
    resolution: {integrity: sha512-noemJQ3q5ofHbBJGJ9FgLIdoV4Feyn3zHMhOQjHZRPETdoAak2adALO4UWKVnFu75+R43SLtoV7HnK0TAPx5kw==}
    dependencies:
      '@histoire/controls': 0.12.4
      '@histoire/shared': 0.12.4_vite@3.2.5
      '@histoire/vendors': 0.12.4
      '@types/flexsearch': 0.7.3
      flexsearch: 0.7.21
      shiki-es: 0.1.2
    transitivePeerDependencies:
      - vite
    dev: true

  /@histoire/controls/0.12.4:
    resolution: {integrity: sha512-p4qa11vXqhSMsnXW1p+n7ZqawoHVErLFL24yNnA9peMuXnR306/0cvdAnsLMQJdq5mDNayOY5Di69YKVQ0Shqg==}
    dependencies:
      '@codemirror/commands': 6.2.0
      '@codemirror/lang-json': 6.0.0
      '@codemirror/language': 6.4.0
      '@codemirror/lint': 6.0.0
      '@codemirror/state': 6.2.0
      '@codemirror/theme-one-dark': 6.1.0
      '@codemirror/view': 6.7.3
      '@histoire/vendors': 0.12.4
    dev: true

  /@histoire/plugin-vue/0.12.4_lymq7vruuz6jmxaxayq4lptz3i:
    resolution: {integrity: sha512-2xgBDwEHmiY053hPWy4rKnnMjntVcg8qfIYJGyITwFWSfNTq+6ez/HjWzUcHT6qwFMglUHq+rDlQb9gYZF+Edw==}
    peerDependencies:
      histoire: ^0.12.4
      vue: ^3.2.31
    dependencies:
      '@histoire/controls': 0.12.4
      '@histoire/shared': 0.12.4_vite@3.2.5
      '@histoire/vendors': 0.12.4
      histoire: 0.12.4_olpw4qxmxw3gu2g5e2gxcovo5e
      vue: 3.2.45
    transitivePeerDependencies:
      - vite
    dev: true

  /@histoire/shared/0.12.4_vite@3.2.5:
    resolution: {integrity: sha512-dVSrfsEu17KczjyHVW8yPvSlguhEV7hWjDSwsjlUrRdbe7hwztX4GbbcCIWvG5hy5gASpKpQq6FJa5uTs0HOsg==}
    peerDependencies:
      vite: ^2.9.0 || ^3.0.0 || ^4.0.0
    dependencies:
      '@types/fs-extra': 9.0.13
      '@types/markdown-it': 12.2.3
      chokidar: 3.5.3
      pathe: 0.2.0
      picocolors: 1.0.0
      vite: 3.2.5_@types+node@18.11.18
    dev: true

  /@histoire/vendors/0.12.4:
    resolution: {integrity: sha512-NIi0krz19iSjPHhIsGLrW4Q3tvrCLfvCet2kFA8crKPX6inaMZm8g/+pDQBqlh9DRCXVbxV5RWQKcumrIFbrmw==}
    dev: true

  /@humanwhocodes/config-array/0.11.8:
    resolution: {integrity: sha512-UybHIJzJnR5Qc/MsD9Kr+RpO2h+/P1GhOwdiLPXK5TWk5sgTdu88bTD9UP+CKbPPh5Rni1u0GjAdYQLemG8g+g==}
    engines: {node: '>=10.10.0'}
    dependencies:
      '@humanwhocodes/object-schema': 1.2.1
      debug: 4.3.4
      minimatch: 3.1.2
    transitivePeerDependencies:
      - supports-color
    dev: true

  /@humanwhocodes/module-importer/1.0.1:
    resolution: {integrity: sha512-bxveV4V8v5Yb4ncFTT3rPSgZBOpCkjfK0y4oVVVJwIuDVBRMDXrPyXRL988i5ap9m9bnyEEjWfm5WkBmtffLfA==}
    engines: {node: '>=12.22'}
    dev: true

  /@humanwhocodes/object-schema/1.2.1:
    resolution: {integrity: sha512-ZnQMnLV4e7hDlUvw8H+U8ASL02SS2Gn6+9Ac3wGGLIe7+je2AeAOxPY+izIPJDfFDb7eDjev0Us8MO1iFRN8hA==}
    dev: true

  /@iconify-json/ant-design/1.1.4:
    resolution: {integrity: sha512-bx8sSFrrJloQUdStRbBn3TMmeKWfbx51aVDF1fEOH/LGKXGiBmtybURjlTdQPwE7S0zhlXcve+agYHuGb2Q9hQ==}
    dependencies:
      '@iconify/types': 2.0.0
    dev: true

  /@iconify-json/bi/1.1.14:
    resolution: {integrity: sha512-RoIkXt3UIdtIv/SN5eII2iUOGFfu7BgpoPFpC3tnXeulgF8b7pJbE3Rw50ZG72HdvE0eE+RXIJXgNKLfXxM7TA==}
    dependencies:
      '@iconify/types': 2.0.0
    dev: true

  /@iconify-json/fa6-brands/1.1.8:
    resolution: {integrity: sha512-ndwmH8/fITnc2t8EsKpHjxiDSviyORLz91urwZju1MtTrheamJvTUp8wui7+WSzzzJ2Dva4jn26J37vKD3eolg==}
    dependencies:
      '@iconify/types': 2.0.0
    dev: true

  /@iconify-json/fa6-regular/1.1.8:
    resolution: {integrity: sha512-DLY1lYSdnj6OMHAKQXRSfz6pEhRwGtOZVgOgCl18YnwIHQSBi/bJxTQsGUoYMQpWqpD0HO8abWAPo9wmCr0HQw==}
    dependencies:
      '@iconify/types': 2.0.0
    dev: true

  /@iconify-json/fa6-solid/1.1.10:
    resolution: {integrity: sha512-BJDDO8wiFQopALfmgUpTTINapfpYMw4aklJu96zolJSHYzLQTs05Db/bxvKeBeDArn9SMVIY4pA+ExinJqFT/g==}
    dependencies:
      '@iconify/types': 2.0.0
    dev: true

  /@iconify-json/fluent/1.1.17:
    resolution: {integrity: sha512-9lVhbn05enIkLEuVRNeFRPnAYVr/6PusVFQKE+8Br6Zrhp92CpR0hSqebXAgWfk48zwEdb1ymz4N50YkrmRSFA==}
    dependencies:
      '@iconify/types': 2.0.0
    dev: true

  /@iconify-json/iconoir/1.1.18:
    resolution: {integrity: sha512-8JLhpUE3JAQufB+SMmvaSmtXdaF/8YeDlrILbBxMAPuRp8T7eCJetF4iAD4lFM8hQ6wYNuyzbbwUJirkNExDag==}
    dependencies:
      '@iconify/types': 2.0.0
    dev: true

  /@iconify-json/ri/1.1.4:
    resolution: {integrity: sha512-gAk2gQBVghgbMLOmbUCc3l4COMMH5sR3HhBqpjaPUFBbC4WsNNRyOD4RZgjlanU7DTgFrj4NarY5K2EkXaVxuw==}
    dependencies:
      '@iconify/types': 2.0.0
    dev: true

  /@iconify/types/2.0.0:
    resolution: {integrity: sha512-+wluvCrRhXrhyOmRDJ3q8mux9JkKy5SJ/v8ol2tu4FVjyYvtEzkc/3pK15ET6RKg4b4w4BmTk1+gsCUhf21Ykg==}
    dev: true

  /@iconify/utils/2.0.11:
    resolution: {integrity: sha512-oEBZkHpkgySHcMZi80ycoJ+ZdLoJhmbN0+gUK8qNPY79ndus8fBHKPyjjwz5kIvr5U9yiym+xBTTnZOB3m5/Pw==}
    dependencies:
      '@antfu/install-pkg': 0.1.1
      '@antfu/utils': 0.7.2
      '@iconify/types': 2.0.0
      debug: 4.3.4
      kolorist: 1.6.0
      local-pkg: 0.4.2
    transitivePeerDependencies:
      - supports-color
    dev: true

  /@jonkemp/package-utils/1.0.8:
    resolution: {integrity: sha512-bIcKnH5YmtTYr7S6J3J86dn/rFiklwRpOqbTOQ9C0WMmR9FKHVb3bxs2UYfqEmNb93O4nbA97sb6rtz33i9SyA==}
    dev: false

  /@jridgewell/resolve-uri/3.0.5:
    resolution: {integrity: sha512-VPeQ7+wH0itvQxnG+lIzWgkysKIr3L9sslimFW55rHMdGu/qCQ5z5h9zq4gI8uBtqkpHhsF4Z/OwExufUCThew==}
    engines: {node: '>=6.0.0'}
    dev: true

  /@jridgewell/sourcemap-codec/1.4.11:
    resolution: {integrity: sha512-Fg32GrJo61m+VqYSdRSjRXMjQ06j8YIYfcTqndLYVAaHmroZHLJZCydsWBOTDqXS2v+mjxohBWEMfg97GXmYQg==}
    dev: true

  /@jridgewell/trace-mapping/0.3.9:
    resolution: {integrity: sha512-3Belt6tdc8bPgAtbcmdtNJlirVoTmEb5e2gC94PnkwEW9jI6CAHUeoG85tjWP5WquqfavoMtMwiG4P926ZKKuQ==}
    dependencies:
      '@jridgewell/resolve-uri': 3.0.5
      '@jridgewell/sourcemap-codec': 1.4.11
    dev: true

  /@lezer/common/1.0.1:
    resolution: {integrity: sha512-8TR5++Q/F//tpDsLd5zkrvEX5xxeemafEaek7mUp7Y+bI8cKQXdSqhzTOBaOogETcMOVr0pT3BBPXp13477ciw==}

  /@lezer/cpp/1.0.0:
    resolution: {integrity: sha512-Klk3/AIEKoptmm6cNm7xTulNXjdTKkD+hVOEcz/NeRg8tIestP5hsGHJeFDR/XtyDTxsjoPjKZRIGohht7zbKw==}
    dependencies:
      '@lezer/highlight': 1.1.1
      '@lezer/lr': 1.2.3
    dev: false

  /@lezer/highlight/1.1.1:
    resolution: {integrity: sha512-duv9D23O9ghEDnnUDmxu+L8pJy4nYo4AbCOHIudUhscrLSazqeJeK1V50EU6ZufWF1zv0KJwu/frFRyZWXxHBQ==}
    dependencies:
      '@lezer/common': 1.0.1

  /@lezer/java/1.0.0:
    resolution: {integrity: sha512-z2EA0JHq2WoiKfQy5uOOd4t17PJtq8guh58gPkSzOnNcQ7DNbkrU+Axak+jL8+Noinwyz2tRNOseQFj+Tg+P0A==}
    dependencies:
      '@lezer/highlight': 1.1.1
      '@lezer/lr': 1.2.3
    dev: false

  /@lezer/javascript/1.4.0:
    resolution: {integrity: sha512-MQ3oLJGEtpUgZ03LOLI60tDnjSkKO6h9hZSe31qJ1UQV+I9bpv3pwSnPUnX0+e+3E1PBVkox0GB2/MXkxg0M2w==}
    dependencies:
      '@lezer/highlight': 1.1.1
      '@lezer/lr': 1.2.3
    dev: false

  /@lezer/json/1.0.0:
    resolution: {integrity: sha512-zbAuUY09RBzCoCA3lJ1+ypKw5WSNvLqGMtasdW6HvVOqZoCpPr8eWrsGnOVWGKGn8Rh21FnrKRVlJXrGAVUqRw==}
    dependencies:
      '@lezer/highlight': 1.1.1
      '@lezer/lr': 1.2.3
    dev: true

  /@lezer/lr/1.2.3:
    resolution: {integrity: sha512-qpB7rBzH8f6Mzjv2AVZRahcm+2Cf7nbIH++uXbvVOL1yIRvVWQ3HAM/saeBLCyz/togB7LGo76qdJYL1uKQlqA==}
    dependencies:
      '@lezer/common': 1.0.1

  /@lezer/python/1.1.1:
    resolution: {integrity: sha512-ArUGh9kvdaOVu6IkSaYUS9WFQeMAFVWKRuZo6vexnxoeCLnxf0Y9DCFEAMMa7W9SQBGYE55OarSpPqSkdOXSCA==}
    dependencies:
      '@lezer/highlight': 1.1.1
      '@lezer/lr': 1.2.3
    dev: false

  /@mapbox/node-pre-gyp/1.0.10:
    resolution: {integrity: sha512-4ySo4CjzStuprMwk35H5pPbkymjv1SF3jGLj6rAHp/xT/RF7TL7bd9CTm1xDY49K2qF7jmR/g7k+SkLETP6opA==}
    hasBin: true
    dependencies:
      detect-libc: 2.0.1
      https-proxy-agent: 5.0.1
      make-dir: 3.1.0
      node-fetch: 2.6.7
      nopt: 5.0.0
      npmlog: 5.0.1
      rimraf: 3.0.2
      semver: 7.3.8
      tar: 6.1.11
    transitivePeerDependencies:
      - encoding
      - supports-color
    dev: false

  /@nestjs-modules/mailer/1.8.1_b727kkpcxgsrlvci5dkht2i2xa:
    resolution: {integrity: sha512-rNlKzNB+Vr/aRDVcTibj2JCJQcTSE59EBQIpCwh/FkKg0Be1xoF3dQDZ4dmc9X1j396fkIBI5aQ5XAtJNPdxpw==}
    peerDependencies:
      '@nestjs/common': ^7.0.9 || ^8.0.0 || ^9.0.0
      '@nestjs/core': ^7.0.9 || ^8.0.0 || ^9.0.0
      nodemailer: ^6.4.6
    dependencies:
      '@nestjs/common': 9.2.1_ejiytz4fx4ylq3bdj4qtav6mje
      '@nestjs/core': 9.2.1_e6la6qvsclaae2becwjnmfvsuq
      glob: 8.0.3
      inline-css: 4.0.1
      mjml: 4.13.0
      nodemailer: 6.9.0
      preview-email: 3.0.5
    optionalDependencies:
      '@types/ejs': 3.1.1
      '@types/pug': 2.0.6
      ejs: 3.1.8
      handlebars: 4.7.7
      pug: 3.0.2
    transitivePeerDependencies:
      - encoding
      - supports-color
    dev: false

  /@nestjs/cli/9.1.8_@swc+core@1.3.27:
    resolution: {integrity: sha512-53laCMoPLAkjyz3405FlMSrHnbr3DGeoaQjY963bEroezLlm/qfQhwj6oGJwtgA28eNFgx68mvQV2f1VZNUJtw==}
    engines: {node: '>= 12.9.0'}
    hasBin: true
    dependencies:
      '@angular-devkit/core': 15.0.4_chokidar@3.5.3
      '@angular-devkit/schematics': 15.0.4_chokidar@3.5.3
      '@angular-devkit/schematics-cli': 15.0.4_chokidar@3.5.3
      '@nestjs/schematics': 9.0.4_bpd7edbl7imd2lxcmdt57tn7ne
      chalk: 3.0.0
      chokidar: 3.5.3
      cli-table3: 0.6.3
      commander: 4.1.1
      fork-ts-checker-webpack-plugin: 7.2.14_3fkjkrd3audxnith3e7fo4fnxi
      inquirer: 7.3.3
      node-emoji: 1.11.0
      ora: 5.4.1
      os-name: 4.0.1
      rimraf: 3.0.2
      shelljs: 0.8.5
      source-map-support: 0.5.21
      tree-kill: 1.2.2
      tsconfig-paths: 4.1.1
      tsconfig-paths-webpack-plugin: 4.0.0
      typescript: 4.9.4
      webpack: 5.75.0_@swc+core@1.3.27
      webpack-node-externals: 3.0.0
    transitivePeerDependencies:
      - '@swc/core'
      - esbuild
      - uglify-js
      - vue-template-compiler
      - webpack-cli
    dev: true

  /@nestjs/common/9.2.1_ejiytz4fx4ylq3bdj4qtav6mje:
    resolution: {integrity: sha512-nZuo3oDsSSlC5mti/M2aCWTEIfHPGDXmBwWgPeCpRbrNz3IWd109rkajll+yxgidVjznAdBS9y00JkAVJblNYw==}
    peerDependencies:
      cache-manager: <=5
      class-transformer: '*'
      class-validator: '*'
      reflect-metadata: ^0.1.12
      rxjs: ^7.1.0
    peerDependenciesMeta:
      cache-manager:
        optional: true
      class-transformer:
        optional: true
      class-validator:
        optional: true
    dependencies:
      cache-manager: 5.1.4
      class-transformer: 0.5.1
      class-validator: 0.13.2
      iterare: 1.2.1
      reflect-metadata: 0.1.13
      rxjs: 7.8.0
      tslib: 2.4.1
      uuid: 9.0.0

  /@nestjs/config/2.2.0_b4pxbpa7chblgbyake5iz5rdmu:
    resolution: {integrity: sha512-78Eg6oMbCy3D/YvqeiGBTOWei1Jwi3f2pSIZcZ1QxY67kYsJzTRTkwRT8Iv30DbK0sGKc1mcloDLD5UXgZAZtg==}
    peerDependencies:
      '@nestjs/common': ^7.0.0 || ^8.0.0 || ^9.0.0
      reflect-metadata: ^0.1.13
      rxjs: ^6.0.0 || ^7.2.0
    dependencies:
      '@nestjs/common': 9.2.1_ejiytz4fx4ylq3bdj4qtav6mje
      dotenv: 16.0.1
      dotenv-expand: 8.0.3
      lodash: 4.17.21
      reflect-metadata: 0.1.13
      rxjs: 7.8.0
      uuid: 8.3.2
    dev: false

  /@nestjs/core/9.2.1_e6la6qvsclaae2becwjnmfvsuq:
    resolution: {integrity: sha512-a9GkXuu8uXgNgCVW+17iI8kLCltO+HwHpU2IhR+32JKnN2WEQ1YEWU4t3GJ2MNq44YkjIw9zrKvFkjJBlYrNbQ==}
    requiresBuild: true
    peerDependencies:
      '@nestjs/common': ^9.0.0
      '@nestjs/microservices': ^9.0.0
      '@nestjs/platform-express': ^9.0.0
      '@nestjs/websockets': ^9.0.0
      reflect-metadata: ^0.1.12
      rxjs: ^7.1.0
    peerDependenciesMeta:
      '@nestjs/microservices':
        optional: true
      '@nestjs/platform-express':
        optional: true
      '@nestjs/websockets':
        optional: true
    dependencies:
      '@nestjs/common': 9.2.1_ejiytz4fx4ylq3bdj4qtav6mje
      '@nestjs/platform-express': 9.2.1_hjcqpoaebdr7gdo5hgc22hthbe
      '@nuxtjs/opencollective': 0.3.2
      fast-safe-stringify: 2.1.1
      iterare: 1.2.1
      object-hash: 3.0.0
      path-to-regexp: 3.2.0
      reflect-metadata: 0.1.13
      rxjs: 7.8.0
      tslib: 2.4.1
      uuid: 9.0.0
    transitivePeerDependencies:
      - encoding

  /@nestjs/jwt/10.0.1_@nestjs+common@9.2.1:
    resolution: {integrity: sha512-LwXBKVYHnFeX6GH/Wt0WDjsWCmNDC6tEdLlwNMAvJgYp+TkiCpEmQLkgRpifdUE29mvYSbjSnVs2kW2ob935NA==}
    peerDependencies:
      '@nestjs/common': ^8.0.0 || ^9.0.0
    dependencies:
      '@nestjs/common': 9.2.1_ejiytz4fx4ylq3bdj4qtav6mje
      '@types/jsonwebtoken': 8.5.9
      jsonwebtoken: 9.0.0
    dev: false

  /@nestjs/mapped-types/1.2.0_uooigj5zjqahwxoh46ti3f33my:
    resolution: {integrity: sha512-NTFwPZkQWsArQH8QSyFWGZvJ08gR+R4TofglqZoihn/vU+ktHEJjMqsIsADwb7XD97DhiD+TVv5ac+jG33BHrg==}
    peerDependencies:
      '@nestjs/common': ^7.0.8 || ^8.0.0 || ^9.0.0
      class-transformer: ^0.2.0 || ^0.3.0 || ^0.4.0 || ^0.5.0
      class-validator: ^0.11.1 || ^0.12.0 || ^0.13.0
      reflect-metadata: ^0.1.12
    peerDependenciesMeta:
      class-transformer:
        optional: true
      class-validator:
        optional: true
    dependencies:
      '@nestjs/common': 9.2.1_ejiytz4fx4ylq3bdj4qtav6mje
      class-transformer: 0.5.1
      class-validator: 0.13.2
      reflect-metadata: 0.1.13
    dev: false

  /@nestjs/passport/9.0.0_6o47igfla2pj7yzh7agpvpttka:
    resolution: {integrity: sha512-Gnh8n1wzFPOLSS/94X1sUP4IRAoXTgG4odl7/AO5h+uwscEGXxJFercrZfqdAwkWhqkKWbsntM3j5mRy/6ZQDA==}
    peerDependencies:
      '@nestjs/common': ^8.0.0 || ^9.0.0
      passport: ^0.4.0 || ^0.5.0 || ^0.6.0
    dependencies:
      '@nestjs/common': 9.2.1_ejiytz4fx4ylq3bdj4qtav6mje
      passport: 0.6.0
    dev: false

  /@nestjs/platform-express/9.2.1_hjcqpoaebdr7gdo5hgc22hthbe:
    resolution: {integrity: sha512-7PecaXt8lrdS1p6Vb1X/am3GGv+EO1VahyDzaEGOK6C0zwhc0VPfLtwihkjjfhS6BjpRIXXgviwEjONUvxVZnA==}
    peerDependencies:
      '@nestjs/common': ^9.0.0
      '@nestjs/core': ^9.0.0
    dependencies:
      '@nestjs/common': 9.2.1_ejiytz4fx4ylq3bdj4qtav6mje
      '@nestjs/core': 9.2.1_e6la6qvsclaae2becwjnmfvsuq
      body-parser: 1.20.1
      cors: 2.8.5
      express: 4.18.2
      multer: 1.4.4-lts.1
      tslib: 2.4.1
    transitivePeerDependencies:
      - supports-color

  /@nestjs/schematics/9.0.4_bpd7edbl7imd2lxcmdt57tn7ne:
    resolution: {integrity: sha512-egurCfAc4e5i1r2TmeAF0UrOKejFmT5oTdv4b7HcOVPupc3QGU7CbEfGleL3mkM5AjrixTQeMxU9bJ00ttAbGg==}
    peerDependencies:
      typescript: ^4.3.5
    dependencies:
      '@angular-devkit/core': 15.0.4_chokidar@3.5.3
      '@angular-devkit/schematics': 15.0.4_chokidar@3.5.3
      fs-extra: 11.1.0
      jsonc-parser: 3.2.0
      pluralize: 8.0.0
      typescript: 4.9.4
    transitivePeerDependencies:
      - chokidar
    dev: true

  /@nestjs/schematics/9.0.4_typescript@4.9.4:
    resolution: {integrity: sha512-egurCfAc4e5i1r2TmeAF0UrOKejFmT5oTdv4b7HcOVPupc3QGU7CbEfGleL3mkM5AjrixTQeMxU9bJ00ttAbGg==}
    peerDependencies:
      typescript: ^4.3.5
    dependencies:
      '@angular-devkit/core': 15.0.4
      '@angular-devkit/schematics': 15.0.4
      fs-extra: 11.1.0
      jsonc-parser: 3.2.0
      pluralize: 8.0.0
      typescript: 4.9.4
    transitivePeerDependencies:
      - chokidar
    dev: true

  /@nestjs/swagger/6.1.4_zvabycmw733xee3ikaxv4c7mny:
    resolution: {integrity: sha512-kE8VjR+NaoKqxg8XqM/YYfALScPh4AcoR8Wywga8/OxHsTHY+MKxqvTpWp7IhCUWSA6xT8nQUpcC9Rt7C+r7Hw==}
    peerDependencies:
      '@fastify/static': ^6.0.0
      '@nestjs/common': ^9.0.0
      '@nestjs/core': ^9.0.0
      class-transformer: '*'
      class-validator: '*'
      reflect-metadata: ^0.1.12
    peerDependenciesMeta:
      '@fastify/static':
        optional: true
      class-transformer:
        optional: true
      class-validator:
        optional: true
    dependencies:
      '@nestjs/common': 9.2.1_ejiytz4fx4ylq3bdj4qtav6mje
      '@nestjs/core': 9.2.1_e6la6qvsclaae2becwjnmfvsuq
      '@nestjs/mapped-types': 1.2.0_uooigj5zjqahwxoh46ti3f33my
      class-transformer: 0.5.1
      class-validator: 0.13.2
      js-yaml: 4.1.0
      lodash: 4.17.21
      path-to-regexp: 3.2.0
      reflect-metadata: 0.1.13
      swagger-ui-dist: 4.15.5
    dev: false

  /@nestjs/testing/9.2.1_wdbvfsxfdwzlwdfiyh2gynjl4m:
    resolution: {integrity: sha512-lemXZdRSuqoZ87l0orCrS/c7gqwxeduIFOd21g9g2RUeQ4qlWPegbQDKASzbfC28klPyrgJLW4MNq7uv2JwV8w==}
    peerDependencies:
      '@nestjs/common': ^9.0.0
      '@nestjs/core': ^9.0.0
      '@nestjs/microservices': ^9.0.0
      '@nestjs/platform-express': ^9.0.0
    peerDependenciesMeta:
      '@nestjs/microservices':
        optional: true
      '@nestjs/platform-express':
        optional: true
    dependencies:
      '@nestjs/common': 9.2.1_ejiytz4fx4ylq3bdj4qtav6mje
      '@nestjs/core': 9.2.1_e6la6qvsclaae2becwjnmfvsuq
      '@nestjs/platform-express': 9.2.1_hjcqpoaebdr7gdo5hgc22hthbe
      tslib: 2.4.1
    dev: true

  /@nodelib/fs.scandir/2.1.5:
    resolution: {integrity: sha512-vq24Bq3ym5HEQm2NKCr3yXDwjc7vTsEThRDnkp2DK9p1uqLR+DHurm/NOTo0KG7HYHU7eppKZj3MyqYuMBf62g==}
    engines: {node: '>= 8'}
    dependencies:
      '@nodelib/fs.stat': 2.0.5
      run-parallel: 1.2.0
    dev: true

  /@nodelib/fs.stat/2.0.5:
    resolution: {integrity: sha512-RkhPPp2zrqDAQA/2jNhnztcPAlv64XdhIp7a7454A5ovI7Bukxgt7MX7udwAu3zg1DcpPU0rz3VV1SeaqvY4+A==}
    engines: {node: '>= 8'}
    dev: true

  /@nodelib/fs.walk/1.2.8:
    resolution: {integrity: sha512-oGB+UxlgWcgQkgwo8GcEGwemoTFt3FIO9ababBmaGwXIoBKZ+GTy0pP185beGg7Llih/NSHSV2XAs1lnznocSg==}
    engines: {node: '>= 8'}
    dependencies:
      '@nodelib/fs.scandir': 2.1.5
      fastq: 1.13.0
    dev: true

  /@nuxtjs/opencollective/0.3.2:
    resolution: {integrity: sha512-um0xL3fO7Mf4fDxcqx9KryrB7zgRM5JSlvGN5AGkP6JLM5XEKyjeAiPbNxdXVXQ16isuAhYpvP88NgL2BGd6aA==}
    engines: {node: '>=8.0.0', npm: '>=5.0.0'}
    hasBin: true
    dependencies:
      chalk: 4.1.2
      consola: 2.15.3
      node-fetch: 2.6.7
    transitivePeerDependencies:
      - encoding

  /@phc/format/1.0.0:
    resolution: {integrity: sha512-m7X9U6BG2+J+R1lSOdCiITLLrxm+cWlNI3HUFA92oLO77ObGNzaKdh8pMLqdZcshtkKuV84olNNXDfMc4FezBQ==}
    engines: {node: '>=10'}
    dev: false

  /@polka/url/1.0.0-next.21:
    resolution: {integrity: sha512-a5Sab1C4/icpTZVzZc5Ghpz88yQtGOyNqYXcZgOssB2uuAr+wF/MvN6bgtW32q7HHrvBki+BsZ0OuNv6EV3K9g==}
    dev: true

  /@popperjs/core/2.11.6:
    resolution: {integrity: sha512-50/17A98tWUfQ176raKiOGXuYpLyyVMkxxG6oylzL3BPOlA6ADGdK7EYunSa4I064xerltq9TGXs8HmOk5E+vw==}
    dev: false

  /@prisma/client/4.9.0_prisma@4.9.0:
    resolution: {integrity: sha512-bz6QARw54sWcbyR1lLnF2QHvRW5R/Jxnbbmwh3u+969vUKXtBkXgSgjDA85nji31ZBlf7+FrHDy5x+5ydGyQDg==}
    engines: {node: '>=14.17'}
    requiresBuild: true
    peerDependencies:
      prisma: '*'
    peerDependenciesMeta:
      prisma:
        optional: true
    dependencies:
      '@prisma/engines-version': 4.9.0-42.ceb5c99003b99c9ee2c1d2e618e359c14aef2ea5
      prisma: 4.9.0
    dev: false

  /@prisma/engines-version/4.9.0-42.ceb5c99003b99c9ee2c1d2e618e359c14aef2ea5:
    resolution: {integrity: sha512-M16aibbxi/FhW7z1sJCX8u+0DriyQYY5AyeTH7plQm9MLnURoiyn3CZBqAyIoQ+Z1pS77usCIibYJWSgleBMBA==}
    dev: false

  /@prisma/engines/4.9.0:
    resolution: {integrity: sha512-t1pt0Gsp+HcgPJrHFc+d/ZSAaKKWar2G/iakrE07yeKPNavDP3iVKPpfXP22OTCHZUWf7OelwKJxQgKAm5hkgw==}
    requiresBuild: true

  /@selderee/plugin-htmlparser2/0.6.0:
    resolution: {integrity: sha512-J3jpy002TyBjd4N/p6s+s90eX42H2eRhK3SbsZuvTDv977/E8p2U3zikdiehyJja66do7FlxLomZLPlvl2/xaA==}
    dependencies:
      domhandler: 4.3.1
      selderee: 0.6.0
    dev: false

  /@sinonjs/commons/2.0.0:
    resolution: {integrity: sha512-uLa0j859mMrg2slwQYdO/AkrOfmH+X6LTVmNTS9CqexuE2IvVORIkSpJLqePAbEnKJ77aMmCwr1NUZ57120Xcg==}
    dependencies:
      type-detect: 4.0.8
    dev: true

  /@sinonjs/fake-timers/10.0.2:
    resolution: {integrity: sha512-SwUDyjWnah1AaNl7kxsa7cfLhlTYoiyhDAIgyh+El30YvXs/o7OLXpYH88Zdhyx9JExKrmHDJ+10bwIcY80Jmw==}
    dependencies:
      '@sinonjs/commons': 2.0.0
    dev: true

  /@sinonjs/samsam/7.0.1:
    resolution: {integrity: sha512-zsAk2Jkiq89mhZovB2LLOdTCxJF4hqqTToGP0ASWlhp4I1hqOjcfmZGafXntCN7MDC6yySH0mFHrYtHceOeLmw==}
    dependencies:
      '@sinonjs/commons': 2.0.0
      lodash.get: 4.4.2
      type-detect: 4.0.8
    dev: true

  /@sinonjs/text-encoding/0.7.2:
    resolution: {integrity: sha512-sXXKG+uL9IrKqViTtao2Ws6dy0znu9sOaP1di/jKGW1M6VssO8vlpXCQcpZ+jisQ1tTFAC5Jo/EOzFbggBagFQ==}
    dev: true

  /@swc/core-darwin-arm64/1.3.27:
    resolution: {integrity: sha512-IKlxkhEy99CnP9nduaf5IJWIFcr6D5cZCjYmCs7nWkjMV+aAieyDO9AX4LT8AcHy6CF7ByOX7SKoqk+gVMAaKw==}
    engines: {node: '>=10'}
    cpu: [arm64]
    os: [darwin]
    requiresBuild: true
    dev: true
    optional: true

  /@swc/core-darwin-x64/1.3.27:
    resolution: {integrity: sha512-MtabZIhFf/dL3vs6UMbd+vJsjIkm2NaFqulGV0Jofy2bfVZPTj/b5pXeOlUsTWy7JcH1uixjdx4RvJRyvqJxQA==}
    engines: {node: '>=10'}
    cpu: [x64]
    os: [darwin]
    requiresBuild: true
    dev: true
    optional: true

  /@swc/core-linux-arm-gnueabihf/1.3.27:
    resolution: {integrity: sha512-XELMoGcUTAkk+G4buwIIhu6AIr1U418Odt22HUW8+ZvV+Wty2ICgR/myOIhM3xMb6U2L8ay+evMqoVNMQ0RRTg==}
    engines: {node: '>=10'}
    cpu: [arm]
    os: [linux]
    requiresBuild: true
    dev: true
    optional: true

  /@swc/core-linux-arm64-gnu/1.3.27:
    resolution: {integrity: sha512-O6vtT6bnrVR9PzEIuA5U7tIfYo7bv97H9K9Vqy2oyHNeGN0H36DKwS4UqPreHtziXNF5+7ubdUYUkrG/j8UnUQ==}
    engines: {node: '>=10'}
    cpu: [arm64]
    os: [linux]
    requiresBuild: true
    dev: true
    optional: true

  /@swc/core-linux-arm64-musl/1.3.27:
    resolution: {integrity: sha512-Oa0E1i7dOTWpaEZumKoNbTE/Ap+da6nlhqKVUdYrFDrOBi25tz76SdxZIyvAszzmgY89b5yd1naourKmkPXpww==}
    engines: {node: '>=10'}
    cpu: [arm64]
    os: [linux]
    requiresBuild: true
    dev: true
    optional: true

  /@swc/core-linux-x64-gnu/1.3.27:
    resolution: {integrity: sha512-S3v9H8oL2a8Ur6AjQyhkC6HfBVPOxKMdBhcZmdNuVgEUHbHdbf/Lka85F9IOYXEarMn0FtQw3ywowS22O9L5Uw==}
    engines: {node: '>=10'}
    cpu: [x64]
    os: [linux]
    requiresBuild: true
    dev: true
    optional: true

  /@swc/core-linux-x64-musl/1.3.27:
    resolution: {integrity: sha512-6DDkdXlOADpwICFZTRphCR+cIeS8aEYh4NlyzBito0mOWwIIdfCgALzhkTQOzTOkcD42bP97CIoZ97hqV/puOg==}
    engines: {node: '>=10'}
    cpu: [x64]
    os: [linux]
    requiresBuild: true
    dev: true
    optional: true

  /@swc/core-win32-arm64-msvc/1.3.27:
    resolution: {integrity: sha512-baxfH4AbEcaTNo08wxV0W6hiMXwVCxPS4qc0amHpXPti92unvSqeDR1W3C9GjHqzXlWtmCRsq8Ww1pal6ZVLrw==}
    engines: {node: '>=10'}
    cpu: [arm64]
    os: [win32]
    requiresBuild: true
    dev: true
    optional: true

  /@swc/core-win32-ia32-msvc/1.3.27:
    resolution: {integrity: sha512-7iLJnH71k5qCwxv9NcM/P7nIEzTsC7r1sIiQW6bu+CpC8qZvwl0PS+XvQRlLly2gCZM+Le98tksYG14MEh+Hrw==}
    engines: {node: '>=10'}
    cpu: [ia32]
    os: [win32]
    requiresBuild: true
    dev: true
    optional: true

  /@swc/core-win32-x64-msvc/1.3.27:
    resolution: {integrity: sha512-mFM907PDw/jrQ44+TRjIVGEOy2Mu06mMMz0HPMFuRsBzl5t0Kajp3vmn8FkkpS9wH5982VPi6hPYVTb7QJo5Qg==}
    engines: {node: '>=10'}
    cpu: [x64]
    os: [win32]
    requiresBuild: true
    dev: true
    optional: true

  /@swc/core/1.3.27:
    resolution: {integrity: sha512-praRNgpeYGvwDIm/Cl6JU+yHMvwVraL0U6ejMgGyzvpcm1FVsZd1/EYXGqzbBJ0ALv7Gx4eK56h4GnwV6d4L0w==}
    engines: {node: '>=10'}
    requiresBuild: true
    optionalDependencies:
      '@swc/core-darwin-arm64': 1.3.27
      '@swc/core-darwin-x64': 1.3.27
      '@swc/core-linux-arm-gnueabihf': 1.3.27
      '@swc/core-linux-arm64-gnu': 1.3.27
      '@swc/core-linux-arm64-musl': 1.3.27
      '@swc/core-linux-x64-gnu': 1.3.27
      '@swc/core-linux-x64-musl': 1.3.27
      '@swc/core-win32-arm64-msvc': 1.3.27
      '@swc/core-win32-ia32-msvc': 1.3.27
      '@swc/core-win32-x64-msvc': 1.3.27
    dev: true

  /@swc/register/0.1.10_@swc+core@1.3.27:
    resolution: {integrity: sha512-6STwH/q4dc3pitXLVkV7sP0Hiy+zBsU2wOF1aXpXR95pnH3RYHKIsDC+gvesfyB7jxNT9OOZgcqOp9RPxVTx9A==}
    hasBin: true
    peerDependencies:
      '@swc/core': ^1.0.46
    dependencies:
      '@swc/core': 1.3.27
      lodash.clonedeep: 4.5.0
      pirates: 4.0.5
      source-map-support: 0.5.21
    dev: true

  /@tailwindcss/forms/0.5.3_tailwindcss@3.2.4:
    resolution: {integrity: sha512-y5mb86JUoiUgBjY/o6FJSFZSEttfb3Q5gllE4xoKjAAD+vBrnIhE4dViwUuow3va8mpH4s9jyUbUbrRGoRdc2Q==}
    peerDependencies:
      tailwindcss: '>=3.0.0 || >= 3.0.0-alpha.1'
    dependencies:
      mini-svg-data-uri: 1.4.4
      tailwindcss: 3.2.4_postcss@8.4.21
    dev: true

  /@tailwindcss/typography/0.5.9_tailwindcss@3.2.4:
    resolution: {integrity: sha512-t8Sg3DyynFysV9f4JDOVISGsjazNb48AeIYQwcL+Bsq5uf4RYL75C1giZ43KISjeDGBaTN3Kxh7Xj/vRSMJUUg==}
    peerDependencies:
      tailwindcss: '>=3.0.0 || insiders'
    dependencies:
      lodash.castarray: 4.4.0
      lodash.isplainobject: 4.0.6
      lodash.merge: 4.6.2
      postcss-selector-parser: 6.0.10
      tailwindcss: 3.2.4_postcss@8.4.21
    dev: true

  /@tiptap/core/2.0.0-beta.209_xf6vrbde4aaztseepsc2w7fjwu:
    resolution: {integrity: sha512-DOOzfo2XKD5Qt2oEGW33/6ugwSnvpl4WbxtlKdPadLoApk6Kja3K1Eps3pihBgIGmo4tkctkCzmj8wNWS7KeWg==}
    peerDependencies:
      prosemirror-commands: ^1.3.1
      prosemirror-keymap: ^1.2.0
      prosemirror-model: ^1.18.1
      prosemirror-schema-list: ^1.2.2
      prosemirror-state: ^1.4.1
      prosemirror-transform: ^1.7.0
      prosemirror-view: ^1.28.2
    dependencies:
      prosemirror-commands: 1.3.1
      prosemirror-keymap: 1.2.0
      prosemirror-model: 1.18.1
      prosemirror-schema-list: 1.2.2
      prosemirror-state: 1.4.1
      prosemirror-transform: 1.7.0
      prosemirror-view: 1.29.0
    dev: false

  /@tiptap/extension-blockquote/2.0.0-beta.209_f4ffqkgz5d3wev7su7t7l2rrua:
    resolution: {integrity: sha512-ay5c+SJ1vQOL5zpsr94jN15tCt0ytd7zPMM433pkhi9ZL0qqf1fZ+D0KzDs2z8N49rfArVpoo238V3ZChBh2sA==}
    peerDependencies:
      '@tiptap/core': ^2.0.0-beta.1
    dependencies:
      '@tiptap/core': 2.0.0-beta.209_xf6vrbde4aaztseepsc2w7fjwu
    dev: false

  /@tiptap/extension-bold/2.0.0-beta.209_f4ffqkgz5d3wev7su7t7l2rrua:
    resolution: {integrity: sha512-8jaoZSe55iwuEvwdM1mPhlgE+/tDyveECv0d1qogUcbPdIkhDQaNlIOmuH9Ftr465iIDthMjt4GB6AWi5tfsMg==}
    peerDependencies:
      '@tiptap/core': ^2.0.0-beta.193
    dependencies:
      '@tiptap/core': 2.0.0-beta.209_xf6vrbde4aaztseepsc2w7fjwu
    dev: false

  /@tiptap/extension-bubble-menu/2.0.0-beta.209_gggtkz4424gx75osy6lrhjpoqy:
    resolution: {integrity: sha512-tceZAuDpy3J96uGyCzpJFD3fHABJDTJTq5E0hm+TRQT+eVGVqZI0PE3/4yVFgkCshioTuJq8veMDFcqNsSkKsQ==}
    peerDependencies:
      '@tiptap/core': ^2.0.0-beta.193
      prosemirror-state: ^1.4.1
      prosemirror-view: ^1.28.2
    dependencies:
      '@tiptap/core': 2.0.0-beta.209_xf6vrbde4aaztseepsc2w7fjwu
      lodash: 4.17.21
      prosemirror-state: 1.4.1
      prosemirror-view: 1.29.0
      tippy.js: 6.3.7
    dev: false

  /@tiptap/extension-bullet-list/2.0.0-beta.209_f4ffqkgz5d3wev7su7t7l2rrua:
    resolution: {integrity: sha512-NGoSYakXCiKb5xrVe339Acu2iherOGQUR1bAeWgOKf+dINvIdjawnud6fIeB3n1h95aDvsmYuH1o9B+/bd7e3w==}
    peerDependencies:
      '@tiptap/core': ^2.0.0-beta.193
    dependencies:
      '@tiptap/core': 2.0.0-beta.209_xf6vrbde4aaztseepsc2w7fjwu
    dev: false

  /@tiptap/extension-code-block/2.0.0-beta.209_wxyhcjylz7svkr3tx3yamx22p4:
    resolution: {integrity: sha512-FlMud3yhAilHrcHbW4iUEagAdvpOJW1lTSiiDfbtVpyybjNJQQMa5zhSKi4blG2xBEGXZhqL0XuWDGERNsVawQ==}
    peerDependencies:
      '@tiptap/core': ^2.0.0-beta.193
      prosemirror-state: ^1.4.1
    dependencies:
      '@tiptap/core': 2.0.0-beta.209_xf6vrbde4aaztseepsc2w7fjwu
      prosemirror-state: 1.4.1
    dev: false

  /@tiptap/extension-code/2.0.0-beta.209_f4ffqkgz5d3wev7su7t7l2rrua:
    resolution: {integrity: sha512-LCcfQMroYps6o9ASpVZqYbbdTkSwxTokjmkkKKmWZlZSJ/h+1kThOnRZgcPkfSeaaC30T+LSxAXXyf1dMgl5+Q==}
    peerDependencies:
      '@tiptap/core': ^2.0.0-beta.193
    dependencies:
      '@tiptap/core': 2.0.0-beta.209_xf6vrbde4aaztseepsc2w7fjwu
    dev: false

  /@tiptap/extension-document/2.0.0-beta.209_f4ffqkgz5d3wev7su7t7l2rrua:
    resolution: {integrity: sha512-ZRTC5j0J6fNTtIcU6UnxJm5KZrfJI2pygCJ172mMNzwE89upJMhRSP0CvPWTY7nf0odmQTJ5vD99QDR4CdOTng==}
    peerDependencies:
      '@tiptap/core': ^2.0.0-beta.193
    dependencies:
      '@tiptap/core': 2.0.0-beta.209_xf6vrbde4aaztseepsc2w7fjwu
    dev: false

  /@tiptap/extension-dropcursor/2.0.0-beta.209_mjxjt2tewvgatsbngisjo5wtze:
    resolution: {integrity: sha512-b4RxbZg4hza4p1Lp+m4CWkIIMVgoAKSo49OyvO/Y/igtQ0DcdQutSJDEPeEhuqy+jPdQFaU5GBonSvVi89Loog==}
    peerDependencies:
      '@tiptap/core': ^2.0.0-beta.193
      prosemirror-dropcursor: 1.5.0
    dependencies:
      '@tiptap/core': 2.0.0-beta.209_xf6vrbde4aaztseepsc2w7fjwu
      prosemirror-dropcursor: 1.5.0
    dev: false

  /@tiptap/extension-floating-menu/2.0.0-beta.209_gggtkz4424gx75osy6lrhjpoqy:
    resolution: {integrity: sha512-m5ucAguqDxuOvNcsmvuSLcN8TMkbhFmiC6dTJOyaAGjGn6d8Ly6aZh+lEwU228TebM0TKHTp8Xob1cLjV4TGgg==}
    peerDependencies:
      '@tiptap/core': ^2.0.0-beta.193
      prosemirror-state: ^1.4.1
      prosemirror-view: ^1.28.2
    dependencies:
      '@tiptap/core': 2.0.0-beta.209_xf6vrbde4aaztseepsc2w7fjwu
      prosemirror-state: 1.4.1
      prosemirror-view: 1.29.0
      tippy.js: 6.3.7
    dev: false

  /@tiptap/extension-gapcursor/2.0.0-beta.209_v2bfq5maicdelkbmqszbe5xqhy:
    resolution: {integrity: sha512-F03mr2VV5bZycIVWHCIYpQTzs9tC+goWJFhbJgPrT62f1gUAnlc1ZRc79mSqw1AxTsfbDvAc65OlUJb0QfxDWA==}
    peerDependencies:
      '@tiptap/core': ^2.0.0-beta.193
      prosemirror-gapcursor: ^1.3.1
    dependencies:
      '@tiptap/core': 2.0.0-beta.209_xf6vrbde4aaztseepsc2w7fjwu
      prosemirror-gapcursor: 1.3.1
    dev: false

  /@tiptap/extension-hard-break/2.0.0-beta.209_f4ffqkgz5d3wev7su7t7l2rrua:
    resolution: {integrity: sha512-BS0z9SshfJ5ESssiVaVe61901BrTLCAgxc9NPmi4Va2sszXJysI2Vm8q4jDHL6IehkCQpQZNAihT9eSBPHQR0w==}
    peerDependencies:
      '@tiptap/core': ^2.0.0-beta.193
    dependencies:
      '@tiptap/core': 2.0.0-beta.209_xf6vrbde4aaztseepsc2w7fjwu
    dev: false

  /@tiptap/extension-heading/2.0.0-beta.209_f4ffqkgz5d3wev7su7t7l2rrua:
    resolution: {integrity: sha512-eqq9if0XsPjLvivM5gNUqSHj5I4Zpiv66NPO+pM4ig0Wq2CjjxWzzgmdSLfTPGRfsZe9kPCOgO86AAB07am3fQ==}
    peerDependencies:
      '@tiptap/core': ^2.0.0-beta.193
    dependencies:
      '@tiptap/core': 2.0.0-beta.209_xf6vrbde4aaztseepsc2w7fjwu
    dev: false

  /@tiptap/extension-history/2.0.0-beta.209_4l4d2nbnhzh4n42foqovky5q2e:
    resolution: {integrity: sha512-P5nw+r47gBdac4igeaBvW6gxsZUnS67SRgbAyQSmXVe45NXc1t0EUb2Be9YuHRKDVxhJUhGT8NawPY70Fgk4mQ==}
    peerDependencies:
      '@tiptap/core': ^2.0.0-beta.193
      prosemirror-history: ^1.3.0
    dependencies:
      '@tiptap/core': 2.0.0-beta.209_xf6vrbde4aaztseepsc2w7fjwu
      prosemirror-history: 1.3.0
    dev: false

  /@tiptap/extension-horizontal-rule/2.0.0-beta.209_wxyhcjylz7svkr3tx3yamx22p4:
    resolution: {integrity: sha512-53RU9kDVb1jowJ3Frx8QW0E05uEOCpeG3HfUCMjz8anGtefxFtMS7xYZ9sC+niJeVmXC+mUSjFGageL4iRIdqA==}
    peerDependencies:
      '@tiptap/core': ^2.0.0-beta.193
      prosemirror-state: ^1.4.1
    dependencies:
      '@tiptap/core': 2.0.0-beta.209_xf6vrbde4aaztseepsc2w7fjwu
      prosemirror-state: 1.4.1
    dev: false

  /@tiptap/extension-italic/2.0.0-beta.209_f4ffqkgz5d3wev7su7t7l2rrua:
    resolution: {integrity: sha512-KnRdbqfD01tcCnUNypA3TX3FqmQSFwu7/9YU3vwS8Zyaz+OIc/g/vJai5twg1DzFAvIcYWzRFPTFcqkjwkcW1w==}
    peerDependencies:
      '@tiptap/core': ^2.0.0-beta.193
    dependencies:
      '@tiptap/core': 2.0.0-beta.209_xf6vrbde4aaztseepsc2w7fjwu
    dev: false

  /@tiptap/extension-list-item/2.0.0-beta.209_f4ffqkgz5d3wev7su7t7l2rrua:
    resolution: {integrity: sha512-qkHwymyGfXIVAiqLXvL66UzGLhYpD2BYbSSAIQ6Rmuvk4aeNrsBvFv9tL7+YsYLKvlOa4+Q+PN2uhST+lOH0hw==}
    peerDependencies:
      '@tiptap/core': ^2.0.0-beta.193
    dependencies:
      '@tiptap/core': 2.0.0-beta.209_xf6vrbde4aaztseepsc2w7fjwu
    dev: false

  /@tiptap/extension-ordered-list/2.0.0-beta.209_f4ffqkgz5d3wev7su7t7l2rrua:
    resolution: {integrity: sha512-PhJ9uqxqKVO97rb2MzW/TzQJ9XQicp9gsV/y0QbAEv1ZOH9QI/qF5sCe6BfeN8ZoMyYUEh6de3yxQL8iXSFWsw==}
    peerDependencies:
      '@tiptap/core': ^2.0.0-beta.193
    dependencies:
      '@tiptap/core': 2.0.0-beta.209_xf6vrbde4aaztseepsc2w7fjwu
    dev: false

  /@tiptap/extension-paragraph/2.0.0-beta.209_f4ffqkgz5d3wev7su7t7l2rrua:
    resolution: {integrity: sha512-XkiguVbOX/KJwux2wdurvZRwG1UulpZ3Uhw7Yl59sLBf7YDw8H781EMgVvaLSWf3B1o27/yOyc+kiepW/Pp9Wg==}
    peerDependencies:
      '@tiptap/core': ^2.0.0-beta.193
    dependencies:
      '@tiptap/core': 2.0.0-beta.209_xf6vrbde4aaztseepsc2w7fjwu
    dev: false

  /@tiptap/extension-strike/2.0.0-beta.209_f4ffqkgz5d3wev7su7t7l2rrua:
    resolution: {integrity: sha512-k8yaeyMYBzdq5U1zv5DYZt3KtpglPHV2JX7dYfNyoFpiX+6IJ2EwSuTXUGilZGRpyUw6UxeDF0yJbiOGMeEIDA==}
    peerDependencies:
      '@tiptap/core': ^2.0.0-beta.193
    dependencies:
      '@tiptap/core': 2.0.0-beta.209_xf6vrbde4aaztseepsc2w7fjwu
    dev: false

  /@tiptap/extension-text/2.0.0-beta.209_f4ffqkgz5d3wev7su7t7l2rrua:
    resolution: {integrity: sha512-12PTPTQViDR7xDLwxGMPiYaV89E9olH/+4Zfoh6QiOjHqhmgYu3+/c8YZ3eARgXnfpy/EzUD0PBxiAyDZJ1vdw==}
    peerDependencies:
      '@tiptap/core': ^2.0.0-beta.193
    dependencies:
      '@tiptap/core': 2.0.0-beta.209_xf6vrbde4aaztseepsc2w7fjwu
    dev: false

  /@tiptap/starter-kit/2.0.0-beta.209_abnlhagdy6u44isuyzyni4aaei:
    resolution: {integrity: sha512-uR68ZfDZ5PeygGey3xc9ZuFIP+K7VRElrABnZcM6t9/Crrs70UFwSTNlkS0ezx9woj8h+8N78a6r8W1YC04TOw==}
    dependencies:
      '@tiptap/core': 2.0.0-beta.209_xf6vrbde4aaztseepsc2w7fjwu
      '@tiptap/extension-blockquote': 2.0.0-beta.209_f4ffqkgz5d3wev7su7t7l2rrua
      '@tiptap/extension-bold': 2.0.0-beta.209_f4ffqkgz5d3wev7su7t7l2rrua
      '@tiptap/extension-bullet-list': 2.0.0-beta.209_f4ffqkgz5d3wev7su7t7l2rrua
      '@tiptap/extension-code': 2.0.0-beta.209_f4ffqkgz5d3wev7su7t7l2rrua
      '@tiptap/extension-code-block': 2.0.0-beta.209_wxyhcjylz7svkr3tx3yamx22p4
      '@tiptap/extension-document': 2.0.0-beta.209_f4ffqkgz5d3wev7su7t7l2rrua
      '@tiptap/extension-dropcursor': 2.0.0-beta.209_mjxjt2tewvgatsbngisjo5wtze
      '@tiptap/extension-gapcursor': 2.0.0-beta.209_v2bfq5maicdelkbmqszbe5xqhy
      '@tiptap/extension-hard-break': 2.0.0-beta.209_f4ffqkgz5d3wev7su7t7l2rrua
      '@tiptap/extension-heading': 2.0.0-beta.209_f4ffqkgz5d3wev7su7t7l2rrua
      '@tiptap/extension-history': 2.0.0-beta.209_4l4d2nbnhzh4n42foqovky5q2e
      '@tiptap/extension-horizontal-rule': 2.0.0-beta.209_wxyhcjylz7svkr3tx3yamx22p4
      '@tiptap/extension-italic': 2.0.0-beta.209_f4ffqkgz5d3wev7su7t7l2rrua
      '@tiptap/extension-list-item': 2.0.0-beta.209_f4ffqkgz5d3wev7su7t7l2rrua
      '@tiptap/extension-ordered-list': 2.0.0-beta.209_f4ffqkgz5d3wev7su7t7l2rrua
      '@tiptap/extension-paragraph': 2.0.0-beta.209_f4ffqkgz5d3wev7su7t7l2rrua
      '@tiptap/extension-strike': 2.0.0-beta.209_f4ffqkgz5d3wev7su7t7l2rrua
      '@tiptap/extension-text': 2.0.0-beta.209_f4ffqkgz5d3wev7su7t7l2rrua
    transitivePeerDependencies:
      - prosemirror-commands
      - prosemirror-dropcursor
      - prosemirror-gapcursor
      - prosemirror-history
      - prosemirror-keymap
      - prosemirror-model
      - prosemirror-schema-list
      - prosemirror-state
      - prosemirror-transform
      - prosemirror-view
    dev: false

  /@tiptap/vue-3/2.0.0-beta.209_bg7tl5ashwhqbujig4qwlgx6lu:
    resolution: {integrity: sha512-v0GUO6mcRgDfT6bNX3fHJds9QIpYqFBiGaanvTDVlOhErOSgrOx2+QuEieG0F9nUQ1az9h0kj5NZxvP9CeTlcQ==}
    peerDependencies:
      '@tiptap/core': ^2.0.0-beta.193
      prosemirror-state: ^1.4.1
      prosemirror-view: ^1.28.2
      vue: ^3.0.0
    dependencies:
      '@tiptap/core': 2.0.0-beta.209_xf6vrbde4aaztseepsc2w7fjwu
      '@tiptap/extension-bubble-menu': 2.0.0-beta.209_gggtkz4424gx75osy6lrhjpoqy
      '@tiptap/extension-floating-menu': 2.0.0-beta.209_gggtkz4424gx75osy6lrhjpoqy
      prosemirror-state: 1.4.1
      prosemirror-view: 1.29.0
      vue: 3.2.45
    dev: false

  /@tootallnate/once/1.1.2:
    resolution: {integrity: sha512-RbzJvlNzmRq5c3O09UipeuXno4tA1FE6ikOjxZK0tuxVv3412l64l5t1W5pj4+rJq9vpkm/kwiR07aZXnsKPxw==}
    engines: {node: '>= 6'}
    dev: false

  /@tootallnate/once/2.0.0:
    resolution: {integrity: sha512-XCuKFP5PS55gnMVu3dty8KPatLqUoy/ZYzDzAGCQ8JNFCkLXzmI7vNHCR+XpbZaMWQK/vQubr7PkYq8g470J/A==}
    engines: {node: '>= 10'}
    dev: true

  /@tsconfig/node10/1.0.8:
    resolution: {integrity: sha512-6XFfSQmMgq0CFLY1MslA/CPUfhIL919M1rMsa5lP2P097N2Wd1sSX0tx1u4olM16fLNhtHZpRhedZJphNJqmZg==}
    dev: true

  /@tsconfig/node12/1.0.9:
    resolution: {integrity: sha512-/yBMcem+fbvhSREH+s14YJi18sp7J9jpuhYByADT2rypfajMZZN4WQ6zBGgBKp53NKmqI36wFYDb3yaMPurITw==}
    dev: true

  /@tsconfig/node14/1.0.1:
    resolution: {integrity: sha512-509r2+yARFfHHE7T6Puu2jjkoycftovhXRqW328PDXTVGKihlb1P8Z9mMZH04ebyajfRY7dedfGynlrFHJUQCg==}
    dev: true

  /@tsconfig/node16/1.0.2:
    resolution: {integrity: sha512-eZxlbI8GZscaGS7kkc/trHTT5xgrjH3/1n2JDwusC9iahPKWMRvRjJSAN5mCXviuTGQ/lHnhvv8Q1YTpnfz9gA==}
    dev: true

  /@types/body-parser/1.19.2:
    resolution: {integrity: sha512-ALYone6pm6QmwZoAgeyNksccT9Q4AWZQ6PvfwR37GT6r6FWUPguq6sUmNGSMV2Wr761oQoBxwGGa6DR5o1DC9g==}
    dependencies:
      '@types/connect': 3.4.35
      '@types/node': 18.11.18
    dev: true

  /@types/cache-manager/4.0.2:
    resolution: {integrity: sha512-fT5FMdzsiSX0AbgnS5gDvHl2Nco0h5zYyjwDQy4yPC7Ww6DeGMVKPRqIZtg9HOXDV2kkc18SL1B0N8f0BecrCA==}
    dev: true

  /@types/chai-as-promised/7.1.5:
    resolution: {integrity: sha512-jStwss93SITGBwt/niYrkf2C+/1KTeZCZl1LaeezTlqppAKeoQC7jxyqYuP72sxBGKCIbw7oHgbYssIRzT5FCQ==}
    dependencies:
      '@types/chai': 4.3.4
    dev: true

  /@types/chai/4.3.4:
    resolution: {integrity: sha512-KnRanxnpfpjUTqTCXslZSEdLfXExwgNxYPdiO2WGUj8+HDjFi8R3k5RVKPeSCzLjCcshCAtVO2QBbVuAV4kTnw==}
    dev: true

  /@types/connect/3.4.35:
    resolution: {integrity: sha512-cdeYyv4KWoEgpBISTxWvqYsVy444DOqehiF3fM3ne10AmJ62RSyNkUnxMJXHQWRQQX2eR94m5y1IZyDwBjV9FQ==}
    dependencies:
      '@types/node': 18.11.18
    dev: true

  /@types/cookiejar/2.1.2:
    resolution: {integrity: sha512-t73xJJrvdTjXrn4jLS9VSGRbz0nUY3cl2DMGDU48lKl+HR9dbbjW2A9r3g40VA++mQpy6uuHg33gy7du2BKpog==}
    dev: true

  /@types/debug/4.1.7:
    resolution: {integrity: sha512-9AonUzyTjXXhEOa0DnqpzZi6VHlqKMswga9EXjpXnnqxwLtdvPPtlO8evrI5D9S6asFRCQ6v+wpiUKbw+vKqyg==}
    dependencies:
      '@types/ms': 0.7.31
    dev: true

  /@types/ejs/3.1.1:
    resolution: {integrity: sha512-RQul5wEfY7BjWm0sYY86cmUN/pcXWGyVxWX93DFFJvcrxax5zKlieLwA3T77xJGwNcZW0YW6CYG70p1m8xPFmA==}
    dev: false
    optional: true

  /@types/eslint-scope/3.7.3:
    resolution: {integrity: sha512-PB3ldyrcnAicT35TWPs5IcwKD8S333HMaa2VVv4+wdvebJkjWuW/xESoB8IwRcog8HYVYamb1g/R31Qv5Bx03g==}
    dependencies:
      '@types/eslint': 8.4.1
      '@types/estree': 0.0.51
    dev: true

  /@types/eslint/8.4.1:
    resolution: {integrity: sha512-GE44+DNEyxxh2Kc6ro/VkIj+9ma0pO0bwv9+uHSyBrikYOHr8zYcdPvnBOp1aw8s+CjRvuSx7CyWqRrNFQ59mA==}
    dependencies:
      '@types/estree': 0.0.51
      '@types/json-schema': 7.0.10
    dev: true

  /@types/estree/0.0.51:
    resolution: {integrity: sha512-CuPgU6f3eT/XgKKPqKd/gLZV1Xmvf1a2R5POBOGQa6uv82xpls89HU5zKeVoyR8XzHd1RGNOlQlvUe3CFkjWNQ==}
    dev: true

  /@types/express-serve-static-core/4.17.31:
    resolution: {integrity: sha512-DxMhY+NAsTwMMFHBTtJFNp5qiHKJ7TeqOo23zVEM9alT1Ml27Q3xcTH0xwxn7Q0BbMcVEJOs/7aQtUWupUQN3Q==}
    dependencies:
      '@types/node': 18.11.18
      '@types/qs': 6.9.7
      '@types/range-parser': 1.2.4
    dev: true

  /@types/express/4.17.15:
    resolution: {integrity: sha512-Yv0k4bXGOH+8a+7bELd2PqHQsuiANB+A8a4gnQrkRWzrkKlb6KHaVvyXhqs04sVW/OWlbPyYxRgYlIXLfrufMQ==}
    dependencies:
      '@types/body-parser': 1.19.2
      '@types/express-serve-static-core': 4.17.31
      '@types/qs': 6.9.7
      '@types/serve-static': 1.13.10
    dev: true

  /@types/flexsearch/0.7.3:
    resolution: {integrity: sha512-HXwADeHEP4exXkCIwy2n1+i0f1ilP1ETQOH5KDOugjkTFZPntWo0Gr8stZOaebkxsdx+k0X/K6obU/+it07ocg==}
    dev: true

  /@types/fs-extra/9.0.13:
    resolution: {integrity: sha512-nEnwB++1u5lVDM2UI4c1+5R+FYaKfaAzS4OococimjVm3nQw3TuzH5UNsocrcTBbhnerblyHj4A49qXbIiZdpA==}
    dependencies:
      '@types/node': 18.11.18
    dev: true

  /@types/json-schema/7.0.10:
    resolution: {integrity: sha512-BLO9bBq59vW3fxCpD4o0N4U+DXsvwvIcl+jofw0frQo/GrBFC+/jRZj1E7kgp6dvTyNmA4y6JCV5Id/r3mNP5A==}
    dev: true

  /@types/jsonwebtoken/8.5.8:
    resolution: {integrity: sha512-zm6xBQpFDIDM6o9r6HSgDeIcLy82TKWctCXEPbJJcXb5AKmi5BNNdLXneixK4lplX3PqIVcwLBCGE/kAGnlD4A==}
    dependencies:
      '@types/node': 18.11.18
    dev: true

  /@types/jsonwebtoken/8.5.9:
    resolution: {integrity: sha512-272FMnFGzAVMGtu9tkr29hRL6bZj4Zs1KZNeHLnKqAvp06tAIcarTMwOh8/8bz4FmKRcMxZhZNeUAQsNLoiPhg==}
    dependencies:
      '@types/node': 18.11.18
    dev: false

  /@types/linkify-it/3.0.2:
    resolution: {integrity: sha512-HZQYqbiFVWufzCwexrvh694SOim8z2d+xJl5UNamcvQFejLY/2YUtzXHYi3cHdI7PMlS8ejH2slRAOJQ32aNbA==}
    dev: true

  /@types/markdown-it/12.2.3:
    resolution: {integrity: sha512-GKMHFfv3458yYy+v/N8gjufHO6MSZKCOXpZc5GXIWWy8uldwfmPn98vp81gZ5f9SVw8YYBctgfJ22a2d7AOMeQ==}
    dependencies:
      '@types/linkify-it': 3.0.2
      '@types/mdurl': 1.0.2
    dev: true

  /@types/mdurl/1.0.2:
    resolution: {integrity: sha512-eC4U9MlIcu2q0KQmXszyn5Akca/0jrQmwDRgpAMJai7qBWq4amIQhZyNau4VYGtCeALvW1/NtjzJJ567aZxfKA==}
    dev: true

  /@types/mime/1.3.2:
    resolution: {integrity: sha512-YATxVxgRqNH6nHEIsvg6k2Boc1JHI9ZbH5iWFFv/MTkchz3b1ieGDa5T0a9RznNdI0KhVbdbWSN+KWWrQZRxTw==}
    dev: true

  /@types/mocha/10.0.1:
    resolution: {integrity: sha512-/fvYntiO1GeICvqbQ3doGDIP97vWmvFt83GKguJ6prmQM2iXZfFcq6YE8KteFyRtX2/h5Hf91BYvPodJKFYv5Q==}
    dev: true

  /@types/ms/0.7.31:
    resolution: {integrity: sha512-iiUgKzV9AuaEkZqkOLDIvlQiL6ltuZd9tGcW3gwpnX8JbuiuhFlEGmmFXEXkN50Cvq7Os88IY2v0dkDqXYWVgA==}
    dev: true

  /@types/node/18.11.18:
    resolution: {integrity: sha512-DHQpWGjyQKSHj3ebjFI/wRKcqQcdR+MoFBygntYOZytCqNfkd2ZC4ARDJ2DQqhjH5p85Nnd3jhUJIXrszFX/JA==}

  /@types/nodemailer/6.4.7:
    resolution: {integrity: sha512-f5qCBGAn/f0qtRcd4SEn88c8Fp3Swct1731X4ryPKqS61/A3LmmzN8zaEz7hneJvpjFbUUgY7lru/B/7ODTazg==}
    dependencies:
      '@types/node': 18.11.18
    dev: true

  /@types/nprogress/0.2.0:
    resolution: {integrity: sha512-1cYJrqq9GezNFPsWTZpFut/d4CjpZqA0vhqDUPFWYKF1oIyBz5qnoYMzR+0C/T96t3ebLAC1SSnwrVOm5/j74A==}
    dev: true

  /@types/parse-json/4.0.0:
    resolution: {integrity: sha512-//oorEZjL6sbPcKUaCdIGlIUeH26mgzimjBB77G6XRgnDl/L5wOnpyBGRe/Mmf5CVW3PwEBE1NjiMZ/ssFh4wA==}
    dev: true

  /@types/passport-jwt/3.0.8:
    resolution: {integrity: sha512-VKJZDJUAHFhPHHYvxdqFcc5vlDht8Q2pL1/ePvKAgqRThDaCc84lSYOTQmnx3+JIkDlN+2KfhFhXIzlcVT+Pcw==}
    dependencies:
      '@types/express': 4.17.15
      '@types/jsonwebtoken': 8.5.8
      '@types/passport-strategy': 0.2.35
    dev: true

  /@types/passport-local/1.0.35:
    resolution: {integrity: sha512-K4eLTJ8R0yYW8TvCqkjB0pTKoqfUSdl5PfZdidTjV2ETV3604fQxtY6BHKjQWAx50WUS0lqzBvKv3LoI1ZBPeA==}
    dependencies:
      '@types/express': 4.17.15
      '@types/passport': 1.0.9
      '@types/passport-strategy': 0.2.35
    dev: true

  /@types/passport-strategy/0.2.35:
    resolution: {integrity: sha512-o5D19Jy2XPFoX2rKApykY15et3Apgax00RRLf0RUotPDUsYrQa7x4howLYr9El2mlUApHmCMv5CZ1IXqKFQ2+g==}
    dependencies:
      '@types/express': 4.17.15
      '@types/passport': 1.0.9
    dev: true

  /@types/passport/1.0.9:
    resolution: {integrity: sha512-9+ilzUhmZQR4JP49GdC2O4UdDE3POPLwpmaTC/iLkW7l0TZCXOo1zsTnnlXPq6rP1UsUZPfbAV4IUdiwiXyC7g==}
    dependencies:
      '@types/express': 4.17.15
    dev: true

  /@types/proxyquire/1.3.28:
    resolution: {integrity: sha512-SQaNzWQ2YZSr7FqAyPPiA3FYpux2Lqh3HWMZQk47x3xbMCqgC/w0dY3dw9rGqlweDDkrySQBcaScXWeR+Yb11Q==}
    dev: true

  /@types/pug/2.0.6:
    resolution: {integrity: sha512-SnHmG9wN1UVmagJOnyo/qkk0Z7gejYxOYYmaAwr5u2yFYfsupN3sg10kyzN8Hep/2zbHxCnsumxOoRIRMBwKCg==}
    dev: false
    optional: true

  /@types/qs/6.9.7:
    resolution: {integrity: sha512-FGa1F62FT09qcrueBA6qYTrJPVDzah9a+493+o2PCXsesWHIn27G98TsSMs3WPNbZIEj4+VJf6saSFpvD+3Zsw==}
    dev: true

  /@types/range-parser/1.2.4:
    resolution: {integrity: sha512-EEhsLsD6UsDM1yFhAvy0Cjr6VwmpMWqFBCb9w07wVugF7w9nfajxLuVmngTIpgS6svCnm6Vaw+MZhoDCKnOfsw==}
    dev: true

  /@types/semver/7.3.12:
    resolution: {integrity: sha512-WwA1MW0++RfXmCr12xeYOOC5baSC9mSb0ZqCquFzKhcoF4TvHu5MKOuXsncgZcpVFhB1pXd5hZmM0ryAoCp12A==}
    dev: true

  /@types/serve-static/1.13.10:
    resolution: {integrity: sha512-nCkHGI4w7ZgAdNkrEu0bv+4xNV/XDqW+DydknebMOQwkpDGx8G+HTlj7R7ABI8i8nKxVw0wtKPi1D+lPOkh4YQ==}
    dependencies:
      '@types/mime': 1.3.2
      '@types/node': 18.11.18
    dev: true

  /@types/sinon/10.0.13:
    resolution: {integrity: sha512-UVjDqJblVNQYvVNUsj0PuYYw0ELRmgt1Nt5Vk0pT5f16ROGfcKJY8o1HVuMOJOpD727RrGB9EGvoaTQE5tgxZQ==}
    dependencies:
      '@types/sinonjs__fake-timers': 8.1.2
    dev: true

  /@types/sinonjs__fake-timers/8.1.2:
    resolution: {integrity: sha512-9GcLXF0/v3t80caGs5p2rRfkB+a8VBGLJZVih6CNFkx8IZ994wiKKLSRs9nuFwk1HevWs/1mnUmkApGrSGsShA==}
    dev: true

  /@types/superagent/4.1.15:
    resolution: {integrity: sha512-mu/N4uvfDN2zVQQ5AYJI/g4qxn2bHB6521t1UuH09ShNWjebTqN0ZFuYK9uYjcgmI0dTQEs+Owi1EO6U0OkOZQ==}
    dependencies:
      '@types/cookiejar': 2.1.2
      '@types/node': 18.11.18
    dev: true

  /@types/supertest/2.0.12:
    resolution: {integrity: sha512-X3HPWTwXRerBZS7Mo1k6vMVR1Z6zmJcDVn5O/31whe0tnjE4te6ZJSJGq1RiqHPjzPdMTfjCFogDJmwng9xHaQ==}
    dependencies:
      '@types/superagent': 4.1.15
    dev: true

  /@types/web-bluetooth/0.0.16:
    resolution: {integrity: sha512-oh8q2Zc32S6gd/j50GowEjKLoOVOwHP/bWVjKJInBwQqdOYMdPrf1oVlelTlyfFK3CKxL1uahMDAr+vy8T7yMQ==}

  /@typescript-eslint/eslint-plugin/5.48.2_caon6io6stgpr7lz2rtbhekxqy:
    resolution: {integrity: sha512-sR0Gja9Ky1teIq4qJOl0nC+Tk64/uYdX+mi+5iB//MH8gwyx8e3SOyhEzeLZEFEEfCaLf8KJq+Bd/6je1t+CAg==}
    engines: {node: ^12.22.0 || ^14.17.0 || >=16.0.0}
    peerDependencies:
      '@typescript-eslint/parser': ^5.0.0
      eslint: ^6.0.0 || ^7.0.0 || ^8.0.0
      typescript: '*'
    peerDependenciesMeta:
      typescript:
        optional: true
    dependencies:
      '@typescript-eslint/parser': 5.48.2_7uibuqfxkfaozanbtbziikiqje
      '@typescript-eslint/scope-manager': 5.48.2
      '@typescript-eslint/type-utils': 5.48.2_7uibuqfxkfaozanbtbziikiqje
      '@typescript-eslint/utils': 5.48.2_7uibuqfxkfaozanbtbziikiqje
      debug: 4.3.4
      eslint: 8.32.0
      ignore: 5.2.0
      natural-compare-lite: 1.4.0
      regexpp: 3.2.0
      semver: 7.3.8
      tsutils: 3.21.0_typescript@4.9.4
      typescript: 4.9.4
    transitivePeerDependencies:
      - supports-color
    dev: true

  /@typescript-eslint/parser/5.48.2_7uibuqfxkfaozanbtbziikiqje:
    resolution: {integrity: sha512-38zMsKsG2sIuM5Oi/olurGwYJXzmtdsHhn5mI/pQogP+BjYVkK5iRazCQ8RGS0V+YLk282uWElN70zAAUmaYHw==}
    engines: {node: ^12.22.0 || ^14.17.0 || >=16.0.0}
    peerDependencies:
      eslint: ^6.0.0 || ^7.0.0 || ^8.0.0
      typescript: '*'
    peerDependenciesMeta:
      typescript:
        optional: true
    dependencies:
      '@typescript-eslint/scope-manager': 5.48.2
      '@typescript-eslint/types': 5.48.2
      '@typescript-eslint/typescript-estree': 5.48.2_typescript@4.9.4
      debug: 4.3.4
      eslint: 8.32.0
      typescript: 4.9.4
    transitivePeerDependencies:
      - supports-color
    dev: true

  /@typescript-eslint/scope-manager/5.48.2:
    resolution: {integrity: sha512-zEUFfonQid5KRDKoI3O+uP1GnrFd4tIHlvs+sTJXiWuypUWMuDaottkJuR612wQfOkjYbsaskSIURV9xo4f+Fw==}
    engines: {node: ^12.22.0 || ^14.17.0 || >=16.0.0}
    dependencies:
      '@typescript-eslint/types': 5.48.2
      '@typescript-eslint/visitor-keys': 5.48.2
    dev: true

  /@typescript-eslint/type-utils/5.48.2_7uibuqfxkfaozanbtbziikiqje:
    resolution: {integrity: sha512-QVWx7J5sPMRiOMJp5dYshPxABRoZV1xbRirqSk8yuIIsu0nvMTZesKErEA3Oix1k+uvsk8Cs8TGJ6kQ0ndAcew==}
    engines: {node: ^12.22.0 || ^14.17.0 || >=16.0.0}
    peerDependencies:
      eslint: '*'
      typescript: '*'
    peerDependenciesMeta:
      typescript:
        optional: true
    dependencies:
      '@typescript-eslint/typescript-estree': 5.48.2_typescript@4.9.4
      '@typescript-eslint/utils': 5.48.2_7uibuqfxkfaozanbtbziikiqje
      debug: 4.3.4
      eslint: 8.32.0
      tsutils: 3.21.0_typescript@4.9.4
      typescript: 4.9.4
    transitivePeerDependencies:
      - supports-color
    dev: true

  /@typescript-eslint/types/5.48.2:
    resolution: {integrity: sha512-hE7dA77xxu7ByBc6KCzikgfRyBCTst6dZQpwaTy25iMYOnbNljDT4hjhrGEJJ0QoMjrfqrx+j1l1B9/LtKeuqA==}
    engines: {node: ^12.22.0 || ^14.17.0 || >=16.0.0}
    dev: true

  /@typescript-eslint/typescript-estree/5.48.2_typescript@4.9.4:
    resolution: {integrity: sha512-bibvD3z6ilnoVxUBFEgkO0k0aFvUc4Cttt0dAreEr+nrAHhWzkO83PEVVuieK3DqcgL6VAK5dkzK8XUVja5Zcg==}
    engines: {node: ^12.22.0 || ^14.17.0 || >=16.0.0}
    peerDependencies:
      typescript: '*'
    peerDependenciesMeta:
      typescript:
        optional: true
    dependencies:
      '@typescript-eslint/types': 5.48.2
      '@typescript-eslint/visitor-keys': 5.48.2
      debug: 4.3.4
      globby: 11.1.0
      is-glob: 4.0.3
      semver: 7.3.8
      tsutils: 3.21.0_typescript@4.9.4
      typescript: 4.9.4
    transitivePeerDependencies:
      - supports-color
    dev: true

  /@typescript-eslint/utils/5.48.2_7uibuqfxkfaozanbtbziikiqje:
    resolution: {integrity: sha512-2h18c0d7jgkw6tdKTlNaM7wyopbLRBiit8oAxoP89YnuBOzCZ8g8aBCaCqq7h208qUTroL7Whgzam7UY3HVLow==}
    engines: {node: ^12.22.0 || ^14.17.0 || >=16.0.0}
    peerDependencies:
      eslint: ^6.0.0 || ^7.0.0 || ^8.0.0
    dependencies:
      '@types/json-schema': 7.0.10
      '@types/semver': 7.3.12
      '@typescript-eslint/scope-manager': 5.48.2
      '@typescript-eslint/types': 5.48.2
      '@typescript-eslint/typescript-estree': 5.48.2_typescript@4.9.4
      eslint: 8.32.0
      eslint-scope: 5.1.1
      eslint-utils: 3.0.0_eslint@8.32.0
      semver: 7.3.8
    transitivePeerDependencies:
      - supports-color
      - typescript
    dev: true

  /@typescript-eslint/visitor-keys/5.48.2:
    resolution: {integrity: sha512-z9njZLSkwmjFWUelGEwEbdf4NwKvfHxvGC0OcGN1Hp/XNDIcJ7D5DpPNPv6x6/mFvc1tQHsaWmpD/a4gOvvCJQ==}
    engines: {node: ^12.22.0 || ^14.17.0 || >=16.0.0}
    dependencies:
      '@typescript-eslint/types': 5.48.2
      eslint-visitor-keys: 3.3.0
    dev: true

  /@vitejs/plugin-vue/3.2.0_vite@3.2.5+vue@3.2.45:
    resolution: {integrity: sha512-E0tnaL4fr+qkdCNxJ+Xd0yM31UwMkQje76fsDVBBUCoGOUPexu2VDUYHL8P4CwV+zMvWw6nlRw19OnRKmYAJpw==}
    engines: {node: ^14.18.0 || >=16.0.0}
    peerDependencies:
      vite: ^3.0.0
      vue: ^3.2.25
    dependencies:
      vite: 3.2.5_@types+node@18.11.18
      vue: 3.2.45
    dev: true

  /@vitejs/plugin-vue/4.0.0_vite@4.0.4+vue@3.2.45:
    resolution: {integrity: sha512-e0X4jErIxAB5oLtDqbHvHpJe/uWNkdpYV83AOG2xo2tEVSzCzewgJMtREZM30wXnM5ls90hxiOtAuVU6H5JgbA==}
    engines: {node: ^14.18.0 || >=16.0.0}
    peerDependencies:
      vite: ^4.0.0
      vue: ^3.2.25
    dependencies:
      vite: 4.0.4
      vue: 3.2.45
    dev: true

  /@volar/language-core/1.0.24:
    resolution: {integrity: sha512-vTN+alJiWwK0Pax6POqrmevbtFW2dXhjwWiW/MW4f48eDYPLdyURWcr8TixO7EN/nHsUBj2udT7igFKPtjyAKg==}
    dependencies:
      '@volar/source-map': 1.0.24
      muggle-string: 0.1.0
    dev: true

  /@volar/source-map/1.0.24:
    resolution: {integrity: sha512-Qsv/tkplx18pgBr8lKAbM1vcDqgkGKQzbChg6NW+v0CZc3G7FLmK+WrqEPzKlN7Cwdc6XVL559Nod8WKAfKr4A==}
    dependencies:
      muggle-string: 0.1.0
    dev: true

  /@volar/typescript/1.0.24:
    resolution: {integrity: sha512-f8hCSk+PfKR1/RQHxZ79V1NpDImHoivqoizK+mstphm25tn/YJ/JnKNjZHB+o21fuW0yKlI26NV3jkVb2Cc/7A==}
    dependencies:
      '@volar/language-core': 1.0.24
    dev: true

  /@volar/vue-language-core/1.0.24:
    resolution: {integrity: sha512-2NTJzSgrwKu6uYwPqLiTMuAzi7fAY3yFy5PJ255bGJc82If0Xr+cW8pC80vpjG0D/aVLmlwAdO4+Ya2BI8GdDg==}
    dependencies:
      '@volar/language-core': 1.0.24
      '@volar/source-map': 1.0.24
      '@vue/compiler-dom': 3.2.45
      '@vue/compiler-sfc': 3.2.45
      '@vue/reactivity': 3.2.45
      '@vue/shared': 3.2.45
      minimatch: 5.1.2
      vue-template-compiler: 2.7.14
    dev: true

  /@volar/vue-typescript/1.0.24:
    resolution: {integrity: sha512-9a25oHDvGaNC0okRS47uqJI6FxY4hUQZUsxeOUFHcqVxZEv8s17LPuP/pMMXyz7jPygrZubB/qXqHY5jEu/akA==}
    dependencies:
      '@volar/typescript': 1.0.24
      '@volar/vue-language-core': 1.0.24
    dev: true

  /@vue/compiler-core/3.2.45:
    resolution: {integrity: sha512-rcMj7H+PYe5wBV3iYeUgbCglC+pbpN8hBLTJvRiK2eKQiWqu+fG9F+8sW99JdL4LQi7Re178UOxn09puSXvn4A==}
    dependencies:
      '@babel/parser': 7.17.8
      '@vue/shared': 3.2.45
      estree-walker: 2.0.2
      source-map: 0.6.1

  /@vue/compiler-dom/3.2.45:
    resolution: {integrity: sha512-tyYeUEuKqqZO137WrZkpwfPCdiiIeXYCcJ8L4gWz9vqaxzIQRccTSwSWZ/Axx5YR2z+LvpUbmPNXxuBU45lyRw==}
    dependencies:
      '@vue/compiler-core': 3.2.45
      '@vue/shared': 3.2.45

  /@vue/compiler-sfc/3.2.45:
    resolution: {integrity: sha512-1jXDuWah1ggsnSAOGsec8cFjT/K6TMZ0sPL3o3d84Ft2AYZi2jWJgRMjw4iaK0rBfA89L5gw427H4n1RZQBu6Q==}
    dependencies:
      '@babel/parser': 7.17.8
      '@vue/compiler-core': 3.2.45
      '@vue/compiler-dom': 3.2.45
      '@vue/compiler-ssr': 3.2.45
      '@vue/reactivity-transform': 3.2.45
      '@vue/shared': 3.2.45
      estree-walker: 2.0.2
      magic-string: 0.25.9
      postcss: 8.4.21
      source-map: 0.6.1

  /@vue/compiler-ssr/3.2.45:
    resolution: {integrity: sha512-6BRaggEGqhWht3lt24CrIbQSRD5O07MTmd+LjAn5fJj568+R9eUD2F7wMQJjX859seSlrYog7sUtrZSd7feqrQ==}
    dependencies:
      '@vue/compiler-dom': 3.2.45
      '@vue/shared': 3.2.45

  /@vue/devtools-api/6.4.5:
    resolution: {integrity: sha512-JD5fcdIuFxU4fQyXUu3w2KpAJHzTVdN+p4iOX2lMWSHMOoQdMAcpFLZzm9Z/2nmsoZ1a96QEhZ26e50xLBsgOQ==}

  /@vue/reactivity-transform/3.2.45:
    resolution: {integrity: sha512-BHVmzYAvM7vcU5WmuYqXpwaBHjsS8T63jlKGWVtHxAHIoMIlmaMyurUSEs1Zcg46M4AYT5MtB1U274/2aNzjJQ==}
    dependencies:
      '@babel/parser': 7.17.8
      '@vue/compiler-core': 3.2.45
      '@vue/shared': 3.2.45
      estree-walker: 2.0.2
      magic-string: 0.25.9

  /@vue/reactivity/3.2.45:
    resolution: {integrity: sha512-PRvhCcQcyEVohW0P8iQ7HDcIOXRjZfAsOds3N99X/Dzewy8TVhTCT4uXpAHfoKjVTJRA0O0K+6QNkDIZAxNi3A==}
    dependencies:
      '@vue/shared': 3.2.45

  /@vue/runtime-core/3.2.45:
    resolution: {integrity: sha512-gzJiTA3f74cgARptqzYswmoQx0fIA+gGYBfokYVhF8YSXjWTUA2SngRzZRku2HbGbjzB6LBYSbKGIaK8IW+s0A==}
    dependencies:
      '@vue/reactivity': 3.2.45
      '@vue/shared': 3.2.45

  /@vue/runtime-dom/3.2.45:
    resolution: {integrity: sha512-cy88YpfP5Ue2bDBbj75Cb4bIEZUMM/mAkDMfqDTpUYVgTf/kuQ2VQ8LebuZ8k6EudgH8pYhsGWHlY0lcxlvTwA==}
    dependencies:
      '@vue/runtime-core': 3.2.45
      '@vue/shared': 3.2.45
      csstype: 2.6.20

  /@vue/server-renderer/3.2.45_vue@3.2.45:
    resolution: {integrity: sha512-ebiMq7q24WBU1D6uhPK//2OTR1iRIyxjF5iVq/1a5I1SDMDyDu4Ts6fJaMnjrvD3MqnaiFkKQj+LKAgz5WIK3g==}
    peerDependencies:
      vue: 3.2.45
    dependencies:
      '@vue/compiler-ssr': 3.2.45
      '@vue/shared': 3.2.45
      vue: 3.2.45

  /@vue/shared/3.2.45:
    resolution: {integrity: sha512-Ewzq5Yhimg7pSztDV+RH1UDKBzmtqieXQlpTVm2AwraoRL/Rks96mvd8Vgi7Lj+h+TH8dv7mXD3FRZR3TUvbSg==}

  /@vue/tsconfig/0.1.3_@types+node@18.11.18:
    resolution: {integrity: sha512-kQVsh8yyWPvHpb8gIc9l/HIDiiVUy1amynLNpCy8p+FoCiZXCo6fQos5/097MmnNZc9AtseDsCrfkhqCrJ8Olg==}
    peerDependencies:
      '@types/node': '*'
    peerDependenciesMeta:
      '@types/node':
        optional: true
    dependencies:
      '@types/node': 18.11.18
    dev: true

  /@vueuse/components/9.11.1_vue@3.2.45:
    resolution: {integrity: sha512-2LZjX3CRXaEe18GPXaS2cjuCnMwsV6tYKRzZZgSWs4VgE3MQmY/Q9uXplpYiSj0okNd6KQ5E+0oZm8LZd183KA==}
    dependencies:
      '@vueuse/core': 9.11.1_vue@3.2.45
      '@vueuse/shared': 9.11.1_vue@3.2.45
      vue-demi: 0.13.11_vue@3.2.45
    transitivePeerDependencies:
      - '@vue/composition-api'
      - vue
    dev: false

  /@vueuse/core/9.11.1_vue@3.2.45:
    resolution: {integrity: sha512-E/cizD1w9ILkq4axYjZrXLkKaBfzloaby2n3NMjUfd6yI/jkfTVgc6iwy/Cw2e++Ld4LphGbO+3MhzizvwUslQ==}
    dependencies:
      '@types/web-bluetooth': 0.0.16
      '@vueuse/metadata': 9.11.1
      '@vueuse/shared': 9.11.1_vue@3.2.45
      vue-demi: 0.13.11_vue@3.2.45
    transitivePeerDependencies:
      - '@vue/composition-api'
      - vue

  /@vueuse/math/9.11.1_vue@3.2.45:
    resolution: {integrity: sha512-EE0QCHexD91lleJuNFtcYAuJw08j9Hl/DytBFZSx+Piug86qhbHfcr6eHzawvZb+Yc2pHLPkUVSErsvf0d+Vkw==}
    dependencies:
      '@vueuse/shared': 9.11.1_vue@3.2.45
      vue-demi: 0.13.11_vue@3.2.45
    transitivePeerDependencies:
      - '@vue/composition-api'
      - vue
    dev: false

  /@vueuse/metadata/9.11.1:
    resolution: {integrity: sha512-ABjkrG+VXggNhjfGyw5e/sekxTZfXTwjrYXkkWQmQ7Biyv+Gq9UD6IDNfeGvQZEINI0Qzw6nfuO2UFCd3hlrxQ==}

  /@vueuse/shared/9.11.1_vue@3.2.45:
    resolution: {integrity: sha512-UTZYGAjT96hWn4buf4wstZbeheBVNcKPQuej6qpoSkjF1atdaeCD6kqm9uGL2waHfisSgH9mq0qCRiBOk5C/2w==}
    dependencies:
      vue-demi: 0.13.11_vue@3.2.45
    transitivePeerDependencies:
      - '@vue/composition-api'
      - vue

  /@webassemblyjs/ast/1.11.1:
    resolution: {integrity: sha512-ukBh14qFLjxTQNTXocdyksN5QdM28S1CxHt2rdskFyL+xFV7VremuBLVbmCePj+URalXBENx/9Lm7lnhihtCSw==}
    dependencies:
      '@webassemblyjs/helper-numbers': 1.11.1
      '@webassemblyjs/helper-wasm-bytecode': 1.11.1
    dev: true

  /@webassemblyjs/floating-point-hex-parser/1.11.1:
    resolution: {integrity: sha512-iGRfyc5Bq+NnNuX8b5hwBrRjzf0ocrJPI6GWFodBFzmFnyvrQ83SHKhmilCU/8Jv67i4GJZBMhEzltxzcNagtQ==}
    dev: true

  /@webassemblyjs/helper-api-error/1.11.1:
    resolution: {integrity: sha512-RlhS8CBCXfRUR/cwo2ho9bkheSXG0+NwooXcc3PAILALf2QLdFyj7KGsKRbVc95hZnhnERon4kW/D3SZpp6Tcg==}
    dev: true

  /@webassemblyjs/helper-buffer/1.11.1:
    resolution: {integrity: sha512-gwikF65aDNeeXa8JxXa2BAk+REjSyhrNC9ZwdT0f8jc4dQQeDQ7G4m0f2QCLPJiMTTO6wfDmRmj/pW0PsUvIcA==}
    dev: true

  /@webassemblyjs/helper-numbers/1.11.1:
    resolution: {integrity: sha512-vDkbxiB8zfnPdNK9Rajcey5C0w+QJugEglN0of+kmO8l7lDb77AnlKYQF7aarZuCrv+l0UvqL+68gSDr3k9LPQ==}
    dependencies:
      '@webassemblyjs/floating-point-hex-parser': 1.11.1
      '@webassemblyjs/helper-api-error': 1.11.1
      '@xtuc/long': 4.2.2
    dev: true

  /@webassemblyjs/helper-wasm-bytecode/1.11.1:
    resolution: {integrity: sha512-PvpoOGiJwXeTrSf/qfudJhwlvDQxFgelbMqtq52WWiXC6Xgg1IREdngmPN3bs4RoO83PnL/nFrxucXj1+BX62Q==}
    dev: true

  /@webassemblyjs/helper-wasm-section/1.11.1:
    resolution: {integrity: sha512-10P9No29rYX1j7F3EVPX3JvGPQPae+AomuSTPiF9eBQeChHI6iqjMIwR9JmOJXwpnn/oVGDk7I5IlskuMwU/pg==}
    dependencies:
      '@webassemblyjs/ast': 1.11.1
      '@webassemblyjs/helper-buffer': 1.11.1
      '@webassemblyjs/helper-wasm-bytecode': 1.11.1
      '@webassemblyjs/wasm-gen': 1.11.1
    dev: true

  /@webassemblyjs/ieee754/1.11.1:
    resolution: {integrity: sha512-hJ87QIPtAMKbFq6CGTkZYJivEwZDbQUgYd3qKSadTNOhVY7p+gfP6Sr0lLRVTaG1JjFj+r3YchoqRYxNH3M0GQ==}
    dependencies:
      '@xtuc/ieee754': 1.2.0
    dev: true

  /@webassemblyjs/leb128/1.11.1:
    resolution: {integrity: sha512-BJ2P0hNZ0u+Th1YZXJpzW6miwqQUGcIHT1G/sf72gLVD9DZ5AdYTqPNbHZh6K1M5VmKvFXwGSWZADz+qBWxeRw==}
    dependencies:
      '@xtuc/long': 4.2.2
    dev: true

  /@webassemblyjs/utf8/1.11.1:
    resolution: {integrity: sha512-9kqcxAEdMhiwQkHpkNiorZzqpGrodQQ2IGrHHxCy+Ozng0ofyMA0lTqiLkVs1uzTRejX+/O0EOT7KxqVPuXosQ==}
    dev: true

  /@webassemblyjs/wasm-edit/1.11.1:
    resolution: {integrity: sha512-g+RsupUC1aTHfR8CDgnsVRVZFJqdkFHpsHMfJuWQzWU3tvnLC07UqHICfP+4XyL2tnr1amvl1Sdp06TnYCmVkA==}
    dependencies:
      '@webassemblyjs/ast': 1.11.1
      '@webassemblyjs/helper-buffer': 1.11.1
      '@webassemblyjs/helper-wasm-bytecode': 1.11.1
      '@webassemblyjs/helper-wasm-section': 1.11.1
      '@webassemblyjs/wasm-gen': 1.11.1
      '@webassemblyjs/wasm-opt': 1.11.1
      '@webassemblyjs/wasm-parser': 1.11.1
      '@webassemblyjs/wast-printer': 1.11.1
    dev: true

  /@webassemblyjs/wasm-gen/1.11.1:
    resolution: {integrity: sha512-F7QqKXwwNlMmsulj6+O7r4mmtAlCWfO/0HdgOxSklZfQcDu0TpLiD1mRt/zF25Bk59FIjEuGAIyn5ei4yMfLhA==}
    dependencies:
      '@webassemblyjs/ast': 1.11.1
      '@webassemblyjs/helper-wasm-bytecode': 1.11.1
      '@webassemblyjs/ieee754': 1.11.1
      '@webassemblyjs/leb128': 1.11.1
      '@webassemblyjs/utf8': 1.11.1
    dev: true

  /@webassemblyjs/wasm-opt/1.11.1:
    resolution: {integrity: sha512-VqnkNqnZlU5EB64pp1l7hdm3hmQw7Vgqa0KF/KCNO9sIpI6Fk6brDEiX+iCOYrvMuBWDws0NkTOxYEb85XQHHw==}
    dependencies:
      '@webassemblyjs/ast': 1.11.1
      '@webassemblyjs/helper-buffer': 1.11.1
      '@webassemblyjs/wasm-gen': 1.11.1
      '@webassemblyjs/wasm-parser': 1.11.1
    dev: true

  /@webassemblyjs/wasm-parser/1.11.1:
    resolution: {integrity: sha512-rrBujw+dJu32gYB7/Lup6UhdkPx9S9SnobZzRVL7VcBH9Bt9bCBLEuX/YXOOtBsOZ4NQrRykKhffRWHvigQvOA==}
    dependencies:
      '@webassemblyjs/ast': 1.11.1
      '@webassemblyjs/helper-api-error': 1.11.1
      '@webassemblyjs/helper-wasm-bytecode': 1.11.1
      '@webassemblyjs/ieee754': 1.11.1
      '@webassemblyjs/leb128': 1.11.1
      '@webassemblyjs/utf8': 1.11.1
    dev: true

  /@webassemblyjs/wast-printer/1.11.1:
    resolution: {integrity: sha512-IQboUWM4eKzWW+N/jij2sRatKMh99QEelo3Eb2q0qXkvPRISAj8Qxtmw5itwqK+TTkBuUIE45AxYPToqPtL5gg==}
    dependencies:
      '@webassemblyjs/ast': 1.11.1
      '@xtuc/long': 4.2.2
    dev: true

  /@xtuc/ieee754/1.2.0:
    resolution: {integrity: sha512-DX8nKgqcGwsc0eJSqYt5lwP4DH5FlHnmuWWBRy7X0NcaGR0ZtuyeESgMwTYVEtxmsNGY+qit4QYT/MIYTOTPeA==}
    dev: true

  /@xtuc/long/4.2.2:
    resolution: {integrity: sha512-NuHqBY1PB/D8xU6s/thBgOAiAP7HOYDQ32+BFZILJ8ivkUkAHQnWfn6WhL79Owj1qmUnoN/YPhktdIoucipkAQ==}
    dev: true

  /abab/2.0.6:
    resolution: {integrity: sha512-j2afSsaIENvHZN2B8GOpF566vZ5WVk5opAiMTvWgaQT8DkbOqsTfvNAvHoRGU2zzP8cPoqys+xHTRDWW8L+/BA==}
    dev: true

  /abbrev/1.1.1:
    resolution: {integrity: sha512-nne9/IiQ/hzIhY6pdDnbBtz7DjPTKrY00P/zvPSm5pOFkl6xuGrGnXn/VtTNNfNtAfZ9/1RtehkszU9qcTii0Q==}
    dev: false

  /accepts/1.3.8:
    resolution: {integrity: sha512-PYAthTa2m2VKxuvSD3DPC/Gy+U+sOA1LAuT8mkmRuvw+NACSaeXEQ+NHcVF7rONl6qcaxV3Uuemwawk+7+SJLw==}
    engines: {node: '>= 0.6'}
    dependencies:
      mime-types: 2.1.35
      negotiator: 0.6.3

  /acorn-globals/7.0.1:
    resolution: {integrity: sha512-umOSDSDrfHbTNPuNpC2NSnnA3LUrqpevPb4T9jRx4MagXNS0rs+gwiTcAvqCRmsD6utzsrzNt+ebm00SNWiC3Q==}
    dependencies:
      acorn: 8.8.1
      acorn-walk: 8.2.0
    dev: true

  /acorn-import-assertions/1.8.0_acorn@8.8.1:
    resolution: {integrity: sha512-m7VZ3jwz4eK6A4Vtt8Ew1/mNbP24u0FhdyfA7fSvnJR6LMdfOYnmuIrrJAgrYfYJ10F/otaHTtrtrtmHdMNzEw==}
    peerDependencies:
      acorn: ^8
    dependencies:
      acorn: 8.8.1
    dev: true

  /acorn-jsx/5.3.2_acorn@8.8.1:
    resolution: {integrity: sha512-rq9s+JNhf0IChjtDXxllJ7g41oZk5SlXtp0LHwyA5cejwn7vKmKp4pPri6YEePv2PU65sAsegbXtIinmDFDXgQ==}
    peerDependencies:
      acorn: ^6.0.0 || ^7.0.0 || ^8.0.0
    dependencies:
      acorn: 8.8.1
    dev: true

  /acorn-node/1.8.2:
    resolution: {integrity: sha512-8mt+fslDufLYntIoPAaIMUe/lrbrehIiwmR3t2k9LljIzoigEPF27eLk2hy8zSGzmR/ogr7zbRKINMo1u0yh5A==}
    dependencies:
      acorn: 7.4.1
      acorn-walk: 7.2.0
      xtend: 4.0.2
    dev: true

  /acorn-walk/7.2.0:
    resolution: {integrity: sha512-OPdCF6GsMIP+Az+aWfAAOEt2/+iVDKE7oy6lJ098aoe59oAmK76qV6Gw60SbZ8jHuG2wH058GF4pLFbYamYrVA==}
    engines: {node: '>=0.4.0'}
    dev: true

  /acorn-walk/8.2.0:
    resolution: {integrity: sha512-k+iyHEuPgSw6SbuDpGQM+06HQUa04DZ3o+F6CSzXMvvI5KMvnaEqXe+YVe555R9nn6GPt404fos4wcgpw12SDA==}
    engines: {node: '>=0.4.0'}

  /acorn/7.4.1:
    resolution: {integrity: sha512-nQyp0o1/mNdbTO1PO6kHkwSrmgZ0MT/jCCpNiwbUjGoRN4dlBhqJtoQuCnEOKzgTVwg0ZWiCoQy6SxMebQVh8A==}
    engines: {node: '>=0.4.0'}
    hasBin: true

  /acorn/8.7.1:
    resolution: {integrity: sha512-Xx54uLJQZ19lKygFXOWsscKUbsBZW0CPykPhVQdhIeIwrbPmJzqeASDInc8nKBnp/JT6igTs82qPXz069H8I/A==}
    engines: {node: '>=0.4.0'}
    hasBin: true
    dev: true

  /acorn/8.8.1:
    resolution: {integrity: sha512-7zFpHzhnqYKrkYdUjF1HI1bzd0VygEGX8lFk4k5zVMqHEoES+P+7TKI+EvLO9WVMJ8eekdO0aDEK044xTXwPPA==}
    engines: {node: '>=0.4.0'}
    hasBin: true

  /agent-base/6.0.2:
    resolution: {integrity: sha512-RZNwNclF7+MS/8bDg70amg32dyeZGZxiDuQmZxKLAlQjr3jGyLx+4Kkk58UO7D2QdgFIQCovuSuZESne6RG6XQ==}
    engines: {node: '>= 6.0.0'}
    dependencies:
      debug: 4.3.4
    transitivePeerDependencies:
      - supports-color

  /ajv-formats/2.1.1_ajv@8.11.0:
    resolution: {integrity: sha512-Wx0Kx52hxE7C18hkMEggYlEifqWZtYaRgouJor+WMdPnQyEK13vgEWyVNup7SoeeoLMsr4kf5h6dOW11I15MUA==}
    peerDependencies:
      ajv: ^8.0.0
    peerDependenciesMeta:
      ajv:
        optional: true
    dependencies:
      ajv: 8.11.0
    dev: true

  /ajv-keywords/3.5.2_ajv@6.12.6:
    resolution: {integrity: sha512-5p6WTN0DdTGVQk6VjcEju19IgaHudalcfabD7yhDGeA6bcQnmL+CpveLJq/3hvfwd1aof6L386Ougkx6RfyMIQ==}
    peerDependencies:
      ajv: ^6.9.1
    dependencies:
      ajv: 6.12.6
    dev: true

  /ajv/6.12.6:
    resolution: {integrity: sha512-j3fVLgvTo527anyYyJOGTYJbG+vnnQYvE0m5mmkc1TK+nxAppkCLMIL0aZ4dblVCNoGShhm+kzE4ZUykBoMg4g==}
    dependencies:
      fast-deep-equal: 3.1.3
      fast-json-stable-stringify: 2.1.0
      json-schema-traverse: 0.4.1
      uri-js: 4.4.1
    dev: true

  /ajv/8.11.0:
    resolution: {integrity: sha512-wGgprdCvMalC0BztXvitD2hC04YffAvtsUn93JbGXYLAtCUO4xd17mCCZQxUOItiBwZvJScWo8NIvQMQ71rdpg==}
    dependencies:
      fast-deep-equal: 3.1.3
      json-schema-traverse: 1.0.0
      require-from-string: 2.0.2
      uri-js: 4.4.1
    dev: true

  /algoliasearch/4.14.2:
    resolution: {integrity: sha512-ngbEQonGEmf8dyEh5f+uOIihv4176dgbuOZspiuhmTTBRBuzWu3KCGHre6uHj5YyuC7pNvQGzB6ZNJyZi0z+Sg==}
    dependencies:
      '@algolia/cache-browser-local-storage': 4.14.2
      '@algolia/cache-common': 4.14.2
      '@algolia/cache-in-memory': 4.14.2
      '@algolia/client-account': 4.14.2
      '@algolia/client-analytics': 4.14.2
      '@algolia/client-common': 4.14.2
      '@algolia/client-personalization': 4.14.2
      '@algolia/client-search': 4.14.2
      '@algolia/logger-common': 4.14.2
      '@algolia/logger-console': 4.14.2
      '@algolia/requester-browser-xhr': 4.14.2
      '@algolia/requester-common': 4.14.2
      '@algolia/requester-node-http': 4.14.2
      '@algolia/transporter': 4.14.2
    dev: true

  /ansi-colors/4.1.1:
    resolution: {integrity: sha512-JoX0apGbHaUJBNl6yF+p6JAFYZ666/hhCGKN5t9QFjbJQKUU/g8MNbFDbvfrgKXvI1QpZplPOnwIo99lX/AAmA==}
    engines: {node: '>=6'}
    dev: true

  /ansi-colors/4.1.3:
    resolution: {integrity: sha512-/6w/C21Pm1A7aZitlI5Ni/2J6FFQN8i1Cvz3kHABAAbw93v/NlvKdVOqz7CCWz/3iv/JplRSEEZ83XION15ovw==}
    engines: {node: '>=6'}

  /ansi-escapes/4.3.2:
    resolution: {integrity: sha512-gKXj5ALrKWQLsYG9jlTRmR/xKluxHV+Z9QEwNIgCfM1/uwPMCuzVVnh5mwTd+OuBZcwSIMbqssNWRm1lE51QaQ==}
    engines: {node: '>=8'}
    dependencies:
      type-fest: 0.21.3
    dev: true

  /ansi-regex/5.0.1:
    resolution: {integrity: sha512-quJQXlTSUGL2LH9SUXo8VwsY4soanhgo6LNSm84E1LBcE8s3O0wpdiRzyR9z/ZZJMlMWv37qOOb9pdJlMUEKFQ==}
    engines: {node: '>=8'}

  /ansi-styles/3.2.1:
    resolution: {integrity: sha512-VT0ZI6kZRdTh8YyJw3SMbYm/u+NqfsAxEpWO0Pf9sq8/e94WxxOpPKx9FR1FlyCtOVDNOQ+8ntlqFxiRc+r5qA==}
    engines: {node: '>=4'}
    dependencies:
      color-convert: 1.9.3
    dev: true

  /ansi-styles/4.3.0:
    resolution: {integrity: sha512-zbB9rCJAT1rbjiVDb2hqKFHNYLxgtk8NURxZ3IZwD3F6NtxbXZQCnnSi1Lkx+IDohdPlFp222wVALIheZJQSEg==}
    engines: {node: '>=8'}
    dependencies:
      color-convert: 2.0.1

  /anymatch/3.1.2:
    resolution: {integrity: sha512-P43ePfOAIupkguHUycrc4qJ9kz8ZiuOUijaETwX7THt0Y/GNK7v0aa8rY816xWjZ7rJdA5XdMcpVFTKMq+RvWg==}
    engines: {node: '>= 8'}
    dependencies:
      normalize-path: 3.0.0
      picomatch: 2.3.1

  /append-field/1.0.0:
    resolution: {integrity: sha512-klpgFSWLW1ZEs8svjfb7g4qWY0YS5imI82dTg+QahUvJ8YqAY0P10Uk8tTyh9ZGuYEZEMaeJYCF5BFuX552hsw==}

  /aproba/2.0.0:
    resolution: {integrity: sha512-lYe4Gx7QT+MKGbDsA+Z+he/Wtef0BiwDOlK/XkBrdfsh9J/jPPXbX0tE9x9cl27Tmu5gg3QUbUrQYa/y+KOHPQ==}
    dev: false

  /are-we-there-yet/2.0.0:
    resolution: {integrity: sha512-Ci/qENmwHnsYo9xKIcUJN5LeDKdJ6R1Z1j9V/J5wyq8nh/mYPEpIKJbBZXtZjG04HiK7zV/p6Vs9952MrMeUIw==}
    engines: {node: '>=10'}
    dependencies:
      delegates: 1.0.0
      readable-stream: 3.6.0
    dev: false

  /arg/4.1.3:
    resolution: {integrity: sha512-58S9QDqG0Xx27YwPSt9fJxivjYl432YCwfDMfZ+71RAqUrZef7LrKQZ3LHLOwCS4FLNBplP533Zx895SeOCHvA==}
    dev: true

  /arg/5.0.2:
    resolution: {integrity: sha512-PYjyFOLKQ9y57JvQ6QLo8dAgNqswh8M1RMJYdQduT6xbWSgK36P/Z/v+p888pM69jMMfS8Xd8F6I1kQ/I9HUGg==}
    dev: true

  /argon2/0.30.3:
    resolution: {integrity: sha512-DoH/kv8c9127ueJSBxAVJXinW9+EuPA3EMUxoV2sAY1qDE5H9BjTyVF/aD2XyHqbqUWabgBkIfcP3ZZuGhbJdg==}
    engines: {node: '>=14.0.0'}
    requiresBuild: true
    dependencies:
      '@mapbox/node-pre-gyp': 1.0.10
      '@phc/format': 1.0.0
      node-addon-api: 5.0.0
    transitivePeerDependencies:
      - encoding
      - supports-color
    dev: false

  /argparse/1.0.10:
    resolution: {integrity: sha512-o5Roy6tNG4SL/FOkCAN6RzjiakZS25RLYFrcMttJqbdd8BWrnA+fGz57iN5Pb06pvBGvl5gQ0B48dJlslXvoTg==}
    dependencies:
      sprintf-js: 1.0.3
    dev: true

  /argparse/2.0.1:
    resolution: {integrity: sha512-8+9WqebbFzpX9OR+Wa6O29asIogeRMzcGtAINdpMHHyAg10f05aSFVBbcEqGf/PXw1EjAZ+q2/bEBg3DvurK3Q==}

  /array-flatten/1.1.1:
    resolution: {integrity: sha512-PCVAQswWemu6UdxsDFFX/+gVeYqKAod3D3UVm91jHwynguOwAvYPhx8nNlM++NqRcK6CxxpUafjmhIdKiHibqg==}

  /array-union/2.1.0:
    resolution: {integrity: sha512-HGyxoOTYUyCM6stUe6EJgnd4EoewAI7zMdfqO+kGjnlZmBDz/cR5pf8r/cR4Wq60sL/p0IkcjUEEPwS3GFrIyw==}
    engines: {node: '>=8'}
    dev: true

  /asap/2.0.6:
    resolution: {integrity: sha512-BSHWgDSAiKs50o2Re8ppvp3seVHXSRM44cdSsT9FfNEUUZLOGWVCsiWaRPWM1Znn+mqZ1OfVZ3z3DWEzSp7hRA==}

  /assert-never/1.2.1:
    resolution: {integrity: sha512-TaTivMB6pYI1kXwrFlEhLeGfOqoDNdTxjCdwRfFFkEA30Eu+k48W34nlok2EYWJfFFzqaEmichdNM7th6M5HNw==}
    dev: false

  /assertion-error/1.1.0:
    resolution: {integrity: sha512-jgsaNduz+ndvGyFt3uSuWqvy4lCnIJiovtouQN5JZHOKCS2QuhEdbcQHFhVksz2N2U9hXJo8odG7ETyWlEeuDw==}
    dev: true

  /ast-types/0.13.4:
    resolution: {integrity: sha512-x1FCFnFifvYDDzTaLII71vG5uvDwgtmDTEVWAxrgeiR8VjMONcCXJx7E+USjDtHlwFmt9MysbqgF9b9Vjr6w+w==}
    engines: {node: '>=4'}
    dependencies:
      tslib: 2.4.1
    dev: false

  /async/3.2.3:
    resolution: {integrity: sha512-spZRyzKL5l5BZQrr/6m/SqFdBN0q3OCI0f9rjfBzCMBIP4p75P620rR3gTmaksNOhmzgdxcaxdNfMy6anrbM0g==}
    dev: false
    optional: true

  /asynckit/0.4.0:
    resolution: {integrity: sha512-Oei9OH4tRh0YqU3GxhX79dM/mwVgvbZJaSNaRk+bshkj0S5cfHcgYakreBjrHwatXKbz+IoIdYLxrKim2MjW0Q==}

  /autoprefixer/10.4.13_postcss@8.4.21:
    resolution: {integrity: sha512-49vKpMqcZYsJjwotvt4+h/BCjJVnhGwcLpDt5xkcaOG3eLrG/HUYLagrihYsQ+qrIBgIzX1Rw7a6L8I/ZA1Atg==}
    engines: {node: ^10 || ^12 || >=14}
    hasBin: true
    peerDependencies:
      postcss: ^8.1.0
    dependencies:
      browserslist: 4.21.4
      caniuse-lite: 1.0.30001431
      fraction.js: 4.2.0
      normalize-range: 0.1.2
      picocolors: 1.0.0
      postcss: 8.4.21
      postcss-value-parser: 4.2.0
    dev: true

  /available-typed-arrays/1.0.5:
    resolution: {integrity: sha512-DMD0KiN46eipeziST1LPP/STfDU0sufISXmjSgvVsoU2tqxctQeASejWcfNtxYKqETM1UxQ8sp2OrSBWpHY6sw==}
    engines: {node: '>= 0.4'}
    dev: true

  /axios-retry/3.4.0:
    resolution: {integrity: sha512-VdgaP+gHH4iQYCCNUWF2pcqeciVOdGrBBAYUfTY+wPcO5Ltvp/37MLFNCmJKo7Gj3SHvCSdL8ouI1qLYJN3liA==}
    dependencies:
      '@babel/runtime': 7.18.6
      is-retry-allowed: 2.2.0
    dev: false

  /axios/1.2.3:
    resolution: {integrity: sha512-pdDkMYJeuXLZ6Xj/Q5J3Phpe+jbGdsSzlQaFVkMQzRUL05+6+tetX8TV3p4HrU4kzuO9bt+io/yGQxuyxA/xcw==}
    dependencies:
      follow-redirects: 1.15.1
      form-data: 4.0.0
      proxy-from-env: 1.1.0
    transitivePeerDependencies:
      - debug
    dev: false

  /babel-walk/3.0.0-canary-5:
    resolution: {integrity: sha512-GAwkz0AihzY5bkwIY5QDR+LvsRQgB/B+1foMPvi0FZPMl5fjD7ICiznUiBdLYMH1QYe6vqu4gWYytZOccLouFw==}
    engines: {node: '>= 10.0.0'}
    dependencies:
      '@babel/types': 7.17.0
    dev: false

  /balanced-match/1.0.2:
    resolution: {integrity: sha512-3oSeUO0TMV67hN1AmbXsK4yaqU7tjiHlbxRDZOpH0KW9+CeX4bRAaX0Anxt0tx2MrpRpWwQaPwIlISEJhYU5Pw==}

  /base64-js/1.5.1:
    resolution: {integrity: sha512-AKpaYlHn8t4SVbOHCy+b5+KKgvR4vrsD8vbvrbiQJps7fKDTkjkDry6ji0rUJjC0kzbNePLwzxq8iypo41qeWA==}
    dev: true

  /batch/0.6.1:
    resolution: {integrity: sha512-x+VAiMRL6UPkx+kudNvxTl6hB2XNNCG2r+7wixVfIYwu/2HKRXimwQyaumLjMveWvT2Hkd/cAJw+QBMfJ/EKVw==}
    dev: false

  /binary-extensions/2.2.0:
    resolution: {integrity: sha512-jDctJ/IVQbZoJykoeHbhXpOlNBqGNcwXJKJog42E5HDPUwQTSdjCHdihjj0DlnheQ7blbT6dHOafNAiS8ooQKA==}
    engines: {node: '>=8'}

  /birpc/0.1.1:
    resolution: {integrity: sha512-B64AGL4ug2IS2jvV/zjTYDD1L+2gOJTT7Rv+VaK7KVQtQOo/xZbCDsh7g727ipckmU+QJYRqo5RcifVr0Kgcmg==}
    dev: true

  /bl/4.1.0:
    resolution: {integrity: sha512-1W07cM9gS6DcLperZfFSj+bWLtaPGSOHWhPiGzXmvVJbRLdG82sH/Kn8EtW1VqWVA54AKf2h5k5BbnIbwF3h6w==}
    dependencies:
      buffer: 5.7.1
      inherits: 2.0.4
      readable-stream: 3.6.0
    dev: true

  /body-parser/1.20.1:
    resolution: {integrity: sha512-jWi7abTbYwajOytWCQc37VulmWiRae5RyTpaCyDcS5/lMdtwSz5lOpDE67srw/HYe35f1z3fDQw+3txg7gNtWw==}
    engines: {node: '>= 0.8', npm: 1.2.8000 || >= 1.4.16}
    dependencies:
      bytes: 3.1.2
      content-type: 1.0.4
      debug: 2.6.9
      depd: 2.0.0
      destroy: 1.2.0
      http-errors: 2.0.0
      iconv-lite: 0.4.24
      on-finished: 2.4.1
      qs: 6.11.0
      raw-body: 2.5.1
      type-is: 1.6.18
      unpipe: 1.0.0
    transitivePeerDependencies:
      - supports-color

  /body-scroll-lock/4.0.0-beta.0:
    resolution: {integrity: sha512-a7tP5+0Mw3YlUJcGAKUqIBkYYGlYxk2fnCasq/FUph1hadxlTRjF+gAcZksxANnaMnALjxEddmSi/H3OR8ugcQ==}
    dev: true

  /boolbase/1.0.0:
    resolution: {integrity: sha512-JZOSA7Mo9sNGB8+UjSgzdLtokWAky1zbztM3WRLCbZ70/3cTANmQmOdR7y2g+J0e2WXywy1yS468tY+IruqEww==}

  /brace-expansion/1.1.11:
    resolution: {integrity: sha512-iCuPHDFgrHX7H2vEI/5xpz07zSHB00TpugqhmYtVmMO6518mCuRMoOYFldEBl0g187ufozdaHgWKcYFb61qGiA==}
    dependencies:
      balanced-match: 1.0.2
      concat-map: 0.0.1

  /brace-expansion/2.0.1:
    resolution: {integrity: sha512-XnAIvQ8eM+kC6aULx6wuQiwVsnzsi9d3WxzV3FpWTGA19F621kwdbsAcFKXgKUHZWsy+mY6iL1sHTxWEFCytDA==}
    dependencies:
      balanced-match: 1.0.2

  /braces/3.0.2:
    resolution: {integrity: sha512-b8um+L1RzM3WDSzvhm6gIz1yfTbBt6YTlcEKAvsmqCZZFw46z626lVj9j1yEPW33H5H+lBQpZMP1k8l+78Ha0A==}
    engines: {node: '>=8'}
    dependencies:
      fill-range: 7.0.1

  /browser-stdout/1.3.1:
    resolution: {integrity: sha512-qhAVI1+Av2X7qelOfAIYwXONood6XlZE/fXaBSmW/T5SzLAmCgzi+eiWE7fUvbHaeNBQH13UftjpXxsfLkMpgw==}
    dev: true

  /browserslist/4.21.4:
    resolution: {integrity: sha512-CBHJJdDmgjl3daYjN5Cp5kbTf1mUhZoS+beLklHIvkOWscs83YAhLlF3Wsh/lciQYAcbBJgTOD44VtG31ZM4Hw==}
    engines: {node: ^6 || ^7 || ^8 || ^9 || ^10 || ^11 || ^12 || >=13.7}
    hasBin: true
    dependencies:
      caniuse-lite: 1.0.30001431
      electron-to-chromium: 1.4.262
      node-releases: 2.0.6
      update-browserslist-db: 1.0.9_browserslist@4.21.4
    dev: true

  /buffer-equal-constant-time/1.0.1:
    resolution: {integrity: sha512-zRpUiDwd/xk6ADqPMATG8vc9VPrkck7T07OIx0gnjmJAnHnTVXNQG3vfvWNuiZIkwu9KrKdA1iJKfsfTVxE6NA==}
    dev: false

  /buffer-from/1.1.2:
    resolution: {integrity: sha512-E+XQCRwSbaaiChtv6k6Dwgc+bx+Bs6vuKJHHl5kox/BaKbhiXzqQOwK4cO22yElGp2OCmjwVhT3HmxgyPGnJfQ==}

  /buffer/5.7.1:
    resolution: {integrity: sha512-EHcyIPBQ4BSGlvjB16k5KgAJ27CIsHY/2JBmCRReo48y9rQ3MaUzWX3KVlBa4U7MyX02HdVj0K7C3WaB3ju7FQ==}
    dependencies:
      base64-js: 1.5.1
      ieee754: 1.2.1
    dev: true

  /busboy/1.6.0:
    resolution: {integrity: sha512-8SFQbg/0hQ9xy3UNTB0YEnsNBbWfhf7RtnzpL7TkBiTBRfrQ9Fxcnz7VJsleJpyp6rVLvXiuORqjlHi5q+PYuA==}
    engines: {node: '>=10.16.0'}
    dependencies:
      streamsearch: 1.1.0

  /bytes/3.1.2:
    resolution: {integrity: sha512-/Nf7TyzTx6S3yRJObOAV7956r8cr2+Oj8AC5dt8wSP3BQAoeX58NoHyCU8P8zGkNXStjTSi6fzO6F0pBdcYbEg==}
    engines: {node: '>= 0.8'}

  /cache-manager-redis-store/2.0.0:
    resolution: {integrity: sha512-bWLWlUg6nCYHiJLCCYxY2MgvwvKnvlWwrbuynrzpjEIhfArD2GC9LtutIHFEPeyGVQN6C+WEw+P3r+BFBwhswg==}
    engines: {node: '>= 8.3'}
    dependencies:
      redis: 3.1.2
    dev: false

  /cache-manager/5.1.4:
    resolution: {integrity: sha512-beXzzuboV6I0AkU25udrd8tRxFbU6c5m7+3eOdmznSVNkyKe0+uTK8EtcuhTwqc/wAYrAGl62w3s58rjKnrO6g==}
    dependencies:
      lodash.clonedeep: 4.5.0
      lru-cache: 7.14.1

  /call-bind/1.0.2:
    resolution: {integrity: sha512-7O+FbCihrB5WGbFYesctwmTKae6rOiIzmz1icreWJ+0aA7LJfuqhEso2T9ncpcFtzMQtzXf2QGGueWJGTYsqrA==}
    dependencies:
      function-bind: 1.1.1
      get-intrinsic: 1.1.3

  /callsites/3.1.0:
    resolution: {integrity: sha512-P8BjAsXvZS+VIDUI11hHCQEv74YT67YUi5JJFNWIqL235sBmjX4+qx9Muvls5ivyNENctx46xQLQ3aTuE7ssaQ==}
    engines: {node: '>=6'}
    dev: true

  /camel-case/3.0.0:
    resolution: {integrity: sha512-+MbKztAYHXPr1jNTSKQF52VpcFjwY5RkR7fxksV8Doo4KAYc5Fl4UJRgthBbTmEx8C54DqahhbLJkDwjI3PI/w==}
    dependencies:
      no-case: 2.3.2
      upper-case: 1.1.3
    dev: false

  /camel-case/4.1.2:
    resolution: {integrity: sha512-gxGWBrTT1JuMx6R+o5PTXMmUnhnVzLQ9SNutD4YqKtI6ap897t3tKECYla6gCWEkplXnlNybEkZg9GEGxKFCgw==}
    dependencies:
      pascal-case: 3.1.2
      tslib: 2.4.1
    dev: true

  /camelcase-css/2.0.1:
    resolution: {integrity: sha512-QOSvevhslijgYwRx6Rv7zKdMF8lbRmx+uQGx2+vDc+KI/eBnsy9kit5aj23AgGu3pa4t9AgwbnXWqS+iOY+2aA==}
    engines: {node: '>= 6'}
    dev: true

  /camelcase/6.3.0:
    resolution: {integrity: sha512-Gmy6FhYlCY7uOElZUSbxo2UCDH8owEk996gkbrpsgGtrJLM3J7jGxl9Ic7Qwwj4ivOE5AWZWRMecDdF7hqGjFA==}
    engines: {node: '>=10'}
    dev: true

  /caniuse-lite/1.0.30001431:
    resolution: {integrity: sha512-zBUoFU0ZcxpvSt9IU66dXVT/3ctO1cy4y9cscs1szkPlcWb6pasYM144GqrUygUbT+k7cmUCW61cvskjcv0enQ==}
    dev: true

  /capital-case/1.0.4:
    resolution: {integrity: sha512-ds37W8CytHgwnhGGTi88pcPyR15qoNkOpYwmMMfnWqqWgESapLqvDx6huFjQ5vqWSn2Z06173XNA7LtMOeUh1A==}
    dependencies:
      no-case: 3.0.4
      tslib: 2.4.1
      upper-case-first: 2.0.2
    dev: true

  /chai-as-promised/7.1.1_chai@4.3.7:
    resolution: {integrity: sha512-azL6xMoi+uxu6z4rhWQ1jbdUhOMhis2PvscD/xjLqNMkv3BPPp2JyyuTHOrf9BOosGpNQ11v6BKv/g57RXbiaA==}
    peerDependencies:
      chai: '>= 2.1.2 < 5'
    dependencies:
      chai: 4.3.7
      check-error: 1.0.2
    dev: true

  /chai/4.3.7:
    resolution: {integrity: sha512-HLnAzZ2iupm25PlN0xFreAlBA5zaBSv3og0DdeGA4Ar6h6rJ3A0rolRUKJhSF2V10GZKDgWF/VmAEsNWjCRB+A==}
    engines: {node: '>=4'}
    dependencies:
      assertion-error: 1.1.0
      check-error: 1.0.2
      deep-eql: 4.1.3
      get-func-name: 2.0.0
      loupe: 2.3.6
      pathval: 1.1.1
      type-detect: 4.0.8
    dev: true

  /chalk/2.4.2:
    resolution: {integrity: sha512-Mti+f9lpJNcwF4tWV8/OrTTtF1gZi+f8FqlyAdouralcFWFQWF2+NgCHShjkCb+IFBLq9buZwE1xckQU4peSuQ==}
    engines: {node: '>=4'}
    dependencies:
      ansi-styles: 3.2.1
      escape-string-regexp: 1.0.5
      supports-color: 5.5.0
    dev: true

  /chalk/3.0.0:
    resolution: {integrity: sha512-4D3B6Wf41KOYRFdszmDqMCGq5VV/uMAB273JILmO+3jAlh8X4qDtdtgCR3fxtbLEMzSx22QdhnDcJvu2u1fVwg==}
    engines: {node: '>=8'}
    dependencies:
      ansi-styles: 4.3.0
      supports-color: 7.2.0
    dev: true

  /chalk/4.1.2:
    resolution: {integrity: sha512-oKnbhFyRIXpUuez8iBMmyEa4nbj4IOQyuhc/wy9kY7/WVPcwIO9VA668Pu8RkO7+0G76SLROeyw9CpQ061i4mA==}
    engines: {node: '>=10'}
    dependencies:
      ansi-styles: 4.3.0
      supports-color: 7.2.0

  /change-case/4.1.2:
    resolution: {integrity: sha512-bSxY2ws9OtviILG1EiY5K7NNxkqg/JnRnFxLtKQ96JaviiIxi7djMrSd0ECT9AC+lttClmYwKw53BWpOMblo7A==}
    dependencies:
      camel-case: 4.1.2
      capital-case: 1.0.4
      constant-case: 3.0.4
      dot-case: 3.0.4
      header-case: 2.0.4
      no-case: 3.0.4
      param-case: 3.0.4
      pascal-case: 3.1.2
      path-case: 3.0.4
      sentence-case: 3.0.4
      snake-case: 3.0.4
      tslib: 2.4.1
    dev: true

  /character-parser/2.2.0:
    resolution: {integrity: sha512-+UqJQjFEFaTAs3bNsF2j2kEN1baG/zghZbdqoYEDxGZtJo9LBzl1A+m0D4n3qKx8N2FNv8/Xp6yV9mQmBuptaw==}
    dependencies:
      is-regex: 1.1.4
    dev: false

  /chardet/0.7.0:
    resolution: {integrity: sha512-mT8iDcrh03qDGRRmoA2hmBJnxpllMR+0/0qlzjqZES6NdiWDcZkCNAk4rPFZ9Q85r27unkiNNg8ZOiwZXBHwcA==}
    dev: true

  /check-error/1.0.2:
    resolution: {integrity: sha512-BrgHpW9NURQgzoNyjfq0Wu6VFO6D7IZEmJNdtgNqpzGG8RuNFHt2jQxWlAs4HMe119chBnv+34syEZtc6IhLtA==}
    dev: true

  /cheerio-select/1.6.0:
    resolution: {integrity: sha512-eq0GdBvxVFbqWgmCm7M3XGs1I8oLy/nExUnh6oLqmBditPO9AqQJrkslDpMun/hZ0yyTs8L0m85OHp4ho6Qm9g==}
    dependencies:
      css-select: 4.3.0
      css-what: 6.1.0
      domelementtype: 2.3.0
      domhandler: 4.3.1
      domutils: 2.8.0
    dev: false

  /cheerio/1.0.0-rc.10:
    resolution: {integrity: sha512-g0J0q/O6mW8z5zxQ3A8E8J1hUgp4SMOvEoW/x84OwyHKe/Zccz83PVT4y5Crcr530FV6NgmKI1qvGTKVl9XXVw==}
    engines: {node: '>= 6'}
    dependencies:
      cheerio-select: 1.6.0
      dom-serializer: 1.4.1
      domhandler: 4.3.1
      htmlparser2: 6.1.0
      parse5: 6.0.1
      parse5-htmlparser2-tree-adapter: 6.0.1
      tslib: 2.4.1
    dev: false

  /chokidar/3.5.3:
    resolution: {integrity: sha512-Dr3sfKRP6oTcjf2JmUmFJfeVMvXBdegxB0iVQ5eb2V10uFJUCAS8OByZdVAyVb8xXNz3GjjTgj9kLWsZTqE6kw==}
    engines: {node: '>= 8.10.0'}
    dependencies:
      anymatch: 3.1.2
      braces: 3.0.2
      glob-parent: 5.1.2
      is-binary-path: 2.1.0
      is-glob: 4.0.3
      normalize-path: 3.0.0
      readdirp: 3.6.0
    optionalDependencies:
      fsevents: 2.3.2

  /chownr/2.0.0:
    resolution: {integrity: sha512-bIomtDF5KGpdogkLd9VspvFzk9KfpyyGlS8YFVZl7TGPBHL5snIOnxeshwVgPteQ9b4Eydl+pVbIyE1DcvCWgQ==}
    engines: {node: '>=10'}
    dev: false

  /chrome-trace-event/1.0.3:
    resolution: {integrity: sha512-p3KULyQg4S7NIHixdwbGX+nFHkoBiA4YQmyWtjb8XngSKV124nJmRysgAeujbUVb15vh+RvFUfCPqU7rXk+hZg==}
    engines: {node: '>=6.0'}
    dev: true

  /class-transformer/0.5.1:
    resolution: {integrity: sha512-SQa1Ws6hUbfC98vKGxZH3KFY0Y1lm5Zm0SY8XX9zbK7FJCyVEac3ATW0RIpwzW+oOfmHE5PMPufDG9hCfoEOMw==}

  /class-validator/0.13.2:
    resolution: {integrity: sha512-yBUcQy07FPlGzUjoLuUfIOXzgynnQPPruyK1Ge2B74k9ROwnle1E+NxLWnUv5OLU8hA/qL5leAE9XnXq3byaBw==}
    dependencies:
      libphonenumber-js: 1.10.15
      validator: 13.7.0

  /clean-css/4.2.4:
    resolution: {integrity: sha512-EJUDT7nDVFDvaQgAo2G/PJvxmp1o/c6iXLbswsBbUFXi1Nr+AjA2cKmfbKDMjMvzEe75g3P6JkaDDAKk96A85A==}
    engines: {node: '>= 4.0'}
    dependencies:
      source-map: 0.6.1
    dev: false

  /cli-cursor/3.1.0:
    resolution: {integrity: sha512-I/zHAwsKf9FqGoXM4WWRACob9+SNukZTd94DWF57E4toouRulbCxcUh6RKUEOQlYTHJnzkPMySvPNaaSLNfLZw==}
    engines: {node: '>=8'}
    dependencies:
      restore-cursor: 3.1.0
    dev: true

  /cli-spinners/2.6.1:
    resolution: {integrity: sha512-x/5fWmGMnbKQAaNwN+UZlV79qBLM9JFnJuJ03gIi5whrob0xV0ofNVHy9DhwGdsMJQc2OKv0oGmLzvaqvAVv+g==}
    engines: {node: '>=6'}
    dev: true

  /cli-table3/0.6.3:
    resolution: {integrity: sha512-w5Jac5SykAeZJKntOxJCrm63Eg5/4dhMWIcuTbo9rpE+brgaSZo0RuNJZeOyMgsUdhDeojvgyQLmjI+K50ZGyg==}
    engines: {node: 10.* || >= 12.*}
    dependencies:
      string-width: 4.2.3
    optionalDependencies:
      '@colors/colors': 1.5.0
    dev: true

  /cli-width/3.0.0:
    resolution: {integrity: sha512-FxqpkPPwu1HjuN93Omfm4h8uIanXofW0RxVEW3k5RKx+mJJYSthzNhp32Kzxxy3YAEZ/Dc/EWN1vZRY0+kOhbw==}
    engines: {node: '>= 10'}
    dev: true

  /cliui/7.0.4:
    resolution: {integrity: sha512-OcRE68cOsVMXp1Yvonl/fzkQOyjLSu/8bhPDfQt0e0/Eb283TKP20Fs2MqoPsr9SwA595rRCA+QMzYc9nBP+JQ==}
    dependencies:
      string-width: 4.2.3
      strip-ansi: 6.0.1
      wrap-ansi: 7.0.0

  /clone/1.0.4:
    resolution: {integrity: sha512-JQHZ2QMW6l3aH/j6xCqQThY/9OH4D/9ls34cgkUBiEeocRTU04tHfKPBsUK1PqZCUQM7GiA0IIXJSuXHI64Kbg==}
    engines: {node: '>=0.8'}
    dev: true

  /color-convert/1.9.3:
    resolution: {integrity: sha512-QfAUtd+vFdAtFQcC8CCyYt1fYWxSqAiK2cSD6zDB8N3cpsEBAvRxp9zOGg6G/SHHJYAT88/az/IuDGALsNVbGg==}
    dependencies:
      color-name: 1.1.3
    dev: true

  /color-convert/2.0.1:
    resolution: {integrity: sha512-RRECPsj7iu/xb5oKYcsFHSppFNnsj/52OVTRKb4zP5onXwVF3zVmmToNcOfGC+CRDpfK/U584fMg38ZHCaElKQ==}
    engines: {node: '>=7.0.0'}
    dependencies:
      color-name: 1.1.4

  /color-name/1.1.3:
    resolution: {integrity: sha512-72fSenhMw2HZMTVHeCA9KCmpEIbzWiQsjN+BHcBbS9vr1mtt+vJjPdksIBNUmKAW8TFUDPJK5SUU3QhE9NEXDw==}
    dev: true

  /color-name/1.1.4:
    resolution: {integrity: sha512-dOy+3AuW3a2wNbZHIuMZpTcgjGuLU/uBL/ubcZF9OXbDo8ff4O8yVp5Bf0efS8uEoYo5q4Fx7dY9OgQGXgAsQA==}

  /color-support/1.1.3:
    resolution: {integrity: sha512-qiBjkpbMLO/HL68y+lh4q0/O1MZFj2RX6X/KmMa3+gJD3z+WwI1ZzDHysvqHGS3mP6mznPckpXmw1nI9cJjyRg==}
    hasBin: true
    dev: false

  /combined-stream/1.0.8:
    resolution: {integrity: sha512-FQN4MRfuJeHf7cBbBMJFXhKSDq+2kAArBlmRBvcvFE5BB1HZKXtSFASDhdlz9zOYwxh8lDdnvmMOe/+5cdoEdg==}
    engines: {node: '>= 0.8'}
    dependencies:
      delayed-stream: 1.0.0

  /commander/2.20.3:
    resolution: {integrity: sha512-GpVkmM8vF2vQUkj2LvZmD35JxeJOLCwJ9cUkugyk2nuhbv3+mJvpLYYt+0+USMxE+oj+ey/lJEnhZw75x/OMcQ==}

  /commander/4.1.1:
    resolution: {integrity: sha512-NOKm8xhkzAjzFx8B2v5OAHT+u5pRQc2UCa2Vq9jYL/31o2wi9mxBA7LIFs3sV5VSC49z6pEhfbMULvShKj26WA==}
    engines: {node: '>= 6'}
    dev: true

  /commander/5.1.0:
    resolution: {integrity: sha512-P0CysNDQ7rtVw4QIQtm+MRxV66vKFSvlsQvGYXZWR3qFU0jlMKHZZZgw8e+8DSah4UDKMqnknRDQz+xuQXQ/Zg==}
    engines: {node: '>= 6'}
    dev: false

  /component-emitter/1.3.0:
    resolution: {integrity: sha512-Rd3se6QB+sO1TwqZjscQrurpEPIfO0/yYnSin6Q/rD3mOutHvUrCAhJub3r90uNb+SESBuE0QYoB90YdfatsRg==}

  /concat-map/0.0.1:
    resolution: {integrity: sha512-/Srv4dswyQNBfohGpz9o6Yb3Gz3SrUDqBH5rTuhGR7ahtlbYKnVxw2bCFMRljaA7EXHaXZ8wsHdodFvbkhKmqg==}

  /concat-stream/1.6.2:
    resolution: {integrity: sha512-27HBghJxjiZtIk3Ycvn/4kbJk/1uZuJFfuPEns6LaEvpvG1f0hTea8lilrouyo9mVc2GWdcEZ8OLoGmSADlrCw==}
    engines: {'0': node >= 0.8}
    dependencies:
      buffer-from: 1.1.2
      inherits: 2.0.4
      readable-stream: 2.3.7
      typedarray: 0.0.6

  /config-chain/1.1.13:
    resolution: {integrity: sha512-qj+f8APARXHrM0hraqXYb2/bOVSV4PvJQlNZ/DVj0QrmNM2q2euizkeuVckQ57J+W0mRH6Hvi+k50M4Jul2VRQ==}
    dependencies:
      ini: 1.3.8
      proto-list: 1.2.4
    dev: false

  /connect/3.7.0:
    resolution: {integrity: sha512-ZqRXc+tZukToSNmh5C2iWMSoV3X1YUcPbqEM4DkEG5tNQXrQUZCNVGGv3IuicnkMtPfGf3Xtp8WCXs295iQ1pQ==}
    engines: {node: '>= 0.10.0'}
    dependencies:
      debug: 2.6.9
      finalhandler: 1.1.2
      parseurl: 1.3.3
      utils-merge: 1.0.1
    transitivePeerDependencies:
      - supports-color
    dev: true

  /consola/2.15.3:
    resolution: {integrity: sha512-9vAdYbHj6x2fLKC4+oPH0kFzY/orMZyG2Aj+kNylHxKGJ/Ed4dpNyAQYwJOdqO4zdM7XpVHmyejQDcQHrnuXbw==}

  /console-control-strings/1.1.0:
    resolution: {integrity: sha512-ty/fTekppD2fIwRvnZAVdeOiGd1c7YXEixbgJTNzqcxJWKQnjJ/V1bNEEE6hygpM3WjwHFUVK6HTjWSzV4a8sQ==}
    dev: false

  /constant-case/3.0.4:
    resolution: {integrity: sha512-I2hSBi7Vvs7BEuJDr5dDHfzb/Ruj3FyvFyh7KLilAjNQw3Be+xgqUBA2W6scVEcL0hL1dwPRtIqEPVUCKkSsyQ==}
    dependencies:
      no-case: 3.0.4
      tslib: 2.4.1
      upper-case: 2.0.2
    dev: true

  /constantinople/4.0.1:
    resolution: {integrity: sha512-vCrqcSIq4//Gx74TXXCGnHpulY1dskqLTFGDmhrGxzeXL8lF8kvXv6mpNWlJj1uD4DW23D4ljAqbY4RRaaUZIw==}
    dependencies:
      '@babel/parser': 7.17.8
      '@babel/types': 7.17.0
    dev: false

  /content-disposition/0.5.4:
    resolution: {integrity: sha512-FveZTNuGw04cxlAiWbzi6zTAL/lhehaWbTtgluJh4/E95DqMwTmha3KZN1aAWA8cFIhHzMZUvLevkw5Rqk+tSQ==}
    engines: {node: '>= 0.6'}
    dependencies:
      safe-buffer: 5.2.1

  /content-type/1.0.4:
    resolution: {integrity: sha512-hIP3EEPs8tB9AT1L+NUqtwOAps4mk2Zob89MWXMHjHWg9milF/j4osnnQLXBCBFBk/tvIG/tUc9mOUJiPBhPXA==}
    engines: {node: '>= 0.6'}

  /cookie-parser/1.4.6:
    resolution: {integrity: sha512-z3IzaNjdwUC2olLIB5/ITd0/setiaFMLYiZJle7xg5Fe9KWAceil7xszYfHHBtDFYLSgJduS2Ty0P1uJdPDJeA==}
    engines: {node: '>= 0.8.0'}
    dependencies:
      cookie: 0.4.1
      cookie-signature: 1.0.6
    dev: false

  /cookie-signature/1.0.6:
    resolution: {integrity: sha512-QADzlaHc8icV8I7vbaJXJwod9HWYp8uCqf1xa4OfNu1T7JVxQIrUgOWtHdNDtPiywmFbiS12VjotIXLrKM3orQ==}

  /cookie/0.4.1:
    resolution: {integrity: sha512-ZwrFkGJxUR3EIoXtO+yVE69Eb7KlixbaeAWfBQB9vVsNn/o+Yw69gBWSSDK825hQNdN+wF8zELf3dFNl/kxkUA==}
    engines: {node: '>= 0.6'}
    dev: false

  /cookie/0.5.0:
    resolution: {integrity: sha512-YZ3GUyn/o8gfKJlnlX7g7xq4gyO6OSuhGPKaaGssGB2qgDUS0gPgtTvoyZLTt9Ab6dC4hfc9dV5arkvc/OCmrw==}
    engines: {node: '>= 0.6'}

  /cookiejar/2.1.3:
    resolution: {integrity: sha512-JxbCBUdrfr6AQjOXrxoTvAMJO4HBTUIlBzslcJPAz+/KT8yk53fXun51u+RenNYvad/+Vc2DIz5o9UxlCDymFQ==}

  /core-util-is/1.0.3:
    resolution: {integrity: sha512-ZQBvi1DcpJ4GDqanjucZ2Hj3wEO5pZDS89BWbkcrvdxksJorwUDDZamX9ldFkp9aw2lmBDLgkObEA4DWNJ9FYQ==}

  /cors/2.8.5:
    resolution: {integrity: sha512-KIHbLJqu73RGr/hnbrO9uBeixNGuvSQjul/jdFvS/KFSIH1hWVd1ng7zOHx+YrEfInLG7q4n6GHQ9cDtxv/P6g==}
    engines: {node: '>= 0.10'}
    dependencies:
      object-assign: 4.1.1
      vary: 1.1.2

  /cosmiconfig/7.0.1:
    resolution: {integrity: sha512-a1YWNUV2HwGimB7dU2s1wUMurNKjpx60HxBB6xUM8Re+2s1g1IIfJvFR0/iCF+XHdE0GMTKTuLR32UQff4TEyQ==}
    engines: {node: '>=10'}
    dependencies:
      '@types/parse-json': 4.0.0
      import-fresh: 3.3.0
      parse-json: 5.2.0
      path-type: 4.0.0
      yaml: 1.10.2
    dev: true

  /create-require/1.1.1:
    resolution: {integrity: sha512-dcKFX3jn0MpIaXjisoRvexIJVEKzaq7z2rZKxf+MSr9TkdmHmsU4m2lcLojrj/FHl8mk5VxMmYA+ftRkP/3oKQ==}
    dev: true

  /crelt/1.0.5:
    resolution: {integrity: sha512-+BO9wPPi+DWTDcNYhr/W90myha8ptzftZT+LwcmUbbok0rcP/fequmFYCw8NMoH7pkAZQzU78b3kYrlua5a9eA==}

  /cross-spawn/7.0.3:
    resolution: {integrity: sha512-iRDPJKUPVEND7dHPO8rkbOnPpyDygcDFtWjpeWNCgy8WP2rXcxXL8TskReQl6OrB2G7+UJrags1q15Fudc7G6w==}
    engines: {node: '>= 8'}
    dependencies:
      path-key: 3.1.1
      shebang-command: 2.0.0
      which: 2.0.2
    dev: true

  /css-rules/1.1.0:
    resolution: {integrity: sha512-7L6krLIRwAEVCaVKyCEL6PQjQXUmf8DM9bWYKutlZd0DqOe0SiKIGQOkFb59AjDBb+3If7SDp3X8UlzDAgYSow==}
    dependencies:
      cssom: 0.5.0
    dev: false

  /css-select/4.3.0:
    resolution: {integrity: sha512-wPpOYtnsVontu2mODhA19JrqWxNsfdatRKd64kmpRbQgh1KtItko5sTnEpPdpSaJszTOhEMlF/RPz28qj4HqhQ==}
    dependencies:
      boolbase: 1.0.0
      css-what: 6.1.0
      domhandler: 4.3.1
      domutils: 2.8.0
      nth-check: 2.1.1
    dev: false

  /css-what/6.1.0:
    resolution: {integrity: sha512-HTUrgRJ7r4dsZKU6GjmpfRK1O76h97Z8MfS1G0FozR+oF2kG6Vfe8JE6zwrkbxigziPHinCJ+gCPjA9EaBDtRw==}
    engines: {node: '>= 6'}
    dev: false

  /cssesc/3.0.0:
    resolution: {integrity: sha512-/Tb/JcjK111nNScGob5MNtsntNM1aCNUDipB/TkwZFhyDrrE47SOx/18wF2bbjgc3ZzCSKW1T5nt5EbFoAz/Vg==}
    engines: {node: '>=4'}
    hasBin: true
    dev: true

  /cssom/0.3.8:
    resolution: {integrity: sha512-b0tGHbfegbhPJpxpiBPU2sCkigAqtM9O121le6bbOlgyV+NyGyCmVfJ6QW9eRjz8CpNfWEOYBIMIGRYkLwsIYg==}
    dev: true

  /cssom/0.5.0:
    resolution: {integrity: sha512-iKuQcq+NdHqlAcwUY0o/HL69XQrUaQdMjmStJ8JFmUaiiQErlhrmuigkg/CU4E2J0IyUKUrMAgl36TvN67MqTw==}

  /cssstyle/2.3.0:
    resolution: {integrity: sha512-AZL67abkUzIuvcHqk7c09cezpGNcxUxU4Ioi/05xHk4DQeTkWmGYftIE6ctU6AEt+Gn4n1lDStOtj7FKycP71A==}
    engines: {node: '>=8'}
    dependencies:
      cssom: 0.3.8
    dev: true

  /csstype/2.6.20:
    resolution: {integrity: sha512-/WwNkdXfckNgw6S5R125rrW8ez139lBHWouiBvX8dfMFtcn6V81REDqnH7+CRpRipfYlyU1CmOnOxrmGcFOjeA==}

  /data-uri-to-buffer/3.0.1:
    resolution: {integrity: sha512-WboRycPNsVw3B3TL559F7kuBUM4d8CgMEvk6xEJlOp7OBPjt6G7z8WMWlD2rOFZLk6OYfFIUGsCOWzcQH9K2og==}
    engines: {node: '>= 6'}
    dev: false

  /data-urls/3.0.2:
    resolution: {integrity: sha512-Jy/tj3ldjZJo63sVAvg6LHt2mHvl4V6AgRAmNDtLdm7faqtsx+aJG42rsyCo9JCoRVKwPFzKlIPx3DIibwSIaQ==}
    engines: {node: '>=12'}
    dependencies:
      abab: 2.0.6
      whatwg-mimetype: 3.0.0
      whatwg-url: 11.0.0
    dev: true

  /dayjs/1.11.7:
    resolution: {integrity: sha512-+Yw9U6YO5TQohxLcIkrXBeY73WP3ejHWVvx8XCk3gxvQDCTEmS48ZrSZCKciI7Bhl/uCMyxYtE9UqRILmFphkQ==}
    dev: false

  /de-indent/1.0.2:
    resolution: {integrity: sha512-e/1zu3xH5MQryN2zdVaF0OrdNLUbvWxzMbi+iNA6Bky7l1RoP8a2fIbRocyHclXt/arDrrR6lL3TqFD9pMQTsg==}
    dev: true

  /debug/2.6.9:
    resolution: {integrity: sha512-bC7ElrdJaJnPbAP+1EotYvqZsb3ecl5wi6Bfi6BJTUcNowp6cvspg0jXznRTKDjm/E7AdgFBVeAPVMNcKGsHMA==}
    peerDependencies:
      supports-color: '*'
    peerDependenciesMeta:
      supports-color:
        optional: true
    dependencies:
      ms: 2.0.0

  /debug/4.3.4:
    resolution: {integrity: sha512-PRWFHuSU3eDtQJPvnNY7Jcket1j0t5OuOsFzPPzsekD52Zl8qUfFIPEiswXqIvHWGVHOgX+7G/vCNNhehwxfkQ==}
    engines: {node: '>=6.0'}
    peerDependencies:
      supports-color: '*'
    peerDependenciesMeta:
      supports-color:
        optional: true
    dependencies:
      ms: 2.1.2

  /debug/4.3.4_supports-color@8.1.1:
    resolution: {integrity: sha512-PRWFHuSU3eDtQJPvnNY7Jcket1j0t5OuOsFzPPzsekD52Zl8qUfFIPEiswXqIvHWGVHOgX+7G/vCNNhehwxfkQ==}
    engines: {node: '>=6.0'}
    peerDependencies:
      supports-color: '*'
    peerDependenciesMeta:
      supports-color:
        optional: true
    dependencies:
      ms: 2.1.2
      supports-color: 8.1.1
    dev: true

  /decamelize/4.0.0:
    resolution: {integrity: sha512-9iE1PgSik9HeIIw2JO94IidnE3eBoQrFJ3w7sFuzSX4DpmZ3v5sZpUiV5Swcf6mQEF+Y0ru8Neo+p+nyh2J+hQ==}
    engines: {node: '>=10'}
    dev: true

  /decimal.js/10.4.3:
    resolution: {integrity: sha512-VBBaLc1MgL5XpzgIP7ny5Z6Nx3UrRkIViUkPUdtl9aya5amy3De1gsUUSB1g3+3sExYNjCAsAznmukyxCb1GRA==}
    dev: true

  /deep-eql/4.1.3:
    resolution: {integrity: sha512-WaEtAOpRA1MQ0eohqZjpGD8zdI0Ovsm8mmFhaDN8dvDZzyoUMcYDnf5Y6iu7HTXxf8JDS23qWa4a+hKCDyOPzw==}
    engines: {node: '>=6'}
    dependencies:
      type-detect: 4.0.8
    dev: true

  /deep-equal/2.1.0:
    resolution: {integrity: sha512-2pxgvWu3Alv1PoWEyVg7HS8YhGlUFUV7N5oOvfL6d+7xAmLSemMwv/c8Zv/i9KFzxV5Kt5CAvQc70fLwVuf4UA==}
    dependencies:
      call-bind: 1.0.2
      es-get-iterator: 1.1.2
      get-intrinsic: 1.1.3
      is-arguments: 1.1.1
      is-date-object: 1.0.5
      is-regex: 1.1.4
      isarray: 2.0.5
      object-is: 1.1.5
      object-keys: 1.1.1
      object.assign: 4.1.4
      regexp.prototype.flags: 1.4.3
      side-channel: 1.0.4
      which-boxed-primitive: 1.0.2
      which-collection: 1.0.1
      which-typed-array: 1.1.9
    dev: true

  /deep-is/0.1.4:
    resolution: {integrity: sha512-oIPzksmTg4/MriiaYGO+okXDT7ztn/w3Eptv/+gSIdMdKsJo0u4CfYNFJPy+4SKMuCqGw2wxnA+URMg3t8a/bQ==}

  /deepmerge/4.2.2:
    resolution: {integrity: sha512-FJ3UgI4gIl+PHZm53knsuSFpE+nESMr7M4v9QcgB7S63Kj/6WqMiFQJpBBYz1Pt+66bZpP3Q7Lye0Oo9MPKEdg==}
    engines: {node: '>=0.10.0'}

  /defaults/1.0.3:
    resolution: {integrity: sha512-s82itHOnYrN0Ib8r+z7laQz3sdE+4FP3d9Q7VLO7U+KRT+CR0GsWuyHxzdAY82I7cXv0G/twrqomTJLOssO5HA==}
    dependencies:
      clone: 1.0.4
    dev: true

  /define-properties/1.1.3:
    resolution: {integrity: sha512-3MqfYKj2lLzdMSf8ZIZE/V+Zuy+BgD6f164e8K2w7dgnpKArBDerGYpM46IYYcjnkdPNMjPk9A6VFB8+3SKlXQ==}
    engines: {node: '>= 0.4'}
    dependencies:
      object-keys: 1.1.1
    dev: true

  /define-properties/1.1.4:
    resolution: {integrity: sha512-uckOqKcfaVvtBdsVkdPv3XjveQJsNQqmhXgRi8uhvWWuPYZCNlzT8qAyblUgNoXdHdjMTzAqeGjAoli8f+bzPA==}
    engines: {node: '>= 0.4'}
    dependencies:
      has-property-descriptors: 1.0.0
      object-keys: 1.1.1
    dev: true

  /defined/1.0.0:
    resolution: {integrity: sha512-Y2caI5+ZwS5c3RiNDJ6u53VhQHv+hHKwhkI1iHvceKUHw9Df6EK2zRLfjejRgMuCuxK7PfSWIMwWecceVvThjQ==}
    dev: true

  /defu/6.0.0:
    resolution: {integrity: sha512-t2MZGLf1V2rV4VBZbWIaXKdX/mUcYW0n2znQZoADBkGGxYL8EWqCuCZBmJPJ/Yy9fofJkyuuSuo5GSwo0XdEgw==}
    dev: true

  /degenerator/3.0.2:
    resolution: {integrity: sha512-c0mef3SNQo56t6urUU6tdQAs+ThoD0o9B9MJ8HEt7NQcGEILCRFqQb7ZbP9JAv+QF1Ky5plydhMR/IrqWDm+TQ==}
    engines: {node: '>= 6'}
    dependencies:
      ast-types: 0.13.4
      escodegen: 1.14.3
      esprima: 4.0.1
      vm2: 3.9.10
    dev: false

  /delayed-stream/1.0.0:
    resolution: {integrity: sha512-ZySD7Nf91aLB0RxL4KGrKHBXl7Eds1DAmEdcoVawXnLD7SDhpNgtuII2aAkg7a7QS41jxPSZ17p4VdGnMHk3MQ==}
    engines: {node: '>=0.4.0'}

  /delegates/1.0.0:
    resolution: {integrity: sha512-bd2L678uiWATM6m5Z1VzNCErI3jiGzt6HGY8OVICs40JQq/HALfbyNJmp0UDakEY4pMMaN0Ly5om/B1VI/+xfQ==}
    dev: false

  /denque/1.5.1:
    resolution: {integrity: sha512-XwE+iZ4D6ZUB7mfYRMb5wByE8L74HCn30FBN7sWnXksWc1LO1bPDl67pBR9o/kC4z/xSNAwkMYcGgqDV3BE3Hw==}
    engines: {node: '>=0.10'}
    dev: false

  /depd/2.0.0:
    resolution: {integrity: sha512-g7nH6P6dyDioJogAAGprGpCtVImJhpPk/roCzdb3fIh61/s/nPsfR6onyMwkCAR/OlC3yBC0lESvUoQEAssIrw==}
    engines: {node: '>= 0.8'}

  /destroy/1.2.0:
    resolution: {integrity: sha512-2sJGJTaXIIaR1w4iJSNoN0hnMY7Gpc/n8D4qSCJw8QqFWXf7cuAgnEHxBpweaVcPevC2l3KpjYCx3NypQQgaJg==}
    engines: {node: '>= 0.8', npm: 1.2.8000 || >= 1.4.16}

  /detect-libc/2.0.1:
    resolution: {integrity: sha512-463v3ZeIrcWtdgIg6vI6XUncguvr2TnGl4SzDXinkt9mSLpBJKXT3mW6xT3VQdDN11+WVs29pgvivTc4Lp8v+w==}
    engines: {node: '>=8'}
    dev: false

  /detect-node/2.0.4:
    resolution: {integrity: sha512-ZIzRpLJrOj7jjP2miAtgqIfmzbxa4ZOr5jJc601zklsfEx9oTzmmj2nVpIPRpNlRTIh8lc1kyViIY7BWSGNmKw==}
    dev: false

  /detective/5.2.1:
    resolution: {integrity: sha512-v9XE1zRnz1wRtgurGu0Bs8uHKFSTdteYZNbIPFVhUZ39L/S79ppMpdmVOZAnoz1jfEFodc48n6MX483Xo3t1yw==}
    engines: {node: '>=0.8.0'}
    hasBin: true
    dependencies:
      acorn-node: 1.8.2
      defined: 1.0.0
      minimist: 1.2.6
    dev: true

  /dezalgo/1.0.4:
    resolution: {integrity: sha512-rXSP0bf+5n0Qonsb+SVVfNfIsimO4HEtmnIpPHY8Q1UCzKlQrDMfdobr8nJOOsRgWCyMRqeSBQzmWUMq7zvVig==}
    dependencies:
      asap: 2.0.6
      wrappy: 1.0.2

  /diacritics/1.3.0:
    resolution: {integrity: sha512-wlwEkqcsaxvPJML+rDh/2iS824jbREk6DUMUKkEaSlxdYHeS43cClJtsWglvw2RfeXGm6ohKDqsXteJ5sP5enA==}
    dev: true

  /didyoumean/1.2.2:
    resolution: {integrity: sha512-gxtyfqMg7GKyhQmb056K7M3xszy/myH8w+B4RT+QXBQsvAOdc3XymqDDPHx1BgPgsdAA5SIifona89YtRATDzw==}
    dev: true

  /diff/4.0.2:
    resolution: {integrity: sha512-58lmxKSA4BNyLz+HHMUzlOEpg09FV+ev6ZMe3vJihgdxzgcwZ8VoEEPmALCZG9LmqfVoNMMKpttIYTVG6uDY7A==}
    engines: {node: '>=0.3.1'}
    dev: true

  /diff/5.0.0:
    resolution: {integrity: sha512-/VTCrvm5Z0JGty/BWHljh+BAiw3IK+2j87NGMu8Nwc/f48WoDAC395uomO9ZD117ZOBaHmkX1oyLvkVM/aIT3w==}
    engines: {node: '>=0.3.1'}
    dev: true

  /diff/5.1.0:
    resolution: {integrity: sha512-D+mk+qE8VC/PAUrlAU34N+VfXev0ghe5ywmpqrawphmVZc1bEfn56uo9qpyGp1p4xpzOHkSW4ztBd6L7Xx4ACw==}
    engines: {node: '>=0.3.1'}
    dev: true

  /dir-glob/3.0.1:
    resolution: {integrity: sha512-WkrWp9GR4KXfKGYzOLmTuGVi1UWFfws377n9cc55/tb6DuqyF6pcQ5AbiHEshaDpY9v6oaSr2XCDidGmMwdzIA==}
    engines: {node: '>=8'}
    dependencies:
      path-type: 4.0.0
    dev: true

  /discontinuous-range/1.0.0:
    resolution: {integrity: sha512-c68LpLbO+7kP/b1Hr1qs8/BJ09F5khZGTxqxZuhzxpmwJKOgRFHJWIb9/KmqnqHhLdO55aOxFH/EGBvUQbL/RQ==}
    dev: false

  /dlv/1.1.3:
    resolution: {integrity: sha512-+HlytyjlPKnIG8XuRG8WvmBP8xs8P71y+SKKS6ZXWoEgLuePxtDoUEiH7WkdePWrQ5JBpE6aoVqfZfJUQkjXwA==}
    dev: true

  /doctrine/3.0.0:
    resolution: {integrity: sha512-yS+Q5i3hBf7GBkd4KG8a7eBNNWNGLTaEwwYWUijIYM7zrlYDM0BFXHjjPWlWZ1Rg7UaddZeIDmi9jF3HmqiQ2w==}
    engines: {node: '>=6.0.0'}
    dependencies:
      esutils: 2.0.3
    dev: true

  /doctypes/1.1.0:
    resolution: {integrity: sha512-LLBi6pEqS6Do3EKQ3J0NqHWV5hhb78Pi8vvESYwyOy2c31ZEZVdtitdzsQsKb7878PEERhzUk0ftqGhG6Mz+pQ==}
    dev: false

  /dom-serializer/1.4.1:
    resolution: {integrity: sha512-VHwB3KfrcOOkelEG2ZOfxqLZdfkil8PtJi4P8N2MMXucZq2yLp75ClViUlOVwyoHEDjYU433Aq+5zWP61+RGag==}
    dependencies:
      domelementtype: 2.3.0
      domhandler: 4.3.1
      entities: 2.1.0
    dev: false

  /domelementtype/2.3.0:
    resolution: {integrity: sha512-OLETBj6w0OsagBwdXnPdN0cnMfF9opN69co+7ZrbfPGrdpPVNBUj02spi6B1N7wChLQiPn4CSH/zJvXw56gmHw==}
    dev: false

  /domexception/4.0.0:
    resolution: {integrity: sha512-A2is4PLG+eeSfoTMA95/s4pvAoSo2mKtiM5jlHkAVewmiO8ISFTFKZjH7UAM1Atli/OT/7JHOrJRJiMKUZKYBw==}
    engines: {node: '>=12'}
    dependencies:
      webidl-conversions: 7.0.0
    dev: true

  /domhandler/3.3.0:
    resolution: {integrity: sha512-J1C5rIANUbuYK+FuFL98650rihynUOEzRLxW+90bKZRWB6A1X1Tf82GxR1qAWLyfNPRvjqfip3Q5tdYlmAa9lA==}
    engines: {node: '>= 4'}
    dependencies:
      domelementtype: 2.3.0
    dev: false

  /domhandler/4.3.1:
    resolution: {integrity: sha512-GrwoxYN+uWlzO8uhUXRl0P+kHE4GtVPfYzVLcUxPL7KNdHKj66vvlhiweIHqYYXWlw+T8iLMp42Lm67ghw4WMQ==}
    engines: {node: '>= 4'}
    dependencies:
      domelementtype: 2.3.0
    dev: false

  /dompurify/2.4.0:
    resolution: {integrity: sha512-Be9tbQMZds4a3C6xTmz68NlMfeONA//4dOavl/1rNw50E+/QO0KVpbcU0PcaW0nsQxurXls9ZocqFxk8R2mWEA==}
    dev: false

  /domutils/2.8.0:
    resolution: {integrity: sha512-w96Cjofp72M5IIhpjgobBimYEfoPjx1Vx0BSX9P30WBdZW2WIKU0T1Bd0kz2eNZ9ikjKgHbEyKx8BB6H1L3h3A==}
    dependencies:
      dom-serializer: 1.4.1
      domelementtype: 2.3.0
      domhandler: 4.3.1
    dev: false

  /dot-case/3.0.4:
    resolution: {integrity: sha512-Kv5nKlh6yRrdrGvxeJ2e5y2eRUpkUosIW4A2AS38zwSz27zu7ufDwQPi5Jhs3XAlGNetl3bmnGhQsMtkKJnj3w==}
    dependencies:
      no-case: 3.0.4
      tslib: 2.4.1
    dev: true

  /dotenv-expand/8.0.3:
    resolution: {integrity: sha512-SErOMvge0ZUyWd5B0NXMQlDkN+8r+HhVUsxgOO7IoPDOdDRD2JjExpN6y3KnFR66jsJMwSn1pqIivhU5rcJiNg==}
    engines: {node: '>=12'}
    dev: false

  /dotenv/16.0.1:
    resolution: {integrity: sha512-1K6hR6wtk2FviQ4kEiSjFiH5rpzEVi8WW0x96aztHVMhEspNpc4DVOUTEHtEva5VThQ8IaBX1Pe4gSzpVVUsKQ==}
    engines: {node: '>=12'}
    dev: false

  /ecdsa-sig-formatter/1.0.11:
    resolution: {integrity: sha512-nagl3RYrbNv6kQkeJIpt6NJZy8twLB/2vtz6yN9Z4vRKHN4/QZJIEbqohALSgwKdnksuY3k5Addp5lg8sVoVcQ==}
    dependencies:
      safe-buffer: 5.2.1
    dev: false

  /editorconfig/0.15.3:
    resolution: {integrity: sha512-M9wIMFx96vq0R4F+gRpY3o2exzb8hEj/n9S8unZtHSvYjibBp/iMufSzvmOcV/laG0ZtuTVGtiJggPOSW2r93g==}
    hasBin: true
    dependencies:
      commander: 2.20.3
      lru-cache: 4.1.5
      semver: 5.7.1
      sigmund: 1.0.1
    dev: false

  /ee-first/1.1.1:
    resolution: {integrity: sha512-WMwm9LhRUo+WUaRN+vRuETqG89IgZphVSNkdFgeb6sS/E4OrDIN7t48CAewSHXc6C8lefD8KKfr5vY61brQlow==}

  /ejs/3.1.8:
    resolution: {integrity: sha512-/sXZeMlhS0ArkfX2Aw780gJzXSMPnKjtspYZv+f3NiKLlubezAHDU5+9xz6gd3/NhG3txQCo6xlglmTS+oTGEQ==}
    engines: {node: '>=0.10.0'}
    hasBin: true
    dependencies:
      jake: 10.8.5
    dev: false
    optional: true

  /electron-to-chromium/1.4.262:
    resolution: {integrity: sha512-Ckn5haqmGh/xS8IbcgK3dnwAVnhDyo/WQnklWn6yaMucYTq7NNxwlGE8ElzEOnonzRLzUCo2Ot3vUb2GYUF2Hw==}
    dev: true

  /emoji-regex/8.0.0:
    resolution: {integrity: sha512-MSjYzcWNOA0ewAHpz0MxpYFvwg6yjy1NG3xteoqz644VCo/RPgnr1/GGt+ic3iJTzQ8Eu3TdM14SawnVUmGE6A==}

  /encodeurl/1.0.2:
    resolution: {integrity: sha512-TPJXq8JqFaVYm2CWmPvnP2Iyo4ZSM7/QKcSmuMLDObfpH5fi7RUGmd/rTDf+rut/saiDiQEeVTNgAmJEdAOx0w==}
    engines: {node: '>= 0.8'}

  /encoding-japanese/2.0.0:
    resolution: {integrity: sha512-++P0RhebUC8MJAwJOsT93dT+5oc5oPImp1HubZpAuCZ5kTLnhuuBhKHj2jJeO/Gj93idPBWmIuQ9QWMe5rX3pQ==}
    engines: {node: '>=8.10.0'}
    dev: false

  /end-of-stream/1.4.4:
    resolution: {integrity: sha512-+uw1inIHVPQoaVuHzRyXd21icM+cnt4CzD5rW+NC1wjOUSTOs+Te7FOv7AhN7vS9x/oIyhLP5PR1H+phQAHu5Q==}
    dependencies:
      once: 1.4.0
    dev: true

  /enhanced-resolve/5.10.0:
    resolution: {integrity: sha512-T0yTFjdpldGY8PmuXXR0PyQ1ufZpEGiHVrp7zHKB7jdR4qlmZHhONVM5AQOAWXuF/w3dnHbEQVrNptJgt7F+cQ==}
    engines: {node: '>=10.13.0'}
    dependencies:
      graceful-fs: 4.2.9
      tapable: 2.2.1
    dev: true

  /entities/2.1.0:
    resolution: {integrity: sha512-hCx1oky9PFrJ611mf0ifBLBRW8lUUVRlFolb5gWRfIELabBlbp9xZvrqZLZAs+NxFnbfQoeGd8wDkygjg7U85w==}

  /entities/4.4.0:
    resolution: {integrity: sha512-oYp7156SP8LkeGD0GF85ad1X9Ai79WtRsZ2gxJqtBuzH+98YUV6jkHEKlZkMbcrjJjIVJNIDP/3WL9wQkoPbWA==}
    engines: {node: '>=0.12'}
    dev: true

  /error-ex/1.3.2:
    resolution: {integrity: sha512-7dFHNmqeFSEt2ZBsCriorKnn3Z2pj+fd9kmI6QoWw4//DL+icEBfc0U7qJCisqrTsKTjw4fNFy2pW9OqStD84g==}
    dependencies:
      is-arrayish: 0.2.1
    dev: true

  /es-get-iterator/1.1.2:
    resolution: {integrity: sha512-+DTO8GYwbMCwbywjimwZMHp8AuYXOS2JZFWoi2AlPOS3ebnII9w/NLpNZtA7A0YLaVDw+O7KFCeoIV7OPvM7hQ==}
    dependencies:
      call-bind: 1.0.2
      get-intrinsic: 1.1.3
      has-symbols: 1.0.3
      is-arguments: 1.1.1
      is-map: 2.0.2
      is-set: 2.0.2
      is-string: 1.0.7
      isarray: 2.0.5
    dev: true

  /es-module-lexer/0.9.3:
    resolution: {integrity: sha512-1HQ2M2sPtxwnvOvT1ZClHyQDiggdNjURWpY2we6aMKCQiUVxTmVs2UYPLIrD84sS+kMdUwfBSylbJPwNnBrnHQ==}
    dev: true

  /esbuild-android-64/0.15.10:
    resolution: {integrity: sha512-UI7krF8OYO1N7JYTgLT9ML5j4+45ra3amLZKx7LO3lmLt1Ibn8t3aZbX5Pu4BjWiqDuJ3m/hsvhPhK/5Y/YpnA==}
    engines: {node: '>=12'}
    cpu: [x64]
    os: [android]
    requiresBuild: true
    dev: true
    optional: true

  /esbuild-android-arm64/0.15.10:
    resolution: {integrity: sha512-EOt55D6xBk5O05AK8brXUbZmoFj4chM8u3riGflLa6ziEoVvNjRdD7Cnp82NHQGfSHgYR06XsPI8/sMuA/cUwg==}
    engines: {node: '>=12'}
    cpu: [arm64]
    os: [android]
    requiresBuild: true
    dev: true
    optional: true

  /esbuild-darwin-64/0.15.10:
    resolution: {integrity: sha512-hbDJugTicqIm+WKZgp208d7FcXcaK8j2c0l+fqSJ3d2AzQAfjEYDRM3Z2oMeqSJ9uFxyj/muSACLdix7oTstRA==}
    engines: {node: '>=12'}
    cpu: [x64]
    os: [darwin]
    requiresBuild: true
    dev: true
    optional: true

  /esbuild-darwin-arm64/0.15.10:
    resolution: {integrity: sha512-M1t5+Kj4IgSbYmunf2BB6EKLkWUq+XlqaFRiGOk8bmBapu9bCDrxjf4kUnWn59Dka3I27EiuHBKd1rSO4osLFQ==}
    engines: {node: '>=12'}
    cpu: [arm64]
    os: [darwin]
    requiresBuild: true
    dev: true
    optional: true

  /esbuild-freebsd-64/0.15.10:
    resolution: {integrity: sha512-KMBFMa7C8oc97nqDdoZwtDBX7gfpolkk6Bcmj6YFMrtCMVgoU/x2DI1p74DmYl7CSS6Ppa3xgemrLrr5IjIn0w==}
    engines: {node: '>=12'}
    cpu: [x64]
    os: [freebsd]
    requiresBuild: true
    dev: true
    optional: true

  /esbuild-freebsd-arm64/0.15.10:
    resolution: {integrity: sha512-m2KNbuCX13yQqLlbSojFMHpewbn8wW5uDS6DxRpmaZKzyq8Dbsku6hHvh2U+BcLwWY4mpgXzFUoENEf7IcioGg==}
    engines: {node: '>=12'}
    cpu: [arm64]
    os: [freebsd]
    requiresBuild: true
    dev: true
    optional: true

  /esbuild-linux-32/0.15.10:
    resolution: {integrity: sha512-guXrwSYFAvNkuQ39FNeV4sNkNms1bLlA5vF1H0cazZBOLdLFIny6BhT+TUbK/hdByMQhtWQ5jI9VAmPKbVPu1w==}
    engines: {node: '>=12'}
    cpu: [ia32]
    os: [linux]
    requiresBuild: true
    dev: true
    optional: true

  /esbuild-linux-64/0.15.10:
    resolution: {integrity: sha512-jd8XfaSJeucMpD63YNMO1JCrdJhckHWcMv6O233bL4l6ogQKQOxBYSRP/XLWP+6kVTu0obXovuckJDcA0DKtQA==}
    engines: {node: '>=12'}
    cpu: [x64]
    os: [linux]
    requiresBuild: true
    dev: true
    optional: true

  /esbuild-linux-arm/0.15.10:
    resolution: {integrity: sha512-6N8vThLL/Lysy9y4Ex8XoLQAlbZKUyExCWyayGi2KgTBelKpPgj6RZnUaKri0dHNPGgReJriKVU6+KDGQwn10A==}
    engines: {node: '>=12'}
    cpu: [arm]
    os: [linux]
    requiresBuild: true
    dev: true
    optional: true

  /esbuild-linux-arm64/0.15.10:
    resolution: {integrity: sha512-GByBi4fgkvZFTHFDYNftu1DQ1GzR23jws0oWyCfhnI7eMOe+wgwWrc78dbNk709Ivdr/evefm2PJiUBMiusS1A==}
    engines: {node: '>=12'}
    cpu: [arm64]
    os: [linux]
    requiresBuild: true
    dev: true
    optional: true

  /esbuild-linux-mips64le/0.15.10:
    resolution: {integrity: sha512-BxP+LbaGVGIdQNJUNF7qpYjEGWb0YyHVSKqYKrn+pTwH/SiHUxFyJYSP3pqkku61olQiSBnSmWZ+YUpj78Tw7Q==}
    engines: {node: '>=12'}
    cpu: [mips64el]
    os: [linux]
    requiresBuild: true
    dev: true
    optional: true

  /esbuild-linux-ppc64le/0.15.10:
    resolution: {integrity: sha512-LoSQCd6498PmninNgqd/BR7z3Bsk/mabImBWuQ4wQgmQEeanzWd5BQU2aNi9mBURCLgyheuZS6Xhrw5luw3OkQ==}
    engines: {node: '>=12'}
    cpu: [ppc64]
    os: [linux]
    requiresBuild: true
    dev: true
    optional: true

  /esbuild-linux-riscv64/0.15.10:
    resolution: {integrity: sha512-Lrl9Cr2YROvPV4wmZ1/g48httE8z/5SCiXIyebiB5N8VT7pX3t6meI7TQVHw/wQpqP/AF4SksDuFImPTM7Z32Q==}
    engines: {node: '>=12'}
    cpu: [riscv64]
    os: [linux]
    requiresBuild: true
    dev: true
    optional: true

  /esbuild-linux-s390x/0.15.10:
    resolution: {integrity: sha512-ReP+6q3eLVVP2lpRrvl5EodKX7EZ1bS1/z5j6hsluAlZP5aHhk6ghT6Cq3IANvvDdscMMCB4QEbI+AjtvoOFpA==}
    engines: {node: '>=12'}
    cpu: [s390x]
    os: [linux]
    requiresBuild: true
    dev: true
    optional: true

  /esbuild-netbsd-64/0.15.10:
    resolution: {integrity: sha512-iGDYtJCMCqldMskQ4eIV+QSS/CuT7xyy9i2/FjpKvxAuCzrESZXiA1L64YNj6/afuzfBe9i8m/uDkFHy257hTw==}
    engines: {node: '>=12'}
    cpu: [x64]
    os: [netbsd]
    requiresBuild: true
    dev: true
    optional: true

  /esbuild-openbsd-64/0.15.10:
    resolution: {integrity: sha512-ftMMIwHWrnrYnvuJQRJs/Smlcb28F9ICGde/P3FUTCgDDM0N7WA0o9uOR38f5Xe2/OhNCgkjNeb7QeaE3cyWkQ==}
    engines: {node: '>=12'}
    cpu: [x64]
    os: [openbsd]
    requiresBuild: true
    dev: true
    optional: true

  /esbuild-sunos-64/0.15.10:
    resolution: {integrity: sha512-mf7hBL9Uo2gcy2r3rUFMjVpTaGpFJJE5QTDDqUFf1632FxteYANffDZmKbqX0PfeQ2XjUDE604IcE7OJeoHiyg==}
    engines: {node: '>=12'}
    cpu: [x64]
    os: [sunos]
    requiresBuild: true
    dev: true
    optional: true

  /esbuild-windows-32/0.15.10:
    resolution: {integrity: sha512-ttFVo+Cg8b5+qHmZHbEc8Vl17kCleHhLzgT8X04y8zudEApo0PxPg9Mz8Z2cKH1bCYlve1XL8LkyXGFjtUYeGg==}
    engines: {node: '>=12'}
    cpu: [ia32]
    os: [win32]
    requiresBuild: true
    dev: true
    optional: true

  /esbuild-windows-64/0.15.10:
    resolution: {integrity: sha512-2H0gdsyHi5x+8lbng3hLbxDWR7mKHWh5BXZGKVG830KUmXOOWFE2YKJ4tHRkejRduOGDrBvHBriYsGtmTv3ntA==}
    engines: {node: '>=12'}
    cpu: [x64]
    os: [win32]
    requiresBuild: true
    dev: true
    optional: true

  /esbuild-windows-arm64/0.15.10:
    resolution: {integrity: sha512-S+th4F+F8VLsHLR0zrUcG+Et4hx0RKgK1eyHc08kztmLOES8BWwMiaGdoW9hiXuzznXQ0I/Fg904MNbr11Nktw==}
    engines: {node: '>=12'}
    cpu: [arm64]
    os: [win32]
    requiresBuild: true
    dev: true
    optional: true

  /esbuild/0.15.10:
    resolution: {integrity: sha512-N7wBhfJ/E5fzn/SpNgX+oW2RLRjwaL8Y0ezqNqhjD6w0H2p0rDuEz2FKZqpqLnO8DCaWumKe8dsC/ljvVSSxng==}
    engines: {node: '>=12'}
    hasBin: true
    requiresBuild: true
    optionalDependencies:
      '@esbuild/android-arm': 0.15.10
      '@esbuild/linux-loong64': 0.15.10
      esbuild-android-64: 0.15.10
      esbuild-android-arm64: 0.15.10
      esbuild-darwin-64: 0.15.10
      esbuild-darwin-arm64: 0.15.10
      esbuild-freebsd-64: 0.15.10
      esbuild-freebsd-arm64: 0.15.10
      esbuild-linux-32: 0.15.10
      esbuild-linux-64: 0.15.10
      esbuild-linux-arm: 0.15.10
      esbuild-linux-arm64: 0.15.10
      esbuild-linux-mips64le: 0.15.10
      esbuild-linux-ppc64le: 0.15.10
      esbuild-linux-riscv64: 0.15.10
      esbuild-linux-s390x: 0.15.10
      esbuild-netbsd-64: 0.15.10
      esbuild-openbsd-64: 0.15.10
      esbuild-sunos-64: 0.15.10
      esbuild-windows-32: 0.15.10
      esbuild-windows-64: 0.15.10
      esbuild-windows-arm64: 0.15.10
    dev: true

  /esbuild/0.16.4:
    resolution: {integrity: sha512-qQrPMQpPTWf8jHugLWHoGqZjApyx3OEm76dlTXobHwh/EBbavbRdjXdYi/GWr43GyN0sfpap14GPkb05NH3ROA==}
    engines: {node: '>=12'}
    hasBin: true
    requiresBuild: true
    optionalDependencies:
      '@esbuild/android-arm': 0.16.4
      '@esbuild/android-arm64': 0.16.4
      '@esbuild/android-x64': 0.16.4
      '@esbuild/darwin-arm64': 0.16.4
      '@esbuild/darwin-x64': 0.16.4
      '@esbuild/freebsd-arm64': 0.16.4
      '@esbuild/freebsd-x64': 0.16.4
      '@esbuild/linux-arm': 0.16.4
      '@esbuild/linux-arm64': 0.16.4
      '@esbuild/linux-ia32': 0.16.4
      '@esbuild/linux-loong64': 0.16.4
      '@esbuild/linux-mips64el': 0.16.4
      '@esbuild/linux-ppc64': 0.16.4
      '@esbuild/linux-riscv64': 0.16.4
      '@esbuild/linux-s390x': 0.16.4
      '@esbuild/linux-x64': 0.16.4
      '@esbuild/netbsd-x64': 0.16.4
      '@esbuild/openbsd-x64': 0.16.4
      '@esbuild/sunos-x64': 0.16.4
      '@esbuild/win32-arm64': 0.16.4
      '@esbuild/win32-ia32': 0.16.4
      '@esbuild/win32-x64': 0.16.4
    dev: true

  /escalade/3.1.1:
    resolution: {integrity: sha512-k0er2gUkLf8O0zKJiAhmkTnJlTvINGv7ygDNPbeIsX/TJjGJZHuh9B2UxbsaEkmlEo9MfhrSzmhIlhRlI2GXnw==}
    engines: {node: '>=6'}

  /escape-goat/3.0.0:
    resolution: {integrity: sha512-w3PwNZJwRxlp47QGzhuEBldEqVHHhh8/tIPcl6ecf2Bou99cdAt0knihBV0Ecc7CGxYduXVBDheH1K2oADRlvw==}
    engines: {node: '>=10'}
    dev: false

  /escape-html/1.0.3:
    resolution: {integrity: sha512-NiSupZ4OeuGwr68lGIeym/ksIZMJodUGOSCZ/FSnTxcrekbvqrgdUxlJOMpijaKZVjAJrWrGs/6Jy8OMuyj9ow==}

  /escape-string-regexp/1.0.5:
    resolution: {integrity: sha512-vbRorB5FUQWvla16U8R/qgaFIya2qGzwDrNmCZuYKrbdSUMG6I1ZCGQRefkRVhuOkIGVne7BQ35DSfo1qvJqFg==}
    engines: {node: '>=0.8.0'}
    dev: true

  /escape-string-regexp/4.0.0:
    resolution: {integrity: sha512-TtpcNJ3XAzx3Gq8sWRzJaVajRs0uVxA2YAkdb1jm2YkPz4G6egUFAyA3n5vtEIZefPk5Wa4UXbKuS5fKkJWdgA==}
    engines: {node: '>=10'}
    dev: true

  /escodegen/1.14.3:
    resolution: {integrity: sha512-qFcX0XJkdg+PB3xjZZG/wKSuT1PnQWx57+TVSjIMmILd2yC/6ByYElPwJnslDsuWuSAp4AwJGumarAAmJch5Kw==}
    engines: {node: '>=4.0'}
    hasBin: true
    dependencies:
      esprima: 4.0.1
      estraverse: 4.3.0
      esutils: 2.0.3
      optionator: 0.8.3
    optionalDependencies:
      source-map: 0.6.1
    dev: false

  /escodegen/2.0.0:
    resolution: {integrity: sha512-mmHKys/C8BFUGI+MAWNcSYoORYLMdPzjrknd2Vc+bUsjN5bXcr8EhrNB+UTqfL1y3I9c4fw2ihgtMPQLBRiQxw==}
    engines: {node: '>=6.0'}
    hasBin: true
    dependencies:
      esprima: 4.0.1
      estraverse: 5.3.0
      esutils: 2.0.3
      optionator: 0.8.3
    optionalDependencies:
      source-map: 0.6.1
    dev: true

  /eslint-config-prettier/8.6.0_eslint@8.32.0:
    resolution: {integrity: sha512-bAF0eLpLVqP5oEVUFKpMA+NnRFICwn9X8B5jrR9FcqnYBuPbqWEjTEspPWMj5ye6czoSLDweCzSo3Ko7gGrZaA==}
    hasBin: true
    peerDependencies:
      eslint: '>=7.0.0'
    dependencies:
      eslint: 8.32.0
    dev: true

  /eslint-plugin-prettier/4.2.1_cn4lalcyadplruoxa5mhp7j3dq:
    resolution: {integrity: sha512-f/0rXLXUt0oFYs8ra4w49wYZBG5GKZpAYsJSm6rnYL5uVDjd+zowwMwVZHnAjf4edNrKpCDYfXDgmRE/Ak7QyQ==}
    engines: {node: '>=12.0.0'}
    peerDependencies:
      eslint: '>=7.28.0'
      eslint-config-prettier: '*'
      prettier: '>=2.0.0'
    peerDependenciesMeta:
      eslint-config-prettier:
        optional: true
    dependencies:
      eslint: 8.32.0
      eslint-config-prettier: 8.6.0_eslint@8.32.0
      prettier: 2.8.3
      prettier-linter-helpers: 1.0.0
    dev: true

  /eslint-plugin-vue/9.9.0_eslint@8.32.0:
    resolution: {integrity: sha512-YbubS7eK0J7DCf0U2LxvVP7LMfs6rC6UltihIgval3azO3gyDwEGVgsCMe1TmDiEkl6GdMKfRpaME6QxIYtzDQ==}
    engines: {node: ^14.17.0 || >=16.0.0}
    peerDependencies:
      eslint: ^6.2.0 || ^7.0.0 || ^8.0.0
    dependencies:
      eslint: 8.32.0
      eslint-utils: 3.0.0_eslint@8.32.0
      natural-compare: 1.4.0
      nth-check: 2.1.1
      postcss-selector-parser: 6.0.10
      semver: 7.3.8
      vue-eslint-parser: 9.1.0_eslint@8.32.0
      xml-name-validator: 4.0.0
    transitivePeerDependencies:
      - supports-color
    dev: true

  /eslint-scope/5.1.1:
    resolution: {integrity: sha512-2NxwbF/hZ0KpepYN0cNbo+FN6XoK7GaHlQhgx/hIZl6Va0bF45RQOOwhLIy8lQDbuCiadSLCBnH2CFYquit5bw==}
    engines: {node: '>=8.0.0'}
    dependencies:
      esrecurse: 4.3.0
      estraverse: 4.3.0
    dev: true

  /eslint-scope/7.1.1:
    resolution: {integrity: sha512-QKQM/UXpIiHcLqJ5AOyIW7XZmzjkzQXYE54n1++wb0u9V/abW3l9uQnxX8Z5Xd18xyKIMTUAyQ0k1e8pz6LUrw==}
    engines: {node: ^12.22.0 || ^14.17.0 || >=16.0.0}
    dependencies:
      esrecurse: 4.3.0
      estraverse: 5.3.0
    dev: true

  /eslint-utils/3.0.0_eslint@8.32.0:
    resolution: {integrity: sha512-uuQC43IGctw68pJA1RgbQS8/NP7rch6Cwd4j3ZBtgo4/8Flj4eGE7ZYSZRN3iq5pVUv6GPdW5Z1RFleo84uLDA==}
    engines: {node: ^10.0.0 || ^12.0.0 || >= 14.0.0}
    peerDependencies:
      eslint: '>=5'
    dependencies:
      eslint: 8.32.0
      eslint-visitor-keys: 2.1.0
    dev: true

  /eslint-visitor-keys/2.1.0:
    resolution: {integrity: sha512-0rSmRBzXgDzIsD6mGdJgevzgezI534Cer5L/vyMX0kHzT/jiB43jRhd9YUlMGYLQy2zprNmoT8qasCGtY+QaKw==}
    engines: {node: '>=10'}
    dev: true

  /eslint-visitor-keys/3.3.0:
    resolution: {integrity: sha512-mQ+suqKJVyeuwGYHAdjMFqjCyfl8+Ldnxuyp3ldiMBFKkvytrXUZWaiPCEav8qDHKty44bD+qV1IP4T+w+xXRA==}
    engines: {node: ^12.22.0 || ^14.17.0 || >=16.0.0}
    dev: true

  /eslint/8.32.0:
    resolution: {integrity: sha512-nETVXpnthqKPFyuY2FNjz/bEd6nbosRgKbkgS/y1C7LJop96gYHWpiguLecMHQ2XCPxn77DS0P+68WzG6vkZSQ==}
    engines: {node: ^12.22.0 || ^14.17.0 || >=16.0.0}
    hasBin: true
    dependencies:
      '@eslint/eslintrc': 1.4.1
      '@humanwhocodes/config-array': 0.11.8
      '@humanwhocodes/module-importer': 1.0.1
      '@nodelib/fs.walk': 1.2.8
      ajv: 6.12.6
      chalk: 4.1.2
      cross-spawn: 7.0.3
      debug: 4.3.4
      doctrine: 3.0.0
      escape-string-regexp: 4.0.0
      eslint-scope: 7.1.1
      eslint-utils: 3.0.0_eslint@8.32.0
      eslint-visitor-keys: 3.3.0
      espree: 9.4.0
      esquery: 1.4.0
      esutils: 2.0.3
      fast-deep-equal: 3.1.3
      file-entry-cache: 6.0.1
      find-up: 5.0.0
      glob-parent: 6.0.2
      globals: 13.19.0
      grapheme-splitter: 1.0.4
      ignore: 5.2.0
      import-fresh: 3.3.0
      imurmurhash: 0.1.4
      is-glob: 4.0.3
      is-path-inside: 3.0.3
      js-sdsl: 4.1.4
      js-yaml: 4.1.0
      json-stable-stringify-without-jsonify: 1.0.1
      levn: 0.4.1
      lodash.merge: 4.6.2
      minimatch: 3.1.2
      natural-compare: 1.4.0
      optionator: 0.9.1
      regexpp: 3.2.0
      strip-ansi: 6.0.1
      strip-json-comments: 3.1.1
      text-table: 0.2.0
    transitivePeerDependencies:
      - supports-color
    dev: true

  /espree/9.4.0:
    resolution: {integrity: sha512-DQmnRpLj7f6TgN/NYb0MTzJXL+vJF9h3pHy4JhCIs3zwcgez8xmGg3sXHcEO97BrmO2OSvCwMdfdlyl+E9KjOw==}
    engines: {node: ^12.22.0 || ^14.17.0 || >=16.0.0}
    dependencies:
      acorn: 8.8.1
      acorn-jsx: 5.3.2_acorn@8.8.1
      eslint-visitor-keys: 3.3.0
    dev: true

  /esprima-extract-comments/1.1.0:
    resolution: {integrity: sha512-sBQUnvJwpeE9QnPrxh7dpI/dp67erYG4WXEAreAMoelPRpMR7NWb4YtwRPn9b+H1uLQKl/qS8WYmyaljTpjIsw==}
    engines: {node: '>=4'}
    dependencies:
      esprima: 4.0.1
    dev: true

  /esprima/4.0.1:
    resolution: {integrity: sha512-eGuFFw7Upda+g4p+QHvnW0RyTX/SVeJBDM/gCtMARO0cLuT2HcEKnTPvhjV6aGeqrCB/sbNop0Kszm0jsaWU4A==}
    engines: {node: '>=4'}
    hasBin: true

  /esquery/1.4.0:
    resolution: {integrity: sha512-cCDispWt5vHHtwMY2YrAQ4ibFkAL8RbH5YGBnZBc90MolvvfkkQcJro/aZiAQUlQ3qgrYS6D6v8Gc5G5CQsc9w==}
    engines: {node: '>=0.10'}
    dependencies:
      estraverse: 5.3.0
    dev: true

  /esrecurse/4.3.0:
    resolution: {integrity: sha512-KmfKL3b6G+RXvP8N1vr3Tq1kL/oCFgn2NYXEtqP8/L3pKapUA4G8cFVaoF3SU323CD4XypR/ffioHmkti6/Tag==}
    engines: {node: '>=4.0'}
    dependencies:
      estraverse: 5.3.0
    dev: true

  /estraverse/4.3.0:
    resolution: {integrity: sha512-39nnKffWz8xN1BU/2c79n9nB9HDzo0niYUqx6xyqUnyoAnQyyWpOTdZEeiCch8BBu515t4wp9ZmgVfVhn9EBpw==}
    engines: {node: '>=4.0'}

  /estraverse/5.3.0:
    resolution: {integrity: sha512-MMdARuVEQziNTeJD8DgMqmhwR11BRQ/cBP+pLtYdSTnf3MIO8fFeiINEbX36ZdNlfU/7A9f3gUw49B3oQsvwBA==}
    engines: {node: '>=4.0'}
    dev: true

  /estree-walker/2.0.2:
    resolution: {integrity: sha512-Rfkk/Mp/DL7JVje3u18FxFujQlTNR2q6QfMSMB7AvCBx91NGj/ba3kCfza0f6dVDbw7YlRf/nDrn7pQrCCyQ/w==}

  /esutils/2.0.3:
    resolution: {integrity: sha512-kVscqXk4OCp68SZ0dkgEKVi6/8ij300KBWTJq32P/dYeWTSwK41WyTxalN1eRmA5Z9UU/LX9D7FWSmV9SAYx6g==}
    engines: {node: '>=0.10.0'}

  /etag/1.8.1:
    resolution: {integrity: sha512-aIL5Fx7mawVa300al2BnEE4iNvo1qETxLrPI/o05L7z6go7fCw1J6EQmbK4FmJ2AS7kgVF/KEZWufBfdClMcPg==}
    engines: {node: '>= 0.6'}

  /events/3.3.0:
    resolution: {integrity: sha512-mQw+2fkQbALzQ7V0MY0IqdnXNOeTtP4r0lN9z7AAawCXgqea7bDii20AYrIBrFd/Hx0M2Ocz6S111CaFkUcb0Q==}
    engines: {node: '>=0.8.x'}
    dev: true

  /execa/4.1.0:
    resolution: {integrity: sha512-j5W0//W7f8UxAn8hXVnwG8tLwdiUy4FJLcSupCg6maBYZDpyBvTApK7KyuI4bKj8KOh1r2YH+6ucuYtJv1bTZA==}
    engines: {node: '>=10'}
    dependencies:
      cross-spawn: 7.0.3
      get-stream: 5.2.0
      human-signals: 1.1.1
      is-stream: 2.0.1
      merge-stream: 2.0.0
      npm-run-path: 4.0.1
      onetime: 5.1.2
      signal-exit: 3.0.7
      strip-final-newline: 2.0.0
    dev: true

  /execa/5.1.1:
    resolution: {integrity: sha512-8uSpZZocAZRBAPIEINJj3Lo9HyGitllczc27Eh5YYojjMFMn8yHMDMaUHE2Jqfq05D/wucwI4JGURyXt1vchyg==}
    engines: {node: '>=10'}
    dependencies:
      cross-spawn: 7.0.3
      get-stream: 6.0.1
      human-signals: 2.1.0
      is-stream: 2.0.1
      merge-stream: 2.0.0
      npm-run-path: 4.0.1
      onetime: 5.1.2
      signal-exit: 3.0.7
      strip-final-newline: 2.0.0
    dev: true

  /express/4.18.2:
    resolution: {integrity: sha512-5/PsL6iGPdfQ/lKM1UuielYgv3BUoJfz1aUwU9vHZ+J7gyvwdQXFEBIEIaxeGf0GIcreATNyBExtalisDbuMqQ==}
    engines: {node: '>= 0.10.0'}
    dependencies:
      accepts: 1.3.8
      array-flatten: 1.1.1
      body-parser: 1.20.1
      content-disposition: 0.5.4
      content-type: 1.0.4
      cookie: 0.5.0
      cookie-signature: 1.0.6
      debug: 2.6.9
      depd: 2.0.0
      encodeurl: 1.0.2
      escape-html: 1.0.3
      etag: 1.8.1
      finalhandler: 1.2.0
      fresh: 0.5.2
      http-errors: 2.0.0
      merge-descriptors: 1.0.1
      methods: 1.1.2
      on-finished: 2.4.1
      parseurl: 1.3.3
      path-to-regexp: 0.1.7
      proxy-addr: 2.0.7
      qs: 6.11.0
      range-parser: 1.2.1
      safe-buffer: 5.2.1
      send: 0.18.0
      serve-static: 1.15.0
      setprototypeof: 1.2.0
      statuses: 2.0.1
      type-is: 1.6.18
      utils-merge: 1.0.1
      vary: 1.1.2
    transitivePeerDependencies:
      - supports-color

  /extend-shallow/2.0.1:
    resolution: {integrity: sha512-zCnTtlxNoAiDc3gqY2aYAWFx7XWWiasuF2K8Me5WbN8otHKTUKBwjPtNpRs/rbUZm7KxWAaNj7P1a/p52GbVug==}
    engines: {node: '>=0.10.0'}
    dependencies:
      is-extendable: 0.1.1
    dev: true

  /external-editor/3.1.0:
    resolution: {integrity: sha512-hMQ4CX1p1izmuLYyZqLMO/qGNw10wSv9QDCPfzXfyFrOaCSSoRfqE1Kf1s5an66J5JZC62NewG+mK49jOCtQew==}
    engines: {node: '>=4'}
    dependencies:
      chardet: 0.7.0
      iconv-lite: 0.4.24
      tmp: 0.0.33
    dev: true

  /extract-comments/1.1.0:
    resolution: {integrity: sha512-dzbZV2AdSSVW/4E7Ti5hZdHWbA+Z80RJsJhr5uiL10oyjl/gy7/o+HI1HwK4/WSZhlq4SNKU3oUzXlM13Qx02Q==}
    engines: {node: '>=6'}
    dependencies:
      esprima-extract-comments: 1.1.0
      parse-code-context: 1.0.0
    dev: true

  /extract-css/3.0.0:
    resolution: {integrity: sha512-ZM2IuJkX79gys2PMN12yWrHvyK2sw1ReCdCtp/RAdgcFaBui+wY3Bsll9Em2LJXzKI8BYEBZLm2UczqyBCXSjQ==}
    dependencies:
      batch: 0.6.1
      href-content: 2.0.1
      list-stylesheets: 2.0.0
      style-data: 2.0.0
    transitivePeerDependencies:
      - supports-color
    dev: false

  /fast-deep-equal/3.1.3:
    resolution: {integrity: sha512-f3qQ9oQy9j2AhBe/H9VC91wLmKBCCU/gDOnKNAYG5hswO7BLKj09Hc5HYNz9cGI++xlpDCIgDaitVs03ATR84Q==}
    dev: true

  /fast-diff/1.2.0:
    resolution: {integrity: sha512-xJuoT5+L99XlZ8twedaRf6Ax2TgQVxvgZOYoPKqZufmJib0tL2tegPBOZb1pVNgIhlqDlA0eO0c3wBvQcmzx4w==}
    dev: true

  /fast-glob/3.2.12:
    resolution: {integrity: sha512-DVj4CQIYYow0BlaelwK1pHl5n5cRSJfM60UA0zK891sVInoPri2Ekj7+e1CT3/3qxXenpI+nBBmQAcJPJgaj4w==}
    engines: {node: '>=8.6.0'}
    dependencies:
      '@nodelib/fs.stat': 2.0.5
      '@nodelib/fs.walk': 1.2.8
      glob-parent: 5.1.2
      merge2: 1.4.1
      micromatch: 4.0.5
    dev: true

  /fast-json-stable-stringify/2.1.0:
    resolution: {integrity: sha512-lhd/wF+Lk98HZoTCtlVraHtfh5XYijIjalXck7saUtuanSDyLMxnHhSXEDJqHxD7msR8D0uCmqlkwjCV8xvwHw==}
    dev: true

  /fast-levenshtein/2.0.6:
    resolution: {integrity: sha512-DCXu6Ifhqcks7TZKY3Hxp3y6qphY5SJZmrWMDrKcERSOXWQdMhU9Ig/PYrzyw/ul9jOIyh0N4M0tbC5hodg8dw==}

  /fast-safe-stringify/2.1.1:
    resolution: {integrity: sha512-W+KJc2dmILlPplD/H4K9l9LcAHAfPtP6BY84uVLXQ6Evcz9Lcg33Y2z1IVblT6xdY54PXYVHEv+0Wpq8Io6zkA==}

  /fastq/1.13.0:
    resolution: {integrity: sha512-YpkpUnK8od0o1hmeSc7UUs/eB/vIPWJYjKck2QKIzAf71Vm1AAQ3EbuZB3g2JIy+pg+ERD0vqI79KyZiB2e2Nw==}
    dependencies:
      reusify: 1.0.4
    dev: true

  /figures/3.2.0:
    resolution: {integrity: sha512-yaduQFRKLXYOGgEn6AZau90j3ggSOyiqXU0F9JZfeXYhNa+Jk4X+s45A2zg5jns87GAFa34BBm2kXw4XpNcbdg==}
    engines: {node: '>=8'}
    dependencies:
      escape-string-regexp: 1.0.5
    dev: true

  /file-entry-cache/6.0.1:
    resolution: {integrity: sha512-7Gps/XWymbLk2QLYK4NzpMOrYjMhdIxXuIvy2QBsLE6ljuodKvdkWs/cpyJJ3CVIVpH0Oi1Hvg1ovbMzLdFBBg==}
    engines: {node: ^10.12.0 || >=12.0.0}
    dependencies:
      flat-cache: 3.0.4
    dev: true

  /file-uri-to-path/2.0.0:
    resolution: {integrity: sha512-hjPFI8oE/2iQPVe4gbrJ73Pp+Xfub2+WI2LlXDbsaJBwT5wuMh35WNWVYYTpnz895shtwfyutMFLFywpQAFdLg==}
    engines: {node: '>= 6'}
    dev: false

  /filelist/1.0.4:
    resolution: {integrity: sha512-w1cEuf3S+DrLCQL7ET6kz+gmlJdbq9J7yXCSjK/OZCPA+qEN1WyF4ZAf0YYJa4/shHJra2t/d/r8SV4Ji+x+8Q==}
    dependencies:
      minimatch: 5.1.2
    dev: false
    optional: true

  /fill-keys/1.0.2:
    resolution: {integrity: sha512-tcgI872xXjwFF4xgQmLxi76GnwJG3g/3isB1l4/G5Z4zrbddGpBjqZCO9oEAcB5wX0Hj/5iQB3toxfO7in1hHA==}
    engines: {node: '>=0.10.0'}
    dependencies:
      is-object: 1.0.2
      merge-descriptors: 1.0.1
    dev: true

  /fill-range/7.0.1:
    resolution: {integrity: sha512-qOo9F+dMUmC2Lcb4BbVvnKJxTPjCm+RRpe4gDuGrzkL7mEVl/djYSu2OdQ2Pa302N4oqkSg9ir6jaLWJ2USVpQ==}
    engines: {node: '>=8'}
    dependencies:
      to-regex-range: 5.0.1

  /finalhandler/1.1.2:
    resolution: {integrity: sha512-aAWcW57uxVNrQZqFXjITpW3sIUQmHGG3qSb9mUah9MgMC4NeWhNOlNjXEYq3HjRAvL6arUviZGGJsBg6z0zsWA==}
    engines: {node: '>= 0.8'}
    dependencies:
      debug: 2.6.9
      encodeurl: 1.0.2
      escape-html: 1.0.3
      on-finished: 2.3.0
      parseurl: 1.3.3
      statuses: 1.5.0
      unpipe: 1.0.0
    transitivePeerDependencies:
      - supports-color
    dev: true

  /finalhandler/1.2.0:
    resolution: {integrity: sha512-5uXcUVftlQMFnWC9qu/svkWv3GTd2PfUhK/3PLkYNAe7FbqJMt3515HaxE6eRL74GdsriiwujiawdaB1BpEISg==}
    engines: {node: '>= 0.8'}
    dependencies:
      debug: 2.6.9
      encodeurl: 1.0.2
      escape-html: 1.0.3
      on-finished: 2.4.1
      parseurl: 1.3.3
      statuses: 2.0.1
      unpipe: 1.0.0
    transitivePeerDependencies:
      - supports-color

  /find-up/5.0.0:
    resolution: {integrity: sha512-78/PXT1wlLLDgTzDs7sjq9hzz0vXD+zn+7wypEe4fXQxCmdmqfGsEPQxmiCSQI3ajFV91bVSsvNtrJRiW6nGng==}
    engines: {node: '>=10'}
    dependencies:
      locate-path: 6.0.0
      path-exists: 4.0.0
    dev: true

  /flat-cache/3.0.4:
    resolution: {integrity: sha512-dm9s5Pw7Jc0GvMYbshN6zchCA9RgQlzzEZX3vylR9IqFfS8XciblUXOKfW6SiuJ0e13eDYZoZV5wdrev7P3Nwg==}
    engines: {node: ^10.12.0 || >=12.0.0}
    dependencies:
      flatted: 3.2.5
      rimraf: 3.0.2
    dev: true

  /flat-util/1.1.9:
    resolution: {integrity: sha512-BOTMw/6rbbxVjv5JQvwgGMc2/6wWGd2VeyTvnzvvE49VRjS0tTxLbry/QVP1yPw8SaAOBYsnixmzruXoqjdUHA==}
    dev: false

  /flat/5.0.2:
    resolution: {integrity: sha512-b6suED+5/3rTpUBdG1gupIl8MPFCAMA0QXwmljLhvCUKcUvdE4gWky9zpuGCcXHOsz4J9wPGNWq6OKpmIzz3hQ==}
    hasBin: true
    dev: true

  /flatted/3.2.5:
    resolution: {integrity: sha512-WIWGi2L3DyTUvUrwRKgGi9TwxQMUEqPOPQBVi71R96jZXJdFskXEmf54BoZaS1kknGODoIGASGEzBUYdyMCBJg==}
    dev: true

  /flexsearch/0.7.21:
    resolution: {integrity: sha512-W7cHV7Hrwjid6lWmy0IhsWDFQboWSng25U3VVywpHOTJnnAZNPScog67G+cVpeX9f7yDD21ih0WDrMMT+JoaYg==}
    dev: true

  /follow-redirects/1.15.1:
    resolution: {integrity: sha512-yLAMQs+k0b2m7cVxpS1VKJVvoz7SS9Td1zss3XRwXj+ZDH00RJgnuLx7E44wx02kQLrdM3aOOy+FpzS7+8OizA==}
    engines: {node: '>=4.0'}
    peerDependencies:
      debug: '*'
    peerDependenciesMeta:
      debug:
        optional: true
    dev: false

  /for-each/0.3.3:
    resolution: {integrity: sha512-jqYfLp7mo9vIyQf8ykW2v7A+2N4QjeCeI5+Dz9XraiO1ign81wjiH7Fb9vSOWvQfNtmSa4H2RoQTrrXivdUZmw==}
    dependencies:
      is-callable: 1.2.4
    dev: true

  /fork-ts-checker-webpack-plugin/7.2.14_3fkjkrd3audxnith3e7fo4fnxi:
    resolution: {integrity: sha512-Tg2feh/n8k486KX0EbXVUfJj3j0xnnbKYTJw0fnIb2QdV0+lblOYZSal5ed9hARoWVwKeOC7sYE2EakSRLo5ZA==}
    engines: {node: '>=12.13.0', yarn: '>=1.0.0'}
    peerDependencies:
      typescript: '>3.6.0'
      vue-template-compiler: '*'
      webpack: ^5.11.0
    peerDependenciesMeta:
      vue-template-compiler:
        optional: true
    dependencies:
      '@babel/code-frame': 7.16.7
      chalk: 4.1.2
      chokidar: 3.5.3
      cosmiconfig: 7.0.1
      deepmerge: 4.2.2
      fs-extra: 10.1.0
      memfs: 3.4.1
      minimatch: 3.1.2
      node-abort-controller: 3.0.1
      schema-utils: 3.1.1
      semver: 7.3.8
      tapable: 2.2.1
      typescript: 4.9.4
      webpack: 5.75.0_@swc+core@1.3.27
    dev: true

  /form-data/4.0.0:
    resolution: {integrity: sha512-ETEklSGi5t0QMZuiXoA/Q6vcnxcLQP5vdugSpuAyi6SVGi2clPPp+xgEhuMaHC+zGgn31Kd235W35f7Hykkaww==}
    engines: {node: '>= 6'}
    dependencies:
      asynckit: 0.4.0
      combined-stream: 1.0.8
      mime-types: 2.1.35

  /formidable/2.1.1:
    resolution: {integrity: sha512-0EcS9wCFEzLvfiks7omJ+SiYJAiD+TzK4Pcw1UlUoGnhUxDcMKjt0P7x8wEb0u6OHu8Nb98WG3nxtlF5C7bvUQ==}
    dependencies:
      dezalgo: 1.0.4
      hexoid: 1.0.0
      once: 1.4.0
      qs: 6.11.0

  /forwarded/0.2.0:
    resolution: {integrity: sha512-buRG0fpBtRHSTCOASe6hD258tEubFoRLb4ZNA6NxMVHNw2gOcwHo9wyablzMzOA5z9xA9L1KNjk/Nt6MT9aYow==}
    engines: {node: '>= 0.6'}

  /fraction.js/4.2.0:
    resolution: {integrity: sha512-MhLuK+2gUcnZe8ZHlaaINnQLl0xRIGRfcGk2yl8xoQAfHrSsL3rYu6FCmBdkdbhc9EPlwyGHewaRsvwRMJtAlA==}
    dev: true

  /fresh/0.5.2:
    resolution: {integrity: sha512-zJ2mQYM18rEFOudeV4GShTGIQ7RbzA7ozbU9I/XBpm7kqgMywgmylMwXHxZJmkVoYkna9d2pVXVXPdYTP9ej8Q==}
    engines: {node: '>= 0.6'}

  /fs-extra/10.1.0:
    resolution: {integrity: sha512-oRXApq54ETRj4eMiFzGnHWGy+zo5raudjuxN0b8H7s/RU2oW0Wvsx9O0ACRN/kRq9E8Vu/ReskGB5o3ji+FzHQ==}
    engines: {node: '>=12'}
    dependencies:
      graceful-fs: 4.2.9
      jsonfile: 6.1.0
      universalify: 2.0.0
    dev: true

  /fs-extra/11.1.0:
    resolution: {integrity: sha512-0rcTq621PD5jM/e0a3EJoGC/1TC5ZBCERW82LQuwfGnCa1V8w7dpYH1yNu+SLb6E5dkeCBzKEyLGlFrnr+dUyw==}
    engines: {node: '>=14.14'}
    dependencies:
      graceful-fs: 4.2.9
      jsonfile: 6.1.0
      universalify: 2.0.0
    dev: true

  /fs-extra/8.1.0:
    resolution: {integrity: sha512-yhlQgA6mnOJUKOsRUFsgJdQCvkKhcz8tlZG5HBQfReYZy46OwLcY+Zia0mtdHsOo9y/hP+CxMN0TU9QxoOtG4g==}
    engines: {node: '>=6 <7 || >=8'}
    dependencies:
      graceful-fs: 4.2.9
      jsonfile: 4.0.0
      universalify: 0.1.2
    dev: false

  /fs-minipass/2.1.0:
    resolution: {integrity: sha512-V/JgOLFCS+R6Vcq0slCuaeWEdNC3ouDlJMNIsacH2VtALiu9mV4LPrHc5cDl8k5aw6J8jwgWWpiTo5RYhmIzvg==}
    engines: {node: '>= 8'}
    dependencies:
      minipass: 3.3.4
    dev: false

  /fs-monkey/1.0.3:
    resolution: {integrity: sha512-cybjIfiiE+pTWicSCLFHSrXZ6EilF30oh91FDP9S2B051prEa7QWfrVTQm10/dDpswBDXZugPa1Ogu8Yh+HV0Q==}
    dev: true

  /fs.realpath/1.0.0:
    resolution: {integrity: sha512-OO0pH2lK6a0hZnAdau5ItzHPI6pUlvI7jMVnxUQRtw4owF2wk8lOSabtGDCTP4Ggrg2MbGnWO9X8K1t4+fGMDw==}

  /fsevents/2.3.2:
    resolution: {integrity: sha512-xiqMQR4xAeHTuB9uWm+fFRcIOgKBMiOBP+eXiyT7jsgVCq1bkVygt00oASowB7EdtpOHaaPgKt812P9ab+DDKA==}
    engines: {node: ^8.16.0 || ^10.6.0 || >=11.0.0}
    os: [darwin]
    requiresBuild: true
    optional: true

  /ftp/0.3.10:
    resolution: {integrity: sha512-faFVML1aBx2UoDStmLwv2Wptt4vw5x03xxX172nhA5Y5HBshW5JweqQ2W4xL4dezQTG8inJsuYcpPHHU3X5OTQ==}
    engines: {node: '>=0.8.0'}
    dependencies:
      readable-stream: 1.1.14
      xregexp: 2.0.0
    dev: false

  /function-bind/1.1.1:
    resolution: {integrity: sha512-yIovAzMX49sF8Yl58fSCWJ5svSLuaibPxXQJFLmBObTuCr0Mf1KiPopGM9NiFjiYBCbfaa2Fh6breQ6ANVTI0A==}

  /functions-have-names/1.2.3:
    resolution: {integrity: sha512-xckBUXyTIqT97tq2x2AMb+g163b5JFysYk0x4qxNFwbfQkmNZoiRHb6sPzI9/QV33WeuvVYBUIiD4NzNIyqaRQ==}
    dev: true

  /gauge/3.0.2:
    resolution: {integrity: sha512-+5J6MS/5XksCuXq++uFRsnUd7Ovu1XenbeuIuNRJxYWjgQbPuFhT14lAvsWfqfAmnwluf1OwMjz39HjfLPci0Q==}
    engines: {node: '>=10'}
    dependencies:
      aproba: 2.0.0
      color-support: 1.1.3
      console-control-strings: 1.1.0
      has-unicode: 2.0.1
      object-assign: 4.1.1
      signal-exit: 3.0.7
      string-width: 4.2.3
      strip-ansi: 6.0.1
      wide-align: 1.1.5
    dev: false

  /get-caller-file/2.0.5:
    resolution: {integrity: sha512-DyFP3BM/3YHTQOCUL/w0OZHR0lpKeGrxotcHWcqNEdnltqFwXVfhEBQ94eIo34AfQpo0rGki4cyIiftY06h2Fg==}
    engines: {node: 6.* || 8.* || >= 10.*}

  /get-func-name/2.0.0:
    resolution: {integrity: sha512-Hm0ixYtaSZ/V7C8FJrtZIuBBI+iSgL+1Aq82zSu8VQNB4S3Gk8e7Qs3VwBDJAhmRZcFqkl3tQu36g/Foh5I5ig==}
    dev: true

  /get-intrinsic/1.1.3:
    resolution: {integrity: sha512-QJVz1Tj7MS099PevUG5jvnt9tSkXN8K14dxQlikJuPt4uD9hHAHjLyLBiLR5zELelBdD9QNRAXZzsJx0WaDL9A==}
    dependencies:
      function-bind: 1.1.1
      has: 1.0.3
      has-symbols: 1.0.3

  /get-stream/5.2.0:
    resolution: {integrity: sha512-nBF+F1rAZVCu/p7rjzgA+Yb4lfYXrpl7a6VmJrU8wF9I1CKvP/QwPNZHnOlwbTkY6dvtFIzFMSyQXbLoTQPRpA==}
    engines: {node: '>=8'}
    dependencies:
      pump: 3.0.0
    dev: true

  /get-stream/6.0.1:
    resolution: {integrity: sha512-ts6Wi+2j3jQjqi70w5AlN8DFnkSwC+MqmxEzdEALB2qXZYV3X/b1CTfgPLGJNMeAWxdPfU8FO1ms3NUfaHCPYg==}
    engines: {node: '>=10'}
    dev: true

  /get-uri/3.0.2:
    resolution: {integrity: sha512-+5s0SJbGoyiJTZZ2JTpFPLMPSch72KEqGOTvQsBqg0RBWvwhWUSYZFAtz3TPW0GXJuLBJPts1E241iHg+VRfhg==}
    engines: {node: '>= 6'}
    dependencies:
      '@tootallnate/once': 1.1.2
      data-uri-to-buffer: 3.0.1
      debug: 4.3.4
      file-uri-to-path: 2.0.0
      fs-extra: 8.1.0
      ftp: 0.3.10
    transitivePeerDependencies:
      - supports-color
    dev: false

  /glob-parent/5.1.2:
    resolution: {integrity: sha512-AOIgSQCepiJYwP3ARnGx+5VnTu2HBYdzbGP45eLw1vr3zB3vZLeyed1sC9hnbcOc9/SrMyM5RPQrkGz4aS9Zow==}
    engines: {node: '>= 6'}
    dependencies:
      is-glob: 4.0.3

  /glob-parent/6.0.2:
    resolution: {integrity: sha512-XxwI8EOhVQgWp6iDL+3b0r86f4d6AX6zSU55HfB4ydCEuXLXc5FcYeOu+nnGftS4TEju/11rt4KJPTMgbfmv4A==}
    engines: {node: '>=10.13.0'}
    dependencies:
      is-glob: 4.0.3
    dev: true

  /glob-to-regexp/0.4.1:
    resolution: {integrity: sha512-lkX1HJXwyMcprw/5YUZc2s7DrpAiHB21/V+E1rHUrVNokkvB6bqMzT0VfV6/86ZNabt1k14YOIaT7nDvOX3Iiw==}
    dev: true

  /glob/7.2.0:
    resolution: {integrity: sha512-lmLf6gtyrPq8tTjSmrO94wBeQbFR3HbLHbuyD69wuyQkImp2hWqMGB47OX65FBkPffO641IP9jWa1z4ivqG26Q==}
    dependencies:
      fs.realpath: 1.0.0
      inflight: 1.0.6
      inherits: 2.0.4
      minimatch: 3.1.2
      once: 1.4.0
      path-is-absolute: 1.0.1

  /glob/8.0.3:
    resolution: {integrity: sha512-ull455NHSHI/Y1FqGaaYFaLGkNMMJbavMrEGFXG/PGrg6y7sutWHUHrz6gy6WEBH6akM1M414dWKCNs+IhKdiQ==}
    engines: {node: '>=12'}
    dependencies:
      fs.realpath: 1.0.0
      inflight: 1.0.6
      inherits: 2.0.4
      minimatch: 5.1.2
      once: 1.4.0
    dev: false

  /globals/13.19.0:
    resolution: {integrity: sha512-dkQ957uSRWHw7CFXLUtUHQI3g3aWApYhfNR2O6jn/907riyTYKVBmxYVROkBcY614FSSeSJh7Xm7SrUWCxvJMQ==}
    engines: {node: '>=8'}
    dependencies:
      type-fest: 0.20.2
    dev: true

  /globby/11.1.0:
    resolution: {integrity: sha512-jhIXaOzy1sb8IyocaruWSn1TjmnBVs8Ayhcy83rmxNJ8q2uWKCAj3CnJY+KpGSXCueAPc0i05kVvVKtP1t9S3g==}
    engines: {node: '>=10'}
    dependencies:
      array-union: 2.1.0
      dir-glob: 3.0.1
      fast-glob: 3.2.12
      ignore: 5.2.0
      merge2: 1.4.1
      slash: 3.0.0
    dev: true

  /globby/13.1.2:
    resolution: {integrity: sha512-LKSDZXToac40u8Q1PQtZihbNdTYSNMuWe+K5l+oa6KgDzSvVrHXlJy40hUP522RjAIoNLJYBJi7ow+rbFpIhHQ==}
    engines: {node: ^12.20.0 || ^14.13.1 || >=16.0.0}
    dependencies:
      dir-glob: 3.0.1
      fast-glob: 3.2.12
      ignore: 5.2.0
      merge2: 1.4.1
      slash: 4.0.0
    dev: true

  /gopd/1.0.1:
    resolution: {integrity: sha512-d65bNlIadxvpb/A2abVdlqKqV563juRnZ1Wtk6s1sIR8uNsXR70xqIzVqxVf1eTqDunwT2MkczEeaezCKTZhwA==}
    dependencies:
      get-intrinsic: 1.1.3
    dev: true

  /graceful-fs/4.2.9:
    resolution: {integrity: sha512-NtNxqUcXgpW2iMrfqSfR73Glt39K+BLwWsPs94yR63v45T0Wbej7eRmL5cWfwEgqXnmjQp3zaJTshdRW/qC2ZQ==}

  /grapheme-splitter/1.0.4:
    resolution: {integrity: sha512-bzh50DW9kTPM00T8y4o8vQg89Di9oLJVLW/KaOGIXJWP/iqCN6WKYkbNOF04vFLJhwcpYUh9ydh/+5vpOqV4YQ==}
    dev: true

  /gray-matter/4.0.3:
    resolution: {integrity: sha512-5v6yZd4JK3eMI3FqqCouswVqwugaA9r4dNZB1wwcmrD02QkV5H0y7XBQW8QwQqEaZY1pM9aqORSORhJRdNK44Q==}
    engines: {node: '>=6.0'}
    dependencies:
      js-yaml: 3.14.1
      kind-of: 6.0.3
      section-matter: 1.0.0
      strip-bom-string: 1.0.0
    dev: true

  /handlebars/4.7.7:
    resolution: {integrity: sha512-aAcXm5OAfE/8IXkcZvCepKU3VzW1/39Fb5ZuqMtgI/hT8X2YgoMvBY5dLhq/cpOvw7Lk1nK/UF71aLG/ZnVYRA==}
    engines: {node: '>=0.4.7'}
    hasBin: true
    dependencies:
      minimist: 1.2.6
      neo-async: 2.6.2
      source-map: 0.6.1
      wordwrap: 1.0.0
    optionalDependencies:
      uglify-js: 3.16.2
    dev: false

  /has-bigints/1.0.1:
    resolution: {integrity: sha512-LSBS2LjbNBTf6287JEbEzvJgftkF5qFkmCo9hDRpAzKhUOlJ+hx8dd4USs00SgsUNwc4617J9ki5YtEClM2ffA==}
    dev: true

  /has-flag/3.0.0:
    resolution: {integrity: sha512-sKJf1+ceQBr4SMkvQnBDNDtf4TXpVhVGateu0t918bl30FnbE2m4vNLX+VWe/dpjlb+HugGYzW7uQXH98HPEYw==}
    engines: {node: '>=4'}
    dev: true

  /has-flag/4.0.0:
    resolution: {integrity: sha512-EykJT/Q1KjTWctppgIAgfSO0tKVuZUjhgMr17kqTumMl6Afv3EISleU7qZUzoXDFTAHTDC4NOoG/ZxU3EvlMPQ==}
    engines: {node: '>=8'}

  /has-property-descriptors/1.0.0:
    resolution: {integrity: sha512-62DVLZGoiEBDHQyqG4w9xCuZ7eJEwNmJRWw2VY84Oedb7WFcA27fiEVe8oUQx9hAUJ4ekurquucTGwsyO1XGdQ==}
    dependencies:
      get-intrinsic: 1.1.3
    dev: true

  /has-symbols/1.0.3:
    resolution: {integrity: sha512-l3LCuF6MgDNwTDKkdYGEihYjt5pRPbEg46rtlmnSPlUbgmB8LOIrKJbYYFBSbnPaJexMKtiPO8hmeRjRz2Td+A==}
    engines: {node: '>= 0.4'}

  /has-tostringtag/1.0.0:
    resolution: {integrity: sha512-kFjcSNhnlGV1kyoGk7OXKSawH5JOb/LzUc5w9B02hOTO0dfFRjbHQKvg1d6cf3HbeUmtU9VbbV3qzZ2Teh97WQ==}
    engines: {node: '>= 0.4'}
    dependencies:
      has-symbols: 1.0.3

  /has-unicode/2.0.1:
    resolution: {integrity: sha512-8Rf9Y83NBReMnx0gFzA8JImQACstCYWUplepDa9xprwwtmgEZUF0h/i5xSA625zB/I37EtrswSST6OXxwaaIJQ==}
    dev: false

  /has/1.0.3:
    resolution: {integrity: sha512-f2dvO0VU6Oej7RkWJGrehjbzMAjFp5/VKPp5tTpWIV4JHHZK1/BxbFRtf/siA2SWTe09caDmVtYYzWEIbBS4zw==}
    engines: {node: '>= 0.4.0'}
    dependencies:
      function-bind: 1.1.1

  /he/1.2.0:
    resolution: {integrity: sha512-F/1DnUGPopORZi0ni+CvrCgHQ5FyEAHRLSApuYWMmrbSwoN2Mn/7k+Gl38gJnR7yyDZk6WLXwiGod1JOWNDKGw==}
    hasBin: true

  /header-case/2.0.4:
    resolution: {integrity: sha512-H/vuk5TEEVZwrR0lp2zed9OCo1uAILMlx0JEMgC26rzyJJ3N1v6XkwHHXJQdR2doSjcGPM6OKPYoJgf0plJ11Q==}
    dependencies:
      capital-case: 1.0.4
      tslib: 2.4.1
    dev: true

  /hexoid/1.0.0:
    resolution: {integrity: sha512-QFLV0taWQOZtvIRIAdBChesmogZrtuXvVWsFHZTk2SU+anspqZ2vMnoLg7IE1+Uk16N19APic1BuF8bC8c2m5g==}
    engines: {node: '>=8'}

  /histoire/0.12.4_olpw4qxmxw3gu2g5e2gxcovo5e:
    resolution: {integrity: sha512-q20Zncdh+GI2jDXiry1JS1DrN5qprKpl452AnS/P06Vgowqf79aG85E0XmhNpX2r8HI2HmIntwZ5FLd6hxYobQ==}
    hasBin: true
    peerDependencies:
      vite: ^2.9.0 || ^3.0.0 || ^4.0.0
    dependencies:
      '@histoire/app': 0.12.4_vite@3.2.5
      '@histoire/controls': 0.12.4
      '@histoire/shared': 0.12.4_vite@3.2.5
      '@histoire/vendors': 0.12.4
      '@types/flexsearch': 0.7.3
      '@types/markdown-it': 12.2.3
      birpc: 0.1.1
      change-case: 4.1.2
      chokidar: 3.5.3
      connect: 3.7.0
      defu: 6.0.0
      diacritics: 1.3.0
      flexsearch: 0.7.21
      fs-extra: 10.1.0
      globby: 13.1.2
      gray-matter: 4.0.3
      jiti: 1.16.0
      jsdom: 20.0.3
      markdown-it: 12.3.2
      markdown-it-anchor: 8.6.4_2zb4u3vubltivolgu556vv4aom
      markdown-it-attrs: 4.1.4_markdown-it@12.3.2
      markdown-it-emoji: 2.0.2
      micromatch: 4.0.5
      mrmime: 1.0.1
      pathe: 0.2.0
      picocolors: 1.0.0
      sade: 1.8.1
      shiki-es: 0.1.2
      sirv: 2.0.2
      tinypool: 0.1.3
      vite: 3.2.5_@types+node@18.11.18
      vite-node: 0.26.0_@types+node@18.11.18
    transitivePeerDependencies:
      - '@types/node'
      - bufferutil
      - canvas
      - less
      - sass
      - stylus
      - sugarss
      - supports-color
      - terser
      - utf-8-validate
    dev: true

  /href-content/2.0.1:
    resolution: {integrity: sha512-5uiAmBCvzCFVu70kli3Hp0BONbAOfwGqR7jKolV+bAh174sIAZBL8DHfg5SnxAhId2mQmYgyL7Y62msnWJ34Xg==}
    dependencies:
      remote-content: 3.0.0
    transitivePeerDependencies:
      - supports-color
    dev: false

  /html-encoding-sniffer/3.0.0:
    resolution: {integrity: sha512-oWv4T4yJ52iKrufjnyZPkrN0CH3QnrUqdB6In1g5Fe1mia8GmF36gnfNySxoZtxD5+NmYw1EElVXiBk93UeskA==}
    engines: {node: '>=12'}
    dependencies:
      whatwg-encoding: 2.0.0
    dev: true

  /html-minifier/4.0.0:
    resolution: {integrity: sha512-aoGxanpFPLg7MkIl/DDFYtb0iWz7jMFGqFhvEDZga6/4QTjneiD8I/NXL1x5aaoCp7FSIT6h/OhykDdPsbtMig==}
    engines: {node: '>=6'}
    hasBin: true
    dependencies:
      camel-case: 3.0.0
      clean-css: 4.2.4
      commander: 2.20.3
      he: 1.2.0
      param-case: 2.1.1
      relateurl: 0.2.7
      uglify-js: 3.16.2
    dev: false

  /html-to-text/8.2.0:
    resolution: {integrity: sha512-CLXExYn1b++Lgri+ZyVvbUEFwzkLZppjjZOwB7X1qv2jIi8MrMEvxWX5KQ7zATAzTvcqgmtO00M2kCRMtEdOKQ==}
    engines: {node: '>=10.23.2'}
    hasBin: true
    dependencies:
      '@selderee/plugin-htmlparser2': 0.6.0
      deepmerge: 4.2.2
      he: 1.2.0
      htmlparser2: 6.1.0
      minimist: 1.2.6
      selderee: 0.6.0
    dev: false

  /htmlparser2/4.1.0:
    resolution: {integrity: sha512-4zDq1a1zhE4gQso/c5LP1OtrhYTncXNSpvJYtWJBtXAETPlMfi3IFNjGuQbYLuVY4ZR0QMqRVvo4Pdy9KLyP8Q==}
    dependencies:
      domelementtype: 2.3.0
      domhandler: 3.3.0
      domutils: 2.8.0
      entities: 2.1.0
    dev: false

  /htmlparser2/6.1.0:
    resolution: {integrity: sha512-gyyPk6rgonLFEDGoeRgQNaEUvdJ4ktTmmUh/h2t7s+M8oPpIPxgNACWa+6ESR57kXstwqPiCut0V8NRpcwgU7A==}
    dependencies:
      domelementtype: 2.3.0
      domhandler: 4.3.1
      domutils: 2.8.0
      entities: 2.1.0
    dev: false

  /http-errors/2.0.0:
    resolution: {integrity: sha512-FtwrG/euBzaEjYeRqOgly7G0qviiXoJWnvEH2Z1plBdXgbyjv34pHTSb9zoeHMyDy33+DWy5Wt9Wo+TURtOYSQ==}
    engines: {node: '>= 0.8'}
    dependencies:
      depd: 2.0.0
      inherits: 2.0.4
      setprototypeof: 1.2.0
      statuses: 2.0.1
      toidentifier: 1.0.1

  /http-proxy-agent/4.0.1:
    resolution: {integrity: sha512-k0zdNgqWTGA6aeIRVpvfVob4fL52dTfaehylg0Y4UvSySvOq/Y+BOyPrgpUrA7HylqvU8vIZGsRuXmspskV0Tg==}
    engines: {node: '>= 6'}
    dependencies:
      '@tootallnate/once': 1.1.2
      agent-base: 6.0.2
      debug: 4.3.4
    transitivePeerDependencies:
      - supports-color
    dev: false

  /http-proxy-agent/5.0.0:
    resolution: {integrity: sha512-n2hY8YdoRE1i7r6M0w9DIw5GgZN0G25P8zLCRQ8rjXtTU3vsNFBI/vWK/UIeE6g5MUUz6avwAPXmL6Fy9D/90w==}
    engines: {node: '>= 6'}
    dependencies:
      '@tootallnate/once': 2.0.0
      agent-base: 6.0.2
      debug: 4.3.4
    transitivePeerDependencies:
      - supports-color
    dev: true

  /https-proxy-agent/5.0.1:
    resolution: {integrity: sha512-dFcAjpTQFgoLMzC2VwU+C/CbS7uRL0lWmxDITmqm7C+7F0Odmj6s9l6alZc6AELXhrnggM2CeWSXHGOdX2YtwA==}
    engines: {node: '>= 6'}
    dependencies:
      agent-base: 6.0.2
      debug: 4.3.4
    transitivePeerDependencies:
      - supports-color

  /human-signals/1.1.1:
    resolution: {integrity: sha512-SEQu7vl8KjNL2eoGBLF3+wAjpsNfA9XMlXAYj/3EdaNfAlxKthD1xjEQfGOUhllCGGJVNY34bRr6lPINhNjyZw==}
    engines: {node: '>=8.12.0'}
    dev: true

  /human-signals/2.1.0:
    resolution: {integrity: sha512-B4FFZ6q/T2jhhksgkbEW3HBvWIfDW85snkQgawt07S7J5QXTk6BkNV+0yAeZrM5QpMAdYlocGoljn0sJ/WQkFw==}
    engines: {node: '>=10.17.0'}
    dev: true

  /iconv-lite/0.4.24:
    resolution: {integrity: sha512-v3MXnZAcvnywkTUEZomIActle7RXXeedOR31wwl7VlyoXO4Qi9arvSenNQWne1TcRwhCL1HwLI21bEqdpj8/rA==}
    engines: {node: '>=0.10.0'}
    dependencies:
      safer-buffer: 2.1.2

  /iconv-lite/0.6.3:
    resolution: {integrity: sha512-4fCk79wshMdzMp2rH06qWrJE4iolqLhCUH+OiuIgU++RB0+94NlDL81atO7GX55uUKueo0txHNtvEyI6D7WdMw==}
    engines: {node: '>=0.10.0'}
    dependencies:
      safer-buffer: 2.1.2

  /ieee754/1.2.1:
    resolution: {integrity: sha512-dcyqhDvX1C46lXZcVqCpK+FtMRQVdIMN6/Df5js2zouUsqG7I6sFxitIC+7KYK29KdXOLHdu9zL4sFnoVQnqaA==}
    dev: true

  /ignore/5.2.0:
    resolution: {integrity: sha512-CmxgYGiEPCLhfLnpPp1MoRmifwEIOgjcHXxOBjv7mY96c+eWScsOP9c112ZyLdWHi0FxHjI+4uVhKYp/gcdRmQ==}
    engines: {node: '>= 4'}
    dev: true

  /import-fresh/3.3.0:
    resolution: {integrity: sha512-veYYhQa+D1QBKznvhUHxb8faxlrwUnxseDAbAp457E0wLNio2bOSKnjYDhMj+YiAq61xrMGhQk9iXVk5FzgQMw==}
    engines: {node: '>=6'}
    dependencies:
      parent-module: 1.0.1
      resolve-from: 4.0.0
    dev: true

  /imurmurhash/0.1.4:
    resolution: {integrity: sha512-JmXMZ6wuvDmLiHEml9ykzqO6lwFbof0GG4IkcGaENdCRDDmMVnny7s5HsIgHCbaq0w2MyPhDqkhTUgS2LU2PHA==}
    engines: {node: '>=0.8.19'}
    dev: true

  /inflight/1.0.6:
    resolution: {integrity: sha512-k92I/b08q4wvFscXCLvqfsHCrjrF7yiXsQuIVvVE7N82W3+aqpzuUdBbfhWcy/FZR3/4IgflMgKLOsvPDrGCJA==}
    dependencies:
      once: 1.4.0
      wrappy: 1.0.2

  /inherits/2.0.4:
    resolution: {integrity: sha512-k/vGaX4/Yla3WzyMCvTQOXYeIHvqOKtnqBduzTHpzpQZzAskKMhZ2K+EnBiSM9zGSoIFeMpXKxa4dYeZIQqewQ==}

  /ini/1.3.8:
    resolution: {integrity: sha512-JV/yugV2uzW5iMRSiZAyDtQd+nxtUnjeLt0acNdw98kKLrvuRVyB80tsREOE7yvGVgalhZ6RNXCmEHkUKBKxew==}
    dev: false

  /inline-css/4.0.1:
    resolution: {integrity: sha512-gzumhrp0waBLF5TtwQcm5bviA9ZNURXeNOs2xVSTsX60FWPFlrPJol4HI8yrozZ6V5udWKUT3LS2tMUDMMdi1Q==}
    engines: {node: '>=8'}
    dependencies:
      cheerio: 1.0.0-rc.10
      css-rules: 1.1.0
      extract-css: 3.0.0
      flat-util: 1.1.9
      pick-util: 1.1.5
      slick: 1.12.2
      specificity: 0.4.1
    transitivePeerDependencies:
      - supports-color
    dev: false

  /inquirer/7.3.3:
    resolution: {integrity: sha512-JG3eIAj5V9CwcGvuOmoo6LB9kbAYT8HXffUl6memuszlwDC/qvFAJw49XJ5NROSFNPxp3iQg1GqkFhaY/CR0IA==}
    engines: {node: '>=8.0.0'}
    dependencies:
      ansi-escapes: 4.3.2
      chalk: 4.1.2
      cli-cursor: 3.1.0
      cli-width: 3.0.0
      external-editor: 3.1.0
      figures: 3.2.0
      lodash: 4.17.21
      mute-stream: 0.0.8
      run-async: 2.4.1
      rxjs: 6.6.7
      string-width: 4.2.3
      strip-ansi: 6.0.1
      through: 2.3.8
    dev: true

  /inquirer/8.2.4:
    resolution: {integrity: sha512-nn4F01dxU8VeKfq192IjLsxu0/OmMZ4Lg3xKAns148rCaXP6ntAoEkVYZThWjwON8AlzdZZi6oqnhNbxUG9hVg==}
    engines: {node: '>=12.0.0'}
    dependencies:
      ansi-escapes: 4.3.2
      chalk: 4.1.2
      cli-cursor: 3.1.0
      cli-width: 3.0.0
      external-editor: 3.1.0
      figures: 3.2.0
      lodash: 4.17.21
      mute-stream: 0.0.8
      ora: 5.4.1
      run-async: 2.4.1
      rxjs: 7.8.0
      string-width: 4.2.3
      strip-ansi: 6.0.1
      through: 2.3.8
      wrap-ansi: 7.0.0
    dev: true

  /interpret/1.4.0:
    resolution: {integrity: sha512-agE4QfB2Lkp9uICn7BAqoscw4SZP9kTE2hxiFI3jBPmXJfdqiahTbUuKGsMoN2GtqL9AxhYioAcVvgsb1HvRbA==}
    engines: {node: '>= 0.10'}
    dev: true

  /ip/1.1.8:
    resolution: {integrity: sha512-PuExPYUiu6qMBQb4l06ecm6T6ujzhmh+MeJcW9wa89PoAz5pvd4zPgN5WJV104mb6S2T1AwNIAaB70JNrLQWhg==}
    dev: false

  /ipaddr.js/1.9.1:
    resolution: {integrity: sha512-0KI/607xoxSToH7GjN1FfSbLoU0+btTicjsQSWQlh/hZykN8KpmMf7uYwPW3R+akZ6R/w18ZlXSHBYXiYUPO3g==}
    engines: {node: '>= 0.10'}

  /is-arguments/1.1.1:
    resolution: {integrity: sha512-8Q7EARjzEnKpt/PCD7e1cgUS0a6X8u5tdSiMqXhojOdoV9TsMsiO+9VLC5vAmO8N7/GmXn7yjR8qnA6bVAEzfA==}
    engines: {node: '>= 0.4'}
    dependencies:
      call-bind: 1.0.2
      has-tostringtag: 1.0.0
    dev: true

  /is-arrayish/0.2.1:
    resolution: {integrity: sha512-zz06S8t0ozoDXMG+ube26zeCTNXcKIPJZJi8hBrF4idCLms4CG9QtK7qBl1boi5ODzFpjswb5JPmHCbMpjaYzg==}
    dev: true

  /is-bigint/1.0.4:
    resolution: {integrity: sha512-zB9CruMamjym81i2JZ3UMn54PKGsQzsJeo6xvN3HJJ4CAsQNB6iRutp2To77OfCNuoxspsIhzaPoO1zyCEhFOg==}
    dependencies:
      has-bigints: 1.0.1
    dev: true

  /is-binary-path/2.1.0:
    resolution: {integrity: sha512-ZMERYes6pDydyuGidse7OsHxtbI7WVeUEozgR/g7rd0xUimYNlvZRE/K2MgZTjWy725IfelLeVcEM97mmtRGXw==}
    engines: {node: '>=8'}
    dependencies:
      binary-extensions: 2.2.0

  /is-boolean-object/1.1.2:
    resolution: {integrity: sha512-gDYaKHJmnj4aWxyj6YHyXVpdQawtVLHU5cb+eztPGczf6cjuTdwve5ZIEfgXqH4e57An1D1AKf8CZ3kYrQRqYA==}
    engines: {node: '>= 0.4'}
    dependencies:
      call-bind: 1.0.2
      has-tostringtag: 1.0.0
    dev: true

  /is-callable/1.2.4:
    resolution: {integrity: sha512-nsuwtxZfMX67Oryl9LCQ+upnC0Z0BgpwntpS89m1H/TLF0zNfzfLMV/9Wa/6MZsj0acpEjAO0KF1xT6ZdLl95w==}
    engines: {node: '>= 0.4'}
    dev: true

  /is-core-module/2.9.0:
    resolution: {integrity: sha512-+5FPy5PnwmO3lvfMb0AsoPaBG+5KHUI0wYFXOtYPnVVVspTFUuMZNfNaNVRt3FZadstu2c8x23vykRW/NBoU6A==}
    dependencies:
      has: 1.0.3

  /is-date-object/1.0.5:
    resolution: {integrity: sha512-9YQaSxsAiSwcvS33MBk3wTCVnWK+HhF8VZR2jRxehM16QcVOdHqPn4VPHmRK4lSr38n9JriurInLcP90xsYNfQ==}
    engines: {node: '>= 0.4'}
    dependencies:
      has-tostringtag: 1.0.0
    dev: true

  /is-docker/2.2.1:
    resolution: {integrity: sha512-F+i2BKsFrH66iaUFc0woD8sLy8getkwTwtOBjvs56Cx4CgJDeKQeqfz8wAYiSb8JOprWhHH5p77PbmYCvvUuXQ==}
    engines: {node: '>=8'}
    hasBin: true
    dev: false

  /is-expression/4.0.0:
    resolution: {integrity: sha512-zMIXX63sxzG3XrkHkrAPvm/OVZVSCPNkwMHU8oTX7/U3AL78I0QXCEICXUM13BIa8TYGZ68PiTKfQz3yaTNr4A==}
    dependencies:
      acorn: 7.4.1
      object-assign: 4.1.1
    dev: false

  /is-extendable/0.1.1:
    resolution: {integrity: sha512-5BMULNob1vgFX6EjQw5izWDxrecWK9AM72rugNr0TFldMOi0fj6Jk+zeKIt0xGj4cEfQIJth4w3OKWOJ4f+AFw==}
    engines: {node: '>=0.10.0'}
    dev: true

  /is-extglob/2.1.1:
    resolution: {integrity: sha512-SbKbANkN603Vi4jEZv49LeVJMn4yGwsbzZworEoyEiutsN3nJYdbO36zfhGJ6QEDpOZIFkDtnq5JRxmvl3jsoQ==}
    engines: {node: '>=0.10.0'}

  /is-fullwidth-code-point/3.0.0:
    resolution: {integrity: sha512-zymm5+u+sCsSWyD9qNaejV3DFvhCKclKdizYaJUuHA83RLjb7nSuGnddCHGv0hk+KY7BMAlsWeK4Ueg6EV6XQg==}
    engines: {node: '>=8'}

  /is-glob/4.0.3:
    resolution: {integrity: sha512-xelSayHH36ZgE7ZWhli7pW34hNbNl8Ojv5KVmkJD4hBdD3th8Tfk9vYasLM+mXWOZhFkgZfxhLSnrwRr4elSSg==}
    engines: {node: '>=0.10.0'}
    dependencies:
      is-extglob: 2.1.1

  /is-interactive/1.0.0:
    resolution: {integrity: sha512-2HvIEKRoqS62guEC+qBjpvRubdX910WCMuJTZ+I9yvqKU2/12eSL549HMwtabb4oupdj2sMP50k+XJfB/8JE6w==}
    engines: {node: '>=8'}
    dev: true

  /is-map/2.0.2:
    resolution: {integrity: sha512-cOZFQQozTha1f4MxLFzlgKYPTyj26picdZTx82hbc/Xf4K/tZOOXSCkMvU4pKioRXGDLJRn0GM7Upe7kR721yg==}
    dev: true

  /is-number-object/1.0.7:
    resolution: {integrity: sha512-k1U0IRzLMo7ZlYIfzRu23Oh6MiIFasgpb9X76eqfFZAqwH44UI4KTBvBYIZ1dSL9ZzChTB9ShHfLkR4pdW5krQ==}
    engines: {node: '>= 0.4'}
    dependencies:
      has-tostringtag: 1.0.0
    dev: true

  /is-number/7.0.0:
    resolution: {integrity: sha512-41Cifkg6e8TylSpdtTpeLVMqvSBEVzTttHvERD741+pnZ8ANv0004MRL43QKPDlK9cGvNp6NZWZUBlbGXYxxng==}
    engines: {node: '>=0.12.0'}

  /is-object/1.0.2:
    resolution: {integrity: sha512-2rRIahhZr2UWb45fIOuvZGpFtz0TyOZLf32KxBbSoUCeZR495zCKlWUKKUByk3geS2eAs7ZAABt0Y/Rx0GiQGA==}
    dev: true

  /is-path-inside/3.0.3:
    resolution: {integrity: sha512-Fd4gABb+ycGAmKou8eMftCupSir5lRxqf4aD/vd0cD2qc4HL07OjCeuHMr8Ro4CoMaeCKDB0/ECBOVWjTwUvPQ==}
    engines: {node: '>=8'}
    dev: true

  /is-plain-obj/2.1.0:
    resolution: {integrity: sha512-YWnfyRwxL/+SsrWYfOpUtz5b3YD+nyfkHvjbcanzk8zgyO4ASD67uVMRt8k5bM4lLMDnXfriRhOpemw+NfT1eA==}
    engines: {node: '>=8'}
    dev: true

  /is-potential-custom-element-name/1.0.1:
    resolution: {integrity: sha512-bCYeRA2rVibKZd+s2625gGnGF/t7DSqDs4dP7CrLA1m7jKWz6pps0LpYLJN8Q64HtmPKJ1hrN3nzPNKFEKOUiQ==}
    dev: true

  /is-promise/2.2.2:
    resolution: {integrity: sha512-+lP4/6lKUBfQjZ2pdxThZvLUAafmZb8OAxFb8XXtiQmS35INgr85hdOGoEs124ez1FCnZJt6jau/T+alh58QFQ==}
    dev: false

  /is-regex/1.1.4:
    resolution: {integrity: sha512-kvRdxDsxZjhzUX07ZnLydzS1TU/TJlTUHHY4YLL87e37oUA49DfkLqgy+VjFocowy29cKvcSiu+kIv728jTTVg==}
    engines: {node: '>= 0.4'}
    dependencies:
      call-bind: 1.0.2
      has-tostringtag: 1.0.0

  /is-retry-allowed/2.2.0:
    resolution: {integrity: sha512-XVm7LOeLpTW4jV19QSH38vkswxoLud8sQ57YwJVTPWdiaI9I8keEhGFpBlslyVsgdQy4Opg8QOLb8YRgsyZiQg==}
    engines: {node: '>=10'}
    dev: false

  /is-set/2.0.2:
    resolution: {integrity: sha512-+2cnTEZeY5z/iXGbLhPrOAaK/Mau5k5eXq9j14CpRTftq0pAJu2MwVRSZhyZWBzx3o6X795Lz6Bpb6R0GKf37g==}
    dev: true

  /is-stream/2.0.1:
    resolution: {integrity: sha512-hFoiJiTl63nn+kstHGBtewWSKnQLpyb155KHheA1l39uvtO9nWIop1p3udqPcUd/xbF1VLMO4n7OI6p7RbngDg==}
    engines: {node: '>=8'}
    dev: true

  /is-string/1.0.7:
    resolution: {integrity: sha512-tE2UXzivje6ofPW7l23cjDOMa09gb7xlAqG6jG5ej6uPV32TlWP3NKPigtaGeHNu9fohccRYvIiZMfOOnOYUtg==}
    engines: {node: '>= 0.4'}
    dependencies:
      has-tostringtag: 1.0.0
    dev: true

  /is-symbol/1.0.4:
    resolution: {integrity: sha512-C/CPBqKWnvdcxqIARxyOh4v1UUEOCHpgDa0WYgpKDFMszcrPcffg5uhwSgPCLD2WWxmq6isisz87tzT01tuGhg==}
    engines: {node: '>= 0.4'}
    dependencies:
      has-symbols: 1.0.3
    dev: true

  /is-typed-array/1.1.10:
    resolution: {integrity: sha512-PJqgEHiWZvMpaFZ3uTc8kHPM4+4ADTlDniuQL7cU/UDA0Ql7F70yGfHph3cLNe+c9toaigv+DFzTJKhc2CtO6A==}
    engines: {node: '>= 0.4'}
    dependencies:
      available-typed-arrays: 1.0.5
      call-bind: 1.0.2
      for-each: 0.3.3
      gopd: 1.0.1
      has-tostringtag: 1.0.0
    dev: true

  /is-unicode-supported/0.1.0:
    resolution: {integrity: sha512-knxG2q4UC3u8stRGyAVJCOdxFmv5DZiRcdlIaAQXAbSfJya+OhopNotLQrstBhququ4ZpuKbDc/8S6mgXgPFPw==}
    engines: {node: '>=10'}
    dev: true

  /is-weakmap/2.0.1:
    resolution: {integrity: sha512-NSBR4kH5oVj1Uwvv970ruUkCV7O1mzgVFO4/rev2cLRda9Tm9HrL70ZPut4rOHgY0FNrUu9BCbXA2sdQ+x0chA==}
    dev: true

  /is-weakset/2.0.2:
    resolution: {integrity: sha512-t2yVvttHkQktwnNNmBQ98AhENLdPUTDTE21uPqAQ0ARwQfGeQKRVS0NNurH7bTf7RrvcVn1OOge45CnBeHCSmg==}
    dependencies:
      call-bind: 1.0.2
      get-intrinsic: 1.1.3
    dev: true

  /is-wsl/2.2.0:
    resolution: {integrity: sha512-fKzAra0rGJUUBwGBgNkHZuToZcn+TtXHpeCgmkMJMMYx1sQDYaCSyjJBSCa2nH1DGm7s3n1oBnohoVTBaN7Lww==}
    engines: {node: '>=8'}
    dependencies:
      is-docker: 2.2.1
    dev: false

  /isarray/0.0.1:
    resolution: {integrity: sha512-D2S+3GLxWH+uhrNEcoh/fnmYeP8E8/zHl644d/jdA0g2uyXvy3sb0qxotE+ne0LtccHknQzWwZEzhak7oJ0COQ==}

  /isarray/1.0.0:
    resolution: {integrity: sha512-VLghIWNM6ELQzo7zwmcg0NmTVyWKYjvIeM83yjp0wRDTmUnrM678fQbcKBo6n2CJEF0szoG//ytg+TKla89ALQ==}

  /isarray/2.0.5:
    resolution: {integrity: sha512-xHjhDr3cNBK0BzdUJSPXZntQUx/mwMS5Rw4A7lPJ90XGAO6ISP/ePDNuo0vhqOZU+UD5JoodwCAAoZQd3FeAKw==}
    dev: true

  /isexe/2.0.0:
    resolution: {integrity: sha512-RHxMLp9lnKHGHRng9QFhRCMbYAcVpn69smSGcq3f36xjgVVWThj4qqLbTLlq7Ssj8B+fIQ1EuCEGI2lKsyQeIw==}
    dev: true

  /iterare/1.2.1:
    resolution: {integrity: sha512-RKYVTCjAnRthyJes037NX/IiqeidgN1xc3j1RjFfECFp28A1GVwK9nA+i0rJPaHqSZwygLzRnFlzUuHFoWWy+Q==}
    engines: {node: '>=6'}

  /jake/10.8.5:
    resolution: {integrity: sha512-sVpxYeuAhWt0OTWITwT98oyV0GsXyMlXCF+3L1SuafBVUIr/uILGRB+NqwkzhgXKvoJpDIpQvqkUALgdmQsQxw==}
    engines: {node: '>=10'}
    hasBin: true
    dependencies:
      async: 3.2.3
      chalk: 4.1.2
      filelist: 1.0.4
      minimatch: 3.1.2
    dev: false
    optional: true

  /jest-worker/27.5.1:
    resolution: {integrity: sha512-7vuh85V5cdDofPyxn58nrPjBktZo0u9x1g8WtjQol+jZDaE+fhN+cIvTj11GndBnMnyfrUOG1sZQxCdjKh+DKg==}
    engines: {node: '>= 10.13.0'}
    dependencies:
      '@types/node': 18.11.18
      merge-stream: 2.0.0
      supports-color: 8.1.1
    dev: true

  /jiti/1.16.0:
    resolution: {integrity: sha512-L3BJStEf5NAqNuzrpfbN71dp43mYIcBUlCRea/vdyv5dW/AYa1d4bpelko4SHdY3I6eN9Wzyasxirj1/vv5kmg==}
    hasBin: true
    dev: true

  /js-beautify/1.14.4:
    resolution: {integrity: sha512-+b4A9c3glceZEmxyIbxDOYB0ZJdReLvyU1077RqKsO4dZx9FUHjTOJn8VHwpg33QoucIykOiYbh7MfqBOghnrA==}
    engines: {node: '>=10'}
    hasBin: true
    dependencies:
      config-chain: 1.1.13
      editorconfig: 0.15.3
      glob: 7.2.0
      nopt: 5.0.0
    dev: false

  /js-sdsl/4.1.4:
    resolution: {integrity: sha512-Y2/yD55y5jteOAmY50JbUZYwk3CP3wnLPEZnlR1w9oKhITrBEtAxwuWKebFf8hMrPMgbYwFoWK/lH2sBkErELw==}
    dev: true

  /js-stringify/1.0.2:
    resolution: {integrity: sha512-rtS5ATOo2Q5k1G+DADISilDA6lv79zIiwFd6CcjuIxGKLFm5C+RLImRscVap9k55i+MOZwgliw+NejvkLuGD5g==}
    dev: false

  /js-tokens/4.0.0:
    resolution: {integrity: sha512-RdJUflcE3cUzKiMqQgsCu06FPu9UdIJO0beYbPhHN4k6apgJtifcoCtT9bcxOpYBtpD2kCM6Sbzg4CausW/PKQ==}
    dev: true

  /js-yaml/3.14.1:
    resolution: {integrity: sha512-okMH7OXXJ7YrN9Ok3/SXrnu4iX9yOk+25nqX4imS2npuvTYDmo/QEZoqwZkYaIDk3jVvBOTOIEgEhaLOynBS9g==}
    hasBin: true
    dependencies:
      argparse: 1.0.10
      esprima: 4.0.1
    dev: true

  /js-yaml/4.1.0:
    resolution: {integrity: sha512-wpxZs9NoxZaJESJGIZTyDEaYpl0FKSA+FB9aJiyemKhMwkxQg63h4T1KJgUGHpTqPDNRcmmYLugrRjJlBtWvRA==}
    hasBin: true
    dependencies:
      argparse: 2.0.1

  /jsdom/20.0.3:
    resolution: {integrity: sha512-SYhBvTh89tTfCD/CRdSOm13mOBa42iTaTyfyEWBdKcGdPxPtLFBXuHR8XHb33YNYaP+lLbmSvBTsnoesCNJEsQ==}
    engines: {node: '>=14'}
    peerDependencies:
      canvas: ^2.5.0
    peerDependenciesMeta:
      canvas:
        optional: true
    dependencies:
      abab: 2.0.6
      acorn: 8.8.1
      acorn-globals: 7.0.1
      cssom: 0.5.0
      cssstyle: 2.3.0
      data-urls: 3.0.2
      decimal.js: 10.4.3
      domexception: 4.0.0
      escodegen: 2.0.0
      form-data: 4.0.0
      html-encoding-sniffer: 3.0.0
      http-proxy-agent: 5.0.0
      https-proxy-agent: 5.0.1
      is-potential-custom-element-name: 1.0.1
      nwsapi: 2.2.2
      parse5: 7.1.2
      saxes: 6.0.0
      symbol-tree: 3.2.4
      tough-cookie: 4.1.2
      w3c-xmlserializer: 4.0.0
      webidl-conversions: 7.0.0
      whatwg-encoding: 2.0.0
      whatwg-mimetype: 3.0.0
      whatwg-url: 11.0.0
      ws: 8.11.0
      xml-name-validator: 4.0.0
    transitivePeerDependencies:
      - bufferutil
      - supports-color
      - utf-8-validate
    dev: true

  /json-parse-even-better-errors/2.3.1:
    resolution: {integrity: sha512-xyFwyhro/JEof6Ghe2iz2NcXoj2sloNsWr/XsERDK/oiPCfaNhl5ONfp+jQdAZRQQ0IJWNzH9zIZF7li91kh2w==}
    dev: true

  /json-schema-traverse/0.4.1:
    resolution: {integrity: sha512-xbbCH5dCYU5T8LcEhhuh7HJ88HXuW3qsI3Y0zOZFKfZEHcpWiHU/Jxzk629Brsab/mMiHQti9wMP+845RPe3Vg==}
    dev: true

  /json-schema-traverse/1.0.0:
    resolution: {integrity: sha512-NM8/P9n3XjXhIZn1lLhkFaACTOURQXjWhV4BA/RnOv8xvgqtqpAX9IO4mRQxSx1Rlo4tqzeqb0sOlruaOy3dug==}
    dev: true

  /json-stable-stringify-without-jsonify/1.0.1:
    resolution: {integrity: sha512-Bdboy+l7tA3OGW6FjyFHWkP5LuByj1Tk33Ljyq0axyzdk9//JSi2u3fP1QSmd1KNwq6VOKYGlAu87CisVir6Pw==}
    dev: true

  /json5/2.2.1:
    resolution: {integrity: sha512-1hqLFMSrGHRHxav9q9gNjJ5EXznIxGVO09xQRrwplcS8qs28pZ8s8hupZAmqDwZUmVZ2Qb2jnyPOWcDH8m8dlA==}
    engines: {node: '>=6'}
    hasBin: true
    dev: true

  /json5/2.2.3:
    resolution: {integrity: sha512-XmOWe7eyHYH14cLdVPoyg+GOH3rYX++KpzrylJwSW98t3Nk+U8XOl8FWKOgwtzdb8lXGf6zYwDUzeHMWfxasyg==}
    engines: {node: '>=6'}
    hasBin: true
    dev: true

  /jsonc-parser/3.2.0:
    resolution: {integrity: sha512-gfFQZrcTc8CnKXp6Y4/CBT3fTc0OVuDofpre4aEeEpSBPV5X5v4+Vmx+8snU7RLPrNHPKSgLxGo9YuQzz20o+w==}
    dev: true

  /jsonfile/4.0.0:
    resolution: {integrity: sha512-m6F1R3z8jjlf2imQHS2Qez5sjKWQzbuuhuJ/FKYFRZvPE3PuHcSMVZzfsLhGVOkfd20obL5SWEBew5ShlquNxg==}
    optionalDependencies:
      graceful-fs: 4.2.9
    dev: false

  /jsonfile/6.1.0:
    resolution: {integrity: sha512-5dgndWOriYSm5cnYaJNhalLNDKOqFwyDB/rr1E9ZsGciGvKPs8R2xYGCacuf3z6K1YKDz182fd+fY3cn3pMqXQ==}
    dependencies:
      universalify: 2.0.0
    optionalDependencies:
      graceful-fs: 4.2.9
    dev: true

  /jsonwebtoken/9.0.0:
    resolution: {integrity: sha512-tuGfYXxkQGDPnLJ7SibiQgVgeDgfbPq2k2ICcbgqW8WxWLBAxKQM/ZCu/IT8SOSwmaYl4dpTFCW5xZv7YbbWUw==}
    engines: {node: '>=12', npm: '>=6'}
    dependencies:
      jws: 3.2.2
      lodash: 4.17.21
      ms: 2.1.3
      semver: 7.3.8
    dev: false

  /jstransformer/1.0.0:
    resolution: {integrity: sha512-C9YK3Rf8q6VAPDCCU9fnqo3mAfOH6vUGnMcP4AQAYIEpWtfGLpwOTmZ+igtdK5y+VvI2n3CyYSzy4Qh34eq24A==}
    dependencies:
      is-promise: 2.2.2
      promise: 7.3.1
    dev: false

  /juice/7.0.0:
    resolution: {integrity: sha512-AjKQX31KKN+uJs+zaf+GW8mBO/f/0NqSh2moTMyvwBY+4/lXIYTU8D8I2h6BAV3Xnz6GGsbalUyFqbYMe+Vh+Q==}
    engines: {node: '>=10.0.0'}
    hasBin: true
    dependencies:
      cheerio: 1.0.0-rc.10
      commander: 5.1.0
      mensch: 0.3.4
      slick: 1.12.2
      web-resource-inliner: 5.0.0
    transitivePeerDependencies:
      - encoding
    dev: false

  /just-extend/4.2.1:
    resolution: {integrity: sha512-g3UB796vUFIY90VIv/WX3L2c8CS2MdWUww3CNrYmqza1Fg0DURc2K/O4YrnklBdQarSJ/y8JnJYDGc+1iumQjg==}
    dev: true

  /jwa/1.4.1:
    resolution: {integrity: sha512-qiLX/xhEEFKUAJ6FiBMbes3w9ATzyk5W7Hvzpa/SLYdxNtng+gcurvrI7TbACjIXlsJyr05/S1oUhZrc63evQA==}
    dependencies:
      buffer-equal-constant-time: 1.0.1
      ecdsa-sig-formatter: 1.0.11
      safe-buffer: 5.2.1
    dev: false

  /jws/3.2.2:
    resolution: {integrity: sha512-YHlZCB6lMTllWDtSPHz/ZXTsi8S00usEV6v1tjq8tOUZzw7DpSDWVXjXDre6ed1w/pd495ODpHZYSdkRTsa0HA==}
    dependencies:
      jwa: 1.4.1
      safe-buffer: 5.2.1
    dev: false

  /kind-of/6.0.3:
    resolution: {integrity: sha512-dcS1ul+9tmeD95T+x28/ehLgd9mENa3LsvDTtzm3vyBEO7RPptvAD+t44WVXaUjTBRcrpFeFlC8WCruUR456hw==}
    engines: {node: '>=0.10.0'}
    dev: true

  /kolorist/1.6.0:
    resolution: {integrity: sha512-dLkz37Ab97HWMx9KTes3Tbi3D1ln9fCAy2zr2YVExJasDRPGRaKcoE4fycWNtnCAJfjFqe0cnY+f8KT2JePEXQ==}
    dev: true

  /lefthook-darwin-arm64/1.2.8:
    resolution: {integrity: sha512-4gmZpcPPDo9NQYwHdDAoPv0Ho0V1xa5GPGYOrpKzmgA4MogLMmtp2AUUQt8ekgfoUfiXn6Zh2Ww83J+kIW04Ww==}
    cpu: [arm64]
    os: [darwin]
    requiresBuild: true
    dev: true
    optional: true

  /lefthook-darwin-x64/1.2.8:
    resolution: {integrity: sha512-5QyHU2YyJmNpiorxXqKPYlhlYQSBjx+0DOLKOtd20aCQIZXQFMhgJUSe3s5WGNyxEzoVIzZ05rxBbsIqnNXliQ==}
    cpu: [x64]
    os: [darwin]
    requiresBuild: true
    dev: true
    optional: true

  /lefthook-freebsd-arm64/1.2.8:
    resolution: {integrity: sha512-LwCYN2B6nNIv+4LLFYMNbMJYUI3xvF6tN+y9gY13yanOVdbMcJDHTVFP4l0yEpeAy93UDzvGIPXo0RX99CEpRg==}
    cpu: [arm64]
    os: [freebsd]
    requiresBuild: true
    dev: true
    optional: true

  /lefthook-freebsd-x64/1.2.8:
    resolution: {integrity: sha512-Jojivv39Ocp/Z78cagLdJkp2z//h01nCMNHYo5Hf2vBkL9oBDxSg3arJSc7C5h8tTk6WZG4zZgVHF+FF8RqTcQ==}
    cpu: [x64]
    os: [freebsd]
    requiresBuild: true
    dev: true
    optional: true

  /lefthook-linux-arm64/1.2.8:
    resolution: {integrity: sha512-KkOC56fpVQ6baZFZXr9ReMvSHDW8mClhAxSHM99UY2p7vBk63fP7SXvq0QBMVxtqZr8pzVV0fReuL4N47H3kMA==}
    cpu: [arm64]
    os: [linux]
    requiresBuild: true
    dev: true
    optional: true

  /lefthook-linux-x64/1.2.8:
    resolution: {integrity: sha512-iNAHyhNr3th9ESFDjEcXjVfl83QXP8422LRX+oQnr6WHQSZ+pn5FN7SptKovw7+M0WqvjBHyj4Pw7OXA+NZXLg==}
    cpu: [x64]
    os: [linux]
    requiresBuild: true
    dev: true
    optional: true

  /lefthook-windows-arm64/1.2.8:
    resolution: {integrity: sha512-BmIQ+M6jJUcT5QQyOaF8UvIK3vtk+a9XH/MQwgqZ8ou8T1vQR0aF7xcjHK/4wGtlwUP2+Qye9+n6xYvkwl/6+A==}
    cpu: [arm64]
    os: [win32]
    requiresBuild: true
    dev: true
    optional: true

  /lefthook-windows-x64/1.2.8:
    resolution: {integrity: sha512-7ONLOkd/Un/zEU9WdOHL0fgOy7WRdIMzHuk+TNwqzoAO8G/qaFSPfsIteN2GifZ0cDBSLGE8x5rfxRv2nUuzcA==}
    cpu: [x64]
    os: [win32]
    requiresBuild: true
    dev: true
    optional: true

  /lefthook/1.2.8:
    resolution: {integrity: sha512-dB6sA3SxMxUvZjUN+pjQrEapJppqERO8DJMdpJvDsymIIKJLQY/iG5H9bR/J4+kE+trho+wC8F+zsuuOhtlSxQ==}
    hasBin: true
    requiresBuild: true
    optionalDependencies:
      lefthook-darwin-arm64: 1.2.8
      lefthook-darwin-x64: 1.2.8
      lefthook-freebsd-arm64: 1.2.8
      lefthook-freebsd-x64: 1.2.8
      lefthook-linux-arm64: 1.2.8
      lefthook-linux-x64: 1.2.8
      lefthook-windows-arm64: 1.2.8
      lefthook-windows-x64: 1.2.8
    dev: true

  /levn/0.3.0:
    resolution: {integrity: sha512-0OO4y2iOHix2W6ujICbKIaEQXvFQHue65vUG3pb5EUomzPI90z9hsA1VsO/dbIIpC53J8gxM9Q4Oho0jrCM/yA==}
    engines: {node: '>= 0.8.0'}
    dependencies:
      prelude-ls: 1.1.2
      type-check: 0.3.2

  /levn/0.4.1:
    resolution: {integrity: sha512-+bT2uH4E5LGE7h/n3evcS/sQlJXCpIp6ym8OWJ5eV6+67Dsql/LaaT7qJBAt2rzfoa/5QBGBhxDix1dMt2kQKQ==}
    engines: {node: '>= 0.8.0'}
    dependencies:
      prelude-ls: 1.2.1
      type-check: 0.4.0
    dev: true

  /libbase64/1.2.1:
    resolution: {integrity: sha512-l+nePcPbIG1fNlqMzrh68MLkX/gTxk/+vdvAb388Ssi7UuUN31MI44w4Yf33mM3Cm4xDfw48mdf3rkdHszLNew==}
    dev: false

  /libmime/5.1.0:
    resolution: {integrity: sha512-xOqorG21Va+3CjpFOfFTU7SWohHH2uIX9ZY4Byz6J+lvpfvc486tOAT/G9GfbrKtJ9O7NCX9o0aC2lxqbnZ9EA==}
    dependencies:
      encoding-japanese: 2.0.0
      iconv-lite: 0.6.3
      libbase64: 1.2.1
      libqp: 1.1.0
    dev: false

  /libphonenumber-js/1.10.15:
    resolution: {integrity: sha512-sLeVLmWX17VCKKulc+aDIRHS95TxoTsKMRJi5s5gJdwlqNzMWcBCtSHHruVyXjqfi67daXM2SnLf2juSrdx5Sg==}

  /libqp/1.1.0:
    resolution: {integrity: sha512-4Rgfa0hZpG++t1Vi2IiqXG9Ad1ig4QTmtuZF946QJP4bPqOYC78ixUXgz5TW/wE7lNaNKlplSYTxQ+fR2KZ0EA==}
    dev: false

  /lilconfig/2.0.6:
    resolution: {integrity: sha512-9JROoBW7pobfsx+Sq2JsASvCo6Pfo6WWoUW79HuB1BCoBXD4PLWJPqDF6fNj67pqBYTbAHkE57M1kS/+L1neOg==}
    engines: {node: '>=10'}
    dev: true

  /lines-and-columns/1.2.4:
    resolution: {integrity: sha512-7ylylesZQ/PV29jhEDl3Ufjo6ZX7gCqJr5F7PKrqc93v7fzSymt1BpwEU8nAUXs8qzzvqhbjhK5QZg6Mt/HkBg==}
    dev: true

  /linkify-it/3.0.3:
    resolution: {integrity: sha512-ynTsyrFSdE5oZ/O9GEf00kPngmOfVwazR5GKDq6EYfhlpFug3J2zybX56a2PRRpc9P+FuSoGNAwjlbDs9jJBPQ==}
    dependencies:
      uc.micro: 1.0.6
    dev: true

  /linkify-it/4.0.0:
    resolution: {integrity: sha512-QAxkXyzT/TXgwGyY4rTgC95Ex6/lZ5/lYTV9nug6eJt93BCBQGOE47D/g2+/m5J1MrVLr2ot97OXkBZ9bBpR4A==}
    dependencies:
      uc.micro: 1.0.6
    dev: false

  /list-stylesheets/2.0.0:
    resolution: {integrity: sha512-EMhWosVmqftbB3WZb4JWcS3tVj9rhBpkDqB87HaNdOi5gpFZNC+Od7hHPFSSlB99Qt/HxJZs8atINa/z672EDA==}
    dependencies:
      cheerio: 1.0.0-rc.10
      pick-util: 1.1.5
    dev: false

  /loader-runner/4.2.0:
    resolution: {integrity: sha512-92+huvxMvYlMzMt0iIOukcwYBFpkYJdpl2xsZ7LrlayO7E8SOv+JJUEK17B/dJIHAOLMfh2dZZ/Y18WgmGtYNw==}
    engines: {node: '>=6.11.5'}
    dev: true

  /local-pkg/0.4.2:
    resolution: {integrity: sha512-mlERgSPrbxU3BP4qBqAvvwlgW4MTg78iwJdGGnv7kibKjWcJksrG3t6LB5lXI93wXRDvG4NpUgJFmTG4T6rdrg==}
    engines: {node: '>=14'}
    dev: true

  /locate-path/6.0.0:
    resolution: {integrity: sha512-iPZK6eYjbxRu3uB4/WZ3EsEIMJFMqAoopl3R+zuq0UjcAm/MO6KCweDgPfP3elTztoKP3KtnVHxTn2NHBSDVUw==}
    engines: {node: '>=10'}
    dependencies:
      p-locate: 5.0.0
    dev: true

  /lodash.castarray/4.4.0:
    resolution: {integrity: sha512-aVx8ztPv7/2ULbArGJ2Y42bG1mEQ5mGjpdvrbJcJFU3TbYybe+QlLS4pst9zV52ymy2in1KpFPiZnAOATxD4+Q==}
    dev: true

  /lodash.clonedeep/4.5.0:
    resolution: {integrity: sha512-H5ZhCF25riFd9uB5UCkVKo61m3S/xZk1x4wA6yp/L3RFP6Z/eHH1ymQcGLo7J3GMPfm0V/7m1tryHuGVxpqEBQ==}

  /lodash.get/4.4.2:
    resolution: {integrity: sha512-z+Uw/vLuy6gQe8cfaFWD7p0wVv8fJl3mbzXh33RS+0oW2wvUqiRXiQ69gLWSLpgB5/6sU+r6BlQR0MBILadqTQ==}
    dev: true

  /lodash.isplainobject/4.0.6:
    resolution: {integrity: sha512-oSXzaWypCMHkPC3NvBEaPHf0KsA5mvPrOPgQWDsbg8n7orZ290M0BmC/jgRZ4vcJ6DTAhjrsSYgdsW/F+MFOBA==}
    dev: true

  /lodash.merge/4.6.2:
    resolution: {integrity: sha512-0KpjqXRVvrYyCsX1swR/XTK0va6VQkQM6MNo7PqW77ByjAhoARA8EfrP1N4+KlKj8YS0ZUCtRT/YUuhyYDujIQ==}
    dev: true

  /lodash/4.17.21:
    resolution: {integrity: sha512-v2kDEe57lecTulaDIuNTPy3Ry4gLGJ6Z1O3vE1krgXZNrsQ+LFTGHVxVjcXPs17LhbZVGedAJv8XZ1tvj5FvSg==}

  /log-symbols/4.1.0:
    resolution: {integrity: sha512-8XPvpAA8uyhfteu8pIvQxpJZ7SYYdpUivZpGy6sFsBuKRY/7rQGavedeB8aK+Zkyq6upMFVL/9AW6vOYzfRyLg==}
    engines: {node: '>=10'}
    dependencies:
      chalk: 4.1.2
      is-unicode-supported: 0.1.0
    dev: true

  /loupe/2.3.6:
    resolution: {integrity: sha512-RaPMZKiMy8/JruncMU5Bt6na1eftNoo++R4Y+N2FrxkDVTrGvcyzFTsaGif4QTeKESheMGegbhw6iUAq+5A8zA==}
    dependencies:
      get-func-name: 2.0.0
    dev: true

  /lower-case/1.1.4:
    resolution: {integrity: sha512-2Fgx1Ycm599x+WGpIYwJOvsjmXFzTSc34IwDWALRA/8AopUKAVPwfJ+h5+f85BCp0PWmmJcWzEpxOpoXycMpdA==}
    dev: false

  /lower-case/2.0.2:
    resolution: {integrity: sha512-7fm3l3NAF9WfN6W3JOmf5drwpVqX78JtoGJ3A6W0a6ZnldM41w2fV5D490psKFTpMds8TJse/eHLFFsNHHjHgg==}
    dependencies:
      tslib: 2.4.1
    dev: true

  /lru-cache/4.1.5:
    resolution: {integrity: sha512-sWZlbEP2OsHNkXrMl5GYk/jKk70MBng6UU4YI/qGDYbgf6YbP4EvmqISbXCoJiRKs+1bSpFHVgQxvJ17F2li5g==}
    dependencies:
      pseudomap: 1.0.2
      yallist: 2.1.2
    dev: false

  /lru-cache/5.1.1:
    resolution: {integrity: sha512-KpNARQA3Iwv+jTA0utUVVbrh+Jlrr1Fv0e56GGzAFOXN7dk/FviaDW8LHmK52DlcH4WP2n6gI8vN1aesBFgo9w==}
    dependencies:
      yallist: 3.1.1
    dev: false

  /lru-cache/6.0.0:
    resolution: {integrity: sha512-Jo6dJ04CmSjuznwJSS3pUeWmd/H0ffTlkXXgwZi+eq1UCmqQwCh+eLsYOYCwY991i2Fah4h1BEMCx4qThGbsiA==}
    engines: {node: '>=10'}
    dependencies:
      yallist: 4.0.0

  /lru-cache/7.14.1:
    resolution: {integrity: sha512-ysxwsnTKdAx96aTRdhDOCQfDgbHnt8SK0KY8SEjO0wHinhWOFTESbjVCMPbU1uGXg/ch4lifqx0wfjOawU2+WA==}
    engines: {node: '>=12'}

  /macos-release/2.5.0:
    resolution: {integrity: sha512-EIgv+QZ9r+814gjJj0Bt5vSLJLzswGmSUbUpbi9AIr/fsN2IWFBl2NucV9PAiek+U1STK468tEkxmVYUtuAN3g==}
    engines: {node: '>=6'}
    dev: true

  /magic-string/0.25.9:
    resolution: {integrity: sha512-RmF0AsMzgt25qzqqLc1+MbHmhdx0ojF2Fvs4XnOqz2ZOBXzzkEwc/dJQZCYHAn7v1jbVOjAZfK8msRn4BxO4VQ==}
    dependencies:
      sourcemap-codec: 1.4.8

  /magic-string/0.26.7:
    resolution: {integrity: sha512-hX9XH3ziStPoPhJxLq1syWuZMxbDvGNbVchfrdCtanC7D13888bMFow61x8axrx+GfHLtVeAx2kxL7tTGRl+Ow==}
    engines: {node: '>=12'}
    dependencies:
      sourcemap-codec: 1.4.8
    dev: true

  /mailparser/3.5.0:
    resolution: {integrity: sha512-mdr2DFgz8LKC0/Q6io6znA0HVnzaPFT0a4TTnLeZ7mWHlkfnm227Wxlq7mHh7AgeP32h7gOUpXvyhSfJJIEeyg==}
    dependencies:
      encoding-japanese: 2.0.0
      he: 1.2.0
      html-to-text: 8.2.0
      iconv-lite: 0.6.3
      libmime: 5.1.0
      linkify-it: 4.0.0
      mailsplit: 5.3.2
      nodemailer: 6.7.3
      tlds: 1.231.0
    dev: false

  /mailsplit/5.3.2:
    resolution: {integrity: sha512-coES12hhKqagkuBTJoqERX+y9bXNpxbxw3Esd07auuwKYmcagouVlgucyIVRp48fnswMKxcUtLoFn/L1a75ynQ==}
    dependencies:
      libbase64: 1.2.1
      libmime: 5.1.0
      libqp: 1.1.0
    dev: false

  /make-dir/3.1.0:
    resolution: {integrity: sha512-g3FeP20LNwhALb/6Cz6Dd4F2ngze0jz7tbzrD2wAV+o9FeNHe4rL+yK2md0J/fiSf1sa1ADhXqi5+oVwOM/eGw==}
    engines: {node: '>=8'}
    dependencies:
      semver: 6.3.0
    dev: false

  /make-error/1.3.6:
    resolution: {integrity: sha512-s8UhlNe7vPKomQhC1qFelMokr/Sc3AgNbso3n74mVPA5LTZwkB9NlXf4XPamLxJE8h0gh73rM94xvwRT2CVInw==}
    dev: true

  /markdown-it-anchor/8.6.4_2zb4u3vubltivolgu556vv4aom:
    resolution: {integrity: sha512-Ul4YVYZNxMJYALpKtu+ZRdrryYt/GlQ5CK+4l1bp/gWXOG2QWElt6AqF3Mih/wfUKdZbNAZVXGR73/n6U/8img==}
    peerDependencies:
      '@types/markdown-it': '*'
      markdown-it: '*'
    dependencies:
      '@types/markdown-it': 12.2.3
      markdown-it: 12.3.2
    dev: true

  /markdown-it-attrs/4.1.4_markdown-it@12.3.2:
    resolution: {integrity: sha512-53Zfv8PTb6rlVFDlD106xcZHKBSsRZKJ2IW/rTxEJBEVbVaoxaNsmRkG0HXfbHl2SK8kaxZ2QKqdthWy/QBwmA==}
    engines: {node: '>=6'}
    peerDependencies:
      markdown-it: '>= 9.0.0'
    dependencies:
      markdown-it: 12.3.2
    dev: true

  /markdown-it-emoji/2.0.2:
    resolution: {integrity: sha512-zLftSaNrKuYl0kR5zm4gxXjHaOI3FAOEaloKmRA5hijmJZvSjmxcokOLlzycb/HXlUFWzXqpIEoyEMCE4i9MvQ==}
    dev: true

  /markdown-it/12.3.2:
    resolution: {integrity: sha512-TchMembfxfNVpHkbtriWltGWc+m3xszaRD0CZup7GFFhzIgQqxIfn3eGj1yZpfuflzPvfkt611B2Q/Bsk1YnGg==}
    hasBin: true
    dependencies:
      argparse: 2.0.1
      entities: 2.1.0
      linkify-it: 3.0.3
      mdurl: 1.0.1
      uc.micro: 1.0.6
    dev: true

  /mdurl/1.0.1:
    resolution: {integrity: sha512-/sKlQJCBYVY9Ers9hqzKou4H6V5UWc/M59TH2dvkt+84itfnq7uFOMLpOiOS4ujvHP4etln18fmIxA5R5fll0g==}
    dev: true

  /media-typer/0.3.0:
    resolution: {integrity: sha512-dq+qelQ9akHpcOl/gUVRTxVIOkAJ1wR3QAvb4RsVjS8oVoFjDGTc679wJYmUmknUF5HwMLOgb5O+a3KxfWapPQ==}
    engines: {node: '>= 0.6'}

  /mediaquery-text/1.2.0:
    resolution: {integrity: sha512-cJyRqgYQi+hsYhRkyd5le0s4LsEPvOB7r+6X3jdEELNqVlM9mRIgyUPg9BzF+PuTqQH1ZekgIjYVOeWSXWq35Q==}
    dependencies:
      cssom: 0.5.0
    dev: false

  /memfs/3.4.1:
    resolution: {integrity: sha512-1c9VPVvW5P7I85c35zAdEr1TD5+F11IToIHIlrVIcflfnzPkJa0ZoYEoEdYDP8KgPFoSZ/opDrUsAoZWym3mtw==}
    engines: {node: '>= 4.0.0'}
    dependencies:
      fs-monkey: 1.0.3
    dev: true

  /mensch/0.3.4:
    resolution: {integrity: sha512-IAeFvcOnV9V0Yk+bFhYR07O3yNina9ANIN5MoXBKYJ/RLYPurd2d0yw14MDhpr9/momp0WofT1bPUh3hkzdi/g==}
    dev: false

  /merge-descriptors/1.0.1:
    resolution: {integrity: sha512-cCi6g3/Zr1iqQi6ySbseM1Xvooa98N0w31jzUYrXPX2xqObmFGHJ0tQ5u74H3mVh7wLouTseZyYIq39g8cNp1w==}

  /merge-stream/2.0.0:
    resolution: {integrity: sha512-abv/qOcuPfk3URPfDzmZU1LKmuw8kT+0nIHvKrKgFrwifol/doWcdA4ZqsWQ8ENrFKkd67Mfpo/LovbIUsbt3w==}
    dev: true

  /merge2/1.4.1:
    resolution: {integrity: sha512-8q7VEgMJW4J8tcfVPy8g09NcQwZdbwFEqhe/WZkoIzjn/3TGDwtOCYtXGxA3O8tPzpczCCDgv+P2P5y00ZJOOg==}
    engines: {node: '>= 8'}
    dev: true

  /methods/1.1.2:
    resolution: {integrity: sha512-iclAHeNqNm68zFtnZ0e+1L2yUIdvzNoauKU4WBA3VvH/vPFieF7qfRlwUZU+DA9P9bPXIS90ulxoUoCH23sV2w==}
    engines: {node: '>= 0.6'}

  /micromatch/4.0.5:
    resolution: {integrity: sha512-DMy+ERcEW2q8Z2Po+WNXuw3c5YaUSFjAO5GsJqfEl7UjvtIuFKO6ZrKvcItdy98dwFI2N1tg3zNIdKaQT+aNdA==}
    engines: {node: '>=8.6'}
    dependencies:
      braces: 3.0.2
      picomatch: 2.3.1
    dev: true

  /mime-db/1.52.0:
    resolution: {integrity: sha512-sPU4uV7dYlvtWJxwwxHD0PuihVNiE7TyAbQ5SWxDCB9mUYvOgroQOwYQQOKPJ8CIbE+1ETVlOoK1UC2nU3gYvg==}
    engines: {node: '>= 0.6'}

  /mime-types/2.1.35:
    resolution: {integrity: sha512-ZDY+bPm5zTTF+YpCrAU9nK0UgICYPT0QtT1NZWFv4s++TNkcgVaT0g6+4R2uI4MjQjzysHB1zxuWL50hzaeXiw==}
    engines: {node: '>= 0.6'}
    dependencies:
      mime-db: 1.52.0

  /mime/1.6.0:
    resolution: {integrity: sha512-x0Vn8spI+wuJ1O6S7gnbaQg8Pxh4NNHb7KSINmEWKiPE4RKOplvijn+NkmYmmRgP68mc70j2EbeTFRsrswaQeg==}
    engines: {node: '>=4'}
    hasBin: true

  /mime/2.6.0:
    resolution: {integrity: sha512-USPkMeET31rOMiarsBNIHZKLGgvKc/LrjofAnBlOttf5ajRvqiRA8QsenbcooctK6d6Ts6aqZXBA+XbkKthiQg==}
    engines: {node: '>=4.0.0'}
    hasBin: true

  /mimic-fn/2.1.0:
    resolution: {integrity: sha512-OqbOk5oEQeAZ8WXWydlu9HJjz9WVdEIvamMCcXmuqUYjTknH/sqsWvhQ3vgwKFRR1HpjvNBKQ37nbJgYzGqGcg==}
    engines: {node: '>=6'}
    dev: true

  /mini-svg-data-uri/1.4.4:
    resolution: {integrity: sha512-r9deDe9p5FJUPZAk3A59wGH7Ii9YrjjWw0jmw/liSbHl2CHiyXj6FcDXDu2K3TjVAXqiJdaw3xxwlZZr9E6nHg==}
    hasBin: true
    dev: true

  /minimatch/3.1.2:
    resolution: {integrity: sha512-J7p63hRiAjw1NDEww1W7i37+ByIrOWO5XQQAzZ3VOcL0PNybwpfmV/N05zFAzwQ9USyEcX6t3UO+K5aqBQOIHw==}
    dependencies:
      brace-expansion: 1.1.11

  /minimatch/5.0.1:
    resolution: {integrity: sha512-nLDxIFRyhDblz3qMuq+SoRZED4+miJ/G+tdDrjkkkRnjAsBexeGpgjLEQ0blJy7rHhR2b93rhQY4SvyWu9v03g==}
    engines: {node: '>=10'}
    dependencies:
      brace-expansion: 2.0.1
    dev: true

  /minimatch/5.1.2:
    resolution: {integrity: sha512-bNH9mmM9qsJ2X4r2Nat1B//1dJVcn3+iBLa3IgqJ7EbGaDNepL9QSHOxN4ng33s52VMMhhIfgCYDk3C4ZmlDAg==}
    engines: {node: '>=10'}
    dependencies:
      brace-expansion: 2.0.1

  /minimist/1.2.6:
    resolution: {integrity: sha512-Jsjnk4bw3YJqYzbdyBiNsPWHPfO++UGG749Cxs6peCu5Xg4nrena6OVxOYxrQTqww0Jmwt+Ref8rggumkTLz9Q==}

  /minipass/3.3.4:
    resolution: {integrity: sha512-I9WPbWHCGu8W+6k1ZiGpPu0GkoKBeorkfKNuAFBNS1HNFJvke82sxvI5bzcCNpWPorkOO5QQ+zomzzwRxejXiw==}
    engines: {node: '>=8'}
    dependencies:
      yallist: 4.0.0
    dev: false

  /minizlib/2.1.2:
    resolution: {integrity: sha512-bAxsR8BVfj60DWXHE3u30oHzfl4G7khkSuPW+qvpd7jFRHm7dLxOjUk1EHACJ/hxLY8phGJ0YhYHZo7jil7Qdg==}
    engines: {node: '>= 8'}
    dependencies:
      minipass: 3.3.4
      yallist: 4.0.0
    dev: false

  /mjml-accordion/4.13.0:
    resolution: {integrity: sha512-E3yihZW5Oq2p+sWOcr8kWeRTROmiTYOGxB4IOxW/jTycdY07N3FX3e6vuh7Fv3rryHEUaydUQYto3ICVyctI7w==}
    dependencies:
      '@babel/runtime': 7.18.6
      lodash: 4.17.21
      mjml-core: 4.13.0
    transitivePeerDependencies:
      - encoding
    dev: false

  /mjml-body/4.13.0:
    resolution: {integrity: sha512-S4HgwAuO9dEsyX9sr6WBf9/xr+H2ASVaLn22aurJm1S2Lvc1wifLPYBQgFmNdCjaesTCNtOMUDpG+Rbnavyaqg==}
    dependencies:
      '@babel/runtime': 7.18.6
      lodash: 4.17.21
      mjml-core: 4.13.0
    transitivePeerDependencies:
      - encoding
    dev: false

  /mjml-button/4.13.0:
    resolution: {integrity: sha512-3y8IAHCCxh7ESHh1aOOqobZKUgyNxOKAGQ9TlJoyaLpsKUFzkN8nmrD0KXF0ADSuzvhMZ1CdRIJuZ5mjv2TwWQ==}
    dependencies:
      '@babel/runtime': 7.18.6
      lodash: 4.17.21
      mjml-core: 4.13.0
    transitivePeerDependencies:
      - encoding
    dev: false

  /mjml-carousel/4.13.0:
    resolution: {integrity: sha512-ORSY5bEYlMlrWSIKI/lN0Tz3uGltWAjG8DQl2Yr3pwjwOaIzGE+kozrDf+T9xItfiIIbvKajef1dg7B7XgP0zg==}
    dependencies:
      '@babel/runtime': 7.18.6
      lodash: 4.17.21
      mjml-core: 4.13.0
    transitivePeerDependencies:
      - encoding
    dev: false

  /mjml-cli/4.13.0:
    resolution: {integrity: sha512-kAZxpH0QqlTF/CcLzELgKw1ljKRxrmWJ310CJQhbPAxHvwQ/nIb+q82U+zRJAelRPPKjnOb+hSrMRqTgk9rH3w==}
    hasBin: true
    dependencies:
      '@babel/runtime': 7.18.6
      chokidar: 3.5.3
      glob: 7.2.0
      html-minifier: 4.0.0
      js-beautify: 1.14.4
      lodash: 4.17.21
      mjml-core: 4.13.0
      mjml-migrate: 4.13.0
      mjml-parser-xml: 4.13.0
      mjml-validator: 4.13.0
      yargs: 16.2.0
    transitivePeerDependencies:
      - encoding
    dev: false

  /mjml-column/4.13.0:
    resolution: {integrity: sha512-O8FrWKK/bCy9XpKxrKRYWNdgWNaVd4TK4RqMeVI/I70IbnYnc1uf15jnsPMxCBSbT+NyXyk8k7fn099797uwpw==}
    dependencies:
      '@babel/runtime': 7.18.6
      lodash: 4.17.21
      mjml-core: 4.13.0
    transitivePeerDependencies:
      - encoding
    dev: false

  /mjml-core/4.13.0:
    resolution: {integrity: sha512-kU5AoVTlZaXR/EDi3ix66xpzUe+kScYus71lBH/wo/B+LZW70GHE1AYWtsog5oJp1MuTHpMFTNuBD/wePeEgWg==}
    dependencies:
      '@babel/runtime': 7.18.6
      cheerio: 1.0.0-rc.10
      detect-node: 2.0.4
      html-minifier: 4.0.0
      js-beautify: 1.14.4
      juice: 7.0.0
      lodash: 4.17.21
      mjml-migrate: 4.13.0
      mjml-parser-xml: 4.13.0
      mjml-validator: 4.13.0
    transitivePeerDependencies:
      - encoding
    dev: false

  /mjml-divider/4.13.0:
    resolution: {integrity: sha512-ooPCwfmxEC+wJduqObYezMp7W5UCHjL9Y1LPB5FGna2FrOejgfd6Ix3ij8Wrmycmlol7E2N4D7c5NDH5DbRCJg==}
    dependencies:
      '@babel/runtime': 7.18.6
      lodash: 4.17.21
      mjml-core: 4.13.0
    transitivePeerDependencies:
      - encoding
    dev: false

  /mjml-group/4.13.0:
    resolution: {integrity: sha512-U7E8m8aaoAE/dMqjqXPjjrKcwO36B4cquAy9ASldECrIZJBcpFYO6eYf5yLXrNCUM2P0id8pgVjrUq23s00L7Q==}
    dependencies:
      '@babel/runtime': 7.18.6
      lodash: 4.17.21
      mjml-core: 4.13.0
    transitivePeerDependencies:
      - encoding
    dev: false

  /mjml-head-attributes/4.13.0:
    resolution: {integrity: sha512-haggCafno+0lQylxJStkINCVCPMwfTpwE6yjCHeGOpQl/TkoNmjNkDr7DEEbNTZbt4Ekg070lQFn7clDy38EoA==}
    dependencies:
      '@babel/runtime': 7.18.6
      lodash: 4.17.21
      mjml-core: 4.13.0
    transitivePeerDependencies:
      - encoding
    dev: false

  /mjml-head-breakpoint/4.13.0:
    resolution: {integrity: sha512-D2iPDeUKQK1+rYSNa2HGOvgfPxZhNyndTG0iBEb/FxdGge2hbeDCZEN0mwDYE3wWB+qSBqlCuMI+Vr4pEjZbKg==}
    dependencies:
      '@babel/runtime': 7.18.6
      lodash: 4.17.21
      mjml-core: 4.13.0
    transitivePeerDependencies:
      - encoding
    dev: false

  /mjml-head-font/4.13.0:
    resolution: {integrity: sha512-mYn8aWnbrEap5vX2b4662hkUv6WifcYzYn++Yi6OHrJQi55LpzcU+myAGpfQEXXrpU8vGwExMTFKsJq5n2Kaow==}
    dependencies:
      '@babel/runtime': 7.18.6
      lodash: 4.17.21
      mjml-core: 4.13.0
    transitivePeerDependencies:
      - encoding
    dev: false

  /mjml-head-html-attributes/4.13.0:
    resolution: {integrity: sha512-m30Oro297+18Zou/1qYjagtmCOWtYXeoS38OABQ5zOSzMItE3TcZI9JNcOueIIWIyFCETe8StrTAKcQ2GHwsDw==}
    dependencies:
      '@babel/runtime': 7.18.6
      lodash: 4.17.21
      mjml-core: 4.13.0
    transitivePeerDependencies:
      - encoding
    dev: false

  /mjml-head-preview/4.13.0:
    resolution: {integrity: sha512-v0K/NocjFCbaoF/0IMVNmiqov91HxqT07vNTEl0Bt9lKFrTKVC01m1S4K7AB78T/bEeJ/HwmNjr1+TMtVNGGow==}
    dependencies:
      '@babel/runtime': 7.18.6
      lodash: 4.17.21
      mjml-core: 4.13.0
    transitivePeerDependencies:
      - encoding
    dev: false

  /mjml-head-style/4.13.0:
    resolution: {integrity: sha512-tBa33GL9Atn5bAM2UwE+uxv4rI29WgX/e5lXX+5GWlsb4thmiN6rxpFTNqBqWbBNRbZk4UEZF78M7Da8xC1ZGQ==}
    dependencies:
      '@babel/runtime': 7.18.6
      lodash: 4.17.21
      mjml-core: 4.13.0
    transitivePeerDependencies:
      - encoding
    dev: false

  /mjml-head-title/4.13.0:
    resolution: {integrity: sha512-Mq0bjuZXJlwxfVcjuYihQcigZSDTKeQaG3nORR1D0jsOH2BXU4XgUK1UOcTXn2qCBIfRoIMq7rfzYs+L0CRhdw==}
    dependencies:
      '@babel/runtime': 7.18.6
      lodash: 4.17.21
      mjml-core: 4.13.0
    transitivePeerDependencies:
      - encoding
    dev: false

  /mjml-head/4.13.0:
    resolution: {integrity: sha512-sL2qQuoVALXBCiemu4DPo9geDr8DuUdXVJxm+4nd6k5jpLCfSDmFlNhgSsLPzsYn7VEac3/sxsjLtomQ+6/BHg==}
    dependencies:
      '@babel/runtime': 7.18.6
      lodash: 4.17.21
      mjml-core: 4.13.0
    transitivePeerDependencies:
      - encoding
    dev: false

  /mjml-hero/4.13.0:
    resolution: {integrity: sha512-aWEOScdrhyjwdKBWG4XQaElRHP8LU5PtktkpMeBXa4yxrxNs25qRnDqMNkjSrnnmFKWZmQ166tfboY6RBNf0UA==}
    dependencies:
      '@babel/runtime': 7.18.6
      lodash: 4.17.21
      mjml-core: 4.13.0
    transitivePeerDependencies:
      - encoding
    dev: false

  /mjml-image/4.13.0:
    resolution: {integrity: sha512-agMmm2wRZTIrKwrUnYFlnAbtrKYSP0R2en+Vf92HPspAwmaw3/AeOW/QxmSiMhfGf+xsEJyzVvR/nd33jbT3sg==}
    dependencies:
      '@babel/runtime': 7.18.6
      lodash: 4.17.21
      mjml-core: 4.13.0
    transitivePeerDependencies:
      - encoding
    dev: false

  /mjml-migrate/4.13.0:
    resolution: {integrity: sha512-I1euHiAyNpaz+B5vH+Z4T+hg/YtI5p3PqQ3/zTLv8gi24V6BILjTaftWhH5+3R/gQkQhH0NUaWNnRmds+Mq5DQ==}
    hasBin: true
    dependencies:
      '@babel/runtime': 7.18.6
      js-beautify: 1.14.4
      lodash: 4.17.21
      mjml-core: 4.13.0
      mjml-parser-xml: 4.13.0
      yargs: 16.2.0
    transitivePeerDependencies:
      - encoding
    dev: false

  /mjml-navbar/4.13.0:
    resolution: {integrity: sha512-0Oqyyk+OdtXfsjswRb/7Ql1UOjN4MbqFPKoyltJqtj+11MRpF5+Wjd74Dj9H7l81GFwkIB9OaP+ZMiD+TPECgg==}
    dependencies:
      '@babel/runtime': 7.18.6
      lodash: 4.17.21
      mjml-core: 4.13.0
    transitivePeerDependencies:
      - encoding
    dev: false

  /mjml-parser-xml/4.13.0:
    resolution: {integrity: sha512-phljtI8DaW++q0aybR/Ykv9zCyP/jCFypxVNo26r2IQo//VYXyc7JuLZZT8N/LAI8lZcwbTVxQPBzJTmZ5IfwQ==}
    dependencies:
      '@babel/runtime': 7.18.6
      detect-node: 2.0.4
      htmlparser2: 4.1.0
      lodash: 4.17.21
    dev: false

  /mjml-preset-core/4.13.0:
    resolution: {integrity: sha512-gxzYaKkvUrHuzT1oqjEPSDtdmgEnN99Hf5f1r2CR5aMOB1x66EA3T8ATvF1o7qrBTVV4KMVlQem3IubMSYJZRw==}
    dependencies:
      '@babel/runtime': 7.18.6
      mjml-accordion: 4.13.0
      mjml-body: 4.13.0
      mjml-button: 4.13.0
      mjml-carousel: 4.13.0
      mjml-column: 4.13.0
      mjml-divider: 4.13.0
      mjml-group: 4.13.0
      mjml-head: 4.13.0
      mjml-head-attributes: 4.13.0
      mjml-head-breakpoint: 4.13.0
      mjml-head-font: 4.13.0
      mjml-head-html-attributes: 4.13.0
      mjml-head-preview: 4.13.0
      mjml-head-style: 4.13.0
      mjml-head-title: 4.13.0
      mjml-hero: 4.13.0
      mjml-image: 4.13.0
      mjml-navbar: 4.13.0
      mjml-raw: 4.13.0
      mjml-section: 4.13.0
      mjml-social: 4.13.0
      mjml-spacer: 4.13.0
      mjml-table: 4.13.0
      mjml-text: 4.13.0
      mjml-wrapper: 4.13.0
    transitivePeerDependencies:
      - encoding
    dev: false

  /mjml-raw/4.13.0:
    resolution: {integrity: sha512-JbBYxwX1a/zbqnCrlDCRNqov2xqUrMCaEdTHfqE2athj479aQXvLKFM20LilTMaClp/dR0yfvFLfFVrC5ej4FQ==}
    dependencies:
      '@babel/runtime': 7.18.6
      lodash: 4.17.21
      mjml-core: 4.13.0
    transitivePeerDependencies:
      - encoding
    dev: false

  /mjml-section/4.13.0:
    resolution: {integrity: sha512-BLcqlhavtRakKtzDQPLv6Ae4Jt4imYWq/P0jo+Sjk7tP4QifgVA2KEQOirPK5ZUqw/lvK7Afhcths5rXZ2ItnQ==}
    dependencies:
      '@babel/runtime': 7.18.6
      lodash: 4.17.21
      mjml-core: 4.13.0
    transitivePeerDependencies:
      - encoding
    dev: false

  /mjml-social/4.13.0:
    resolution: {integrity: sha512-zL2a7Wwsk8OXF0Bqu+1B3La1UPwdTMcEXptO8zdh2V5LL6Xb7Gfyvx6w0CmmBtG5IjyCtqaKy5wtrcpG9Hvjfg==}
    dependencies:
      '@babel/runtime': 7.18.6
      lodash: 4.17.21
      mjml-core: 4.13.0
    transitivePeerDependencies:
      - encoding
    dev: false

  /mjml-spacer/4.13.0:
    resolution: {integrity: sha512-Acw4QJ0MJ38W4IewXuMX7hLaW1BZaln+gEEuTfrv0xwPdTxX1ILqz4r+s9mYMxYkIDLWMCjBvXyQK6aWlid13A==}
    dependencies:
      '@babel/runtime': 7.18.6
      lodash: 4.17.21
      mjml-core: 4.13.0
    transitivePeerDependencies:
      - encoding
    dev: false

  /mjml-table/4.13.0:
    resolution: {integrity: sha512-UAWPVMaGReQhf776DFdiwdcJTIHTek3zzQ1pb+E7VlypEYgIpFvdUJ39UIiiflhqtdBATmHwKBOtePwU0MzFMg==}
    dependencies:
      '@babel/runtime': 7.18.6
      lodash: 4.17.21
      mjml-core: 4.13.0
    transitivePeerDependencies:
      - encoding
    dev: false

  /mjml-text/4.13.0:
    resolution: {integrity: sha512-uDuraaQFdu+6xfuigCimbeznnOnJfwRdcCL1lTBTusTuEvW/5Va6m2D3mnMeEpl+bp4+cxesXIz9st6A9pcg5A==}
    dependencies:
      '@babel/runtime': 7.18.6
      lodash: 4.17.21
      mjml-core: 4.13.0
    transitivePeerDependencies:
      - encoding
    dev: false

  /mjml-validator/4.13.0:
    resolution: {integrity: sha512-uURYfyQYtHJ6Qz/1A7/+E9ezfcoISoLZhYK3olsxKRViwaA2Mm8gy/J3yggZXnsUXWUns7Qymycm5LglLEIiQg==}
    dependencies:
      '@babel/runtime': 7.18.6
    dev: false

  /mjml-wrapper/4.13.0:
    resolution: {integrity: sha512-p/44JvHg04rAFR7QDImg8nZucEokIjFH6KJMHxsO0frJtLZ+IuakctzlZAADHsqiR52BwocDsXSa+o9SE2l6Ng==}
    dependencies:
      '@babel/runtime': 7.18.6
      lodash: 4.17.21
      mjml-core: 4.13.0
      mjml-section: 4.13.0
    transitivePeerDependencies:
      - encoding
    dev: false

  /mjml/4.13.0:
    resolution: {integrity: sha512-OnFKESouLshz8DPFSb6M/dE8GkhiJnoy6LAam5TiLA1anAj24yQ2ZH388LtQoEkvTisqwiTmc9ejDh5ctnFaJQ==}
    hasBin: true
    dependencies:
      '@babel/runtime': 7.18.6
      mjml-cli: 4.13.0
      mjml-core: 4.13.0
      mjml-migrate: 4.13.0
      mjml-preset-core: 4.13.0
      mjml-validator: 4.13.0
    transitivePeerDependencies:
      - encoding
    dev: false

  /mkdirp/0.5.5:
    resolution: {integrity: sha512-NKmAlESf6jMGym1++R0Ra7wvhV+wFW63FaSOFPwRahvea0gMUcGUhVeAg/0BC0wiv9ih5NYPB1Wn1UEI1/L+xQ==}
    hasBin: true
    dependencies:
      minimist: 1.2.6

  /mkdirp/1.0.4:
    resolution: {integrity: sha512-vVqVZQyf3WLx2Shd0qJ9xuvqgAyKPLAiqITEtqW0oIUjzo3PePDd6fW9iFz30ef7Ysp/oiWqbhszeGWW2T6Gzw==}
    engines: {node: '>=10'}
    hasBin: true
    dev: false

  /mlly/1.0.0:
    resolution: {integrity: sha512-QL108Hwt+u9bXdWgOI0dhzZfACovn5Aen4Xvc8Jasd9ouRH4NjnrXEiyP3nVvJo91zPlYjVRckta0Nt2zfoR6g==}
    dependencies:
      acorn: 8.8.1
      pathe: 1.0.0
      pkg-types: 1.0.1
      ufo: 1.0.1
    dev: true

  /mocha/10.2.0:
    resolution: {integrity: sha512-IDY7fl/BecMwFHzoqF2sg/SHHANeBoMMXFlS9r0OXKDssYE1M5O43wUY/9BVPeIvfH2zmEbBfseqN9gBQZzXkg==}
    engines: {node: '>= 14.0.0'}
    hasBin: true
    dependencies:
      ansi-colors: 4.1.1
      browser-stdout: 1.3.1
      chokidar: 3.5.3
      debug: 4.3.4_supports-color@8.1.1
      diff: 5.0.0
      escape-string-regexp: 4.0.0
      find-up: 5.0.0
      glob: 7.2.0
      he: 1.2.0
      js-yaml: 4.1.0
      log-symbols: 4.1.0
      minimatch: 5.0.1
      ms: 2.1.3
      nanoid: 3.3.3
      serialize-javascript: 6.0.0
      strip-json-comments: 3.1.1
      supports-color: 8.1.1
      workerpool: 6.2.1
      yargs: 16.2.0
      yargs-parser: 20.2.4
      yargs-unparser: 2.0.0
    dev: true

  /module-not-found-error/1.0.1:
    resolution: {integrity: sha512-pEk4ECWQXV6z2zjhRZUongnLJNUeGQJ3w6OQ5ctGwD+i5o93qjRQUk2Rt6VdNeu3sEP0AB4LcfvdebpxBRVr4g==}
    dev: true

  /moo/0.5.1:
    resolution: {integrity: sha512-I1mnb5xn4fO80BH9BLcF0yLypy2UKl+Cb01Fu0hJRkJjlCRtxZMWkTdAtDd5ZqCOxtCkhmRwyI57vWT+1iZ67w==}
    dev: false

  /mri/1.2.0:
    resolution: {integrity: sha512-tzzskb3bG8LvYGFF/mDTpq3jpI6Q9wc3LEmBaghu+DdCssd1FakN7Bc0hVNmEyGq1bq3RgfkCb3cmQLpNPOroA==}
    engines: {node: '>=4'}
    dev: true

  /mrmime/1.0.1:
    resolution: {integrity: sha512-hzzEagAgDyoU1Q6yg5uI+AorQgdvMCur3FcKf7NhMKWsaYg+RnbTyHRa/9IlLF9rf455MOCtcqqrQQ83pPP7Uw==}
    engines: {node: '>=10'}
    dev: true

  /ms/2.0.0:
    resolution: {integrity: sha512-Tpp60P6IUJDTuOq/5Z8cdskzJujfwqfOTkrwIwj7IRISpnkJnT6SyJ4PCPnGMoFjC9ddhal5KVIYtAt97ix05A==}

  /ms/2.1.2:
    resolution: {integrity: sha512-sGkPx+VjMtmA6MX27oA4FBFELFCZZ4S4XqeGOXCv68tT+jb3vk/RyaKWP0PTKyWtmLSM0b+adUTEvbs1PEaH2w==}

  /ms/2.1.3:
    resolution: {integrity: sha512-6FlzubTLZG3J2a/NVCAleEhjzq5oxgHyaCU9yYXvcLsvoVaHJq/s5xXI6/XXP6tz7R9xAOtHnSO/tXtF3WRTlA==}

  /muggle-string/0.1.0:
    resolution: {integrity: sha512-Tr1knR3d2mKvvWthlk7202rywKbiOm4rVFLsfAaSIhJ6dt9o47W4S+JMtWhd/PW9Wrdew2/S2fSvhz3E2gkfEg==}
    dev: true

  /multer/1.4.4-lts.1:
    resolution: {integrity: sha512-WeSGziVj6+Z2/MwQo3GvqzgR+9Uc+qt8SwHKh3gvNPiISKfsMfG4SvCOFYlxxgkXt7yIV2i1yczehm0EOKIxIg==}
    engines: {node: '>= 6.0.0'}
    dependencies:
      append-field: 1.0.0
      busboy: 1.6.0
      concat-stream: 1.6.2
      mkdirp: 0.5.5
      object-assign: 4.1.1
      type-is: 1.6.18
      xtend: 4.0.2

  /mute-stream/0.0.8:
    resolution: {integrity: sha512-nnbWWOkoWyUsTjKrhgD0dcz22mdkSnpYqbEjIm2nhwhuxlSkpywJmBo8h0ZqJdkp73mb90SssHkN4rsRaBAfAA==}
    dev: true

  /nanoid/3.3.3:
    resolution: {integrity: sha512-p1sjXuopFs0xg+fPASzQ28agW1oHD7xDsd9Xkf3T15H3c/cifrFHVwrh74PdoklAPi+i7MdRsE47vm2r6JoB+w==}
    engines: {node: ^10 || ^12 || ^13.7 || ^14 || >=15.0.1}
    hasBin: true
    dev: true

  /nanoid/3.3.4:
    resolution: {integrity: sha512-MqBkQh/OHTS2egovRtLk45wEyNXwF+cokD+1YPf9u5VfJiRdAiRwB2froX5Co9Rh20xs4siNPm8naNotSD6RBw==}
    engines: {node: ^10 || ^12 || ^13.7 || ^14 || >=15.0.1}
    hasBin: true

  /natural-compare-lite/1.4.0:
    resolution: {integrity: sha512-Tj+HTDSJJKaZnfiuw+iaF9skdPpTo2GtEly5JHnWV/hfv2Qj/9RKsGISQtLh2ox3l5EAGw487hnBee0sIJ6v2g==}
    dev: true

  /natural-compare/1.4.0:
    resolution: {integrity: sha512-OWND8ei3VtNC9h7V60qff3SVobHr996CTwgxubgyQYEpg290h9J0buyECNNJexkFm5sOajh5G116RYA1c8ZMSw==}
    dev: true

  /nearley/2.20.1:
    resolution: {integrity: sha512-+Mc8UaAebFzgV+KpI5n7DasuuQCHA89dmwm7JXw3TV43ukfNQ9DnBH3Mdb2g/I4Fdxc26pwimBWvjIw0UAILSQ==}
    hasBin: true
    dependencies:
      commander: 2.20.3
      moo: 0.5.1
      railroad-diagrams: 1.0.0
      randexp: 0.4.6
    dev: false

  /negotiator/0.6.3:
    resolution: {integrity: sha512-+EUsqGPLsM+j/zdChZjsnX51g4XrHFOIXwfnCVPGlQk/k5giakcKsuxCObBRu6DSm9opw/O6slWbJdghQM4bBg==}
    engines: {node: '>= 0.6'}

  /neo-async/2.6.2:
    resolution: {integrity: sha512-Yd3UES5mWCSqR+qNT93S3UoYUkqAZ9lLg8a7g9rimsWmYGK8cVToA4/sF3RrshdyV3sAGMXVUmpMYOw+dLpOuw==}

  /netmask/2.0.2:
    resolution: {integrity: sha512-dBpDMdxv9Irdq66304OLfEmQ9tbNRFnFTuZiLo+bD+r332bBmMJ8GBLXklIXXgxd3+v9+KUnZaUR5PJMa75Gsg==}
    engines: {node: '>= 0.4.0'}
    dev: false

  /nise/5.1.4:
    resolution: {integrity: sha512-8+Ib8rRJ4L0o3kfmyVCL7gzrohyDe0cMFTBa2d364yIrEGMEoetznKJx899YxjybU6bL9SQkYPSBBs1gyYs8Xg==}
    dependencies:
      '@sinonjs/commons': 2.0.0
      '@sinonjs/fake-timers': 10.0.2
      '@sinonjs/text-encoding': 0.7.2
      just-extend: 4.2.1
      path-to-regexp: 1.8.0
    dev: true

  /no-case/2.3.2:
    resolution: {integrity: sha512-rmTZ9kz+f3rCvK2TD1Ue/oZlns7OGoIWP4fc3llxxRXlOkHKoWPPWJOfFYpITabSow43QJbRIoHQXtt10VldyQ==}
    dependencies:
      lower-case: 1.1.4
    dev: false

  /no-case/3.0.4:
    resolution: {integrity: sha512-fgAN3jGAh+RoxUGZHTSOLJIqUc2wmoBwGR4tbpNAKmmovFoWq0OdRkb0VkldReO2a2iBT/OEulG9XSUc10r3zg==}
    dependencies:
      lower-case: 2.0.2
      tslib: 2.4.1
    dev: true

  /node-abort-controller/3.0.1:
    resolution: {integrity: sha512-/ujIVxthRs+7q6hsdjHMaj8hRG9NuWmwrz+JdRwZ14jdFoKSkm+vDsCbF9PLpnSqjaWQJuTmVtcWHNLr+vrOFw==}
    dev: true

  /node-addon-api/5.0.0:
    resolution: {integrity: sha512-CvkDw2OEnme7ybCykJpVcKH+uAOLV2qLqiyla128dN9TkEWfrYmxG6C2boDe5KcNQqZF3orkqzGgOMvZ/JNekA==}
    dev: false

  /node-emoji/1.11.0:
    resolution: {integrity: sha512-wo2DpQkQp7Sjm2A0cq+sN7EHKO6Sl0ctXeBdFZrL9T9+UywORbufTcTZxom8YqpLQt/FqNMUkOpkZrJVYSKD3A==}
    dependencies:
      lodash: 4.17.21
    dev: true

  /node-fetch/2.6.7:
    resolution: {integrity: sha512-ZjMPFEfVx5j+y2yF35Kzx5sF7kDzxuDj6ziH4FFbOp87zKDZNx8yExJIb05OGF4Nlt9IHFIMBkRl41VdvcNdbQ==}
    engines: {node: 4.x || >=6.0.0}
    peerDependencies:
      encoding: ^0.1.0
    peerDependenciesMeta:
      encoding:
        optional: true
    dependencies:
      whatwg-url: 5.0.0

  /node-releases/2.0.6:
    resolution: {integrity: sha512-PiVXnNuFm5+iYkLBNeq5211hvO38y63T0i2KKh2KnUs3RpzJ+JtODFjkD8yjLwnDkTYF1eKXheUwdssR+NRZdg==}
    dev: true

  /nodemailer/6.7.3:
    resolution: {integrity: sha512-KUdDsspqx89sD4UUyUKzdlUOper3hRkDVkrKh/89G+d9WKsU5ox51NWS4tB1XR5dPUdR4SP0E3molyEfOvSa3g==}
    engines: {node: '>=6.0.0'}
    dev: false

  /nodemailer/6.9.0:
    resolution: {integrity: sha512-jFaCEGTeT3E/m/5R2MHWiyQH3pSARECRUDM+1hokOYc3lQAAG7ASuy+2jIsYVf+RVa9zePopSQwKNVFH8DKUpA==}
    engines: {node: '>=6.0.0'}
    dev: false

  /nopt/5.0.0:
    resolution: {integrity: sha512-Tbj67rffqceeLpcRXrT7vKAN8CwfPeIBgM7E6iBkmKLV7bEMwpGgYLGv0jACUsECaa/vuxP0IjEont6umdMgtQ==}
    engines: {node: '>=6'}
    hasBin: true
    dependencies:
      abbrev: 1.1.1
    dev: false

  /normalize-path/3.0.0:
    resolution: {integrity: sha512-6eZs5Ls3WtCisHWp9S2GUy8dqkpGi4BVSz3GaqiE6ezub0512ESztXUwUB6C6IKbQkY2Pnb/mD4WYojCRwcwLA==}
    engines: {node: '>=0.10.0'}

  /normalize-range/0.1.2:
    resolution: {integrity: sha512-bdok/XvKII3nUpklnV6P2hxtMNrCboOjAcyBuQnWEhO665FwrSNRxU+AqpsyvO6LgGYPspN+lu5CLtw4jPRKNA==}
    engines: {node: '>=0.10.0'}
    dev: true

  /npm-run-path/4.0.1:
    resolution: {integrity: sha512-S48WzZW777zhNIrn7gxOlISNAqi9ZC/uQFnRdbeIHhZhCA6UqpkOT8T1G7BvfdgP4Er8gF4sUbaS0i7QvIfCWw==}
    engines: {node: '>=8'}
    dependencies:
      path-key: 3.1.1
    dev: true

  /npmlog/5.0.1:
    resolution: {integrity: sha512-AqZtDUWOMKs1G/8lwylVjrdYgqA4d9nu8hc+0gzRxlDb1I10+FHBGMXs6aiQHFdCUUlqH99MUMuLfzWDNDtfxw==}
    dependencies:
      are-we-there-yet: 2.0.0
      console-control-strings: 1.1.0
      gauge: 3.0.2
      set-blocking: 2.0.0
    dev: false

  /nprogress/0.2.0:
    resolution: {integrity: sha512-I19aIingLgR1fmhftnbWWO3dXc0hSxqHQHQb3H8m+K3TnEn/iSeTZZOyvKXWqQESMwuUVnatlCnZdLBZZt2VSA==}
    dev: false

  /nth-check/2.1.1:
    resolution: {integrity: sha512-lqjrjmaOoAnWfMmBPL+XNnynZh2+swxiX3WUE0s4yEHI6m+AwrK2UZOimIRl3X/4QctVqS8AiZjFqyOGrMXb/w==}
    dependencies:
      boolbase: 1.0.0

  /nwsapi/2.2.2:
    resolution: {integrity: sha512-90yv+6538zuvUMnN+zCr8LuV6bPFdq50304114vJYJ8RDyK8D5O9Phpbd6SZWgI7PwzmmfN1upeOJlvybDSgCw==}
    dev: true

  /object-assign/4.1.1:
    resolution: {integrity: sha512-rJgTQnkUnH1sFw8yT6VSU3zD3sWmu6sZhIseY8VX+GRu3P6F7Fu+JNDoXfklElbLJSnc3FUQHVe4cU5hj+BcUg==}
    engines: {node: '>=0.10.0'}

  /object-hash/3.0.0:
    resolution: {integrity: sha512-RSn9F68PjH9HqtltsSnqYC1XXoWe9Bju5+213R98cNGttag9q9yAOTzdbsqvIa7aNm5WffBZFpWYr2aWrklWAw==}
    engines: {node: '>= 6'}

  /object-inspect/1.12.0:
    resolution: {integrity: sha512-Ho2z80bVIvJloH+YzRmpZVQe87+qASmBUKZDWgx9cu+KDrX2ZDH/3tMy+gXbZETVGs2M8YdxObOh7XAtim9Y0g==}

  /object-is/1.1.5:
    resolution: {integrity: sha512-3cyDsyHgtmi7I7DfSSI2LDp6SK2lwvtbg0p0R1e0RvTqF5ceGx+K2dfSjm1bKDMVCFEDAQvy+o8c6a7VujOddw==}
    engines: {node: '>= 0.4'}
    dependencies:
      call-bind: 1.0.2
      define-properties: 1.1.3
    dev: true

  /object-keys/1.1.1:
    resolution: {integrity: sha512-NuAESUOUMrlIXOfHKzD6bpPu3tYt3xvjNdRIQ+FeT0lNb4K8WR70CaDxhuNguS2XG+GjkyMwOzsN5ZktImfhLA==}
    engines: {node: '>= 0.4'}
    dev: true

  /object.assign/4.1.4:
    resolution: {integrity: sha512-1mxKf0e58bvyjSCtKYY4sRe9itRk3PJpquJOjeIkz885CczcI4IvJJDLPS72oowuSh+pBxUFROpX+TU++hxhZQ==}
    engines: {node: '>= 0.4'}
    dependencies:
      call-bind: 1.0.2
      define-properties: 1.1.4
      has-symbols: 1.0.3
      object-keys: 1.1.1
    dev: true

  /on-finished/2.3.0:
    resolution: {integrity: sha512-ikqdkGAAyf/X/gPhXGvfgAytDZtDbr+bkNUJ0N9h5MI/dmdgCs3l6hoHrcUv41sRKew3jIwrp4qQDXiK99Utww==}
    engines: {node: '>= 0.8'}
    dependencies:
      ee-first: 1.1.1
    dev: true

  /on-finished/2.4.1:
    resolution: {integrity: sha512-oVlzkg3ENAhCk2zdv7IJwd/QUD4z2RxRwpkcGY8psCVcCYZNq4wYnVWALHM+brtuJjePWiYF/ClmuDr8Ch5+kg==}
    engines: {node: '>= 0.8'}
    dependencies:
      ee-first: 1.1.1

  /once/1.4.0:
    resolution: {integrity: sha512-lNaJgI+2Q5URQBkccEKHTQOPaXdUxnZZElQTZY0MFUAuaEqe1E+Nyvgdz/aIyNi6Z9MzO5dv1H8n58/GELp3+w==}
    dependencies:
      wrappy: 1.0.2

  /onetime/5.1.2:
    resolution: {integrity: sha512-kbpaSSGJTWdAY5KPVeMOKXSrPtr8C8C7wodJbcsd51jRnmD+GZu8Y0VoU6Dm5Z4vWr0Ig/1NKuWRKf7j5aaYSg==}
    engines: {node: '>=6'}
    dependencies:
      mimic-fn: 2.1.0
    dev: true

  /open/7.4.2:
    resolution: {integrity: sha512-MVHddDVweXZF3awtlAS+6pgKLlm/JgxZ90+/NBurBoQctVOOB/zDdVjcyPzQ+0laDGbsWgrRkflI65sQeOgT9Q==}
    engines: {node: '>=8'}
    dependencies:
      is-docker: 2.2.1
      is-wsl: 2.2.0
    dev: false

  /optionator/0.8.3:
    resolution: {integrity: sha512-+IW9pACdk3XWmmTXG8m3upGUJst5XRGzxMRjXzAuJ1XnIFNvfhjjIuYkDvysnPQ7qzqVzLt78BCruntqRhWQbA==}
    engines: {node: '>= 0.8.0'}
    dependencies:
      deep-is: 0.1.4
      fast-levenshtein: 2.0.6
      levn: 0.3.0
      prelude-ls: 1.1.2
      type-check: 0.3.2
      word-wrap: 1.2.3

  /optionator/0.9.1:
    resolution: {integrity: sha512-74RlY5FCnhq4jRxVUPKDaRwrVNXMqsGsiW6AJw4XK8hmtm10wC0ypZBLw5IIp85NZMr91+qd1RvvENwg7jjRFw==}
    engines: {node: '>= 0.8.0'}
    dependencies:
      deep-is: 0.1.4
      fast-levenshtein: 2.0.6
      levn: 0.4.1
      prelude-ls: 1.2.1
      type-check: 0.4.0
      word-wrap: 1.2.3
    dev: true

  /ora/5.4.1:
    resolution: {integrity: sha512-5b6Y85tPxZZ7QytO+BQzysW31HJku27cRIlkbAXaNx+BdcVi+LlRFmVXzeF6a7JCwJpyw5c4b+YSVImQIrBpuQ==}
    engines: {node: '>=10'}
    dependencies:
      bl: 4.1.0
      chalk: 4.1.2
      cli-cursor: 3.1.0
      cli-spinners: 2.6.1
      is-interactive: 1.0.0
      is-unicode-supported: 0.1.0
      log-symbols: 4.1.0
      strip-ansi: 6.0.1
      wcwidth: 1.0.1
    dev: true

  /orderedmap/2.0.0:
    resolution: {integrity: sha512-buf4PoAMlh45b8a8gsGy/X6w279TSqkyAS0C0wdTSJwFSU+ljQFJON5I8NfjLHoCXwpSROIo2wr0g33T+kQshQ==}
    dev: false

  /os-name/4.0.1:
    resolution: {integrity: sha512-xl9MAoU97MH1Xt5K9ERft2YfCAoaO6msy1OBA0ozxEC0x0TmIoE6K3QvgJMMZA9yKGLmHXNY/YZoDbiGDj4zYw==}
    engines: {node: '>=10'}
    dependencies:
      macos-release: 2.5.0
      windows-release: 4.0.0
    dev: true

  /os-tmpdir/1.0.2:
    resolution: {integrity: sha512-D2FR03Vir7FIu45XBY20mTb+/ZSWB00sjU9jdQXt83gDrI4Ztz5Fs7/yy74g2N5SVQY4xY1qDr4rNddwYRVX0g==}
    engines: {node: '>=0.10.0'}
    dev: true

  /p-limit/3.1.0:
    resolution: {integrity: sha512-TYOanM3wGwNGsZN2cVTYPArw454xnXj5qmWF1bEoAc4+cU/ol7GVh7odevjp1FNHduHc3KZMcFduxU5Xc6uJRQ==}
    engines: {node: '>=10'}
    dependencies:
      yocto-queue: 0.1.0
    dev: true

  /p-locate/5.0.0:
    resolution: {integrity: sha512-LaNjtRWUBY++zB5nE/NwcaoMylSPk+S+ZHNB1TzdbMJMny6dynpAGt7X/tl/QYq3TIeE6nxHppbo2LGymrG5Pw==}
    engines: {node: '>=10'}
    dependencies:
      p-limit: 3.1.0
    dev: true

  /pac-proxy-agent/5.0.0:
    resolution: {integrity: sha512-CcFG3ZtnxO8McDigozwE3AqAw15zDvGH+OjXO4kzf7IkEKkQ4gxQ+3sdF50WmhQ4P/bVusXcqNE2S3XrNURwzQ==}
    engines: {node: '>= 8'}
    dependencies:
      '@tootallnate/once': 1.1.2
      agent-base: 6.0.2
      debug: 4.3.4
      get-uri: 3.0.2
      http-proxy-agent: 4.0.1
      https-proxy-agent: 5.0.1
      pac-resolver: 5.0.1
      raw-body: 2.5.1
      socks-proxy-agent: 5.0.1
    transitivePeerDependencies:
      - supports-color
    dev: false

  /pac-resolver/5.0.1:
    resolution: {integrity: sha512-cy7u00ko2KVgBAjuhevqpPeHIkCIqPe1v24cydhWjmeuzaBfmUWFCZJ1iAh5TuVzVZoUzXIW7K8sMYOZ84uZ9Q==}
    engines: {node: '>= 8'}
    dependencies:
      degenerator: 3.0.2
      ip: 1.1.8
      netmask: 2.0.2
    dev: false

  /param-case/2.1.1:
    resolution: {integrity: sha512-eQE845L6ot89sk2N8liD8HAuH4ca6Vvr7VWAWwt7+kvvG5aBcPmmphQ68JsEG2qa9n1TykS2DLeMt363AAH8/w==}
    dependencies:
      no-case: 2.3.2
    dev: false

  /param-case/3.0.4:
    resolution: {integrity: sha512-RXlj7zCYokReqWpOPH9oYivUzLYZ5vAPIfEmCTNViosC78F8F0H9y7T7gG2M39ymgutxF5gcFEsyZQSph9Bp3A==}
    dependencies:
      dot-case: 3.0.4
      tslib: 2.4.1
    dev: true

  /parent-module/1.0.1:
    resolution: {integrity: sha512-GQ2EWRpQV8/o+Aw8YqtfZZPfNRWZYkbidE9k5rpl/hC3vtHHBfGm2Ifi6qWV+coDGkrUKZAxE3Lot5kcsRlh+g==}
    engines: {node: '>=6'}
    dependencies:
      callsites: 3.1.0
    dev: true

  /parse-code-context/1.0.0:
    resolution: {integrity: sha512-OZQaqKaQnR21iqhlnPfVisFjBWjhnMl5J9MgbP8xC+EwoVqbXrq78lp+9Zb3ahmLzrIX5Us/qbvBnaS3hkH6OA==}
    engines: {node: '>=6'}
    dev: true

  /parse-json/5.2.0:
    resolution: {integrity: sha512-ayCKvm/phCGxOkYRSCM82iDwct8/EonSEgCSxWxD7ve6jHggsFl4fZVQBPRNgQoKiuV/odhFrGzQXZwbifC8Rg==}
    engines: {node: '>=8'}
    dependencies:
      '@babel/code-frame': 7.16.7
      error-ex: 1.3.2
      json-parse-even-better-errors: 2.3.1
      lines-and-columns: 1.2.4
    dev: true

  /parse5-htmlparser2-tree-adapter/6.0.1:
    resolution: {integrity: sha512-qPuWvbLgvDGilKc5BoicRovlT4MtYT6JfJyBOMDsKoiT+GiuP5qyrPCnR9HcPECIJJmZh5jRndyNThnhhb/vlA==}
    dependencies:
      parse5: 6.0.1
    dev: false

  /parse5/6.0.1:
    resolution: {integrity: sha512-Ofn/CTFzRGTTxwpNEs9PP93gXShHcTq255nzRYSKe8AkVpZY7e1fpmTfOyoIvjP5HG7Z2ZM7VS9PPhQGW2pOpw==}
    dev: false

  /parse5/7.1.2:
    resolution: {integrity: sha512-Czj1WaSVpaoj0wbhMzLmWD69anp2WH7FXMB9n1Sy8/ZFF9jolSQVMu1Ij5WIyGmcBmhk7EOndpO4mIpihVqAXw==}
    dependencies:
      entities: 4.4.0
    dev: true

  /parseley/0.7.0:
    resolution: {integrity: sha512-xyOytsdDu077M3/46Am+2cGXEKM9U9QclBDv7fimY7e+BBlxh2JcBp2mgNsmkyA9uvgyTjVzDi7cP1v4hcFxbw==}
    dependencies:
      moo: 0.5.1
      nearley: 2.20.1
    dev: false

  /parseurl/1.3.3:
    resolution: {integrity: sha512-CiyeOxFT/JZyN5m0z9PfXw4SCBJ6Sygz1Dpl0wqjlhDEGGBP1GnsUVEL0p63hoG1fcj3fHynXi9NYO4nWOL+qQ==}
    engines: {node: '>= 0.8'}

  /pascal-case/3.1.2:
    resolution: {integrity: sha512-uWlGT3YSnK9x3BQJaOdcZwrnV6hPpd8jFH1/ucpiLRPh/2zCVJKS19E4GvYHvaCcACn3foXZ0cLB9Wrx1KGe5g==}
    dependencies:
      no-case: 3.0.4
      tslib: 2.4.1
    dev: true

  /passport-jwt/4.0.1:
    resolution: {integrity: sha512-UCKMDYhNuGOBE9/9Ycuoyh7vP6jpeTp/+sfMJl7nLff/t6dps+iaeE0hhNkKN8/HZHcJ7lCdOyDxHdDoxoSvdQ==}
    dependencies:
      jsonwebtoken: 9.0.0
      passport-strategy: 1.0.0
    dev: false

  /passport-local/1.0.0:
    resolution: {integrity: sha512-9wCE6qKznvf9mQYYbgJ3sVOHmCWoUNMVFoZzNoznmISbhnNNPhN9xfY3sLmScHMetEJeoY7CXwfhCe7argfQow==}
    engines: {node: '>= 0.4.0'}
    dependencies:
      passport-strategy: 1.0.0
    dev: false

  /passport-strategy/1.0.0:
    resolution: {integrity: sha512-CB97UUvDKJde2V0KDWWB3lyf6PC3FaZP7YxZ2G8OAtn9p4HI9j9JLP9qjOGZFvyl8uwNT8qM+hGnz/n16NI7oA==}
    engines: {node: '>= 0.4.0'}
    dev: false

  /passport/0.6.0:
    resolution: {integrity: sha512-0fe+p3ZnrWRW74fe8+SvCyf4a3Pb2/h7gFkQ8yTJpAO50gDzlfjZUZTO1k5Eg9kUct22OxHLqDZoKUWRHOh9ug==}
    engines: {node: '>= 0.4.0'}
    dependencies:
      passport-strategy: 1.0.0
      pause: 0.0.1
      utils-merge: 1.0.1
    dev: false

  /path-case/3.0.4:
    resolution: {integrity: sha512-qO4qCFjXqVTrcbPt/hQfhTQ+VhFsqNKOPtytgNKkKxSoEp3XPUQ8ObFuePylOIok5gjn69ry8XiULxCwot3Wfg==}
    dependencies:
      dot-case: 3.0.4
      tslib: 2.4.1
    dev: true

  /path-exists/4.0.0:
    resolution: {integrity: sha512-ak9Qy5Q7jYb2Wwcey5Fpvg2KoAc/ZIhLSLOSBmRmygPsGwkVVt0fZa0qrtMz+m6tJTAHfZQ8FnmB4MG4LWy7/w==}
    engines: {node: '>=8'}
    dev: true

  /path-is-absolute/1.0.1:
    resolution: {integrity: sha512-AVbw3UJ2e9bq64vSaS9Am0fje1Pa8pbGqTTsmXfaIiMpnr5DlDhfJOuLj9Sf95ZPVDAUerDfEk88MPmPe7UCQg==}
    engines: {node: '>=0.10.0'}

  /path-key/3.1.1:
    resolution: {integrity: sha512-ojmeN0qd+y0jszEtoY48r0Peq5dwMEkIlCOu6Q5f41lfkswXuKtYrhgoTpLnyIcHm24Uhqx+5Tqm2InSwLhE6Q==}
    engines: {node: '>=8'}
    dev: true

  /path-parse/1.0.7:
    resolution: {integrity: sha512-LDJzPVEEEPR+y48z93A0Ed0yXb8pAByGWo/k5YYdYgpY2/2EsOsksJrq7lOHxryrVOn1ejG6oAp8ahvOIQD8sw==}

  /path-to-regexp/0.1.7:
    resolution: {integrity: sha512-5DFkuoqlv1uYQKxy8omFBeJPQcdoE07Kv2sferDCrAq1ohOU+MSDswDIbnx3YAM60qIOnYa53wBhXW0EbMonrQ==}

  /path-to-regexp/1.8.0:
    resolution: {integrity: sha512-n43JRhlUKUAlibEJhPeir1ncUID16QnEjNpwzNdO3Lm4ywrBpBZ5oLD0I6br9evr1Y9JTqwRtAh7JLoOzAQdVA==}
    dependencies:
      isarray: 0.0.1
    dev: true

  /path-to-regexp/3.2.0:
    resolution: {integrity: sha512-jczvQbCUS7XmS7o+y1aEO9OBVFeZBQ1MDSEqmO7xSoPgOPoowY/SxLpZ6Vh97/8qHZOteiCKb7gkG9gA2ZUxJA==}

  /path-type/4.0.0:
    resolution: {integrity: sha512-gDKb8aZMDeD/tZWs9P6+q0J9Mwkdl6xMV8TjnGP3qJVJ06bdMgkbBlLU8IdfOsIsFz2BW1rNVT3XuNEl8zPAvw==}
    engines: {node: '>=8'}
    dev: true

  /pathe/0.2.0:
    resolution: {integrity: sha512-sTitTPYnn23esFR3RlqYBWn4c45WGeLcsKzQiUpXJAyfcWkolvlYpV8FLo7JishK946oQwMFUCHXQ9AjGPKExw==}
    dev: true

  /pathe/1.0.0:
    resolution: {integrity: sha512-nPdMG0Pd09HuSsr7QOKUXO2Jr9eqaDiZvDwdyIhNG5SHYujkQHYKDfGQkulBxvbDHz8oHLsTgKN86LSwYzSHAg==}
    dev: true

  /pathval/1.1.1:
    resolution: {integrity: sha512-Dp6zGqpTdETdR63lehJYPeIOqpiNBNtc7BpWSLrOje7UaIsE5aY92r/AunQA7rsXvet3lrJ3JnZX29UPTKXyKQ==}
    dev: true

  /pause/0.0.1:
    resolution: {integrity: sha512-KG8UEiEVkR3wGEb4m5yZkVCzigAD+cVEJck2CzYZO37ZGJfctvVptVO192MwrtPhzONn6go8ylnOdMhKqi4nfg==}
    dev: false

  /pick-util/1.1.5:
    resolution: {integrity: sha512-H0MaM8T7wpQ/azvB12ChZw7kpSFzjsgv3Z+N7fUWnL1McTGSEeroCngcK4eOPiFQq08rAyKX3hadcAB1kUqfXA==}
    dependencies:
      '@jonkemp/package-utils': 1.0.8
    dev: false

  /picocolors/1.0.0:
    resolution: {integrity: sha512-1fygroTLlHu66zi26VoTDv8yRgm0Fccecssto+MhsZ0D/DGW2sm8E8AjW7NU5VVTRt5GxbeZ5qBuJr+HyLYkjQ==}

  /picomatch/2.3.1:
    resolution: {integrity: sha512-JU3teHTNjmE2VCGFzuY8EXzCDVwEqB2a8fsIvwaStHhAWJEeVd1o1QD80CU6+ZdEXXSLbSsuLwJjkCBWqRQUVA==}
    engines: {node: '>=8.6'}

  /pify/2.3.0:
    resolution: {integrity: sha512-udgsAY+fTnvv7kI7aaxbqwWNb0AHiB0qBO89PZKPkoTmGOgdbrHDKD+0B2X4uTfJ/FT1R09r9gTsjUjNJotuog==}
    engines: {node: '>=0.10.0'}
    dev: true

  /pinia/2.0.29_prq2uz4lho2pwp6irk4cfkrxwu:
    resolution: {integrity: sha512-5z/KpFecq/cIgfeTnulJXldiLcTITRkTe3N58RKYSj0Pc1EdR6oyCdnf5A9jLoVwBqX5LtHhd0kGlpzWvk9oiQ==}
    peerDependencies:
      '@vue/composition-api': ^1.4.0
      typescript: '>=4.4.4'
      vue: ^2.6.14 || ^3.2.0
    peerDependenciesMeta:
      '@vue/composition-api':
        optional: true
      typescript:
        optional: true
    dependencies:
      '@vue/devtools-api': 6.4.5
      typescript: 4.9.4
      vue: 3.2.45
      vue-demi: 0.13.11_vue@3.2.45
    dev: false

  /pirates/4.0.5:
    resolution: {integrity: sha512-8V9+HQPupnaXMA23c5hvl69zXvTwTzyAYasnkb0Tts4XvO4CliqONMOnvlq26rkhLC3nWDFBJf73LU1e1VZLaQ==}
    engines: {node: '>= 6'}
    dev: true

  /pkg-types/1.0.1:
    resolution: {integrity: sha512-jHv9HB+Ho7dj6ItwppRDDl0iZRYBD0jsakHXtFgoLr+cHSF6xC+QL54sJmWxyGxOLYSHm0afhXhXcQDQqH9z8g==}
    dependencies:
      jsonc-parser: 3.2.0
      mlly: 1.0.0
      pathe: 1.0.0
    dev: true

  /pluralize/8.0.0:
    resolution: {integrity: sha512-Nc3IT5yHzflTfbjgqWcCPpo7DaKy4FnpB0l/zCAW0Tc7jxAiuqSxHasntB3D7887LSrA93kDJ9IXovxJYxyLCA==}
    engines: {node: '>=4'}
    dev: true

  /postcss-import/14.1.0_postcss@8.4.21:
    resolution: {integrity: sha512-flwI+Vgm4SElObFVPpTIT7SU7R3qk2L7PyduMcokiaVKuWv9d/U+Gm/QAd8NDLuykTWTkcrjOeD2Pp1rMeBTGw==}
    engines: {node: '>=10.0.0'}
    peerDependencies:
      postcss: ^8.0.0
    dependencies:
      postcss: 8.4.21
      postcss-value-parser: 4.2.0
      read-cache: 1.0.0
      resolve: 1.22.1
    dev: true

  /postcss-js/4.0.0_postcss@8.4.21:
    resolution: {integrity: sha512-77QESFBwgX4irogGVPgQ5s07vLvFqWr228qZY+w6lW599cRlK/HmnlivnnVUxkjHnCu4J16PDMHcH+e+2HbvTQ==}
    engines: {node: ^12 || ^14 || >= 16}
    peerDependencies:
      postcss: ^8.3.3
    dependencies:
      camelcase-css: 2.0.1
      postcss: 8.4.21
    dev: true

  /postcss-load-config/3.1.4_postcss@8.4.21:
    resolution: {integrity: sha512-6DiM4E7v4coTE4uzA8U//WhtPwyhiim3eyjEMFCnUpzbrkK9wJHgKDT2mR+HbtSrd/NubVaYTOpSpjUl8NQeRg==}
    engines: {node: '>= 10'}
    peerDependencies:
      postcss: '>=8.0.9'
      ts-node: '>=9.0.0'
    peerDependenciesMeta:
      postcss:
        optional: true
      ts-node:
        optional: true
    dependencies:
      lilconfig: 2.0.6
      postcss: 8.4.21
      yaml: 1.10.2
    dev: true

  /postcss-nested/6.0.0_postcss@8.4.21:
    resolution: {integrity: sha512-0DkamqrPcmkBDsLn+vQDIrtkSbNkv5AD/M322ySo9kqFkCIYklym2xEmWkwo+Y3/qZo34tzEPNUw4y7yMCdv5w==}
    engines: {node: '>=12.0'}
    peerDependencies:
      postcss: ^8.2.14
    dependencies:
      postcss: 8.4.21
      postcss-selector-parser: 6.0.10
    dev: true

  /postcss-selector-parser/6.0.10:
    resolution: {integrity: sha512-IQ7TZdoaqbT+LCpShg46jnZVlhWD2w6iQYAcYXfHARZ7X1t/UGhhceQDs5X0cGqKvYlHNOuv7Oa1xmb0oQuA3w==}
    engines: {node: '>=4'}
    dependencies:
      cssesc: 3.0.0
      util-deprecate: 1.0.2
    dev: true

  /postcss-value-parser/4.2.0:
    resolution: {integrity: sha512-1NNCs6uurfkVbeXG4S8JFT9t19m45ICnif8zWLd5oPSZ50QnwMfK+H3jv408d4jw/7Bttv5axS5IiHoLaVNHeQ==}
    dev: true

  /postcss/8.4.21:
    resolution: {integrity: sha512-tP7u/Sn/dVxK2NnruI4H9BG+x+Wxz6oeZ1cJ8P6G/PZY0IKk4k/63TDsQf2kQq3+qoJeLm2kIBUNlZe3zgb4Zg==}
    engines: {node: ^10 || ^12 || >=14}
    dependencies:
      nanoid: 3.3.4
      picocolors: 1.0.0
      source-map-js: 1.0.2

  /preact/10.11.2:
    resolution: {integrity: sha512-skAwGDFmgxhq1DCBHke/9e12ewkhc7WYwjuhHB8HHS8zkdtITXLRmUMTeol2ldxvLwYtwbFeifZ9uDDWuyL4Iw==}
    dev: true

  /prelude-ls/1.1.2:
    resolution: {integrity: sha512-ESF23V4SKG6lVSGZgYNpbsiaAkdab6ZgOxe52p7+Kid3W3u3bxR4Vfd/o21dmN7jSt0IwgZ4v5MUd26FEtXE9w==}
    engines: {node: '>= 0.8.0'}

  /prelude-ls/1.2.1:
    resolution: {integrity: sha512-vkcDPrRZo1QZLbn5RLGPpg/WmIQ65qoWWhcGKf/b5eplkkarX0m9z8ppCat4mlOqUsWpyNuYgO3VRyrYHSzX5g==}
    engines: {node: '>= 0.8.0'}
    dev: true

  /prettier-linter-helpers/1.0.0:
    resolution: {integrity: sha512-GbK2cP9nraSSUF9N2XwUwqfzlAFlMNYYl+ShE/V+H8a9uNl/oUqB1w2EL54Jh0OlyRSd8RfWYJ3coVS4TROP2w==}
    engines: {node: '>=6.0.0'}
    dependencies:
      fast-diff: 1.2.0
    dev: true

  /prettier-plugin-tailwindcss/0.2.1_prettier@2.8.3:
    resolution: {integrity: sha512-aIO8IguumORyRsmT+E7JfJ3A9FEoyhqZR7Au7TBOege3VZkgMvHJMkufeYp4zjnDK2iq4ktkvGMNOQR9T8lisQ==}
    engines: {node: '>=12.17.0'}
    peerDependencies:
      prettier: '>=2.2.0'
    dependencies:
      prettier: 2.8.3
    dev: true

  /prettier/2.8.3:
    resolution: {integrity: sha512-tJ/oJ4amDihPoufT5sM0Z1SKEuKay8LfVAMlbbhnnkvt6BUserZylqo2PN+p9KeljLr0OHa2rXHU1T8reeoTrw==}
    engines: {node: '>=10.13.0'}
    hasBin: true
    dev: true

  /preview-email/3.0.5:
    resolution: {integrity: sha512-q37jdkVw+wic0o/7xYhOTBS4kF0WX3two0OepmR1Fhxp9NTpO3rJTccAjQm95gJx/2Wa/Nv98sr9pXIQ77/foA==}
    engines: {node: '>=10'}
    deprecated: Please upgrade to v3.0.7+ as we have added iOS Simulator support to previewing emails! See <https://github.com/forwardemail/preview-email/releases/tag/v3.0.6> and screenshots at <https://github.com/forwardemail/preview-email\#ios-simulator>.
    dependencies:
      dayjs: 1.11.7
      debug: 4.3.4
      mailparser: 3.5.0
      nodemailer: 6.9.0
      open: 7.4.2
      pug: 3.0.2
      uuid: 8.3.2
    transitivePeerDependencies:
      - supports-color
    dev: false

  /prisma/4.9.0:
    resolution: {integrity: sha512-bS96oZ5oDFXYgoF2l7PJ3Mp1wWWfLOo8B/jAfbA2Pn0Wm5Z/owBHzaMQKS3i1CzVBDWWPVnOohmbJmjvkcHS5w==}
    engines: {node: '>=14.17'}
    hasBin: true
    requiresBuild: true
    dependencies:
      '@prisma/engines': 4.9.0

  /process-nextick-args/2.0.1:
    resolution: {integrity: sha512-3ouUOpQhtgrbOa17J7+uxOTpITYWaGP7/AhoR3+A+/1e9skrzelGi/dXzEYyvbxubEF6Wn2ypscTKiKJFFn1ag==}

  /promise/7.3.1:
    resolution: {integrity: sha512-nolQXZ/4L+bP/UGlkfaIujX9BKxGwmQ9OT4mOt5yvy8iK1h3wqTEJCijzGANTCCl9nWjY41juyAn2K3Q1hLLTg==}
    dependencies:
      asap: 2.0.6
    dev: false

  /prosemirror-commands/1.3.1:
    resolution: {integrity: sha512-XTporPgoECkOQACVw0JTe3RZGi+fls3/byqt+tXwGTkD7qLuB4KdVrJamDMJf4kfKga3uB8hZ+kUUyZ5oWpnfg==}
    dependencies:
      prosemirror-model: 1.18.1
      prosemirror-state: 1.4.1
      prosemirror-transform: 1.7.0
    dev: false

  /prosemirror-dropcursor/1.5.0:
    resolution: {integrity: sha512-vy7i77ddKyXlu8kKBB3nlxLBnsWyKUmQIPB5x8RkYNh01QNp/qqGmdd5yZefJs0s3rtv5r7Izfu2qbtr+tYAMQ==}
    dependencies:
      prosemirror-state: 1.4.1
      prosemirror-transform: 1.7.0
      prosemirror-view: 1.29.0
    dev: false

  /prosemirror-gapcursor/1.3.1:
    resolution: {integrity: sha512-GKTeE7ZoMsx5uVfc51/ouwMFPq0o8YrZ7Hx4jTF4EeGbXxBveUV8CGv46mSHuBBeXGmvu50guoV2kSnOeZZnUA==}
    dependencies:
      prosemirror-keymap: 1.2.0
      prosemirror-model: 1.18.1
      prosemirror-state: 1.4.1
      prosemirror-view: 1.29.0
    dev: false

  /prosemirror-history/1.3.0:
    resolution: {integrity: sha512-qo/9Wn4B/Bq89/YD+eNWFbAytu6dmIM85EhID+fz9Jcl9+DfGEo8TTSrRhP15+fFEoaPqpHSxlvSzSEbmlxlUA==}
    dependencies:
      prosemirror-state: 1.4.1
      prosemirror-transform: 1.7.0
      rope-sequence: 1.3.3
    dev: false

  /prosemirror-keymap/1.2.0:
    resolution: {integrity: sha512-TdSfu+YyLDd54ufN/ZeD1VtBRYpgZnTPnnbY+4R08DDgs84KrIPEPbJL8t1Lm2dkljFx6xeBE26YWH3aIzkPKg==}
    dependencies:
      prosemirror-state: 1.4.1
      w3c-keyname: 2.2.6
    dev: false

  /prosemirror-model/1.18.1:
    resolution: {integrity: sha512-IxSVBKAEMjD7s3n8cgtwMlxAXZrC7Mlag7zYsAKDndAqnDScvSmp/UdnRTV/B33lTCVU3CCm7dyAn/rVVD0mcw==}
    dependencies:
      orderedmap: 2.0.0
    dev: false

  /prosemirror-schema-list/1.2.2:
    resolution: {integrity: sha512-rd0pqSDp86p0MUMKG903g3I9VmElFkQpkZ2iOd3EOVg1vo5Cst51rAsoE+5IPy0LPXq64eGcCYlW1+JPNxOj2w==}
    dependencies:
      prosemirror-model: 1.18.1
      prosemirror-state: 1.4.1
      prosemirror-transform: 1.7.0
    dev: false

  /prosemirror-state/1.4.1:
    resolution: {integrity: sha512-U/LBDW2gNmVa07sz/D229XigSdDQ5CLFwVB1Vb32MJbAHHhWe/6pOc721faI17tqw4pZ49i1xfY/jEZ9tbIhPg==}
    dependencies:
      prosemirror-model: 1.18.1
      prosemirror-transform: 1.7.0
    dev: false

  /prosemirror-transform/1.7.0:
    resolution: {integrity: sha512-O4T697Cqilw06Zvc3Wm+e237R6eZtJL/xGMliCi+Uo8VL6qHk6afz1qq0zNjT3eZMuYwnP8ZS0+YxX/tfcE9TQ==}
    dependencies:
      prosemirror-model: 1.18.1
    dev: false

  /prosemirror-view/1.29.0:
    resolution: {integrity: sha512-bifVd5aD9uCNtpLL1AyhquG/cVbNZSv+ALBxTEGYv51a6OHDhq+aOuzqq4MermNdeBdT+5uyURXCALgzk0EN5g==}
    dependencies:
      prosemirror-model: 1.18.1
      prosemirror-state: 1.4.1
      prosemirror-transform: 1.7.0
    dev: false

  /proto-list/1.2.4:
    resolution: {integrity: sha512-vtK/94akxsTMhe0/cbfpR+syPuszcuwhqVjJq26CuNDgFGj682oRBXOP5MJpv2r7JtE8MsiepGIqvvOTBwn2vA==}
    dev: false

  /proxy-addr/2.0.7:
    resolution: {integrity: sha512-llQsMLSUDUPT44jdrU/O37qlnifitDP+ZwrmmZcoSKyLKvtZxpyV0n2/bD/N4tBAAZ/gJEdZU7KMraoK1+XYAg==}
    engines: {node: '>= 0.10'}
    dependencies:
      forwarded: 0.2.0
      ipaddr.js: 1.9.1

  /proxy-agent/5.0.0:
    resolution: {integrity: sha512-gkH7BkvLVkSfX9Dk27W6TyNOWWZWRilRfk1XxGNWOYJ2TuedAv1yFpCaU9QSBmBe716XOTNpYNOzhysyw8xn7g==}
    engines: {node: '>= 8'}
    dependencies:
      agent-base: 6.0.2
      debug: 4.3.4
      http-proxy-agent: 4.0.1
      https-proxy-agent: 5.0.1
      lru-cache: 5.1.1
      pac-proxy-agent: 5.0.0
      proxy-from-env: 1.1.0
      socks-proxy-agent: 5.0.1
    transitivePeerDependencies:
      - supports-color
    dev: false

  /proxy-from-env/1.1.0:
    resolution: {integrity: sha512-D+zkORCbA9f1tdWRK0RaCR3GPv50cMxcrz4X8k5LTSUD1Dkw47mKJEZQNunItRTkWwgtaUSo1RVFRIG9ZXiFYg==}
    dev: false

  /proxyquire/2.1.3:
    resolution: {integrity: sha512-BQWfCqYM+QINd+yawJz23tbBM40VIGXOdDw3X344KcclI/gtBbdWF6SlQ4nK/bYhF9d27KYug9WzljHC6B9Ysg==}
    dependencies:
      fill-keys: 1.0.2
      module-not-found-error: 1.0.1
      resolve: 1.22.1
    dev: true

  /pseudomap/1.0.2:
    resolution: {integrity: sha512-b/YwNhb8lk1Zz2+bXXpS/LK9OisiZZ1SNsSLxN1x2OXVEhW2Ckr/7mWE5vrC1ZTiJlD9g19jWszTmJsB+oEpFQ==}
    dev: false

  /psl/1.9.0:
    resolution: {integrity: sha512-E/ZsdU4HLs/68gYzgGTkMicWTLPdAftJLfJFlLUAAKZGkStNU72sZjT66SnMDVOfOWY/YAoiD7Jxa9iHvngcag==}
    dev: true

  /pug-attrs/3.0.0:
    resolution: {integrity: sha512-azINV9dUtzPMFQktvTXciNAfAuVh/L/JCl0vtPCwvOA21uZrC08K/UnmrL+SXGEVc1FwzjW62+xw5S/uaLj6cA==}
    dependencies:
      constantinople: 4.0.1
      js-stringify: 1.0.2
      pug-runtime: 3.0.1
    dev: false

  /pug-code-gen/3.0.2:
    resolution: {integrity: sha512-nJMhW16MbiGRiyR4miDTQMRWDgKplnHyeLvioEJYbk1RsPI3FuA3saEP8uwnTb2nTJEKBU90NFVWJBk4OU5qyg==}
    dependencies:
      constantinople: 4.0.1
      doctypes: 1.1.0
      js-stringify: 1.0.2
      pug-attrs: 3.0.0
      pug-error: 2.0.0
      pug-runtime: 3.0.1
      void-elements: 3.1.0
      with: 7.0.2
    dev: false

  /pug-error/2.0.0:
    resolution: {integrity: sha512-sjiUsi9M4RAGHktC1drQfCr5C5eriu24Lfbt4s+7SykztEOwVZtbFk1RRq0tzLxcMxMYTBR+zMQaG07J/btayQ==}
    dev: false

  /pug-filters/4.0.0:
    resolution: {integrity: sha512-yeNFtq5Yxmfz0f9z2rMXGw/8/4i1cCFecw/Q7+D0V2DdtII5UvqE12VaZ2AY7ri6o5RNXiweGH79OCq+2RQU4A==}
    dependencies:
      constantinople: 4.0.1
      jstransformer: 1.0.0
      pug-error: 2.0.0
      pug-walk: 2.0.0
      resolve: 1.22.1
    dev: false

  /pug-lexer/5.0.1:
    resolution: {integrity: sha512-0I6C62+keXlZPZkOJeVam9aBLVP2EnbeDw3An+k0/QlqdwH6rv8284nko14Na7c0TtqtogfWXcRoFE4O4Ff20w==}
    dependencies:
      character-parser: 2.2.0
      is-expression: 4.0.0
      pug-error: 2.0.0
    dev: false

  /pug-linker/4.0.0:
    resolution: {integrity: sha512-gjD1yzp0yxbQqnzBAdlhbgoJL5qIFJw78juN1NpTLt/mfPJ5VgC4BvkoD3G23qKzJtIIXBbcCt6FioLSFLOHdw==}
    dependencies:
      pug-error: 2.0.0
      pug-walk: 2.0.0
    dev: false

  /pug-load/3.0.0:
    resolution: {integrity: sha512-OCjTEnhLWZBvS4zni/WUMjH2YSUosnsmjGBB1An7CsKQarYSWQ0GCVyd4eQPMFJqZ8w9xgs01QdiZXKVjk92EQ==}
    dependencies:
      object-assign: 4.1.1
      pug-walk: 2.0.0
    dev: false

  /pug-parser/6.0.0:
    resolution: {integrity: sha512-ukiYM/9cH6Cml+AOl5kETtM9NR3WulyVP2y4HOU45DyMim1IeP/OOiyEWRr6qk5I5klpsBnbuHpwKmTx6WURnw==}
    dependencies:
      pug-error: 2.0.0
      token-stream: 1.0.0
    dev: false

  /pug-runtime/3.0.1:
    resolution: {integrity: sha512-L50zbvrQ35TkpHwv0G6aLSuueDRwc/97XdY8kL3tOT0FmhgG7UypU3VztfV/LATAvmUfYi4wNxSajhSAeNN+Kg==}
    dev: false

  /pug-strip-comments/2.0.0:
    resolution: {integrity: sha512-zo8DsDpH7eTkPHCXFeAk1xZXJbyoTfdPlNR0bK7rpOMuhBYb0f5qUVCO1xlsitYd3w5FQTK7zpNVKb3rZoUrrQ==}
    dependencies:
      pug-error: 2.0.0
    dev: false

  /pug-walk/2.0.0:
    resolution: {integrity: sha512-yYELe9Q5q9IQhuvqsZNwA5hfPkMJ8u92bQLIMcsMxf/VADjNtEYptU+inlufAFYcWdHlwNfZOEnOOQrZrcyJCQ==}
    dev: false

  /pug/3.0.2:
    resolution: {integrity: sha512-bp0I/hiK1D1vChHh6EfDxtndHji55XP/ZJKwsRqrz6lRia6ZC2OZbdAymlxdVFwd1L70ebrVJw4/eZ79skrIaw==}
    dependencies:
      pug-code-gen: 3.0.2
      pug-filters: 4.0.0
      pug-lexer: 5.0.1
      pug-linker: 4.0.0
      pug-load: 3.0.0
      pug-parser: 6.0.0
      pug-runtime: 3.0.1
      pug-strip-comments: 2.0.0
    dev: false

  /pump/3.0.0:
    resolution: {integrity: sha512-LwZy+p3SFs1Pytd/jYct4wpv49HiYCqd9Rlc5ZVdk0V+8Yzv6jR5Blk3TRmPL1ft69TxP0IMZGJ+WPFU2BFhww==}
    dependencies:
      end-of-stream: 1.4.4
      once: 1.4.0
    dev: true

  /punycode/2.1.1:
    resolution: {integrity: sha512-XRsRjdf+j5ml+y/6GKHPZbrF/8p2Yga0JPtdqTIY2Xe5ohJPD9saDJJLPvp9+NSBprVvevdXZybnj2cv8OEd0A==}
    engines: {node: '>=6'}
    dev: true

  /qs/6.11.0:
    resolution: {integrity: sha512-MvjoMCJwEarSbUYk5O+nmoSzSutSsTwF85zcHPQ9OrlFoZOYIjaqBAJIqIXjptyD5vThxGq52Xu/MaJzRkIk4Q==}
    engines: {node: '>=0.6'}
    dependencies:
      side-channel: 1.0.4

  /querystringify/2.2.0:
    resolution: {integrity: sha512-FIqgj2EUvTa7R50u0rGsyTftzjYmv/a3hO345bZNrqabNqjtgiDMgmo4mkUjd+nzU5oF3dClKqFIPUKybUyqoQ==}
    dev: true

  /queue-microtask/1.2.3:
    resolution: {integrity: sha512-NuaNSa6flKT5JaSYQzJok04JzTL1CA6aGhv5rfLW3PgqA+M2ChpZQnAC8h8i4ZFkBS8X5RqkDBHA7r4hej3K9A==}
    dev: true

  /quick-lru/5.1.1:
    resolution: {integrity: sha512-WuyALRjWPDGtt/wzJiadO5AXY+8hZ80hVpe6MyivgraREW751X3SbhRvG3eLKOYN+8VEvqLcf3wdnt44Z4S4SA==}
    engines: {node: '>=10'}
    dev: true

  /railroad-diagrams/1.0.0:
    resolution: {integrity: sha512-cz93DjNeLY0idrCNOH6PviZGRN9GJhsdm9hpn1YCS879fj4W+x5IFJhhkRZcwVgMmFF7R82UA/7Oh+R8lLZg6A==}
    dev: false

  /randexp/0.4.6:
    resolution: {integrity: sha512-80WNmd9DA0tmZrw9qQa62GPPWfuXJknrmVmLcxvq4uZBdYqb1wYoKTmnlGUchvVWe0XiLupYkBoXVOxz3C8DYQ==}
    engines: {node: '>=0.12'}
    dependencies:
      discontinuous-range: 1.0.0
      ret: 0.1.15
    dev: false

  /randombytes/2.1.0:
    resolution: {integrity: sha512-vYl3iOX+4CKUWuxGi9Ukhie6fsqXqS9FE2Zaic4tNFD2N2QQaXOMFbuKK4QmDHC0JO6B1Zp41J0LpT0oR68amQ==}
    dependencies:
      safe-buffer: 5.2.1
    dev: true

  /range-parser/1.2.1:
    resolution: {integrity: sha512-Hrgsx+orqoygnmhFbKaHE6c296J+HTAQXoxEF6gNupROmmGJRoyzfG3ccAveqCBrwr/2yxQ5BVd/GTl5agOwSg==}
    engines: {node: '>= 0.6'}

  /raw-body/2.5.1:
    resolution: {integrity: sha512-qqJBtEyVgS0ZmPGdCFPWJ3FreoqvG4MVQln/kCgF7Olq95IbOp0/BWyMwbdtn4VTvkM8Y7khCQ2Xgk/tcrCXig==}
    engines: {node: '>= 0.8'}
    dependencies:
      bytes: 3.1.2
      http-errors: 2.0.0
      iconv-lite: 0.4.24
      unpipe: 1.0.0

  /read-cache/1.0.0:
    resolution: {integrity: sha512-Owdv/Ft7IjOgm/i0xvNDZ1LrRANRfew4b2prF3OWMQLxLfu3bS8FVhCsrSCMK4lR56Y9ya+AThoTpDCTxCmpRA==}
    dependencies:
      pify: 2.3.0
    dev: true

  /readable-stream/1.1.14:
    resolution: {integrity: sha512-+MeVjFf4L44XUkhM1eYbD8fyEsxcV81pqMSR5gblfcLCHfZvbrqy4/qYHE+/R5HoBUT11WV5O08Cr1n3YXkWVQ==}
    dependencies:
      core-util-is: 1.0.3
      inherits: 2.0.4
      isarray: 0.0.1
      string_decoder: 0.10.31
    dev: false

  /readable-stream/2.3.7:
    resolution: {integrity: sha512-Ebho8K4jIbHAxnuxi7o42OrZgF/ZTNcsZj6nRKyUmkhLFq8CHItp/fy6hQZuZmP/n3yZ9VBUbp4zz/mX8hmYPw==}
    dependencies:
      core-util-is: 1.0.3
      inherits: 2.0.4
      isarray: 1.0.0
      process-nextick-args: 2.0.1
      safe-buffer: 5.1.2
      string_decoder: 1.1.1
      util-deprecate: 1.0.2

  /readable-stream/3.6.0:
    resolution: {integrity: sha512-BViHy7LKeTz4oNnkcLJ+lVSL6vpiFeX6/d3oSH8zCW7UxP2onchk+vTGB143xuFjHS3deTgkKoXXymXqymiIdA==}
    engines: {node: '>= 6'}
    dependencies:
      inherits: 2.0.4
      string_decoder: 1.3.0
      util-deprecate: 1.0.2

  /readdirp/3.6.0:
    resolution: {integrity: sha512-hOS089on8RduqdbhvQ5Z37A0ESjsqz6qnRcffsMU3495FuTdqSm+7bhJ29JvIOsBDEEnan5DPu9t3To9VRlMzA==}
    engines: {node: '>=8.10.0'}
    dependencies:
      picomatch: 2.3.1

  /rechoir/0.6.2:
    resolution: {integrity: sha512-HFM8rkZ+i3zrV+4LQjwQ0W+ez98pApMGM3HUrN04j3CqzPOzl9nmP15Y8YXNm8QHGv/eacOVEjqhmWpkRV0NAw==}
    engines: {node: '>= 0.10'}
    dependencies:
      resolve: 1.22.1
    dev: true

  /redis-commands/1.7.0:
    resolution: {integrity: sha512-nJWqw3bTFy21hX/CPKHth6sfhZbdiHP6bTawSgQBlKOVRG7EZkfHbbHwQJnrE4vsQf0CMNE+3gJ4Fmm16vdVlQ==}
    dev: false

  /redis-errors/1.2.0:
    resolution: {integrity: sha512-1qny3OExCf0UvUV/5wpYKf2YwPcOqXzkwKKSmKHiE6ZMQs5heeE/c8eXK+PNllPvmjgAbfnsbpkGZWy8cBpn9w==}
    engines: {node: '>=4'}
    dev: false

  /redis-parser/3.0.0:
    resolution: {integrity: sha512-DJnGAeenTdpMEH6uAJRK/uiyEIH9WVsUmoLwzudwGJUwZPp80PDBWPHXSAGNPwNvIXAbe7MSUB1zQFugFml66A==}
    engines: {node: '>=4'}
    dependencies:
      redis-errors: 1.2.0
    dev: false

  /redis/3.1.2:
    resolution: {integrity: sha512-grn5KoZLr/qrRQVwoSkmzdbw6pwF+/rwODtrOr6vuBRiR/f3rjSTGupbF90Zpqm2oenix8Do6RV7pYEkGwlKkw==}
    engines: {node: '>=10'}
    dependencies:
      denque: 1.5.1
      redis-commands: 1.7.0
      redis-errors: 1.2.0
      redis-parser: 3.0.0
    dev: false

  /reflect-metadata/0.1.13:
    resolution: {integrity: sha512-Ts1Y/anZELhSsjMcU605fU9RE4Oi3p5ORujwbIKXfWa+0Zxs510Qrmrce5/Jowq3cHSZSJqBjypxmHarc+vEWg==}

  /regenerator-runtime/0.13.9:
    resolution: {integrity: sha512-p3VT+cOEgxFsRRA9X4lkI1E+k2/CtnKtU4gcxyaCUreilL/vqI6CdZ3wxVUx3UOUg+gnUOQQcRI7BmSI656MYA==}
    dev: false

  /regexp.prototype.flags/1.4.3:
    resolution: {integrity: sha512-fjggEOO3slI6Wvgjwflkc4NFRCTZAu5CnNfBd5qOMYhWdn67nJBBu34/TkD++eeFmd8C9r9jfXJ27+nSiRkSUA==}
    engines: {node: '>= 0.4'}
    dependencies:
      call-bind: 1.0.2
      define-properties: 1.1.3
      functions-have-names: 1.2.3
    dev: true

  /regexpp/3.2.0:
    resolution: {integrity: sha512-pq2bWo9mVD43nbts2wGv17XLiNLya+GklZ8kaDLV2Z08gDCsGpnKn9BFMepvWuHCbyVvY7J5o5+BVvoQbmlJLg==}
    engines: {node: '>=8'}
    dev: true

  /relateurl/0.2.7:
    resolution: {integrity: sha512-G08Dxvm4iDN3MLM0EsP62EDV9IuhXPR6blNz6Utcp7zyV3tr4HVNINt6MpaRWbxoOHT3Q7YN2P+jaHX8vUbgog==}
    engines: {node: '>= 0.10'}
    dev: false

  /remote-content/3.0.0:
    resolution: {integrity: sha512-/hjCYVqWY/jYR07ptEJpClnYrGedSQ5AxCrEeMb3NlrxTgUK/7+iCOReE3z1QMYm3UL7sJX3o7cww/NC6UgyhA==}
    dependencies:
      proxy-from-env: 1.1.0
      superagent: 7.1.5
      superagent-proxy: 3.0.0_superagent@7.1.5
    transitivePeerDependencies:
      - supports-color
    dev: false

  /require-directory/2.1.1:
    resolution: {integrity: sha512-fGxEI7+wsG9xrvdjsrlmL22OMTTiHRwAMroiEeMgq8gzoLC/PQr7RsRDSTLUg/bZAZtF+TVIkHc6/4RIKrui+Q==}
    engines: {node: '>=0.10.0'}

  /require-from-string/2.0.2:
    resolution: {integrity: sha512-Xf0nWe6RseziFMu+Ap9biiUbmplq6S9/p+7w7YXP/JBHhrUDDUhwa+vANyubuqfZWTveU//DYVGsDG7RKL/vEw==}
    engines: {node: '>=0.10.0'}
    dev: true

  /requires-port/1.0.0:
    resolution: {integrity: sha512-KigOCHcocU3XODJxsu8i/j8T9tzT4adHiecwORRQ0ZZFcp7ahwXuRU1m+yuO90C5ZUyGeGfocHDI14M3L3yDAQ==}
    dev: true

  /resolve-from/4.0.0:
    resolution: {integrity: sha512-pb/MYmXstAkysRFx8piNI1tGFNQIFA3vkE3Gq4EuA1dF6gHp/+vgZqsCGJapvy8N3Q+4o7FwvquPJcnZ7RYy4g==}
    engines: {node: '>=4'}
    dev: true

  /resolve/1.22.1:
    resolution: {integrity: sha512-nBpuuYuY5jFsli/JIs1oldw6fOQCBioohqWZg/2hiaOybXOft4lonv85uDOKXdf8rhyK159cxU5cDcK/NKk8zw==}
    hasBin: true
    dependencies:
      is-core-module: 2.9.0
      path-parse: 1.0.7
      supports-preserve-symlinks-flag: 1.0.0

  /restore-cursor/3.1.0:
    resolution: {integrity: sha512-l+sSefzHpj5qimhFSE5a8nufZYAM3sBSVMAPtYkmC+4EH2anSGaEMXSD0izRQbu9nfyQ9y5JrVmp7E8oZrUjvA==}
    engines: {node: '>=8'}
    dependencies:
      onetime: 5.1.2
      signal-exit: 3.0.7
    dev: true

  /ret/0.1.15:
    resolution: {integrity: sha512-TTlYpa+OL+vMMNG24xSlQGEJ3B/RzEfUlLct7b5G/ytav+wPrplCpVMFuwzXbkecJrb6IYo1iFb0S9v37754mg==}
    engines: {node: '>=0.12'}
    dev: false

  /reusify/1.0.4:
    resolution: {integrity: sha512-U9nH88a3fc/ekCF1l0/UP1IosiuIjyTh7hBvXVMHYgVcfGvt897Xguj2UOLDeI5BG2m7/uwyaLVT6fbtCwTyzw==}
    engines: {iojs: '>=1.0.0', node: '>=0.10.0'}
    dev: true

  /rimraf/3.0.2:
    resolution: {integrity: sha512-JZkJMZkAGFFPP2YqXZXPbMlMBgsxzE8ILs4lMIX/2o0L9UBw9O/Y3o6wFw/i9YLapcUJWwqbi3kdxIPdC62TIA==}
    hasBin: true
    dependencies:
      glob: 7.2.0

  /rimraf/4.1.1:
    resolution: {integrity: sha512-Z4Y81w8atcvaJuJuBB88VpADRH66okZAuEm+Jtaufa+s7rZmIz+Hik2G53kGaNytE7lsfXyWktTmfVz0H9xuDg==}
    engines: {node: '>=14'}
    hasBin: true
    dev: false

  /rollup/2.79.1:
    resolution: {integrity: sha512-uKxbd0IhMZOhjAiD5oAFp7BqvkA4Dv47qpOCtaNvng4HBwdbWtdOh8f5nZNuk2rp51PMGk3bzfWu5oayNEuYnw==}
    engines: {node: '>=10.0.0'}
    hasBin: true
    optionalDependencies:
      fsevents: 2.3.2
    dev: true

  /rollup/3.7.4:
    resolution: {integrity: sha512-jN9rx3k5pfg9H9al0r0y1EYKSeiRANZRYX32SuNXAnKzh6cVyf4LZVto1KAuDnbHT03E1CpsgqDKaqQ8FZtgxw==}
    engines: {node: '>=14.18.0', npm: '>=8.0.0'}
    hasBin: true
    optionalDependencies:
      fsevents: 2.3.2
    dev: true

  /rope-sequence/1.3.3:
    resolution: {integrity: sha512-85aZYCxweiD5J8yTEbw+E6A27zSnLPNDL0WfPdw3YYodq7WjnTKo0q4dtyQ2gz23iPT8Q9CUyJtAaUNcTxRf5Q==}
    dev: false

  /run-async/2.4.1:
    resolution: {integrity: sha512-tvVnVv01b8c1RrA6Ep7JkStj85Guv/YrMcwqYQnwjsAS2cTmmPGBBjAjpCW7RrSodNSoE2/qg9O4bceNvUuDgQ==}
    engines: {node: '>=0.12.0'}
    dev: true

  /run-parallel/1.2.0:
    resolution: {integrity: sha512-5l4VyZR86LZ/lDxZTR6jqL8AFE2S0IFLMP26AbjsLVADxHdhB/c0GUsH+y39UfCi3dzz8OlQuPmnaJOMoDHQBA==}
    dependencies:
      queue-microtask: 1.2.3
    dev: true

  /rxjs/6.6.7:
    resolution: {integrity: sha512-hTdwr+7yYNIT5n4AMYp85KA6yw2Va0FLa3Rguvbpa4W3I5xynaBZo41cM3XM+4Q6fRMj3sBYIR1VAmZMXYJvRQ==}
    engines: {npm: '>=2.0.0'}
    dependencies:
      tslib: 1.14.1
    dev: true

  /rxjs/7.8.0:
    resolution: {integrity: sha512-F2+gxDshqmIub1KdvZkaEfGDwLNpPvk9Fs6LD/MyQxNgMds/WH9OdDDXOmxUZpME+iSK3rQCctkL0DYyytUqMg==}
    dependencies:
      tslib: 2.4.1

  /sade/1.8.1:
    resolution: {integrity: sha512-xal3CZX1Xlo/k4ApwCFrHVACi9fBqJ7V+mwhBsuf/1IOKbBy098Fex+Wa/5QMubw09pSZ/u8EY8PWgevJsXp1A==}
    engines: {node: '>=6'}
    dependencies:
      mri: 1.2.0
    dev: true

  /safe-buffer/5.1.2:
    resolution: {integrity: sha512-Gd2UZBJDkXlY7GbJxfsE8/nvKkUEU1G38c1siN6QP6a9PT9MmHB8GnpscSmMJSoF8LOIrt8ud/wPtojys4G6+g==}

  /safe-buffer/5.2.1:
    resolution: {integrity: sha512-rp3So07KcdmmKbGvgaNxQSJr7bGVSVk5S9Eq1F+ppbRo70+YeaDxkw5Dd8NPN+GD6bjnYm2VuPuCXmpuYvmCXQ==}

  /safer-buffer/2.1.2:
    resolution: {integrity: sha512-YZo3K82SD7Riyi0E1EQPojLz7kpepnSQI9IyPbHHg1XXXevb5dJI7tpyN2ADxGcQbHG7vcyRHk0cbwqcQriUtg==}

  /saxes/6.0.0:
    resolution: {integrity: sha512-xAg7SOnEhrm5zI3puOOKyy1OMcMlIJZYNJY7xLBwSze0UjhPLnWfj2GF2EpT0jmzaJKIWKHLsaSSajf35bcYnA==}
    engines: {node: '>=v12.22.7'}
    dependencies:
      xmlchars: 2.2.0
    dev: true

  /schema-utils/3.1.1:
    resolution: {integrity: sha512-Y5PQxS4ITlC+EahLuXaY86TXfR7Dc5lw294alXOq86JAHCihAIZfqv8nNCWvaEJvaC51uN9hbLGeV0cFBdH+Fw==}
    engines: {node: '>= 10.13.0'}
    dependencies:
      '@types/json-schema': 7.0.10
      ajv: 6.12.6
      ajv-keywords: 3.5.2_ajv@6.12.6
    dev: true

  /section-matter/1.0.0:
    resolution: {integrity: sha512-vfD3pmTzGpufjScBh50YHKzEu2lxBWhVEHsNGoEXmCmn2hKGfeNLYMzCJpe8cD7gqX7TJluOVpBkAequ6dgMmA==}
    engines: {node: '>=4'}
    dependencies:
      extend-shallow: 2.0.1
      kind-of: 6.0.3
    dev: true

  /selderee/0.6.0:
    resolution: {integrity: sha512-ibqWGV5aChDvfVdqNYuaJP/HnVBhlRGSRrlbttmlMpHcLuTqqbMH36QkSs9GEgj5M88JDYLI8eyP94JaQ8xRlg==}
    dependencies:
      parseley: 0.7.0
    dev: false

  /semver/5.7.1:
    resolution: {integrity: sha512-sauaDf/PZdVgrLTNYHRtpXa1iRiKcaebiKQ1BJdpQlWH2lCvexQdX55snPFyK7QzpudqbCI0qXFfOasHdyNDGQ==}
    hasBin: true
    dev: false

  /semver/6.3.0:
    resolution: {integrity: sha512-b39TBaTSfV6yBrapU89p5fKekE2m/NwnDocOVruQFS1/veMgdzuPcnOM34M6CwxW8jH/lxEa5rBoDeUwu5HHTw==}
    hasBin: true
    dev: false

  /semver/7.3.7:
    resolution: {integrity: sha512-QlYTucUYOews+WeEujDoEGziz4K6c47V/Bd+LjSSYcA94p+DmINdf7ncaUinThfvZyu13lN9OY1XDxt8C0Tw0g==}
    engines: {node: '>=10'}
    hasBin: true
    dependencies:
      lru-cache: 6.0.0
    dev: true

  /semver/7.3.8:
    resolution: {integrity: sha512-NB1ctGL5rlHrPJtFDVIVzTyQylMLu9N9VICA6HSFJo8MCGVTMW6gfpicwKmmK/dAjTOrqu5l63JJOpDSrAis3A==}
    engines: {node: '>=10'}
    hasBin: true
    dependencies:
      lru-cache: 6.0.0

  /send/0.18.0:
    resolution: {integrity: sha512-qqWzuOjSFOuqPjFe4NOsMLafToQQwBSOEpS+FwEt3A2V3vKubTquT3vmLTQpFgMXp8AlFWFuP1qKaJZOtPpVXg==}
    engines: {node: '>= 0.8.0'}
    dependencies:
      debug: 2.6.9
      depd: 2.0.0
      destroy: 1.2.0
      encodeurl: 1.0.2
      escape-html: 1.0.3
      etag: 1.8.1
      fresh: 0.5.2
      http-errors: 2.0.0
      mime: 1.6.0
      ms: 2.1.3
      on-finished: 2.4.1
      range-parser: 1.2.1
      statuses: 2.0.1
    transitivePeerDependencies:
      - supports-color

  /sentence-case/3.0.4:
    resolution: {integrity: sha512-8LS0JInaQMCRoQ7YUytAo/xUu5W2XnQxV2HI/6uM6U7CITS1RqPElr30V6uIqyMKM9lJGRVFy5/4CuzcixNYSg==}
    dependencies:
      no-case: 3.0.4
      tslib: 2.4.1
      upper-case-first: 2.0.2
    dev: true

  /serialize-javascript/6.0.0:
    resolution: {integrity: sha512-Qr3TosvguFt8ePWqsvRfrKyQXIiW+nGbYpy8XK24NQHE83caxWt+mIymTT19DGFbNWNLfEwsrkSmN64lVWB9ag==}
    dependencies:
      randombytes: 2.1.0
    dev: true

  /serve-static/1.15.0:
    resolution: {integrity: sha512-XGuRDNjXUijsUL0vl6nSD7cwURuzEgglbOaFuZM9g3kwDXOWVTck0jLzjPzGD+TazWbboZYu52/9/XPdUgne9g==}
    engines: {node: '>= 0.8.0'}
    dependencies:
      encodeurl: 1.0.2
      escape-html: 1.0.3
      parseurl: 1.3.3
      send: 0.18.0
    transitivePeerDependencies:
      - supports-color

  /set-blocking/2.0.0:
    resolution: {integrity: sha512-KiKBS8AnWGEyLzofFfmvKwpdPzqiy16LvQfK3yv/fVH7Bj13/wl3JSR1J+rfgRE9q7xUJK4qvgS8raSOeLUehw==}
    dev: false

  /setprototypeof/1.2.0:
    resolution: {integrity: sha512-E5LDX7Wrp85Kil5bhZv46j8jOeboKq5JMmYM3gVGdGH8xFpPWXUMsNrlODCrkoxMEeNi/XZIwuRvY4XNwYMJpw==}

  /shebang-command/2.0.0:
    resolution: {integrity: sha512-kHxr2zZpYtdmrN1qDjrrX/Z1rR1kG8Dx+gkpK1G4eXmvXswmcE1hTWBWYUzlraYw1/yZp6YuDY77YtvbN0dmDA==}
    engines: {node: '>=8'}
    dependencies:
      shebang-regex: 3.0.0
    dev: true

  /shebang-regex/3.0.0:
    resolution: {integrity: sha512-7++dFhtcx3353uBaq8DDR4NuxBetBzC7ZQOhmTQInHEd6bSrXdiEyzCvG07Z44UYdLShWUyXt5M/yhz8ekcb1A==}
    engines: {node: '>=8'}
    dev: true

  /shelljs/0.8.5:
    resolution: {integrity: sha512-TiwcRcrkhHvbrZbnRcFYMLl30Dfov3HKqzp5tO5b4pt6G/SezKcYhmDg15zXVBswHmctSAQKznqNW2LO5tTDow==}
    engines: {node: '>=4'}
    hasBin: true
    dependencies:
      glob: 7.2.0
      interpret: 1.4.0
      rechoir: 0.6.2
    dev: true

  /shiki-es/0.1.2:
    resolution: {integrity: sha512-eqtfk8idlYlSLAn0gp0Ly2+FbKc2d78IddigHSS4iHAnpXoY2kdRzyFGZOdi6TvemYMnRhZBi1HsSqZc5eNKqg==}
    dev: true

  /shiki/0.12.1:
    resolution: {integrity: sha512-aieaV1m349rZINEBkjxh2QbBvFFQOlgqYTNtCal82hHj4dDZ76oMlQIX+C7ryerBTDiga3e5NfH6smjdJ02BbQ==}
    dependencies:
      jsonc-parser: 3.2.0
      vscode-oniguruma: 1.7.0
      vscode-textmate: 8.0.0
    dev: true

  /side-channel/1.0.4:
    resolution: {integrity: sha512-q5XPytqFEIKHkGdiMIrY10mvLRvnQh42/+GoBlFW3b2LXLE2xxJpZFdm94we0BaoV3RwJyGqg5wS7epxTv0Zvw==}
    dependencies:
      call-bind: 1.0.2
      get-intrinsic: 1.1.3
      object-inspect: 1.12.0

  /sigmund/1.0.1:
    resolution: {integrity: sha512-fCvEXfh6NWpm+YSuY2bpXb/VIihqWA6hLsgboC+0nl71Q7N7o2eaCW8mJa/NLvQhs6jpd3VZV4UiUQlV6+lc8g==}
    dev: false

  /signal-exit/3.0.7:
    resolution: {integrity: sha512-wnD2ZE+l+SPC/uoS0vXeE9L1+0wuaMqKlfz9AMUo38JsyLSBWSFcHR1Rri62LZc12vLr1gb3jl7iwQhgwpAbGQ==}

  /sinon/15.0.1:
    resolution: {integrity: sha512-PZXKc08f/wcA/BMRGBze2Wmw50CWPiAH3E21EOi4B49vJ616vW4DQh4fQrqsYox2aNR/N3kCqLuB0PwwOucQrg==}
    dependencies:
      '@sinonjs/commons': 2.0.0
      '@sinonjs/fake-timers': 10.0.2
      '@sinonjs/samsam': 7.0.1
      diff: 5.1.0
      nise: 5.1.4
      supports-color: 7.2.0
    dev: true

  /sirv/2.0.2:
    resolution: {integrity: sha512-4Qog6aE29nIjAOKe/wowFTxOdmbEZKb+3tsLljaBRzJwtqto0BChD2zzH0LhgCSXiI+V7X+Y45v14wBZQ1TK3w==}
    engines: {node: '>= 10'}
    dependencies:
      '@polka/url': 1.0.0-next.21
      mrmime: 1.0.1
      totalist: 3.0.0
    dev: true

  /slash/3.0.0:
    resolution: {integrity: sha512-g9Q1haeby36OSStwb4ntCGGGaKsaVSjQ68fBxoQcutl5fS1vuY18H3wSt3jFyFtrkx+Kz0V1G85A4MyAdDMi2Q==}
    engines: {node: '>=8'}
    dev: true

  /slash/4.0.0:
    resolution: {integrity: sha512-3dOsAHXXUkQTpOYcoAxLIorMTp4gIQr5IW3iVb7A7lFIp0VHhnynm9izx6TssdrIcVIESAlVjtnO2K8bg+Coew==}
    engines: {node: '>=12'}
    dev: true

  /slick/1.12.2:
    resolution: {integrity: sha512-4qdtOGcBjral6YIBCWJ0ljFSKNLz9KkhbWtuGvUyRowl1kxfuE1x/Z/aJcaiilpb3do9bl5K7/1h9XC5wWpY/A==}
    dev: false

  /smart-buffer/4.2.0:
    resolution: {integrity: sha512-94hK0Hh8rPqQl2xXc3HsaBoOXKV20MToPkcXvwbISWLEs+64sBq5kFgn2kJDHb1Pry9yrP0dxrCI9RRci7RXKg==}
    engines: {node: '>= 6.0.0', npm: '>= 3.0.0'}
    dev: false

  /snake-case/3.0.4:
    resolution: {integrity: sha512-LAOh4z89bGQvl9pFfNF8V146i7o7/CqFPbqzYgP+yYzDIDeS9HaNFtXABamRW+AQzEVODcvE79ljJ+8a9YSdMg==}
    dependencies:
      dot-case: 3.0.4
      tslib: 2.4.1
    dev: true

  /socks-proxy-agent/5.0.1:
    resolution: {integrity: sha512-vZdmnjb9a2Tz6WEQVIurybSwElwPxMZaIc7PzqbJTrezcKNznv6giT7J7tZDZ1BojVaa1jvO/UiUdhDVB0ACoQ==}
    engines: {node: '>= 6'}
    dependencies:
      agent-base: 6.0.2
      debug: 4.3.4
      socks: 2.6.2
    transitivePeerDependencies:
      - supports-color
    dev: false

  /socks/2.6.2:
    resolution: {integrity: sha512-zDZhHhZRY9PxRruRMR7kMhnf3I8hDs4S3f9RecfnGxvcBHQcKcIH/oUcEWffsfl1XxdYlA7nnlGbbTvPz9D8gA==}
    engines: {node: '>= 10.13.0', npm: '>= 3.0.0'}
    dependencies:
      ip: 1.1.8
      smart-buffer: 4.2.0
    dev: false

  /source-map-js/1.0.2:
    resolution: {integrity: sha512-R0XvVJ9WusLiqTCEiGCmICCMplcCkIwwR11mOSD9CR5u+IXYdiseeEuXCVAjS54zqwkLcPNnmU4OeJ6tUrWhDw==}
    engines: {node: '>=0.10.0'}

  /source-map-support/0.5.21:
    resolution: {integrity: sha512-uBHU3L3czsIyYXKX88fdrGovxdSCoTGDRZ6SYXtSRxLZUzHg5P/66Ht6uoUlHu9EZod+inXhKo3qQgwXUT/y1w==}
    dependencies:
      buffer-from: 1.1.2
      source-map: 0.6.1
    dev: true

  /source-map/0.6.1:
    resolution: {integrity: sha512-UjgapumWlbMhkBgzT7Ykc5YXUT46F0iKu8SGXq0bcwP5dz/h0Plj6enJqjz1Zbq2l5WaqYnrVbwWOWMyF3F47g==}
    engines: {node: '>=0.10.0'}

  /source-map/0.7.4:
    resolution: {integrity: sha512-l3BikUxvPOcn5E74dZiq5BGsTb5yEwhaTSzccU6t4sDOH8NWJCstKO5QT2CvtFoK6F0saL7p9xHAqHOlCPJygA==}
    engines: {node: '>= 8'}
    dev: true

  /sourcemap-codec/1.4.8:
    resolution: {integrity: sha512-9NykojV5Uih4lgo5So5dtw+f0JgJX30KCNI8gwhz2J9A15wD0Ml6tjHKwf6fTSa6fAdVBdZeNOs9eJ71qCk8vA==}
    deprecated: Please use @jridgewell/sourcemap-codec instead

  /specificity/0.4.1:
    resolution: {integrity: sha512-1klA3Gi5PD1Wv9Q0wUoOQN1IWAuPu0D1U03ThXTr0cJ20+/iq2tHSDnK7Kk/0LXJ1ztUB2/1Os0wKmfyNgUQfg==}
    hasBin: true
    dev: false

  /sprintf-js/1.0.3:
    resolution: {integrity: sha512-D9cPgkvLlV3t3IzL0D0YLvGA9Ahk4PcvVwUbN0dSGr1aP0Nrt4AEnTUbuGvquEC0mA64Gqt1fzirlRs5ibXx8g==}
    dev: true

  /statuses/1.5.0:
    resolution: {integrity: sha512-OpZ3zP+jT1PI7I8nemJX4AKmAX070ZkYPVWV/AaKTJl+tXCTGyVdC1a4SL8RUQYEwk/f34ZX8UTykN68FwrqAA==}
    engines: {node: '>= 0.6'}
    dev: true

  /statuses/2.0.1:
    resolution: {integrity: sha512-RwNA9Z/7PrK06rYLIzFMlaF+l73iwpzsqRIFgbMLbTcLD6cOao82TaWefPXQvB2fOC4AjuYSEndS7N/mTCbkdQ==}
    engines: {node: '>= 0.8'}

  /streamsearch/1.1.0:
    resolution: {integrity: sha512-Mcc5wHehp9aXz1ax6bZUyY5afg9u2rv5cqQI3mRrYkGC8rW2hM02jWuwjtL++LS5qinSyhj2QfLyNsuc+VsExg==}
    engines: {node: '>=10.0.0'}

  /string-width/4.2.3:
    resolution: {integrity: sha512-wKyQRQpjJ0sIp62ErSZdGsjMJWsap5oRNihHhu6G7JVO/9jIB6UyevL+tXuOqrng8j/cxKTWyWUwvSTriiZz/g==}
    engines: {node: '>=8'}
    dependencies:
      emoji-regex: 8.0.0
      is-fullwidth-code-point: 3.0.0
      strip-ansi: 6.0.1

  /string_decoder/0.10.31:
    resolution: {integrity: sha512-ev2QzSzWPYmy9GuqfIVildA4OdcGLeFZQrq5ys6RtiuF+RQQiZWr8TZNyAcuVXyQRYfEO+MsoB/1BuQVhOJuoQ==}
    dev: false

  /string_decoder/1.1.1:
    resolution: {integrity: sha512-n/ShnvDi6FHbbVfviro+WojiFzv+s8MPMHBczVePfUpDJLwoLT0ht1l4YwBCbi8pJAveEEdnkHyPyTP/mzRfwg==}
    dependencies:
      safe-buffer: 5.1.2

  /string_decoder/1.3.0:
    resolution: {integrity: sha512-hkRX8U1WjJFd8LsDJ2yQ/wWWxaopEsABU1XfkM8A+j0+85JAGppt16cr1Whg6KIbb4okU6Mql6BOj+uup/wKeA==}
    dependencies:
      safe-buffer: 5.2.1

  /strip-ansi/6.0.1:
    resolution: {integrity: sha512-Y38VPSHcqkFrCpFnQ9vuSXmquuv5oXOKpGeT6aGrr3o3Gc9AlVa6JBfUSOCnbxGGZF+/0ooI7KrPuUSztUdU5A==}
    engines: {node: '>=8'}
    dependencies:
      ansi-regex: 5.0.1

  /strip-bom-string/1.0.0:
    resolution: {integrity: sha512-uCC2VHvQRYu+lMh4My/sFNmF2klFymLX1wHJeXnbEJERpV/ZsVuonzerjfrGpIGF7LBVa1O7i9kjiWvJiFck8g==}
    engines: {node: '>=0.10.0'}
    dev: true

  /strip-bom/3.0.0:
    resolution: {integrity: sha512-vavAMRXOgBVNF6nyEEmL3DBK19iRpDcoIwW+swQ+CbGiu7lju6t+JklA1MHweoWtadgt4ISVUsXLyDq34ddcwA==}
    engines: {node: '>=4'}
    dev: true

  /strip-final-newline/2.0.0:
    resolution: {integrity: sha512-BrpvfNAE3dcvq7ll3xVumzjKjZQ5tI1sEUIKr3Uoks0XUl45St3FlatVqef9prk4jRDzhW6WZg+3bk93y6pLjA==}
    engines: {node: '>=6'}
    dev: true

  /strip-json-comments/3.1.1:
    resolution: {integrity: sha512-6fPc+R4ihwqP6N/aIv2f1gMH8lOVtWQHoqC4yK6oSDVVocumAsfCqjkXnqiYMhmMwS/mEHLp7Vehlt3ql6lEig==}
    engines: {node: '>=8'}
    dev: true

  /style-data/2.0.0:
    resolution: {integrity: sha512-8RJ+MnHlwFUrf3B3gUjs9KIrOk0TppHHwfIHfBd6QjYmZcuzN1OGqeMkWA3ZnD6GiRWJjCVouY/l11v4rlfnPA==}
    dependencies:
      cheerio: 1.0.0-rc.10
      mediaquery-text: 1.2.0
      pick-util: 1.1.5
    dev: false

  /style-mod/4.0.0:
    resolution: {integrity: sha512-OPhtyEjyyN9x3nhPsu76f52yUGXiZcgvsrFVtvTkyGRQJ0XK+GPc6ov1z+lRpbeabka+MYEQxOYRnt5nF30aMw==}

  /superagent-proxy/3.0.0_superagent@7.1.5:
    resolution: {integrity: sha512-wAlRInOeDFyd9pyonrkJspdRAxdLrcsZ6aSnS+8+nu4x1aXbz6FWSTT9M6Ibze+eG60szlL7JA8wEIV7bPWuyQ==}
    engines: {node: '>=6'}
    peerDependencies:
      superagent: '>= 0.15.4 || 1 || 2 || 3'
    dependencies:
      debug: 4.3.4
      proxy-agent: 5.0.0
      superagent: 7.1.5
    transitivePeerDependencies:
      - supports-color
    dev: false

  /superagent/7.1.5:
    resolution: {integrity: sha512-HQYyGuDRFGmZ6GNC4hq2f37KnsY9Lr0/R1marNZTgMweVDQLTLJJ6DGQ9Tj/xVVs5HEnop9EMmTbywb5P30aqw==}
    engines: {node: '>=6.4.0 <13 || >=14'}
    dependencies:
      component-emitter: 1.3.0
      cookiejar: 2.1.3
      debug: 4.3.4
      fast-safe-stringify: 2.1.1
      form-data: 4.0.0
      formidable: 2.1.1
      methods: 1.1.2
      mime: 2.6.0
      qs: 6.11.0
      readable-stream: 3.6.0
      semver: 7.3.8
    transitivePeerDependencies:
      - supports-color
    dev: false

  /superagent/8.0.6:
    resolution: {integrity: sha512-HqSe6DSIh3hEn6cJvCkaM1BLi466f1LHi4yubR0tpewlMpk4RUFFy35bKz8SsPBwYfIIJy5eclp+3tCYAuX0bw==}
    engines: {node: '>=6.4.0 <13 || >=14'}
    dependencies:
      component-emitter: 1.3.0
      cookiejar: 2.1.3
      debug: 4.3.4
      fast-safe-stringify: 2.1.1
      form-data: 4.0.0
      formidable: 2.1.1
      methods: 1.1.2
      mime: 2.6.0
      qs: 6.11.0
      semver: 7.3.8
    transitivePeerDependencies:
      - supports-color
    dev: true

  /supertest/6.3.3:
    resolution: {integrity: sha512-EMCG6G8gDu5qEqRQ3JjjPs6+FYT1a7Hv5ApHvtSghmOFJYtsU5S+pSb6Y2EUeCEY3CmEL3mmQ8YWlPOzQomabA==}
    engines: {node: '>=6.4.0'}
    dependencies:
      methods: 1.1.2
      superagent: 8.0.6
    transitivePeerDependencies:
      - supports-color
    dev: true

  /supports-color/5.5.0:
    resolution: {integrity: sha512-QjVjwdXIt408MIiAqCX4oUKsgU2EqAGzs2Ppkm4aQYbjm+ZEWEcW4SfFNTr4uMNZma0ey4f5lgLrkB0aX0QMow==}
    engines: {node: '>=4'}
    dependencies:
      has-flag: 3.0.0
    dev: true

  /supports-color/7.2.0:
    resolution: {integrity: sha512-qpCAvRl9stuOHveKsn7HncJRvv501qIacKzQlO/+Lwxc9+0q2wLyv4Dfvt80/DPn2pqOBsJdDiogXGR9+OvwRw==}
    engines: {node: '>=8'}
    dependencies:
      has-flag: 4.0.0

  /supports-color/8.1.1:
    resolution: {integrity: sha512-MpUEN2OodtUzxvKQl72cUF7RQ5EiHsGvSsVG0ia9c5RbWGL2CI4C7EpPS8UTBIplnlzZiNuV56w+FuNxy3ty2Q==}
    engines: {node: '>=10'}
    dependencies:
      has-flag: 4.0.0
    dev: true

  /supports-preserve-symlinks-flag/1.0.0:
    resolution: {integrity: sha512-ot0WnXS9fgdkgIcePe6RHNk1WA8+muPa6cSjeR3V8K27q9BB1rTE3R1p7Hv0z1ZyAc8s6Vvv8DIyWf681MAt0w==}
    engines: {node: '>= 0.4'}

  /swagger-ui-dist/4.15.1:
    resolution: {integrity: sha512-DlZARu6ckUFqDe0j5IPayO4k0gQvYQw9Un02MhxAgaMtVnTH2vmyyDe+yKeV0r1LiiPx3JbasdS/5Yyb/AV3iw==}
    dev: false

  /swagger-ui-dist/4.15.5:
    resolution: {integrity: sha512-V3eIa28lwB6gg7/wfNvAbjwJYmDXy1Jo1POjyTzlB6wPcHiGlRxq39TSjYGVjQrUSAzpv+a7nzp7mDxgNy57xA==}
    dev: false

  /swagger-ui-express/4.6.0_express@4.18.2:
    resolution: {integrity: sha512-ZxpQFp1JR2RF8Ar++CyJzEDdvufa08ujNUJgMVTMWPi86CuQeVdBtvaeO/ysrz6dJAYXf9kbVNhWD7JWocwqsA==}
    engines: {node: '>= v0.10.32'}
    peerDependencies:
      express: '>=4.0.0'
    dependencies:
      express: 4.18.2
      swagger-ui-dist: 4.15.1
    dev: false

  /symbol-observable/4.0.0:
    resolution: {integrity: sha512-b19dMThMV4HVFynSAM1++gBHAbk2Tc/osgLIBZMKsyqh34jb2e8Os7T6ZW/Bt3pJFdBTd2JwAnAAEQV7rSNvcQ==}
    engines: {node: '>=0.10'}
    dev: true

  /symbol-tree/3.2.4:
    resolution: {integrity: sha512-9QNk5KwDF+Bvz+PyObkmSYjI5ksVUYtjW7AU22r2NKcfLJcXp96hkDWU3+XndOsUb+AQ9QhfzfCT2O+CNWT5Tw==}
    dev: true

  /tailwindcss/3.2.4_postcss@8.4.21:
    resolution: {integrity: sha512-AhwtHCKMtR71JgeYDaswmZXhPcW9iuI9Sp2LvZPo9upDZ7231ZJ7eA9RaURbhpXGVlrjX4cFNlB4ieTetEb7hQ==}
    engines: {node: '>=12.13.0'}
    hasBin: true
    peerDependencies:
      postcss: ^8.0.9
    dependencies:
      arg: 5.0.2
      chokidar: 3.5.3
      color-name: 1.1.4
      detective: 5.2.1
      didyoumean: 1.2.2
      dlv: 1.1.3
      fast-glob: 3.2.12
      glob-parent: 6.0.2
      is-glob: 4.0.3
      lilconfig: 2.0.6
      micromatch: 4.0.5
      normalize-path: 3.0.0
      object-hash: 3.0.0
      picocolors: 1.0.0
      postcss: 8.4.21
      postcss-import: 14.1.0_postcss@8.4.21
      postcss-js: 4.0.0_postcss@8.4.21
      postcss-load-config: 3.1.4_postcss@8.4.21
      postcss-nested: 6.0.0_postcss@8.4.21
      postcss-selector-parser: 6.0.10
      postcss-value-parser: 4.2.0
      quick-lru: 5.1.1
      resolve: 1.22.1
    transitivePeerDependencies:
      - ts-node
    dev: true

  /tapable/2.2.1:
    resolution: {integrity: sha512-GNzQvQTOIP6RyTfE2Qxb8ZVlNmw0n88vp1szwWRimP02mnTsx3Wtn5qRdqY9w2XduFNUgvOwhNnQsjwCp+kqaQ==}
    engines: {node: '>=6'}
    dev: true

  /tar/6.1.11:
    resolution: {integrity: sha512-an/KZQzQUkZCkuoAA64hM92X0Urb6VpRhAFllDzz44U2mcD5scmT3zBc4VgVpkugF580+DQn8eAFSyoQt0tznA==}
    engines: {node: '>= 10'}
    dependencies:
      chownr: 2.0.0
      fs-minipass: 2.1.0
      minipass: 3.3.4
      minizlib: 2.1.2
      mkdirp: 1.0.4
      yallist: 4.0.0
    dev: false

  /terser-webpack-plugin/5.3.1_jftlsdtjtdse3p3ijno5hy54ky:
    resolution: {integrity: sha512-GvlZdT6wPQKbDNW/GDQzZFg/j4vKU96yl2q6mcUkzKOgW4gwf1Z8cZToUCrz31XHlPWH8MVb1r2tFtdDtTGJ7g==}
    engines: {node: '>= 10.13.0'}
    peerDependencies:
      '@swc/core': '*'
      esbuild: '*'
      uglify-js: '*'
      webpack: ^5.1.0
    peerDependenciesMeta:
      '@swc/core':
        optional: true
      esbuild:
        optional: true
      uglify-js:
        optional: true
    dependencies:
      '@swc/core': 1.3.27
      jest-worker: 27.5.1
      schema-utils: 3.1.1
      serialize-javascript: 6.0.0
      source-map: 0.6.1
      terser: 5.12.1
      webpack: 5.75.0_@swc+core@1.3.27
    dev: true

  /terser/5.12.1:
    resolution: {integrity: sha512-NXbs+7nisos5E+yXwAD+y7zrcTkMqb0dEJxIGtSKPdCBzopf7ni4odPul2aechpV7EXNvOudYOX2bb5tln1jbQ==}
    engines: {node: '>=10'}
    hasBin: true
    dependencies:
      acorn: 8.8.1
      commander: 2.20.3
      source-map: 0.7.4
      source-map-support: 0.5.21
    dev: true

  /text-table/0.2.0:
    resolution: {integrity: sha512-N+8UisAXDGk8PFXP4HAzVR9nbfmVJ3zYLAWiTIoqC5v5isinhr+r5uaO8+7r3BMfuNIufIsA7RdpVgacC2cSpw==}
    dev: true

  /through/2.3.8:
    resolution: {integrity: sha512-w89qg7PI8wAdvX60bMDP+bFoD5Dvhm9oLheFp5O4a2QF0cSBGsBX4qZmadPMvVqlLJBBci+WqGGOAPvcDeNSVg==}
    dev: true

  /tinypool/0.1.3:
    resolution: {integrity: sha512-2IfcQh7CP46XGWGGbdyO4pjcKqsmVqFAPcXfPxcPXmOWt9cYkTP9HcDmGgsfijYoAEc4z9qcpM/BaBz46Y9/CQ==}
    engines: {node: '>=14.0.0'}
    dev: true

  /tippy.js/6.3.7:
    resolution: {integrity: sha512-E1d3oP2emgJ9dRQZdf3Kkn0qJgI6ZLpyS5z6ZkY1DF3kaQaBsGZsndEpHwx+eC+tYM41HaSNvNtLx8tU57FzTQ==}
    dependencies:
      '@popperjs/core': 2.11.6
    dev: false

  /tlds/1.231.0:
    resolution: {integrity: sha512-L7UQwueHSkGxZHQBXHVmXW64oi+uqNtzFt2x6Ssk7NVnpIbw16CRs4eb/jmKOZ9t2JnqZ/b3Cfvo97lnXqKrhw==}
    hasBin: true
    dev: false

  /tmp/0.0.33:
    resolution: {integrity: sha512-jRCJlojKnZ3addtTOjdIqoRuPEKBvNXcGYqzO6zWZX8KfKEpnGY5jfggJQ3EjKuu8D4bJRr0y+cYJFmYbImXGw==}
    engines: {node: '>=0.6.0'}
    dependencies:
      os-tmpdir: 1.0.2
    dev: true

  /to-fast-properties/2.0.0:
    resolution: {integrity: sha512-/OaKK0xYrs3DmxRYqL/yDc+FxFUVYhDlXMhRmv3z915w2HF1tnN1omB354j8VUGO/hbRzyD6Y3sA7v7GS/ceog==}
    engines: {node: '>=4'}

  /to-regex-range/5.0.1:
    resolution: {integrity: sha512-65P7iz6X5yEr1cwcgvQxbbIw7Uk3gOy5dIdtZ4rDveLqhrdJP+Li/Hx6tyK0NEb+2GCyneCMJiGqrADCSNk8sQ==}
    engines: {node: '>=8.0'}
    dependencies:
      is-number: 7.0.0

  /toidentifier/1.0.1:
    resolution: {integrity: sha512-o5sSPKEkg/DIQNmH43V0/uerLrpzVedkUh8tGNvaeXpfpuwjKenlSox/2O/BTlZUtEe+JG7s5YhEz608PlAHRA==}
    engines: {node: '>=0.6'}

  /token-stream/1.0.0:
    resolution: {integrity: sha512-VSsyNPPW74RpHwR8Fc21uubwHY7wMDeJLys2IX5zJNih+OnAnaifKHo+1LHT7DAdloQ7apeaaWg8l7qnf/TnEg==}
    dev: false

  /totalist/3.0.0:
    resolution: {integrity: sha512-eM+pCBxXO/njtF7vdFsHuqb+ElbxqtI4r5EAvk6grfAFyJ6IvWlSkfZ5T9ozC6xWw3Fj1fGoSmrl0gUs46JVIw==}
    engines: {node: '>=6'}
    dev: true

  /tough-cookie/4.1.2:
    resolution: {integrity: sha512-G9fqXWoYFZgTc2z8Q5zaHy/vJMjm+WV0AkAeHxVCQiEB1b+dGvWzFW6QV07cY5jQ5gRkeid2qIkzkxUnmoQZUQ==}
    engines: {node: '>=6'}
    dependencies:
      psl: 1.9.0
      punycode: 2.1.1
      universalify: 0.2.0
      url-parse: 1.5.10
    dev: true

  /tr46/0.0.3:
    resolution: {integrity: sha512-N3WMsuqV66lT30CrXNbEjx4GEwlow3v6rr4mCcv6prnfwhS01rkgyFdjPNBYd9br7LpXV1+Emh01fHnq2Gdgrw==}

  /tr46/3.0.0:
    resolution: {integrity: sha512-l7FvfAHlcmulp8kr+flpQZmVwtu7nfRV7NZujtN0OqES8EL4O4e0qqzL0DC5gAvx/ZC/9lk6rhcUwYvkBnBnYA==}
    engines: {node: '>=12'}
    dependencies:
      punycode: 2.1.1
    dev: true

  /tree-kill/1.2.2:
    resolution: {integrity: sha512-L0Orpi8qGpRG//Nd+H90vFB+3iHnue1zSSGmNOOCh1GLJ7rUKVwV2HvijphGQS2UmhUZewS9VgvxYIdgr+fG1A==}
    hasBin: true
    dev: true

  /ts-loader/9.4.2_3fkjkrd3audxnith3e7fo4fnxi:
    resolution: {integrity: sha512-OmlC4WVmFv5I0PpaxYb+qGeGOdm5giHU7HwDDUjw59emP2UYMHy9fFSDcYgSNoH8sXcj4hGCSEhlDZ9ULeDraA==}
    engines: {node: '>=12.0.0'}
    peerDependencies:
      typescript: '*'
      webpack: ^5.0.0
    dependencies:
      chalk: 4.1.2
      enhanced-resolve: 5.10.0
      micromatch: 4.0.5
      semver: 7.3.8
      typescript: 4.9.4
      webpack: 5.75.0_@swc+core@1.3.27
    dev: true

  /ts-node/10.9.1_tuaaix3o4wua7jksxyu5belrtq:
    resolution: {integrity: sha512-NtVysVPkxxrwFGUUxGYhfux8k78pQB3JqYBXlLRZgdGUqTO5wU/UyHop5p70iEbGhB7q5KmiZiU0Y3KlJrScEw==}
    hasBin: true
    peerDependencies:
      '@swc/core': '>=1.2.50'
      '@swc/wasm': '>=1.2.50'
      '@types/node': '*'
      typescript: '>=2.7'
    peerDependenciesMeta:
      '@swc/core':
        optional: true
      '@swc/wasm':
        optional: true
    dependencies:
      '@cspotcode/source-map-support': 0.8.1
      '@swc/core': 1.3.27
      '@tsconfig/node10': 1.0.8
      '@tsconfig/node12': 1.0.9
      '@tsconfig/node14': 1.0.1
      '@tsconfig/node16': 1.0.2
      '@types/node': 18.11.18
      acorn: 8.7.1
      acorn-walk: 8.2.0
      arg: 4.1.3
      create-require: 1.1.1
      diff: 4.0.2
      make-error: 1.3.6
      typescript: 4.9.4
      v8-compile-cache-lib: 3.0.1
      yn: 3.1.1
    dev: true

  /tsconfig-paths-webpack-plugin/4.0.0:
    resolution: {integrity: sha512-fw/7265mIWukrSHd0i+wSwx64kYUSAKPfxRDksjKIYTxSAp9W9/xcZVBF4Kl0eqQd5eBpAQ/oQrc5RyM/0c1GQ==}
    engines: {node: '>=10.13.0'}
    dependencies:
      chalk: 4.1.2
      enhanced-resolve: 5.10.0
      tsconfig-paths: 4.1.2
    dev: true

  /tsconfig-paths/4.1.1:
    resolution: {integrity: sha512-VgPrtLKpRgEAJsMj5Q/I/mXouC6A/7eJ/X4Nuk6o0cRPwBtznYxTCU4FodbexbzH9somBPEXYi0ZkUViUpJ21Q==}
    engines: {node: '>=6'}
    dependencies:
      json5: 2.2.3
      minimist: 1.2.6
      strip-bom: 3.0.0
    dev: true

  /tsconfig-paths/4.1.2:
    resolution: {integrity: sha512-uhxiMgnXQp1IR622dUXI+9Ehnws7i/y6xvpZB9IbUVOPy0muvdvgXeZOn88UcGPiT98Vp3rJPTa8bFoalZ3Qhw==}
    engines: {node: '>=6'}
    dependencies:
      json5: 2.2.3
      minimist: 1.2.6
      strip-bom: 3.0.0
    dev: true

  /tslib/1.14.1:
    resolution: {integrity: sha512-Xni35NKzjgMrwevysHTCArtLDpPvye8zV/0E4EyYn43P7/7qvQwPh9BGkHewbMulVntbigmcT7rdX3BNo9wRJg==}
    dev: true

  /tslib/2.4.1:
    resolution: {integrity: sha512-tGyy4dAjRIEwI7BzsB0lynWgOpfqjUdq91XXAlIWD2OwKBH7oCl/GZG/HT4BOHrTlPMOASlMQ7veyTqpmRcrNA==}

  /tsutils/3.21.0_typescript@4.9.4:
    resolution: {integrity: sha512-mHKK3iUXL+3UF6xL5k0PEhKRUBKPBCv/+RkEOpjRWxxx27KKRBmmA60A9pgOUvMi8GKhRMPEmjBRPzs2W7O1OA==}
    engines: {node: '>= 6'}
    peerDependencies:
      typescript: '>=2.8.0 || >= 3.2.0-dev || >= 3.3.0-dev || >= 3.4.0-dev || >= 3.5.0-dev || >= 3.6.0-dev || >= 3.6.0-beta || >= 3.7.0-dev || >= 3.7.0-beta'
    dependencies:
      tslib: 1.14.1
      typescript: 4.9.4
    dev: true

  /type-check/0.3.2:
    resolution: {integrity: sha512-ZCmOJdvOWDBYJlzAoFkC+Q0+bUyEOS1ltgp1MGU03fqHG+dbi9tBFU2Rd9QKiDZFAYrhPh2JUf7rZRIuHRKtOg==}
    engines: {node: '>= 0.8.0'}
    dependencies:
      prelude-ls: 1.1.2

  /type-check/0.4.0:
    resolution: {integrity: sha512-XleUoc9uwGXqjWwXaUTZAmzMcFZ5858QA2vvx1Ur5xIcixXIP+8LnFDgRplU30us6teqdlskFfu+ae4K79Ooew==}
    engines: {node: '>= 0.8.0'}
    dependencies:
      prelude-ls: 1.2.1
    dev: true

  /type-detect/4.0.8:
    resolution: {integrity: sha512-0fr/mIH1dlO+x7TlcMy+bIDqKPsw/70tVyeHW787goQjhmqaZe10uwLujubK9q9Lg6Fiho1KUKDYz0Z7k7g5/g==}
    engines: {node: '>=4'}
    dev: true

  /type-fest/0.20.2:
    resolution: {integrity: sha512-Ne+eE4r0/iWnpAxD852z3A+N0Bt5RN//NjJwRd2VFHEmrywxf5vsZlh4R6lixl6B+wz/8d+maTSAkN1FIkI3LQ==}
    engines: {node: '>=10'}
    dev: true

  /type-fest/0.21.3:
    resolution: {integrity: sha512-t0rzBq87m3fVcduHDUFhKmyyX+9eo6WQjZvf51Ea/M0Q7+T374Jp1aUiyUl0GKxp8M/OETVHSDvmkyPgvX+X2w==}
    engines: {node: '>=10'}
    dev: true

  /type-is/1.6.18:
    resolution: {integrity: sha512-TkRKr9sUTxEH8MdfuCSP7VizJyzRNMjj2J2do2Jr3Kym598JVdEksuzPQCnlFPW4ky9Q+iA+ma9BGm06XQBy8g==}
    engines: {node: '>= 0.6'}
    dependencies:
      media-typer: 0.3.0
      mime-types: 2.1.35

  /typedarray/0.0.6:
    resolution: {integrity: sha512-/aCDEGatGvZ2BIk+HmLf4ifCJFwvKFNb9/JeZPMulfgFracn9QFcAf5GO8B/mweUjSoblS5In0cWhqpfs/5PQA==}

  /typescript/4.9.4:
    resolution: {integrity: sha512-Uz+dTXYzxXXbsFpM86Wh3dKCxrQqUcVMxwU54orwlJjOpO3ao8L7j5lH+dWfTwgCwIuM9GQ2kvVotzYJMXTBZg==}
    engines: {node: '>=4.2.0'}
    hasBin: true

  /uc.micro/1.0.6:
    resolution: {integrity: sha512-8Y75pvTYkLJW2hWQHXxoqRgV7qb9B+9vFEtidML+7koHUFapnVJAZ6cKs+Qjz5Aw3aZWHMC6u0wJE3At+nSGwA==}

  /ufo/1.0.1:
    resolution: {integrity: sha512-boAm74ubXHY7KJQZLlXrtMz52qFvpsbOxDcZOnw/Wf+LS4Mmyu7JxmzD4tDLtUQtmZECypJ0FrCz4QIe6dvKRA==}
    dev: true

  /uglify-js/3.16.2:
    resolution: {integrity: sha512-AaQNokTNgExWrkEYA24BTNMSjyqEXPSfhqoS0AxmHkCJ4U+Dyy5AvbGV/sqxuxficEfGGoX3zWw9R7QpLFfEsg==}
    engines: {node: '>=0.8.0'}
    hasBin: true
    dev: false

  /universalify/0.1.2:
    resolution: {integrity: sha512-rBJeI5CXAlmy1pV+617WB9J63U6XcazHHF2f2dbJix4XzpUF0RS3Zbj0FGIOCAva5P/d/GBOYaACQ1w+0azUkg==}
    engines: {node: '>= 4.0.0'}
    dev: false

  /universalify/0.2.0:
    resolution: {integrity: sha512-CJ1QgKmNg3CwvAv/kOFmtnEN05f0D/cn9QntgNOQlQF9dgvVTHj3t+8JPdjqawCHk7V/KA+fbUqzZ9XWhcqPUg==}
    engines: {node: '>= 4.0.0'}
    dev: true

  /universalify/2.0.0:
    resolution: {integrity: sha512-hAZsKq7Yy11Zu1DE0OzWjw7nnLZmJZYTDZZyEFHZdUhV8FkH5MCfoU1XMaxXovpyW5nq5scPqq0ZDP9Zyl04oQ==}
    engines: {node: '>= 10.0.0'}
    dev: true

  /unpipe/1.0.0:
    resolution: {integrity: sha512-pjy2bYhSsufwWlKwPc+l3cN7+wuJlK6uz0YdJEOlQDbl6jo/YlPi4mb8agUkVC8BF7V8NuzeyPNqRksA3hztKQ==}
    engines: {node: '>= 0.8'}

  /unplugin-icons/0.15.1:
    resolution: {integrity: sha512-d4Gc8A4qIJYIXKueltTwoHfR3Cxsdfnmz8lSN5dsITEyai5tdb0uWpbQkn3j9HUlLDSB1ybdQIf5CItxJT3UDw==}
    peerDependencies:
      '@svgr/core': '>=5.5.0'
      '@vue/compiler-sfc': ^3.0.2 || ^2.7.0
      vue-template-compiler: ^2.6.12
      vue-template-es2015-compiler: ^1.9.0
    peerDependenciesMeta:
      '@svgr/core':
        optional: true
      '@vue/compiler-sfc':
        optional: true
      vue-template-compiler:
        optional: true
      vue-template-es2015-compiler:
        optional: true
    dependencies:
      '@antfu/install-pkg': 0.1.1
      '@antfu/utils': 0.7.2
      '@iconify/utils': 2.0.11
      debug: 4.3.4
      kolorist: 1.6.0
      local-pkg: 0.4.2
      unplugin: 1.0.1
    transitivePeerDependencies:
      - supports-color
    dev: true

  /unplugin/1.0.1:
    resolution: {integrity: sha512-aqrHaVBWW1JVKBHmGo33T5TxeL0qWzfvjWokObHA9bYmN7eNDkwOxmLjhioHl9878qDFMAaT51XNroRyuz7WxA==}
    dependencies:
      acorn: 8.8.1
      chokidar: 3.5.3
      webpack-sources: 3.2.3
      webpack-virtual-modules: 0.5.0
    dev: true

  /update-browserslist-db/1.0.9_browserslist@4.21.4:
    resolution: {integrity: sha512-/xsqn21EGVdXI3EXSum1Yckj3ZVZugqyOZQ/CxYPBD/R+ko9NSUScf8tFF4dOKY+2pvSSJA/S+5B8s4Zr4kyvg==}
    hasBin: true
    peerDependencies:
      browserslist: '>= 4.21.0'
    dependencies:
      browserslist: 4.21.4
      escalade: 3.1.1
      picocolors: 1.0.0
    dev: true

  /upper-case-first/2.0.2:
    resolution: {integrity: sha512-514ppYHBaKwfJRK/pNC6c/OxfGa0obSnAl106u97Ed0I625Nin96KAjttZF6ZL3e1XLtphxnqrOi9iWgm+u+bg==}
    dependencies:
      tslib: 2.4.1
    dev: true

  /upper-case/1.1.3:
    resolution: {integrity: sha512-WRbjgmYzgXkCV7zNVpy5YgrHgbBv126rMALQQMrmzOVC4GM2waQ9x7xtm8VU+1yF2kWyPzI9zbZ48n4vSxwfSA==}
    dev: false

  /upper-case/2.0.2:
    resolution: {integrity: sha512-KgdgDGJt2TpuwBUIjgG6lzw2GWFRCW9Qkfkiv0DxqHHLYJHmtmdUIKcZd8rHgFSjopVTlw6ggzCm1b8MFQwikg==}
    dependencies:
      tslib: 2.4.1
    dev: true

  /uri-js/4.4.1:
    resolution: {integrity: sha512-7rKUyy33Q1yc98pQ1DAmLtwX109F7TIfWlW1Ydo8Wl1ii1SeHieeh0HHfPeL2fMXK6z0s8ecKs9frCuLJvndBg==}
    dependencies:
      punycode: 2.1.1
    dev: true

  /url-parse/1.5.10:
    resolution: {integrity: sha512-WypcfiRhfeUP9vvF0j6rw0J3hrWrw6iZv3+22h6iRMJ/8z1Tj6XfLP4DsUix5MhMPnXpiHDoKyoZ/bdCkwBCiQ==}
    dependencies:
      querystringify: 2.2.0
      requires-port: 1.0.0
    dev: true

  /util-deprecate/1.0.2:
    resolution: {integrity: sha512-EPD5q1uXyFxJpCrLnCc1nHnq3gOa6DZBocAIiI2TaSCA7VCJ1UJDMagCzIkXNsUYfD1daK//LTEQ8xiIbrHtcw==}

  /utils-merge/1.0.1:
    resolution: {integrity: sha512-pMZTvIkT1d+TFGvDOqodOclx0QWkkgi6Tdoa8gC8ffGAAqz9pzPTZWAybbsHHoED/ztMtkv/VoYTYyShUn81hA==}
    engines: {node: '>= 0.4.0'}

  /uuid/8.3.2:
    resolution: {integrity: sha512-+NYs2QeMWy+GWFOEm9xnn6HCDp0l7QBD7ml8zLUmJ+93Q5NF0NocErnwkTkXVFNiX3/fpC6afS8Dhb/gz7R7eg==}
    hasBin: true
    dev: false

  /uuid/9.0.0:
    resolution: {integrity: sha512-MXcSTerfPa4uqyzStbRoTgt5XIe3x5+42+q1sDuy3R5MDk66URdLMOZe5aPX/SQd+kuYAh0FdP/pO28IkQyTeg==}
    hasBin: true

  /v8-compile-cache-lib/3.0.1:
    resolution: {integrity: sha512-wa7YjyUGfNZngI/vtK0UHAN+lgDCxBPCylVXGp0zu59Fz5aiGtNXaq3DhIov063MorB+VfufLh3JlF2KdTK3xg==}
    dev: true

  /valid-data-url/3.0.1:
    resolution: {integrity: sha512-jOWVmzVceKlVVdwjNSenT4PbGghU0SBIizAev8ofZVgivk/TVHXSbNL8LP6M3spZvkR9/QolkyJavGSX5Cs0UA==}
    engines: {node: '>=10'}
    dev: false

  /validator/13.7.0:
    resolution: {integrity: sha512-nYXQLCBkpJ8X6ltALua9dRrZDHVYxjJ1wgskNt1lH9fzGjs3tgojGSCBjmEPwkWS1y29+DrizMTW19Pr9uB2nw==}
    engines: {node: '>= 0.10'}

  /vary/1.1.2:
    resolution: {integrity: sha512-BNGbWLfd0eUPabhkXUVm0j8uuvREyTh5ovRa/dyow/BqAbZJyC+5fU+IzQOzmAKzYqYRAISoRhdQr3eIZ/PXqg==}
    engines: {node: '>= 0.8'}

  /vite-node/0.26.0_@types+node@18.11.18:
    resolution: {integrity: sha512-nLtHWCv6reONl1oFsKhQ/LT7n3UNLpvVARAJlmGrQV6qSElht/9AdN41Pa+WSkw2Winh682UzM0Yw0GNlfqejw==}
    engines: {node: '>=v14.16.0'}
    hasBin: true
    dependencies:
      debug: 4.3.4
      mlly: 1.0.0
      pathe: 0.2.0
      source-map: 0.6.1
      source-map-support: 0.5.21
      vite: 4.0.4_@types+node@18.11.18
    transitivePeerDependencies:
      - '@types/node'
      - less
      - sass
      - stylus
      - sugarss
      - supports-color
      - terser
    dev: true

  /vite-plugin-pages/0.28.0_vite@3.2.5:
    resolution: {integrity: sha512-yncDncFVnjUzhqJnwCgGDZoZ/wO6MEOMe93f2MQjplKXm1MpmHCrTkFCPnQyYGZTVKPAN+y7BQcIpNWPFLQ4+w==}
    peerDependencies:
      '@vue/compiler-sfc': ^2.7.0 || ^3.0.0
      vite: ^2.0.0 || ^3.0.0-0 || ^4.0.0
    peerDependenciesMeta:
      '@vue/compiler-sfc':
        optional: true
    dependencies:
      '@types/debug': 4.1.7
      debug: 4.3.4
      deep-equal: 2.1.0
      extract-comments: 1.1.0
      fast-glob: 3.2.12
      json5: 2.2.1
      local-pkg: 0.4.2
      picocolors: 1.0.0
      vite: 3.2.5_@types+node@18.11.18
      yaml: 2.1.3
    transitivePeerDependencies:
      - supports-color
    dev: true

  /vite-plugin-vue-layouts/0.7.0_3nkpb5yzbuphqhegz2uv6y4s3u:
    resolution: {integrity: sha512-k5XDmRNFo4M/GmUjhbRXj2WmJiFcGoVI8l/uZ72RHyRDQr4wE/6Zq/KFq0lqXomWQxTSzakQRUswzNwtvZLE8A==}
    peerDependencies:
      vite: ^2.5.0 || ^3.0.0-0
      vue: ^2.6.12 || ^3.2.4
      vue-router: ^3.5.1 || ^ 4.0.11
    dependencies:
      '@vue/compiler-sfc': 3.2.45
      debug: 4.3.4
      fast-glob: 3.2.12
      vite: 3.2.5_@types+node@18.11.18
      vue: 3.2.45
      vue-router: 4.1.6_vue@3.2.45
    transitivePeerDependencies:
      - supports-color
    dev: true

  /vite/3.2.5_@types+node@18.11.18:
    resolution: {integrity: sha512-4mVEpXpSOgrssFZAOmGIr85wPHKvaDAcXqxVxVRZhljkJOMZi1ibLibzjLHzJvcok8BMguLc7g1W6W/GqZbLdQ==}
    engines: {node: ^14.18.0 || >=16.0.0}
    hasBin: true
    peerDependencies:
      '@types/node': '>= 14'
      less: '*'
      sass: '*'
      stylus: '*'
      sugarss: '*'
      terser: ^5.4.0
    peerDependenciesMeta:
      '@types/node':
        optional: true
      less:
        optional: true
      sass:
        optional: true
      stylus:
        optional: true
      sugarss:
        optional: true
      terser:
        optional: true
    dependencies:
      '@types/node': 18.11.18
      esbuild: 0.15.10
      postcss: 8.4.21
      resolve: 1.22.1
      rollup: 2.79.1
    optionalDependencies:
      fsevents: 2.3.2
    dev: true

  /vite/4.0.4:
    resolution: {integrity: sha512-xevPU7M8FU0i/80DMR+YhgrzR5KS2ORy1B4xcX/cXLsvnUWvfHuqMmVU6N0YiJ4JWGRJJsLCgjEzKjG9/GKoSw==}
    engines: {node: ^14.18.0 || >=16.0.0}
    hasBin: true
    peerDependencies:
      '@types/node': '>= 14'
      less: '*'
      sass: '*'
      stylus: '*'
      sugarss: '*'
      terser: ^5.4.0
    peerDependenciesMeta:
      '@types/node':
        optional: true
      less:
        optional: true
      sass:
        optional: true
      stylus:
        optional: true
      sugarss:
        optional: true
      terser:
        optional: true
    dependencies:
      esbuild: 0.16.4
      postcss: 8.4.21
      resolve: 1.22.1
      rollup: 3.7.4
    optionalDependencies:
      fsevents: 2.3.2
    dev: true

  /vite/4.0.4_@types+node@18.11.18:
    resolution: {integrity: sha512-xevPU7M8FU0i/80DMR+YhgrzR5KS2ORy1B4xcX/cXLsvnUWvfHuqMmVU6N0YiJ4JWGRJJsLCgjEzKjG9/GKoSw==}
    engines: {node: ^14.18.0 || >=16.0.0}
    hasBin: true
    peerDependencies:
      '@types/node': '>= 14'
      less: '*'
      sass: '*'
      stylus: '*'
      sugarss: '*'
      terser: ^5.4.0
    peerDependenciesMeta:
      '@types/node':
        optional: true
      less:
        optional: true
      sass:
        optional: true
      stylus:
        optional: true
      sugarss:
        optional: true
      terser:
        optional: true
    dependencies:
      '@types/node': 18.11.18
      esbuild: 0.16.4
      postcss: 8.4.21
      resolve: 1.22.1
      rollup: 3.7.4
    optionalDependencies:
      fsevents: 2.3.2
    dev: true

  /vitepress/1.0.0-alpha.40_tbpndr44ulefs3hehwpi2mkf2y:
    resolution: {integrity: sha512-axhLI/wq/V9RjzFQZ00Ur0WhvoZXG7E1H88NxnglZm6wU/FAePP4bGaWPzU2WZwy3Nzpb9cbf1oXC+1DNgv9cQ==}
    hasBin: true
    dependencies:
      '@docsearch/css': 3.3.1
      '@docsearch/js': 3.3.1_tbpndr44ulefs3hehwpi2mkf2y
      '@vitejs/plugin-vue': 4.0.0_vite@4.0.4+vue@3.2.45
      '@vue/devtools-api': 6.4.5
      '@vueuse/core': 9.11.1_vue@3.2.45
      body-scroll-lock: 4.0.0-beta.0
      shiki: 0.12.1
      vite: 4.0.4
      vue: 3.2.45
    transitivePeerDependencies:
      - '@algolia/client-search'
      - '@types/node'
      - '@types/react'
      - '@vue/composition-api'
      - less
      - react
      - react-dom
      - sass
      - stylus
      - sugarss
      - terser
    dev: true

  /vm2/3.9.10:
    resolution: {integrity: sha512-AuECTSvwu2OHLAZYhG716YzwodKCIJxB6u1zG7PgSQwIgAlEaoXH52bxdcvT8GkGjnYK7r7yWDW0m0sOsPuBjQ==}
    engines: {node: '>=6.0'}
    hasBin: true
    dependencies:
      acorn: 8.8.1
      acorn-walk: 8.2.0
    dev: false

  /void-elements/3.1.0:
    resolution: {integrity: sha512-Dhxzh5HZuiHQhbvTW9AMetFfBHDMYpo23Uo9btPXgdYP+3T5S+p+jgNy7spra+veYhBP2dCSgxR/i2Y02h5/6w==}
    engines: {node: '>=0.10.0'}
    dev: false

  /vscode-oniguruma/1.7.0:
    resolution: {integrity: sha512-L9WMGRfrjOhgHSdOYgCt/yRMsXzLDJSL7BPrOZt73gU0iWO4mpqzqQzOz5srxqTvMBaR0XZTSrVWo4j55Rc6cA==}
    dev: true

  /vscode-textmate/8.0.0:
    resolution: {integrity: sha512-AFbieoL7a5LMqcnOF04ji+rpXadgOXnZsxQr//r83kLPr7biP7am3g9zbaZIaBGwBRWeSvoMD4mgPdX3e4NWBg==}
    dev: true

  /vue-demi/0.13.11_vue@3.2.45:
    resolution: {integrity: sha512-IR8HoEEGM65YY3ZJYAjMlKygDQn25D5ajNFNoKh9RSDMQtlzCxtfQjdQgv9jjK+m3377SsJXY8ysq8kLCZL25A==}
    engines: {node: '>=12'}
    hasBin: true
    requiresBuild: true
    peerDependencies:
      '@vue/composition-api': ^1.0.0-rc.1
      vue: ^3.0.0-0 || ^2.6.0
    peerDependenciesMeta:
      '@vue/composition-api':
        optional: true
    dependencies:
      vue: 3.2.45

  /vue-dompurify-html/3.1.2_vue@3.2.45:
    resolution: {integrity: sha512-2xCnSuog5+OPUtmeAwPZY/6oV9YKuLhjgcl5EUw3jKbmhnyPo8YyCczCeRNGBorVcz1fCGm6PEOIUSXNS8I0ZA==}
    peerDependencies:
      vue: ^2.7.0 || ^3.0.0
    dependencies:
      dompurify: 2.4.0
      vue: 3.2.45
      vue-demi: 0.13.11_vue@3.2.45
    transitivePeerDependencies:
      - '@vue/composition-api'
    dev: false

  /vue-eslint-parser/9.1.0_eslint@8.32.0:
    resolution: {integrity: sha512-NGn/iQy8/Wb7RrRa4aRkokyCZfOUWk19OP5HP6JEozQFX5AoS/t+Z0ZN7FY4LlmWc4FNI922V7cvX28zctN8dQ==}
    engines: {node: ^14.17.0 || >=16.0.0}
    peerDependencies:
      eslint: '>=6.0.0'
    dependencies:
      debug: 4.3.4
      eslint: 8.32.0
      eslint-scope: 7.1.1
      eslint-visitor-keys: 3.3.0
      espree: 9.4.0
      esquery: 1.4.0
      lodash: 4.17.21
      semver: 7.3.7
    transitivePeerDependencies:
      - supports-color
    dev: true

  /vue-router/4.1.6_vue@3.2.45:
    resolution: {integrity: sha512-DYWYwsG6xNPmLq/FmZn8Ip+qrhFEzA14EI12MsMgVxvHFDYvlr4NXpVF5hrRH1wVcDP8fGi5F4rxuJSl8/r+EQ==}
    peerDependencies:
      vue: ^3.2.0
    dependencies:
      '@vue/devtools-api': 6.4.5
      vue: 3.2.45

  /vue-template-compiler/2.7.14:
    resolution: {integrity: sha512-zyA5Y3ArvVG0NacJDkkzJuPQDF8RFeRlzV2vLeSnhSpieO6LK2OVbdLPi5MPPs09Ii+gMO8nY4S3iKQxBxDmWQ==}
    dependencies:
      de-indent: 1.0.2
      he: 1.2.0
    dev: true

  /vue-tsc/1.0.24_typescript@4.9.4:
    resolution: {integrity: sha512-mmU1s5SAqE1nByQAiQnao9oU4vX+mSdsgI8H57SfKH6UVzq/jP9+Dbi2GaV+0b4Cn361d2ln8m6xeU60ApiEXg==}
    hasBin: true
    peerDependencies:
      typescript: '*'
    dependencies:
      '@volar/vue-language-core': 1.0.24
      '@volar/vue-typescript': 1.0.24
      typescript: 4.9.4
    dev: true

  /vue/3.2.45:
    resolution: {integrity: sha512-9Nx/Mg2b2xWlXykmCwiTUCWHbWIj53bnkizBxKai1g61f2Xit700A1ljowpTIM11e3uipOeiPcSqnmBg6gyiaA==}
    dependencies:
      '@vue/compiler-dom': 3.2.45
      '@vue/compiler-sfc': 3.2.45
      '@vue/runtime-dom': 3.2.45
      '@vue/server-renderer': 3.2.45_vue@3.2.45
      '@vue/shared': 3.2.45

  /w3c-keyname/2.2.6:
    resolution: {integrity: sha512-f+fciywl1SJEniZHD6H+kUO8gOnwIr7f4ijKA6+ZvJFjeGi1r4PDLl53Ayud9O/rk64RqgoQine0feoeOU0kXg==}

  /w3c-xmlserializer/4.0.0:
    resolution: {integrity: sha512-d+BFHzbiCx6zGfz0HyQ6Rg69w9k19nviJspaj4yNscGjrHu94sVP+aRm75yEbCh+r2/yR+7q6hux9LVtbuTGBw==}
    engines: {node: '>=14'}
    dependencies:
      xml-name-validator: 4.0.0
    dev: true

  /watchpack/2.4.0:
    resolution: {integrity: sha512-Lcvm7MGST/4fup+ifyKi2hjyIAwcdI4HRgtvTpIUxBRhB+RFtUh8XtDOxUfctVCnhVi+QQj49i91OyvzkJl6cg==}
    engines: {node: '>=10.13.0'}
    dependencies:
      glob-to-regexp: 0.4.1
      graceful-fs: 4.2.9
    dev: true

  /wcwidth/1.0.1:
    resolution: {integrity: sha512-XHPEwS0q6TaxcvG85+8EYkbiCux2XtWG2mkc47Ng2A77BQu9+DqIOJldST4HgPkuea7dvKSj5VgX3P1d4rW8Tg==}
    dependencies:
      defaults: 1.0.3
    dev: true

  /web-resource-inliner/5.0.0:
    resolution: {integrity: sha512-AIihwH+ZmdHfkJm7BjSXiEClVt4zUFqX4YlFAzjL13wLtDuUneSaFvDBTbdYRecs35SiU7iNKbMnN+++wVfb6A==}
    engines: {node: '>=10.0.0'}
    dependencies:
      ansi-colors: 4.1.3
      escape-goat: 3.0.0
      htmlparser2: 4.1.0
      mime: 2.6.0
      node-fetch: 2.6.7
      valid-data-url: 3.0.1
    transitivePeerDependencies:
      - encoding
    dev: false

  /webidl-conversions/3.0.1:
    resolution: {integrity: sha512-2JAn3z8AR6rjK8Sm8orRC0h/bcl/DqL7tRPdGZ4I1CjdF+EaMLmYxBHyXuKL849eucPFhvBoxMsflfOb8kxaeQ==}

  /webidl-conversions/7.0.0:
    resolution: {integrity: sha512-VwddBukDzu71offAQR975unBIGqfKZpM+8ZX6ySk8nYhVoo5CYaZyzt3YBvYtRtO+aoGlqxPg/B87NGVZ/fu6g==}
    engines: {node: '>=12'}
    dev: true

  /webpack-node-externals/3.0.0:
    resolution: {integrity: sha512-LnL6Z3GGDPht/AigwRh2dvL9PQPFQ8skEpVrWZXLWBYmqcaojHNN0onvHzie6rq7EWKrrBfPYqNEzTJgiwEQDQ==}
    engines: {node: '>=6'}
    dev: true

  /webpack-sources/3.2.3:
    resolution: {integrity: sha512-/DyMEOrDgLKKIG0fmvtz+4dUX/3Ghozwgm6iPp8KRhvn+eQf9+Q7GWxVNMk3+uCPWfdXYC4ExGBckIXdFEfH1w==}
    engines: {node: '>=10.13.0'}
    dev: true

  /webpack-virtual-modules/0.5.0:
    resolution: {integrity: sha512-kyDivFZ7ZM0BVOUteVbDFhlRt7Ah/CSPwJdi8hBpkK7QLumUqdLtVfm/PX/hkcnrvr0i77fO5+TjZ94Pe+C9iw==}
    dev: true

  /webpack/5.75.0_@swc+core@1.3.27:
    resolution: {integrity: sha512-piaIaoVJlqMsPtX/+3KTTO6jfvrSYgauFVdt8cr9LTHKmcq/AMd4mhzsiP7ZF/PGRNPGA8336jldh9l2Kt2ogQ==}
    engines: {node: '>=10.13.0'}
    hasBin: true
    peerDependencies:
      webpack-cli: '*'
    peerDependenciesMeta:
      webpack-cli:
        optional: true
    dependencies:
      '@types/eslint-scope': 3.7.3
      '@types/estree': 0.0.51
      '@webassemblyjs/ast': 1.11.1
      '@webassemblyjs/wasm-edit': 1.11.1
      '@webassemblyjs/wasm-parser': 1.11.1
      acorn: 8.8.1
      acorn-import-assertions: 1.8.0_acorn@8.8.1
      browserslist: 4.21.4
      chrome-trace-event: 1.0.3
      enhanced-resolve: 5.10.0
      es-module-lexer: 0.9.3
      eslint-scope: 5.1.1
      events: 3.3.0
      glob-to-regexp: 0.4.1
      graceful-fs: 4.2.9
      json-parse-even-better-errors: 2.3.1
      loader-runner: 4.2.0
      mime-types: 2.1.35
      neo-async: 2.6.2
      schema-utils: 3.1.1
      tapable: 2.2.1
      terser-webpack-plugin: 5.3.1_jftlsdtjtdse3p3ijno5hy54ky
      watchpack: 2.4.0
      webpack-sources: 3.2.3
    transitivePeerDependencies:
      - '@swc/core'
      - esbuild
      - uglify-js
    dev: true

  /whatwg-encoding/2.0.0:
    resolution: {integrity: sha512-p41ogyeMUrw3jWclHWTQg1k05DSVXPLcVxRTYsXUk+ZooOCZLcoYgPZ/HL/D/N+uQPOtcp1me1WhBEaX02mhWg==}
    engines: {node: '>=12'}
    dependencies:
      iconv-lite: 0.6.3
    dev: true

  /whatwg-mimetype/3.0.0:
    resolution: {integrity: sha512-nt+N2dzIutVRxARx1nghPKGv1xHikU7HKdfafKkLNLindmPU/ch3U31NOCGGA/dmPcmb1VlofO0vnKAcsm0o/Q==}
    engines: {node: '>=12'}
    dev: true

  /whatwg-url/11.0.0:
    resolution: {integrity: sha512-RKT8HExMpoYx4igMiVMY83lN6UeITKJlBQ+vR/8ZJ8OCdSiN3RwCq+9gH0+Xzj0+5IrM6i4j/6LuvzbZIQgEcQ==}
    engines: {node: '>=12'}
    dependencies:
      tr46: 3.0.0
      webidl-conversions: 7.0.0
    dev: true

  /whatwg-url/5.0.0:
    resolution: {integrity: sha512-saE57nupxk6v3HY35+jzBwYa0rKSy0XR8JSxZPwgLr7ys0IBzhGviA1/TUGJLmSVqs8pb9AnvICXEuOHLprYTw==}
    dependencies:
      tr46: 0.0.3
      webidl-conversions: 3.0.1

  /which-boxed-primitive/1.0.2:
    resolution: {integrity: sha512-bwZdv0AKLpplFY2KZRX6TvyuN7ojjr7lwkg6ml0roIy9YeuSr7JS372qlNW18UQYzgYK9ziGcerWqZOmEn9VNg==}
    dependencies:
      is-bigint: 1.0.4
      is-boolean-object: 1.1.2
      is-number-object: 1.0.7
      is-string: 1.0.7
      is-symbol: 1.0.4
    dev: true

  /which-collection/1.0.1:
    resolution: {integrity: sha512-W8xeTUwaln8i3K/cY1nGXzdnVZlidBcagyNFtBdD5kxnb4TvGKR7FfSIS3mYpwWS1QUCutfKz8IY8RjftB0+1A==}
    dependencies:
      is-map: 2.0.2
      is-set: 2.0.2
      is-weakmap: 2.0.1
      is-weakset: 2.0.2
    dev: true

  /which-typed-array/1.1.9:
    resolution: {integrity: sha512-w9c4xkx6mPidwp7180ckYWfMmvxpjlZuIudNtDf4N/tTAUB8VJbX25qZoAsrtGuYNnGw3pa0AXgbGKRB8/EceA==}
    engines: {node: '>= 0.4'}
    dependencies:
      available-typed-arrays: 1.0.5
      call-bind: 1.0.2
      for-each: 0.3.3
      gopd: 1.0.1
      has-tostringtag: 1.0.0
      is-typed-array: 1.1.10
    dev: true

  /which/2.0.2:
    resolution: {integrity: sha512-BLI3Tl1TW3Pvl70l3yq3Y64i+awpwXqsGBYWkkqMtnbXgrMD+yj7rhW0kuEDxzJaYXGjEW5ogapKNMEKNMjibA==}
    engines: {node: '>= 8'}
    hasBin: true
    dependencies:
      isexe: 2.0.0
    dev: true

  /wide-align/1.1.5:
    resolution: {integrity: sha512-eDMORYaPNZ4sQIuuYPDHdQvf4gyCF9rEEV/yPxGfwPkRodwEgiMUUXTx/dex+Me0wxx53S+NgUHaP7y3MGlDmg==}
    dependencies:
      string-width: 4.2.3
    dev: false

  /windows-release/4.0.0:
    resolution: {integrity: sha512-OxmV4wzDKB1x7AZaZgXMVsdJ1qER1ed83ZrTYd5Bwq2HfJVg3DJS8nqlAG4sMoJ7mu8cuRmLEYyU13BKwctRAg==}
    engines: {node: '>=10'}
    dependencies:
      execa: 4.1.0
    dev: true

  /with/7.0.2:
    resolution: {integrity: sha512-RNGKj82nUPg3g5ygxkQl0R937xLyho1J24ItRCBTr/m1YnZkzJy1hUiHUJrc/VlsDQzsCnInEGSg3bci0Lmd4w==}
    engines: {node: '>= 10.0.0'}
    dependencies:
      '@babel/parser': 7.17.8
      '@babel/types': 7.17.0
      assert-never: 1.2.1
      babel-walk: 3.0.0-canary-5
    dev: false

  /word-wrap/1.2.3:
    resolution: {integrity: sha512-Hz/mrNwitNRh/HUAtM/VT/5VH+ygD6DV7mYKZAtHOrbs8U7lvPS6xf7EJKMF0uW1KJCl0H701g3ZGus+muE5vQ==}
    engines: {node: '>=0.10.0'}

  /wordwrap/1.0.0:
    resolution: {integrity: sha512-gvVzJFlPycKc5dZN4yPkP8w7Dc37BtP1yczEneOb4uq34pXZcvrtRTmWV8W+Ume+XCxKgbjM+nevkyFPMybd4Q==}
    dev: false

  /workerpool/6.2.1:
    resolution: {integrity: sha512-ILEIE97kDZvF9Wb9f6h5aXK4swSlKGUcOEGiIYb2OOu/IrDU9iwj0fD//SsA6E5ibwJxpEvhullJY4Sl4GcpAw==}
    dev: true

  /wrap-ansi/7.0.0:
    resolution: {integrity: sha512-YVGIj2kamLSTxw6NsZjoBxfSwsn0ycdesmc4p+Q21c5zPuZ1pl+NfxVdxPtdHvmNVOQ6XSYG4AUtyt/Fi7D16Q==}
    engines: {node: '>=10'}
    dependencies:
      ansi-styles: 4.3.0
      string-width: 4.2.3
      strip-ansi: 6.0.1

  /wrappy/1.0.2:
    resolution: {integrity: sha512-l4Sp/DRseor9wL6EvV2+TuQn63dMkPjZ/sp9XkghTEbV9KlPS1xUsZ3u7/IQO4wxtcFB4bgpQPRcR3QCvezPcQ==}

  /ws/8.11.0:
    resolution: {integrity: sha512-HPG3wQd9sNQoT9xHyNCXoDUa+Xw/VevmY9FoHyQ+g+rrMn4j6FB4np7Z0OhdTgjx6MgQLK7jwSy1YecU1+4Asg==}
    engines: {node: '>=10.0.0'}
    peerDependencies:
      bufferutil: ^4.0.1
      utf-8-validate: ^5.0.2
    peerDependenciesMeta:
      bufferutil:
        optional: true
      utf-8-validate:
        optional: true
    dev: true

  /xml-name-validator/4.0.0:
    resolution: {integrity: sha512-ICP2e+jsHvAj2E2lIHxa5tjXRlKDJo4IdvPvCXbXQGdzSfmSpNVyIKMvoZHjDY9DP0zV17iI85o90vRFXNccRw==}
    engines: {node: '>=12'}
    dev: true

  /xmlchars/2.2.0:
    resolution: {integrity: sha512-JZnDKK8B0RCDw84FNdDAIpZK+JuJw+s7Lz8nksI7SIuU3UXJJslUthsi+uWBUYOwPFwW7W7PRLRfUKpxjtjFCw==}
    dev: true

  /xregexp/2.0.0:
    resolution: {integrity: sha512-xl/50/Cf32VsGq/1R8jJE5ajH1yMCQkpmoS10QbFZWl2Oor4H0Me64Pu2yxvsRWK3m6soJbmGfzSR7BYmDcWAA==}
    dev: false

  /xtend/4.0.2:
    resolution: {integrity: sha512-LKYU1iAXJXUgAXn9URjiu+MWhyUXHsvfp7mcuYm9dSUKK0/CjtrUwFAxD82/mCWbtLsGjFIad0wIsod4zrTAEQ==}
    engines: {node: '>=0.4'}

  /y18n/5.0.8:
    resolution: {integrity: sha512-0pfFzegeDWJHJIAmTLRP2DwHjdF5s7jo9tuztdQxAhINCdvS+3nGINqPd00AphqJR/0LhANUS6/+7SCb98YOfA==}
    engines: {node: '>=10'}

  /yallist/2.1.2:
    resolution: {integrity: sha512-ncTzHV7NvsQZkYe1DW7cbDLm0YpzHmZF5r/iyP3ZnQtMiJ+pjzisCiMNI+Sj+xQF5pXhSHxSB3uDbsBTzY/c2A==}
    dev: false

  /yallist/3.1.1:
    resolution: {integrity: sha512-a4UGQaWPH59mOXUYnAG2ewncQS4i4F43Tv3JoAM+s2VDAmS9NsK8GpDMLrCHPksFT7h3K6TOoUNn2pb7RoXx4g==}
    dev: false

  /yallist/4.0.0:
    resolution: {integrity: sha512-3wdGidZyq5PB084XLES5TpOSRA3wjXAlIWMhum2kRcv/41Sn2emQ0dycQW4uZXLejwKvg6EsvbdlVL+FYEct7A==}

  /yaml/1.10.2:
    resolution: {integrity: sha512-r3vXyErRCYJ7wg28yvBY5VSoAF8ZvlcW9/BwUzEtUsjvX/DKs24dIkuwjtuprwJJHsbyUbLApepYTR1BN4uHrg==}
    engines: {node: '>= 6'}
    dev: true

  /yaml/2.1.3:
    resolution: {integrity: sha512-AacA8nRULjKMX2DvWvOAdBZMOfQlypSFkjcOcu9FalllIDJ1kvlREzcdIZmidQUqqeMv7jorHjq2HlLv/+c2lg==}
    engines: {node: '>= 14'}
    dev: true

  /yargs-parser/20.2.4:
    resolution: {integrity: sha512-WOkpgNhPTlE73h4VFAFsOnomJVaovO8VqLDzy5saChRBFQFBoMYirowyW+Q9HB4HFF4Z7VZTiG3iSzJJA29yRA==}
    engines: {node: '>=10'}
    dev: true

  /yargs-parser/20.2.9:
    resolution: {integrity: sha512-y11nGElTIV+CT3Zv9t7VKl+Q3hTQoT9a1Qzezhhl6Rp21gJ/IVTW7Z3y9EWXhuUBC2Shnf+DX0antecpAwSP8w==}
    engines: {node: '>=10'}

  /yargs-parser/21.1.1:
    resolution: {integrity: sha512-tVpsJW7DdjecAiFpbIB1e3qxIQsE6NoPc5/eTdrbbIC4h0LVsWhnoa3g+m2HclBIujHzsxZ4VJVA+GUuc2/LBw==}
    engines: {node: '>=12'}
    dev: true

  /yargs-unparser/2.0.0:
    resolution: {integrity: sha512-7pRTIA9Qc1caZ0bZ6RYRGbHJthJWuakf+WmHK0rVeLkNrrGhfoabBNdue6kdINI6r4if7ocq9aD/n7xwKOdzOA==}
    engines: {node: '>=10'}
    dependencies:
      camelcase: 6.3.0
      decamelize: 4.0.0
      flat: 5.0.2
      is-plain-obj: 2.1.0
    dev: true

  /yargs/16.2.0:
    resolution: {integrity: sha512-D1mvvtDG0L5ft/jGWkLpG1+m0eQxOfaBvTNELraWj22wSVUMWxZUvYgJYcKh6jGGIkJFhH4IZPQhR4TKpc8mBw==}
    engines: {node: '>=10'}
    dependencies:
      cliui: 7.0.4
      escalade: 3.1.1
      get-caller-file: 2.0.5
      require-directory: 2.1.1
      string-width: 4.2.3
      y18n: 5.0.8
      yargs-parser: 20.2.9

  /yn/3.1.1:
    resolution: {integrity: sha512-Ux4ygGWsu2c7isFWe8Yu1YluJmqVhxqK2cLXNQA5AcC3QfbGNpM7fu0Y8b/z16pXLnFxZYvWhd3fhBY9DLmC6Q==}
    engines: {node: '>=6'}
    dev: true

  /yocto-queue/0.1.0:
    resolution: {integrity: sha512-rVksvsnNCdJ/ohGc6xgPwyN8eheCxsiLM8mxuE/t/mOVqJewPuO1miLpTHQiRgTKCLexL4MeAFVagts7HmNZ2Q==}
    engines: {node: '>=10'}
    dev: true<|MERGE_RESOLUTION|>--- conflicted
+++ resolved
@@ -94,13 +94,8 @@
       '@nestjs/jwt': 10.0.1_@nestjs+common@9.2.1
       '@nestjs/passport': 9.0.0_6o47igfla2pj7yzh7agpvpttka
       '@nestjs/platform-express': 9.2.1_hjcqpoaebdr7gdo5hgc22hthbe
-<<<<<<< HEAD
       '@nestjs/swagger': 6.1.4_zvabycmw733xee3ikaxv4c7mny
       '@prisma/client': 4.8.1_prisma@4.8.1
-=======
-      '@nestjs/swagger': 6.1.4_4fhhxyztwhblafku3krlstrun4
-      '@prisma/client': 4.9.0_prisma@4.9.0
->>>>>>> 6106e609
       argon2: 0.30.3
       cache-manager: 5.1.4
       cache-manager-redis-store: 2.0.0
