lockfileVersion: 5.4

importers:

  .:
    specifiers:
      '@typescript-eslint/eslint-plugin': ^5.48.0
      '@typescript-eslint/parser': ^5.48.0
      eslint: ^8.31.0
      eslint-config-prettier: ^8.6.0
      eslint-plugin-prettier: ^4.2.1
      eslint-plugin-vue: ^9.8.0
      lefthook: ^1.2.6
      prettier: ^2.8.2
      prettier-plugin-tailwindcss: ^0.2.1
      typescript: ^4.9.4
      vitepress: 1.0.0-alpha.35
      vue-eslint-parser: ^9.1.0
    devDependencies:
      '@typescript-eslint/eslint-plugin': 5.48.0_k73wpmdolxikpyqun3p36akaaq
      '@typescript-eslint/parser': 5.48.0_iukboom6ndih5an6iafl45j2fe
      eslint: 8.31.0
      eslint-config-prettier: 8.6.0_eslint@8.31.0
      eslint-plugin-prettier: 4.2.1_iu5s7nk6dw7o3tajefwfiqfmge
      eslint-plugin-vue: 9.8.0_eslint@8.31.0
      lefthook: 1.2.6
      prettier: 2.8.2
      prettier-plugin-tailwindcss: 0.2.1_prettier@2.8.2
      typescript: 4.9.4
      vitepress: 1.0.0-alpha.35_tbpndr44ulefs3hehwpi2mkf2y
      vue-eslint-parser: 9.1.0_eslint@8.31.0

  backend:
    specifiers:
      '@nestjs-modules/mailer': ^1.8.1
      '@nestjs/cli': ^9.1.8
      '@nestjs/common': ^9.2.1
      '@nestjs/config': ^2.2.0
      '@nestjs/core': ^9.2.1
      '@nestjs/jwt': ^10.0.1
      '@nestjs/passport': ^9.0.0
      '@nestjs/platform-express': ^9.2.1
      '@nestjs/schematics': ^9.0.4
      '@nestjs/swagger': ^6.1.4
      '@nestjs/testing': ^9.2.1
      '@prisma/client': ^4.8.1
      '@swc/core': ^1.3.25
      '@swc/register': ^0.1.10
      '@types/cache-manager': ^4.0.2
      '@types/chai': ^4.3.4
      '@types/chai-as-promised': ^7.1.5
      '@types/express': ^4.17.15
      '@types/mocha': ^10.0.1
      '@types/node': ^18.11.18
      '@types/nodemailer': ^6.4.7
      '@types/passport-jwt': ^3.0.8
      '@types/passport-local': ^1.0.35
      '@types/proxyquire': ^1.3.28
      '@types/sinon': ^10.0.13
      '@types/supertest': ^2.0.12
      argon2: ^0.30.3
      cache-manager: ^5.1.4
      cache-manager-redis-store: ^2.0.0
      chai: ^4.3.7
      chai-as-promised: ^7.1.1
      class-transformer: ^0.5.1
      class-validator: ^0.14.0
      cookie-parser: ^1.4.6
      handlebars: ^4.7.7
      mocha: ^10.2.0
      nodemailer: ^6.8.0
      passport: ^0.6.0
      passport-jwt: ^4.0.1
      passport-local: ^1.0.0
      prisma: ^4.8.1
      proxyquire: ^2.1.3
      reflect-metadata: ^0.1.13
      rimraf: ^3.0.2
      rxjs: ^7.8.0
      sinon: ^15.0.1
      source-map-support: ^0.5.21
      supertest: ^6.3.3
      swagger-ui-express: ^4.6.0
      ts-loader: ^9.4.2
      ts-node: ^10.9.1
      tsconfig-paths: ^4.1.2
      typescript: ^4.9.4
    dependencies:
      '@nestjs-modules/mailer': 1.8.1_vvz225xiahix464fwzuua3bovm
      '@nestjs/common': 9.2.1_66pidaijumrtzyachnvfwzkz3e
      '@nestjs/config': 2.2.0_b4pxbpa7chblgbyake5iz5rdmu
      '@nestjs/core': 9.2.1_e6la6qvsclaae2becwjnmfvsuq
      '@nestjs/jwt': 10.0.1_@nestjs+common@9.2.1
      '@nestjs/passport': 9.0.0_6o47igfla2pj7yzh7agpvpttka
      '@nestjs/platform-express': 9.2.1_hjcqpoaebdr7gdo5hgc22hthbe
      '@nestjs/swagger': 6.1.4_4fhhxyztwhblafku3krlstrun4
      '@prisma/client': 4.8.1_prisma@4.8.1
      argon2: 0.30.3
      cache-manager: 5.1.4
      cache-manager-redis-store: 2.0.0
      class-transformer: 0.5.1
      class-validator: 0.14.0
      cookie-parser: 1.4.6
      handlebars: 4.7.7
      nodemailer: 6.8.0
      passport: 0.6.0
      passport-jwt: 4.0.1
      passport-local: 1.0.0
      reflect-metadata: 0.1.13
      rimraf: 3.0.2
      rxjs: 7.8.0
      swagger-ui-express: 4.6.0_express@4.18.2
    devDependencies:
      '@nestjs/cli': 9.1.8_@swc+core@1.3.25
      '@nestjs/schematics': 9.0.4_typescript@4.9.4
      '@nestjs/testing': 9.2.1_wdbvfsxfdwzlwdfiyh2gynjl4m
      '@swc/core': 1.3.25
      '@swc/register': 0.1.10_@swc+core@1.3.25
      '@types/cache-manager': 4.0.2
      '@types/chai': 4.3.4
      '@types/chai-as-promised': 7.1.5
      '@types/express': 4.17.15
      '@types/mocha': 10.0.1
      '@types/node': 18.11.18
      '@types/nodemailer': 6.4.7
      '@types/passport-jwt': 3.0.8
      '@types/passport-local': 1.0.35
      '@types/proxyquire': 1.3.28
      '@types/sinon': 10.0.13
      '@types/supertest': 2.0.12
      chai: 4.3.7
      chai-as-promised: 7.1.1_chai@4.3.7
      mocha: 10.2.0
      prisma: 4.8.1
      proxyquire: 2.1.3
      sinon: 15.0.1
      source-map-support: 0.5.21
      supertest: 6.3.3
      ts-loader: 9.4.2_3fkjkrd3audxnith3e7fo4fnxi
      ts-node: 10.9.1_h4s5tc4wq4kcse7jq5bao6xoy4
      tsconfig-paths: 4.1.2
      typescript: 4.9.4

  frontend:
    specifiers:
      '@codemirror/autocomplete': ^6.4.0
      '@codemirror/commands': ^6.1.3
      '@codemirror/lang-cpp': ^6.0.2
      '@codemirror/lang-java': ^6.0.1
      '@codemirror/lang-javascript': ^6.1.2
      '@codemirror/lang-python': ^6.1.1
      '@codemirror/language': ^6.3.2
      '@codemirror/state': ^6.2.0
      '@codemirror/theme-one-dark': ^6.1.0
      '@codemirror/view': ^6.7.2
      '@histoire/plugin-vue': ^0.12.4
      '@iconify-json/ant-design': ^1.1.4
      '@iconify-json/bi': ^1.1.14
      '@iconify-json/fa6-brands': ^1.1.8
      '@iconify-json/fa6-regular': ^1.1.8
      '@iconify-json/fa6-solid': ^1.1.10
      '@iconify-json/fluent': ^1.1.17
      '@iconify-json/iconoir': ^1.1.18
      '@iconify-json/ri': ^1.1.4
      '@tailwindcss/forms': ^0.5.3
      '@tailwindcss/typography': ^0.5.8
      '@tiptap/starter-kit': ^2.0.0-beta.209
      '@tiptap/vue-3': ^2.0.0-beta.209
      '@types/node': ^18.11.18
      '@types/nprogress': ^0.2.0
      '@vitejs/plugin-vue': ^3.2.0
      '@vue/tsconfig': ^0.1.3
      '@vueuse/components': ^9.10.0
      '@vueuse/core': ^9.10.0
      '@vueuse/math': ^9.10.0
      autoprefixer: ^10.4.13
      axios: ^1.2.2
      axios-retry: ^3.3.1
      histoire: ^0.12.4
      nprogress: 0.2.0
      pinia: ^2.0.28
      postcss: ^8.4.21
      tailwindcss: ^3.2.4
      typescript: ^4.9.4
      unplugin-icons: ^0.15.1
      vite: ^3.2.5
      vite-plugin-pages: ^0.28.0
      vite-plugin-vue-layouts: ^0.7.0
      vue: ^3.2.45
      vue-dompurify-html: ^3.1.2
      vue-router: ^4.1.6
      vue-tsc: ^1.0.24
    dependencies:
      '@codemirror/autocomplete': 6.4.0
      '@codemirror/commands': 6.1.3
      '@codemirror/lang-cpp': 6.0.2
      '@codemirror/lang-java': 6.0.1
      '@codemirror/lang-javascript': 6.1.2
      '@codemirror/lang-python': 6.1.1
      '@codemirror/language': 6.3.2
      '@codemirror/state': 6.2.0
      '@codemirror/theme-one-dark': 6.1.0
      '@codemirror/view': 6.7.2
      '@tiptap/starter-kit': 2.0.0-beta.209_abnlhagdy6u44isuyzyni4aaei
      '@tiptap/vue-3': 2.0.0-beta.209_bg7tl5ashwhqbujig4qwlgx6lu
      '@vueuse/components': 9.10.0_vue@3.2.45
      '@vueuse/core': 9.10.0_vue@3.2.45
      '@vueuse/math': 9.10.0_vue@3.2.45
      axios: 1.2.2
      axios-retry: 3.3.1
      nprogress: 0.2.0
      pinia: 2.0.28_prq2uz4lho2pwp6irk4cfkrxwu
      vue: 3.2.45
      vue-dompurify-html: 3.1.2_vue@3.2.45
      vue-router: 4.1.6_vue@3.2.45
    devDependencies:
      '@histoire/plugin-vue': 0.12.4_lymq7vruuz6jmxaxayq4lptz3i
      '@iconify-json/ant-design': 1.1.4
      '@iconify-json/bi': 1.1.14
      '@iconify-json/fa6-brands': 1.1.8
      '@iconify-json/fa6-regular': 1.1.8
      '@iconify-json/fa6-solid': 1.1.10
      '@iconify-json/fluent': 1.1.17
      '@iconify-json/iconoir': 1.1.18
      '@iconify-json/ri': 1.1.4
      '@tailwindcss/forms': 0.5.3_tailwindcss@3.2.4
      '@tailwindcss/typography': 0.5.8_tailwindcss@3.2.4
      '@types/node': 18.11.18
      '@types/nprogress': 0.2.0
      '@vitejs/plugin-vue': 3.2.0_vite@3.2.5+vue@3.2.45
      '@vue/tsconfig': 0.1.3
      autoprefixer: 10.4.13_postcss@8.4.21
      histoire: 0.12.4_olpw4qxmxw3gu2g5e2gxcovo5e
      postcss: 8.4.21
      tailwindcss: 3.2.4_postcss@8.4.21
      typescript: 4.9.4
      unplugin-icons: 0.15.1
      vite: 3.2.5_@types+node@18.11.18
      vite-plugin-pages: 0.28.0_vite@3.2.5
      vite-plugin-vue-layouts: 0.7.0_3nkpb5yzbuphqhegz2uv6y4s3u
      vue-tsc: 1.0.24_typescript@4.9.4

packages:

  /@algolia/autocomplete-core/1.7.2:
    resolution: {integrity: sha512-eclwUDC6qfApNnEfu1uWcL/rudQsn59tjEoUYZYE2JSXZrHLRjBUGMxiCoknobU2Pva8ejb0eRxpIYDtVVqdsw==}
    dependencies:
      '@algolia/autocomplete-shared': 1.7.2
    dev: true

  /@algolia/autocomplete-preset-algolia/1.7.2_qs6lk5nhygj2o3hj4sf6xnr724:
    resolution: {integrity: sha512-+RYEG6B0QiGGfRb2G3MtPfyrl0dALF3cQNTWBzBX6p5o01vCCGTTinAm2UKG3tfc2CnOMAtnPLkzNZyJUpnVJw==}
    peerDependencies:
      '@algolia/client-search': '>= 4.9.1 < 6'
      algoliasearch: '>= 4.9.1 < 6'
    dependencies:
      '@algolia/autocomplete-shared': 1.7.2
      '@algolia/client-search': 4.14.2
      algoliasearch: 4.14.2
    dev: true

  /@algolia/autocomplete-shared/1.7.2:
    resolution: {integrity: sha512-QCckjiC7xXHIUaIL3ektBtjJ0w7tTA3iqKcAE/Hjn1lZ5omp7i3Y4e09rAr9ZybqirL7AbxCLLq0Ra5DDPKeug==}
    dev: true

  /@algolia/cache-browser-local-storage/4.14.2:
    resolution: {integrity: sha512-FRweBkK/ywO+GKYfAWbrepewQsPTIEirhi1BdykX9mxvBPtGNKccYAxvGdDCumU1jL4r3cayio4psfzKMejBlA==}
    dependencies:
      '@algolia/cache-common': 4.14.2
    dev: true

  /@algolia/cache-common/4.14.2:
    resolution: {integrity: sha512-SbvAlG9VqNanCErr44q6lEKD2qoK4XtFNx9Qn8FK26ePCI8I9yU7pYB+eM/cZdS9SzQCRJBbHUumVr4bsQ4uxg==}
    dev: true

  /@algolia/cache-in-memory/4.14.2:
    resolution: {integrity: sha512-HrOukWoop9XB/VFojPv1R5SVXowgI56T9pmezd/djh2JnVN/vXswhXV51RKy4nCpqxyHt/aGFSq2qkDvj6KiuQ==}
    dependencies:
      '@algolia/cache-common': 4.14.2
    dev: true

  /@algolia/client-account/4.14.2:
    resolution: {integrity: sha512-WHtriQqGyibbb/Rx71YY43T0cXqyelEU0lB2QMBRXvD2X0iyeGl4qMxocgEIcbHyK7uqE7hKgjT8aBrHqhgc1w==}
    dependencies:
      '@algolia/client-common': 4.14.2
      '@algolia/client-search': 4.14.2
      '@algolia/transporter': 4.14.2
    dev: true

  /@algolia/client-analytics/4.14.2:
    resolution: {integrity: sha512-yBvBv2mw+HX5a+aeR0dkvUbFZsiC4FKSnfqk9rrfX+QrlNOKEhCG0tJzjiOggRW4EcNqRmaTULIYvIzQVL2KYQ==}
    dependencies:
      '@algolia/client-common': 4.14.2
      '@algolia/client-search': 4.14.2
      '@algolia/requester-common': 4.14.2
      '@algolia/transporter': 4.14.2
    dev: true

  /@algolia/client-common/4.14.2:
    resolution: {integrity: sha512-43o4fslNLcktgtDMVaT5XwlzsDPzlqvqesRi4MjQz2x4/Sxm7zYg5LRYFol1BIhG6EwxKvSUq8HcC/KxJu3J0Q==}
    dependencies:
      '@algolia/requester-common': 4.14.2
      '@algolia/transporter': 4.14.2
    dev: true

  /@algolia/client-personalization/4.14.2:
    resolution: {integrity: sha512-ACCoLi0cL8CBZ1W/2juehSltrw2iqsQBnfiu/Rbl9W2yE6o2ZUb97+sqN/jBqYNQBS+o0ekTMKNkQjHHAcEXNw==}
    dependencies:
      '@algolia/client-common': 4.14.2
      '@algolia/requester-common': 4.14.2
      '@algolia/transporter': 4.14.2
    dev: true

  /@algolia/client-search/4.14.2:
    resolution: {integrity: sha512-L5zScdOmcZ6NGiVbLKTvP02UbxZ0njd5Vq9nJAmPFtjffUSOGEp11BmD2oMJ5QvARgx2XbX4KzTTNS5ECYIMWw==}
    dependencies:
      '@algolia/client-common': 4.14.2
      '@algolia/requester-common': 4.14.2
      '@algolia/transporter': 4.14.2
    dev: true

  /@algolia/logger-common/4.14.2:
    resolution: {integrity: sha512-/JGlYvdV++IcMHBnVFsqEisTiOeEr6cUJtpjz8zc0A9c31JrtLm318Njc72p14Pnkw3A/5lHHh+QxpJ6WFTmsA==}
    dev: true

  /@algolia/logger-console/4.14.2:
    resolution: {integrity: sha512-8S2PlpdshbkwlLCSAB5f8c91xyc84VM9Ar9EdfE9UmX+NrKNYnWR1maXXVDQQoto07G1Ol/tYFnFVhUZq0xV/g==}
    dependencies:
      '@algolia/logger-common': 4.14.2
    dev: true

  /@algolia/requester-browser-xhr/4.14.2:
    resolution: {integrity: sha512-CEh//xYz/WfxHFh7pcMjQNWgpl4wFB85lUMRyVwaDPibNzQRVcV33YS+63fShFWc2+42YEipFGH2iPzlpszmDw==}
    dependencies:
      '@algolia/requester-common': 4.14.2
    dev: true

  /@algolia/requester-common/4.14.2:
    resolution: {integrity: sha512-73YQsBOKa5fvVV3My7iZHu1sUqmjjfs9TteFWwPwDmnad7T0VTCopttcsM3OjLxZFtBnX61Xxl2T2gmG2O4ehg==}
    dev: true

  /@algolia/requester-node-http/4.14.2:
    resolution: {integrity: sha512-oDbb02kd1o5GTEld4pETlPZLY0e+gOSWjWMJHWTgDXbv9rm/o2cF7japO6Vj1ENnrqWvLBmW1OzV9g6FUFhFXg==}
    dependencies:
      '@algolia/requester-common': 4.14.2
    dev: true

  /@algolia/transporter/4.14.2:
    resolution: {integrity: sha512-t89dfQb2T9MFQHidjHcfhh6iGMNwvuKUvojAj+JsrHAGbuSy7yE4BylhLX6R0Q1xYRoC4Vvv+O5qIw/LdnQfsQ==}
    dependencies:
      '@algolia/cache-common': 4.14.2
      '@algolia/logger-common': 4.14.2
      '@algolia/requester-common': 4.14.2
    dev: true

  /@angular-devkit/core/15.0.4:
    resolution: {integrity: sha512-4ITpRAevd652SxB+qNesIQ9qfbm7wT5UBU5kJOPPwGL77I21g8CQpkmV1n5VSacPvC9Zbz90feOWexf7w7JzcA==}
    engines: {node: ^14.20.0 || ^16.13.0 || >=18.10.0, npm: ^6.11.0 || ^7.5.6 || >=8.0.0, yarn: '>= 1.13.0'}
    peerDependencies:
      chokidar: ^3.5.2
    peerDependenciesMeta:
      chokidar:
        optional: true
    dependencies:
      ajv: 8.11.0
      ajv-formats: 2.1.1_ajv@8.11.0
      jsonc-parser: 3.2.0
      rxjs: 6.6.7
      source-map: 0.7.4
    dev: true

  /@angular-devkit/core/15.0.4_chokidar@3.5.3:
    resolution: {integrity: sha512-4ITpRAevd652SxB+qNesIQ9qfbm7wT5UBU5kJOPPwGL77I21g8CQpkmV1n5VSacPvC9Zbz90feOWexf7w7JzcA==}
    engines: {node: ^14.20.0 || ^16.13.0 || >=18.10.0, npm: ^6.11.0 || ^7.5.6 || >=8.0.0, yarn: '>= 1.13.0'}
    peerDependencies:
      chokidar: ^3.5.2
    peerDependenciesMeta:
      chokidar:
        optional: true
    dependencies:
      ajv: 8.11.0
      ajv-formats: 2.1.1_ajv@8.11.0
      chokidar: 3.5.3
      jsonc-parser: 3.2.0
      rxjs: 6.6.7
      source-map: 0.7.4
    dev: true

  /@angular-devkit/schematics-cli/15.0.4_chokidar@3.5.3:
    resolution: {integrity: sha512-rEzkpjiQcJqCgbZ1Ns8jn1BL4724jcj+YFS7Qw5d4v6yQYA8iSLz12HDTH0TiNEv7u5S55fYuRz2QreI0QUT8A==}
    engines: {node: ^14.20.0 || ^16.13.0 || >=18.10.0, npm: ^6.11.0 || ^7.5.6 || >=8.0.0, yarn: '>= 1.13.0'}
    hasBin: true
    dependencies:
      '@angular-devkit/core': 15.0.4_chokidar@3.5.3
      '@angular-devkit/schematics': 15.0.4_chokidar@3.5.3
      ansi-colors: 4.1.3
      inquirer: 8.2.4
      symbol-observable: 4.0.0
      yargs-parser: 21.1.1
    transitivePeerDependencies:
      - chokidar
    dev: true

  /@angular-devkit/schematics/15.0.4:
    resolution: {integrity: sha512-/gXiLFS0+xFdx6wPoBpe/c6/K9I5edMpaASqPf4XheKtrsSvL+qTlIi3nsbfItzOiDXbaBmlbxGfkMHz/yg0Ig==}
    engines: {node: ^14.20.0 || ^16.13.0 || >=18.10.0, npm: ^6.11.0 || ^7.5.6 || >=8.0.0, yarn: '>= 1.13.0'}
    dependencies:
      '@angular-devkit/core': 15.0.4
      jsonc-parser: 3.2.0
      magic-string: 0.26.7
      ora: 5.4.1
      rxjs: 6.6.7
    transitivePeerDependencies:
      - chokidar
    dev: true

  /@angular-devkit/schematics/15.0.4_chokidar@3.5.3:
    resolution: {integrity: sha512-/gXiLFS0+xFdx6wPoBpe/c6/K9I5edMpaASqPf4XheKtrsSvL+qTlIi3nsbfItzOiDXbaBmlbxGfkMHz/yg0Ig==}
    engines: {node: ^14.20.0 || ^16.13.0 || >=18.10.0, npm: ^6.11.0 || ^7.5.6 || >=8.0.0, yarn: '>= 1.13.0'}
    dependencies:
      '@angular-devkit/core': 15.0.4_chokidar@3.5.3
      jsonc-parser: 3.2.0
      magic-string: 0.26.7
      ora: 5.4.1
      rxjs: 6.6.7
    transitivePeerDependencies:
      - chokidar
    dev: true

  /@antfu/install-pkg/0.1.1:
    resolution: {integrity: sha512-LyB/8+bSfa0DFGC06zpCEfs89/XoWZwws5ygEa5D+Xsm3OfI+aXQ86VgVG7Acyef+rSZ5HE7J8rrxzrQeM3PjQ==}
    dependencies:
      execa: 5.1.1
      find-up: 5.0.0
    dev: true

  /@antfu/utils/0.7.2:
    resolution: {integrity: sha512-vy9fM3pIxZmX07dL+VX1aZe7ynZ+YyB0jY+jE6r3hOK6GNY2t6W8rzpFC4tgpbXUYABkFQwgJq2XYXlxbXAI0g==}
    dev: true

  /@babel/code-frame/7.16.7:
    resolution: {integrity: sha512-iAXqUn8IIeBTNd72xsFlgaXHkMBMt6y4HJp1tIaK465CWLT/fG1aqB7ykr95gHHmlBdGbFeWWfyB4NJJ0nmeIg==}
    engines: {node: '>=6.9.0'}
    dependencies:
      '@babel/highlight': 7.16.10
    dev: true

  /@babel/helper-validator-identifier/7.16.7:
    resolution: {integrity: sha512-hsEnFemeiW4D08A5gUAZxLBTXpZ39P+a+DGDsHw1yxqyQ/jzFEnxf5uTEGp+3bzAbNOxU1paTgYS4ECU/IgfDw==}
    engines: {node: '>=6.9.0'}

  /@babel/highlight/7.16.10:
    resolution: {integrity: sha512-5FnTQLSLswEj6IkgVw5KusNUUFY9ZGqe/TRFnP/BKYHYgfh7tc+C7mwiy95/yNP7Dh9x580Vv8r7u7ZfTBFxdw==}
    engines: {node: '>=6.9.0'}
    dependencies:
      '@babel/helper-validator-identifier': 7.16.7
      chalk: 2.4.2
      js-tokens: 4.0.0
    dev: true

  /@babel/parser/7.17.8:
    resolution: {integrity: sha512-BoHhDJrJXqcg+ZL16Xv39H9n+AqJ4pcDrQBGZN+wHxIysrLZ3/ECwCBUch/1zUNhnsXULcONU3Ei5Hmkfk6kiQ==}
    engines: {node: '>=6.0.0'}
    hasBin: true
    dependencies:
      '@babel/types': 7.17.0

  /@babel/runtime/7.18.6:
    resolution: {integrity: sha512-t9wi7/AW6XtKahAe20Yw0/mMljKq0B1r2fPdvaAdV/KPDZewFXdaaa6K7lxmZBZ8FBNpCiAT6iHPmd6QO9bKfQ==}
    engines: {node: '>=6.9.0'}
    dependencies:
      regenerator-runtime: 0.13.9
    dev: false

  /@babel/types/7.17.0:
    resolution: {integrity: sha512-TmKSNO4D5rzhL5bjWFcVHHLETzfQ/AmbKpKPOSjlP0WoHZ6L911fgoOKY4Alp/emzG4cHJdyN49zpgkbXFEHHw==}
    engines: {node: '>=6.9.0'}
    dependencies:
      '@babel/helper-validator-identifier': 7.16.7
      to-fast-properties: 2.0.0

  /@codemirror/autocomplete/6.4.0:
    resolution: {integrity: sha512-HLF2PnZAm1s4kGs30EiqKMgD7XsYaQ0XJnMR0rofEWQ5t5D60SfqpDIkIh1ze5tiEbyUWm8+VJ6W1/erVvBMIA==}
    dependencies:
      '@codemirror/language': 6.3.2
      '@codemirror/state': 6.2.0
      '@codemirror/view': 6.7.2
      '@lezer/common': 1.0.1
    dev: false

  /@codemirror/commands/6.1.3:
    resolution: {integrity: sha512-wUw1+vb34Ultv0Q9m/OVB7yizGXgtoDbkI5f5ErM8bebwLyUYjicdhJTKhTvPTpgkv8dq/BK0lQ3K5pRf2DAJw==}
    dependencies:
      '@codemirror/language': 6.3.2
      '@codemirror/state': 6.2.0
      '@codemirror/view': 6.7.2
      '@lezer/common': 1.0.1

  /@codemirror/lang-cpp/6.0.2:
    resolution: {integrity: sha512-6oYEYUKHvrnacXxWxYa6t4puTlbN3dgV662BDfSH8+MfjQjVmP697/KYTDOqpxgerkvoNm7q5wlFMBeX8ZMocg==}
    dependencies:
      '@codemirror/language': 6.3.2
      '@lezer/cpp': 1.0.0
    dev: false

  /@codemirror/lang-java/6.0.1:
    resolution: {integrity: sha512-OOnmhH67h97jHzCuFaIEspbmsT98fNdhVhmA3zCxW0cn7l8rChDhZtwiwJ/JOKXgfm4J+ELxQihxaI7bj7mJRg==}
    dependencies:
      '@codemirror/language': 6.3.2
      '@lezer/java': 1.0.0
    dev: false

  /@codemirror/lang-javascript/6.1.2:
    resolution: {integrity: sha512-OcwLfZXdQ1OHrLiIcKCn7MqZ7nx205CMKlhe+vL88pe2ymhT9+2P+QhwkYGxMICj8TDHyp8HFKVwpiisUT7iEQ==}
    dependencies:
      '@codemirror/autocomplete': 6.4.0
      '@codemirror/language': 6.3.2
      '@codemirror/lint': 6.0.0
      '@codemirror/state': 6.2.0
      '@codemirror/view': 6.7.2
      '@lezer/common': 1.0.1
      '@lezer/javascript': 1.4.0
    dev: false

  /@codemirror/lang-json/6.0.0:
    resolution: {integrity: sha512-DvTcYTKLmg2viADXlTdufrT334M9jowe1qO02W28nvm+nejcvhM5vot5mE8/kPrxYw/HJHhwu1z2PyBpnMLCNQ==}
    dependencies:
      '@codemirror/language': 6.3.2
      '@lezer/json': 1.0.0
    dev: true

  /@codemirror/lang-python/6.1.1:
    resolution: {integrity: sha512-AddGMIKUssUAqaDKoxKWA5GAzy/CVE0eSY7/ANgNzdS1GYBkp6N49XKEyMElkuN04UsZ+bTIQdj+tVV75NMwJw==}
    dependencies:
      '@codemirror/autocomplete': 6.4.0
      '@codemirror/language': 6.3.2
      '@lezer/python': 1.1.1
    dev: false

  /@codemirror/language/6.3.2:
    resolution: {integrity: sha512-g42uHhOcEMAXjmozGG+rdom5UsbyfMxQFh7AbkeoaNImddL6Xt4cQDL0+JxmG7+as18rUAvZaqzP/TjsciVIrA==}
    dependencies:
      '@codemirror/state': 6.2.0
      '@codemirror/view': 6.7.2
      '@lezer/common': 1.0.1
      '@lezer/highlight': 1.1.1
      '@lezer/lr': 1.2.3
      style-mod: 4.0.0

  /@codemirror/lint/6.0.0:
    resolution: {integrity: sha512-nUUXcJW1Xp54kNs+a1ToPLK8MadO0rMTnJB8Zk4Z8gBdrN0kqV7uvUraU/T2yqg+grDNR38Vmy/MrhQN/RgwiA==}
    dependencies:
      '@codemirror/state': 6.2.0
      '@codemirror/view': 6.7.2
      crelt: 1.0.5

  /@codemirror/state/6.2.0:
    resolution: {integrity: sha512-69QXtcrsc3RYtOtd+GsvczJ319udtBf1PTrr2KbLWM/e2CXUPnh0Nz9AUo8WfhSQ7GeL8dPVNUmhQVgpmuaNGA==}

  /@codemirror/theme-one-dark/6.1.0:
    resolution: {integrity: sha512-AiTHtFRu8+vWT9wWUWDM+cog6ZwgivJogB1Tm/g40NIpLwph7AnmxrSzWfvJN5fBVufsuwBxecQCNmdcR5D7Aw==}
    dependencies:
      '@codemirror/language': 6.3.2
      '@codemirror/state': 6.2.0
      '@codemirror/view': 6.7.2
      '@lezer/highlight': 1.1.1

  /@codemirror/view/6.7.2:
    resolution: {integrity: sha512-HeK2GyycxceaQVyvYVYXmn1vUKYYBsHCcfGRSsFO+3fRRtwXx2STK0YiFBmiWx2vtU9gUAJgIUXUN8a0osI8Ng==}
    dependencies:
      '@codemirror/state': 6.2.0
      style-mod: 4.0.0
      w3c-keyname: 2.2.6

  /@colors/colors/1.5.0:
    resolution: {integrity: sha512-ooWCrlZP11i8GImSjTHYHLkvFDP48nS4+204nGb1RiX/WXYHmJA2III9/e2DWVabCESdW7hBAEzHRqUn9OUVvQ==}
    engines: {node: '>=0.1.90'}
    requiresBuild: true
    dev: true
    optional: true

  /@cspotcode/source-map-support/0.8.1:
    resolution: {integrity: sha512-IchNf6dN4tHoMFIn/7OE8LWZ19Y6q/67Bmf6vnGREv8RSbBVb9LPJxEcnwrcwX6ixSvaiGoomAUvu4YSxXrVgw==}
    engines: {node: '>=12'}
    dependencies:
      '@jridgewell/trace-mapping': 0.3.9
    dev: true

  /@docsearch/css/3.3.1:
    resolution: {integrity: sha512-nznHXeFHpAYjyaSNFNFpU+IJPjQA7AINM8ONjDx/Zx4O/pGAvqwgmcLNc7zR8qXRutqnzLo06yN63xFn36KFBw==}
    dev: true

  /@docsearch/js/3.3.1_tbpndr44ulefs3hehwpi2mkf2y:
    resolution: {integrity: sha512-BCVu7njUFJSUXDNvgK65xNYU1L7U3CKFJlawDXql17nQwfpBrNZHqp+eb8z9qu0SzauQKss9tsf/qwlFJ9BOGw==}
    dependencies:
      '@docsearch/react': 3.3.1_tbpndr44ulefs3hehwpi2mkf2y
      preact: 10.11.2
    transitivePeerDependencies:
      - '@algolia/client-search'
      - '@types/react'
      - react
      - react-dom
    dev: true

  /@docsearch/react/3.3.1_tbpndr44ulefs3hehwpi2mkf2y:
    resolution: {integrity: sha512-wdeQBODPkue6yVEEg4ntt+TiGJ6iXMBUNjBQJ0s1WVoc1OdcCnks/lkQ5LEfXETYR/q9QSbCCBnMjvnSoILaag==}
    peerDependencies:
      '@types/react': '>= 16.8.0 < 19.0.0'
      react: '>= 16.8.0 < 19.0.0'
      react-dom: '>= 16.8.0 < 19.0.0'
    peerDependenciesMeta:
      '@types/react':
        optional: true
      react:
        optional: true
      react-dom:
        optional: true
    dependencies:
      '@algolia/autocomplete-core': 1.7.2
      '@algolia/autocomplete-preset-algolia': 1.7.2_qs6lk5nhygj2o3hj4sf6xnr724
      '@docsearch/css': 3.3.1
      algoliasearch: 4.14.2
    transitivePeerDependencies:
      - '@algolia/client-search'
    dev: true

  /@esbuild/android-arm/0.15.10:
    resolution: {integrity: sha512-FNONeQPy/ox+5NBkcSbYJxoXj9GWu8gVGJTVmUyoOCKQFDTrHVKgNSzChdNt0I8Aj/iKcsDf2r9BFwv+FSNUXg==}
    engines: {node: '>=12'}
    cpu: [arm]
    os: [android]
    requiresBuild: true
    dev: true
    optional: true

  /@esbuild/android-arm/0.16.4:
    resolution: {integrity: sha512-rZzb7r22m20S1S7ufIc6DC6W659yxoOrl7sKP1nCYhuvUlnCFHVSbATG4keGUtV8rDz11sRRDbWkvQZpzPaHiw==}
    engines: {node: '>=12'}
    cpu: [arm]
    os: [android]
    requiresBuild: true
    dev: true
    optional: true

  /@esbuild/android-arm64/0.16.4:
    resolution: {integrity: sha512-VPuTzXFm/m2fcGfN6CiwZTlLzxrKsWbPkG7ArRFpuxyaHUm/XFHQPD4xNwZT6uUmpIHhnSjcaCmcla8COzmZ5Q==}
    engines: {node: '>=12'}
    cpu: [arm64]
    os: [android]
    requiresBuild: true
    dev: true
    optional: true

  /@esbuild/android-x64/0.16.4:
    resolution: {integrity: sha512-MW+B2O++BkcOfMWmuHXB15/l1i7wXhJFqbJhp82IBOais8RBEQv2vQz/jHrDEHaY2X0QY7Wfw86SBL2PbVOr0g==}
    engines: {node: '>=12'}
    cpu: [x64]
    os: [android]
    requiresBuild: true
    dev: true
    optional: true

  /@esbuild/darwin-arm64/0.16.4:
    resolution: {integrity: sha512-a28X1O//aOfxwJVZVs7ZfM8Tyih2Za4nKJrBwW5Wm4yKsnwBy9aiS/xwpxiiTRttw3EaTg4Srerhcm6z0bu9Wg==}
    engines: {node: '>=12'}
    cpu: [arm64]
    os: [darwin]
    requiresBuild: true
    dev: true
    optional: true

  /@esbuild/darwin-x64/0.16.4:
    resolution: {integrity: sha512-e3doCr6Ecfwd7VzlaQqEPrnbvvPjE9uoTpxG5pyLzr2rI2NMjDHmvY1E5EO81O/e9TUOLLkXA5m6T8lfjK9yAA==}
    engines: {node: '>=12'}
    cpu: [x64]
    os: [darwin]
    requiresBuild: true
    dev: true
    optional: true

  /@esbuild/freebsd-arm64/0.16.4:
    resolution: {integrity: sha512-Oup3G/QxBgvvqnXWrBed7xxkFNwAwJVHZcklWyQt7YCAL5bfUkaa6FVWnR78rNQiM8MqqLiT6ZTZSdUFuVIg1w==}
    engines: {node: '>=12'}
    cpu: [arm64]
    os: [freebsd]
    requiresBuild: true
    dev: true
    optional: true

  /@esbuild/freebsd-x64/0.16.4:
    resolution: {integrity: sha512-vAP+eYOxlN/Bpo/TZmzEQapNS8W1njECrqkTpNgvXskkkJC2AwOXwZWai/Kc2vEFZUXQttx6UJbj9grqjD/+9Q==}
    engines: {node: '>=12'}
    cpu: [x64]
    os: [freebsd]
    requiresBuild: true
    dev: true
    optional: true

  /@esbuild/linux-arm/0.16.4:
    resolution: {integrity: sha512-A47ZmtpIPyERxkSvIv+zLd6kNIOtJH03XA0Hy7jaceRDdQaQVGSDt4mZqpWqJYgDk9rg96aglbF6kCRvPGDSUA==}
    engines: {node: '>=12'}
    cpu: [arm]
    os: [linux]
    requiresBuild: true
    dev: true
    optional: true

  /@esbuild/linux-arm64/0.16.4:
    resolution: {integrity: sha512-2zXoBhv4r5pZiyjBKrOdFP4CXOChxXiYD50LRUU+65DkdS5niPFHbboKZd/c81l0ezpw7AQnHeoCy5hFrzzs4g==}
    engines: {node: '>=12'}
    cpu: [arm64]
    os: [linux]
    requiresBuild: true
    dev: true
    optional: true

  /@esbuild/linux-ia32/0.16.4:
    resolution: {integrity: sha512-uxdSrpe9wFhz4yBwt2kl2TxS/NWEINYBUFIxQtaEVtglm1eECvsj1vEKI0KX2k2wCe17zDdQ3v+jVxfwVfvvjw==}
    engines: {node: '>=12'}
    cpu: [ia32]
    os: [linux]
    requiresBuild: true
    dev: true
    optional: true

  /@esbuild/linux-loong64/0.15.10:
    resolution: {integrity: sha512-w0Ou3Z83LOYEkwaui2M8VwIp+nLi/NA60lBLMvaJ+vXVMcsARYdEzLNE7RSm4+lSg4zq4d7fAVuzk7PNQ5JFgg==}
    engines: {node: '>=12'}
    cpu: [loong64]
    os: [linux]
    requiresBuild: true
    dev: true
    optional: true

  /@esbuild/linux-loong64/0.16.4:
    resolution: {integrity: sha512-peDrrUuxbZ9Jw+DwLCh/9xmZAk0p0K1iY5d2IcwmnN+B87xw7kujOkig6ZRcZqgrXgeRGurRHn0ENMAjjD5DEg==}
    engines: {node: '>=12'}
    cpu: [loong64]
    os: [linux]
    requiresBuild: true
    dev: true
    optional: true

  /@esbuild/linux-mips64el/0.16.4:
    resolution: {integrity: sha512-sD9EEUoGtVhFjjsauWjflZklTNr57KdQ6xfloO4yH1u7vNQlOfAlhEzbyBKfgbJlW7rwXYBdl5/NcZ+Mg2XhQA==}
    engines: {node: '>=12'}
    cpu: [mips64el]
    os: [linux]
    requiresBuild: true
    dev: true
    optional: true

  /@esbuild/linux-ppc64/0.16.4:
    resolution: {integrity: sha512-X1HSqHUX9D+d0l6/nIh4ZZJ94eQky8d8z6yxAptpZE3FxCWYWvTDd9X9ST84MGZEJx04VYUD/AGgciddwO0b8g==}
    engines: {node: '>=12'}
    cpu: [ppc64]
    os: [linux]
    requiresBuild: true
    dev: true
    optional: true

  /@esbuild/linux-riscv64/0.16.4:
    resolution: {integrity: sha512-97ANpzyNp0GTXCt6SRdIx1ngwncpkV/z453ZuxbnBROCJ5p/55UjhbaG23UdHj88fGWLKPFtMoU4CBacz4j9FA==}
    engines: {node: '>=12'}
    cpu: [riscv64]
    os: [linux]
    requiresBuild: true
    dev: true
    optional: true

  /@esbuild/linux-s390x/0.16.4:
    resolution: {integrity: sha512-pUvPQLPmbEeJRPjP0DYTC1vjHyhrnCklQmCGYbipkep+oyfTn7GTBJXoPodR7ZS5upmEyc8lzAkn2o29wD786A==}
    engines: {node: '>=12'}
    cpu: [s390x]
    os: [linux]
    requiresBuild: true
    dev: true
    optional: true

  /@esbuild/linux-x64/0.16.4:
    resolution: {integrity: sha512-N55Q0mJs3Sl8+utPRPBrL6NLYZKBCLLx0bme/+RbjvMforTGGzFvsRl4xLTZMUBFC1poDzBEPTEu5nxizQ9Nlw==}
    engines: {node: '>=12'}
    cpu: [x64]
    os: [linux]
    requiresBuild: true
    dev: true
    optional: true

  /@esbuild/netbsd-x64/0.16.4:
    resolution: {integrity: sha512-LHSJLit8jCObEQNYkgsDYBh2JrJT53oJO2HVdkSYLa6+zuLJh0lAr06brXIkljrlI+N7NNW1IAXGn/6IZPi3YQ==}
    engines: {node: '>=12'}
    cpu: [x64]
    os: [netbsd]
    requiresBuild: true
    dev: true
    optional: true

  /@esbuild/openbsd-x64/0.16.4:
    resolution: {integrity: sha512-nLgdc6tWEhcCFg/WVFaUxHcPK3AP/bh+KEwKtl69Ay5IBqUwKDaq/6Xk0E+fh/FGjnLwqFSsarsbPHeKM8t8Sw==}
    engines: {node: '>=12'}
    cpu: [x64]
    os: [openbsd]
    requiresBuild: true
    dev: true
    optional: true

  /@esbuild/sunos-x64/0.16.4:
    resolution: {integrity: sha512-08SluG24GjPO3tXKk95/85n9kpyZtXCVwURR2i4myhrOfi3jspClV0xQQ0W0PYWHioJj+LejFMt41q+PG3mlAQ==}
    engines: {node: '>=12'}
    cpu: [x64]
    os: [sunos]
    requiresBuild: true
    dev: true
    optional: true

  /@esbuild/win32-arm64/0.16.4:
    resolution: {integrity: sha512-yYiRDQcqLYQSvNQcBKN7XogbrSvBE45FEQdH8fuXPl7cngzkCvpsG2H9Uey39IjQ6gqqc+Q4VXYHsQcKW0OMjQ==}
    engines: {node: '>=12'}
    cpu: [arm64]
    os: [win32]
    requiresBuild: true
    dev: true
    optional: true

  /@esbuild/win32-ia32/0.16.4:
    resolution: {integrity: sha512-5rabnGIqexekYkh9zXG5waotq8mrdlRoBqAktjx2W3kb0zsI83mdCwrcAeKYirnUaTGztR5TxXcXmQrEzny83w==}
    engines: {node: '>=12'}
    cpu: [ia32]
    os: [win32]
    requiresBuild: true
    dev: true
    optional: true

  /@esbuild/win32-x64/0.16.4:
    resolution: {integrity: sha512-sN/I8FMPtmtT2Yw+Dly8Ur5vQ5a/RmC8hW7jO9PtPSQUPkowxWpcUZnqOggU7VwyT3Xkj6vcXWd3V/qTXwultQ==}
    engines: {node: '>=12'}
    cpu: [x64]
    os: [win32]
    requiresBuild: true
    dev: true
    optional: true

  /@eslint/eslintrc/1.4.1:
    resolution: {integrity: sha512-XXrH9Uarn0stsyldqDYq8r++mROmWRI1xKMXa640Bb//SY1+ECYX6VzT6Lcx5frD0V30XieqJ0oX9I2Xj5aoMA==}
    engines: {node: ^12.22.0 || ^14.17.0 || >=16.0.0}
    dependencies:
      ajv: 6.12.6
      debug: 4.3.4
      espree: 9.4.0
      globals: 13.19.0
      ignore: 5.2.0
      import-fresh: 3.3.0
      js-yaml: 4.1.0
      minimatch: 3.1.2
      strip-json-comments: 3.1.1
    transitivePeerDependencies:
      - supports-color
    dev: true

  /@histoire/app/0.12.4_vite@3.2.5:
    resolution: {integrity: sha512-noemJQ3q5ofHbBJGJ9FgLIdoV4Feyn3zHMhOQjHZRPETdoAak2adALO4UWKVnFu75+R43SLtoV7HnK0TAPx5kw==}
    dependencies:
      '@histoire/controls': 0.12.4
      '@histoire/shared': 0.12.4_vite@3.2.5
      '@histoire/vendors': 0.12.4
      '@types/flexsearch': 0.7.3
      flexsearch: 0.7.21
      shiki-es: 0.1.2
    transitivePeerDependencies:
      - vite
    dev: true

  /@histoire/controls/0.12.4:
    resolution: {integrity: sha512-p4qa11vXqhSMsnXW1p+n7ZqawoHVErLFL24yNnA9peMuXnR306/0cvdAnsLMQJdq5mDNayOY5Di69YKVQ0Shqg==}
    dependencies:
      '@codemirror/commands': 6.1.3
      '@codemirror/lang-json': 6.0.0
      '@codemirror/language': 6.3.2
      '@codemirror/lint': 6.0.0
      '@codemirror/state': 6.2.0
      '@codemirror/theme-one-dark': 6.1.0
      '@codemirror/view': 6.7.2
      '@histoire/vendors': 0.12.4
    dev: true

  /@histoire/plugin-vue/0.12.4_lymq7vruuz6jmxaxayq4lptz3i:
    resolution: {integrity: sha512-2xgBDwEHmiY053hPWy4rKnnMjntVcg8qfIYJGyITwFWSfNTq+6ez/HjWzUcHT6qwFMglUHq+rDlQb9gYZF+Edw==}
    peerDependencies:
      histoire: ^0.12.4
      vue: ^3.2.31
    dependencies:
      '@histoire/controls': 0.12.4
      '@histoire/shared': 0.12.4_vite@3.2.5
      '@histoire/vendors': 0.12.4
      histoire: 0.12.4_olpw4qxmxw3gu2g5e2gxcovo5e
      vue: 3.2.45
    transitivePeerDependencies:
      - vite
    dev: true

  /@histoire/shared/0.12.4_vite@3.2.5:
    resolution: {integrity: sha512-dVSrfsEu17KczjyHVW8yPvSlguhEV7hWjDSwsjlUrRdbe7hwztX4GbbcCIWvG5hy5gASpKpQq6FJa5uTs0HOsg==}
    peerDependencies:
      vite: ^2.9.0 || ^3.0.0 || ^4.0.0
    dependencies:
      '@types/fs-extra': 9.0.13
      '@types/markdown-it': 12.2.3
      chokidar: 3.5.3
      pathe: 0.2.0
      picocolors: 1.0.0
      vite: 3.2.5_@types+node@18.11.18
    dev: true

  /@histoire/vendors/0.12.4:
    resolution: {integrity: sha512-NIi0krz19iSjPHhIsGLrW4Q3tvrCLfvCet2kFA8crKPX6inaMZm8g/+pDQBqlh9DRCXVbxV5RWQKcumrIFbrmw==}
    dev: true

  /@humanwhocodes/config-array/0.11.8:
    resolution: {integrity: sha512-UybHIJzJnR5Qc/MsD9Kr+RpO2h+/P1GhOwdiLPXK5TWk5sgTdu88bTD9UP+CKbPPh5Rni1u0GjAdYQLemG8g+g==}
    engines: {node: '>=10.10.0'}
    dependencies:
      '@humanwhocodes/object-schema': 1.2.1
      debug: 4.3.4
      minimatch: 3.1.2
    transitivePeerDependencies:
      - supports-color
    dev: true

  /@humanwhocodes/module-importer/1.0.1:
    resolution: {integrity: sha512-bxveV4V8v5Yb4ncFTT3rPSgZBOpCkjfK0y4oVVVJwIuDVBRMDXrPyXRL988i5ap9m9bnyEEjWfm5WkBmtffLfA==}
    engines: {node: '>=12.22'}
    dev: true

  /@humanwhocodes/object-schema/1.2.1:
    resolution: {integrity: sha512-ZnQMnLV4e7hDlUvw8H+U8ASL02SS2Gn6+9Ac3wGGLIe7+je2AeAOxPY+izIPJDfFDb7eDjev0Us8MO1iFRN8hA==}
    dev: true

  /@iconify-json/ant-design/1.1.4:
    resolution: {integrity: sha512-bx8sSFrrJloQUdStRbBn3TMmeKWfbx51aVDF1fEOH/LGKXGiBmtybURjlTdQPwE7S0zhlXcve+agYHuGb2Q9hQ==}
    dependencies:
      '@iconify/types': 2.0.0
    dev: true

  /@iconify-json/bi/1.1.14:
    resolution: {integrity: sha512-RoIkXt3UIdtIv/SN5eII2iUOGFfu7BgpoPFpC3tnXeulgF8b7pJbE3Rw50ZG72HdvE0eE+RXIJXgNKLfXxM7TA==}
    dependencies:
      '@iconify/types': 2.0.0
    dev: true

  /@iconify-json/fa6-brands/1.1.8:
    resolution: {integrity: sha512-ndwmH8/fITnc2t8EsKpHjxiDSviyORLz91urwZju1MtTrheamJvTUp8wui7+WSzzzJ2Dva4jn26J37vKD3eolg==}
    dependencies:
      '@iconify/types': 2.0.0
    dev: true

  /@iconify-json/fa6-regular/1.1.8:
    resolution: {integrity: sha512-DLY1lYSdnj6OMHAKQXRSfz6pEhRwGtOZVgOgCl18YnwIHQSBi/bJxTQsGUoYMQpWqpD0HO8abWAPo9wmCr0HQw==}
    dependencies:
      '@iconify/types': 2.0.0
    dev: true

  /@iconify-json/fa6-solid/1.1.10:
    resolution: {integrity: sha512-BJDDO8wiFQopALfmgUpTTINapfpYMw4aklJu96zolJSHYzLQTs05Db/bxvKeBeDArn9SMVIY4pA+ExinJqFT/g==}
    dependencies:
      '@iconify/types': 2.0.0
    dev: true

  /@iconify-json/fluent/1.1.17:
    resolution: {integrity: sha512-9lVhbn05enIkLEuVRNeFRPnAYVr/6PusVFQKE+8Br6Zrhp92CpR0hSqebXAgWfk48zwEdb1ymz4N50YkrmRSFA==}
    dependencies:
      '@iconify/types': 2.0.0
    dev: true

  /@iconify-json/iconoir/1.1.18:
    resolution: {integrity: sha512-8JLhpUE3JAQufB+SMmvaSmtXdaF/8YeDlrILbBxMAPuRp8T7eCJetF4iAD4lFM8hQ6wYNuyzbbwUJirkNExDag==}
    dependencies:
      '@iconify/types': 2.0.0
    dev: true

  /@iconify-json/ri/1.1.4:
    resolution: {integrity: sha512-gAk2gQBVghgbMLOmbUCc3l4COMMH5sR3HhBqpjaPUFBbC4WsNNRyOD4RZgjlanU7DTgFrj4NarY5K2EkXaVxuw==}
    dependencies:
      '@iconify/types': 2.0.0
    dev: true

  /@iconify/types/2.0.0:
    resolution: {integrity: sha512-+wluvCrRhXrhyOmRDJ3q8mux9JkKy5SJ/v8ol2tu4FVjyYvtEzkc/3pK15ET6RKg4b4w4BmTk1+gsCUhf21Ykg==}
    dev: true

  /@iconify/utils/2.0.11:
    resolution: {integrity: sha512-oEBZkHpkgySHcMZi80ycoJ+ZdLoJhmbN0+gUK8qNPY79ndus8fBHKPyjjwz5kIvr5U9yiym+xBTTnZOB3m5/Pw==}
    dependencies:
      '@antfu/install-pkg': 0.1.1
      '@antfu/utils': 0.7.2
      '@iconify/types': 2.0.0
      debug: 4.3.4
      kolorist: 1.6.0
      local-pkg: 0.4.2
    transitivePeerDependencies:
      - supports-color
    dev: true

  /@jonkemp/package-utils/1.0.8:
    resolution: {integrity: sha512-bIcKnH5YmtTYr7S6J3J86dn/rFiklwRpOqbTOQ9C0WMmR9FKHVb3bxs2UYfqEmNb93O4nbA97sb6rtz33i9SyA==}
    dev: false

  /@jridgewell/resolve-uri/3.0.5:
    resolution: {integrity: sha512-VPeQ7+wH0itvQxnG+lIzWgkysKIr3L9sslimFW55rHMdGu/qCQ5z5h9zq4gI8uBtqkpHhsF4Z/OwExufUCThew==}
    engines: {node: '>=6.0.0'}
    dev: true

  /@jridgewell/sourcemap-codec/1.4.11:
    resolution: {integrity: sha512-Fg32GrJo61m+VqYSdRSjRXMjQ06j8YIYfcTqndLYVAaHmroZHLJZCydsWBOTDqXS2v+mjxohBWEMfg97GXmYQg==}
    dev: true

  /@jridgewell/trace-mapping/0.3.9:
    resolution: {integrity: sha512-3Belt6tdc8bPgAtbcmdtNJlirVoTmEb5e2gC94PnkwEW9jI6CAHUeoG85tjWP5WquqfavoMtMwiG4P926ZKKuQ==}
    dependencies:
      '@jridgewell/resolve-uri': 3.0.5
      '@jridgewell/sourcemap-codec': 1.4.11
    dev: true

  /@lezer/common/1.0.1:
    resolution: {integrity: sha512-8TR5++Q/F//tpDsLd5zkrvEX5xxeemafEaek7mUp7Y+bI8cKQXdSqhzTOBaOogETcMOVr0pT3BBPXp13477ciw==}

  /@lezer/cpp/1.0.0:
    resolution: {integrity: sha512-Klk3/AIEKoptmm6cNm7xTulNXjdTKkD+hVOEcz/NeRg8tIestP5hsGHJeFDR/XtyDTxsjoPjKZRIGohht7zbKw==}
    dependencies:
      '@lezer/highlight': 1.1.1
      '@lezer/lr': 1.2.3
    dev: false

  /@lezer/highlight/1.1.1:
    resolution: {integrity: sha512-duv9D23O9ghEDnnUDmxu+L8pJy4nYo4AbCOHIudUhscrLSazqeJeK1V50EU6ZufWF1zv0KJwu/frFRyZWXxHBQ==}
    dependencies:
      '@lezer/common': 1.0.1

  /@lezer/java/1.0.0:
    resolution: {integrity: sha512-z2EA0JHq2WoiKfQy5uOOd4t17PJtq8guh58gPkSzOnNcQ7DNbkrU+Axak+jL8+Noinwyz2tRNOseQFj+Tg+P0A==}
    dependencies:
      '@lezer/highlight': 1.1.1
      '@lezer/lr': 1.2.3
    dev: false

  /@lezer/javascript/1.4.0:
    resolution: {integrity: sha512-MQ3oLJGEtpUgZ03LOLI60tDnjSkKO6h9hZSe31qJ1UQV+I9bpv3pwSnPUnX0+e+3E1PBVkox0GB2/MXkxg0M2w==}
    dependencies:
      '@lezer/highlight': 1.1.1
      '@lezer/lr': 1.2.3
    dev: false

  /@lezer/json/1.0.0:
    resolution: {integrity: sha512-zbAuUY09RBzCoCA3lJ1+ypKw5WSNvLqGMtasdW6HvVOqZoCpPr8eWrsGnOVWGKGn8Rh21FnrKRVlJXrGAVUqRw==}
    dependencies:
      '@lezer/highlight': 1.1.1
      '@lezer/lr': 1.2.3
    dev: true

  /@lezer/lr/1.2.3:
    resolution: {integrity: sha512-qpB7rBzH8f6Mzjv2AVZRahcm+2Cf7nbIH++uXbvVOL1yIRvVWQ3HAM/saeBLCyz/togB7LGo76qdJYL1uKQlqA==}
    dependencies:
      '@lezer/common': 1.0.1

  /@lezer/python/1.1.1:
    resolution: {integrity: sha512-ArUGh9kvdaOVu6IkSaYUS9WFQeMAFVWKRuZo6vexnxoeCLnxf0Y9DCFEAMMa7W9SQBGYE55OarSpPqSkdOXSCA==}
    dependencies:
      '@lezer/highlight': 1.1.1
      '@lezer/lr': 1.2.3
    dev: false

  /@mapbox/node-pre-gyp/1.0.10:
    resolution: {integrity: sha512-4ySo4CjzStuprMwk35H5pPbkymjv1SF3jGLj6rAHp/xT/RF7TL7bd9CTm1xDY49K2qF7jmR/g7k+SkLETP6opA==}
    hasBin: true
    dependencies:
      detect-libc: 2.0.1
      https-proxy-agent: 5.0.1
      make-dir: 3.1.0
      node-fetch: 2.6.7
      nopt: 5.0.0
      npmlog: 5.0.1
      rimraf: 3.0.2
      semver: 7.3.8
      tar: 6.1.11
    transitivePeerDependencies:
      - encoding
      - supports-color
    dev: false

  /@nestjs-modules/mailer/1.8.1_vvz225xiahix464fwzuua3bovm:
    resolution: {integrity: sha512-rNlKzNB+Vr/aRDVcTibj2JCJQcTSE59EBQIpCwh/FkKg0Be1xoF3dQDZ4dmc9X1j396fkIBI5aQ5XAtJNPdxpw==}
    peerDependencies:
      '@nestjs/common': ^7.0.9 || ^8.0.0 || ^9.0.0
      '@nestjs/core': ^7.0.9 || ^8.0.0 || ^9.0.0
      nodemailer: ^6.4.6
    dependencies:
      '@nestjs/common': 9.2.1_66pidaijumrtzyachnvfwzkz3e
      '@nestjs/core': 9.2.1_e6la6qvsclaae2becwjnmfvsuq
      glob: 8.0.3
      inline-css: 4.0.1
      mjml: 4.13.0
      nodemailer: 6.8.0
      preview-email: 3.0.5
    optionalDependencies:
      '@types/ejs': 3.1.1
      '@types/pug': 2.0.6
      ejs: 3.1.8
      handlebars: 4.7.7
      pug: 3.0.2
    transitivePeerDependencies:
      - encoding
      - supports-color
    dev: false

  /@nestjs/cli/9.1.8_@swc+core@1.3.25:
    resolution: {integrity: sha512-53laCMoPLAkjyz3405FlMSrHnbr3DGeoaQjY963bEroezLlm/qfQhwj6oGJwtgA28eNFgx68mvQV2f1VZNUJtw==}
    engines: {node: '>= 12.9.0'}
    hasBin: true
    dependencies:
      '@angular-devkit/core': 15.0.4_chokidar@3.5.3
      '@angular-devkit/schematics': 15.0.4_chokidar@3.5.3
      '@angular-devkit/schematics-cli': 15.0.4_chokidar@3.5.3
      '@nestjs/schematics': 9.0.4_bpd7edbl7imd2lxcmdt57tn7ne
      chalk: 3.0.0
      chokidar: 3.5.3
      cli-table3: 0.6.3
      commander: 4.1.1
      fork-ts-checker-webpack-plugin: 7.2.14_3fkjkrd3audxnith3e7fo4fnxi
      inquirer: 7.3.3
      node-emoji: 1.11.0
      ora: 5.4.1
      os-name: 4.0.1
      rimraf: 3.0.2
      shelljs: 0.8.5
      source-map-support: 0.5.21
      tree-kill: 1.2.2
      tsconfig-paths: 4.1.1
      tsconfig-paths-webpack-plugin: 4.0.0
      typescript: 4.9.4
      webpack: 5.75.0_@swc+core@1.3.25
      webpack-node-externals: 3.0.0
    transitivePeerDependencies:
      - '@swc/core'
      - esbuild
      - uglify-js
      - vue-template-compiler
      - webpack-cli
    dev: true

  /@nestjs/common/9.2.1_66pidaijumrtzyachnvfwzkz3e:
    resolution: {integrity: sha512-nZuo3oDsSSlC5mti/M2aCWTEIfHPGDXmBwWgPeCpRbrNz3IWd109rkajll+yxgidVjznAdBS9y00JkAVJblNYw==}
    peerDependencies:
      cache-manager: <=5
      class-transformer: '*'
      class-validator: '*'
      reflect-metadata: ^0.1.12
      rxjs: ^7.1.0
    peerDependenciesMeta:
      cache-manager:
        optional: true
      class-transformer:
        optional: true
      class-validator:
        optional: true
    dependencies:
      cache-manager: 5.1.4
      class-transformer: 0.5.1
      class-validator: 0.14.0
      iterare: 1.2.1
      reflect-metadata: 0.1.13
      rxjs: 7.8.0
      tslib: 2.4.1
      uuid: 9.0.0

  /@nestjs/config/2.2.0_b4pxbpa7chblgbyake5iz5rdmu:
    resolution: {integrity: sha512-78Eg6oMbCy3D/YvqeiGBTOWei1Jwi3f2pSIZcZ1QxY67kYsJzTRTkwRT8Iv30DbK0sGKc1mcloDLD5UXgZAZtg==}
    peerDependencies:
      '@nestjs/common': ^7.0.0 || ^8.0.0 || ^9.0.0
      reflect-metadata: ^0.1.13
      rxjs: ^6.0.0 || ^7.2.0
    dependencies:
      '@nestjs/common': 9.2.1_66pidaijumrtzyachnvfwzkz3e
      dotenv: 16.0.1
      dotenv-expand: 8.0.3
      lodash: 4.17.21
      reflect-metadata: 0.1.13
      rxjs: 7.8.0
      uuid: 8.3.2
    dev: false

  /@nestjs/core/9.2.1_e6la6qvsclaae2becwjnmfvsuq:
    resolution: {integrity: sha512-a9GkXuu8uXgNgCVW+17iI8kLCltO+HwHpU2IhR+32JKnN2WEQ1YEWU4t3GJ2MNq44YkjIw9zrKvFkjJBlYrNbQ==}
    requiresBuild: true
    peerDependencies:
      '@nestjs/common': ^9.0.0
      '@nestjs/microservices': ^9.0.0
      '@nestjs/platform-express': ^9.0.0
      '@nestjs/websockets': ^9.0.0
      reflect-metadata: ^0.1.12
      rxjs: ^7.1.0
    peerDependenciesMeta:
      '@nestjs/microservices':
        optional: true
      '@nestjs/platform-express':
        optional: true
      '@nestjs/websockets':
        optional: true
    dependencies:
      '@nestjs/common': 9.2.1_66pidaijumrtzyachnvfwzkz3e
      '@nestjs/platform-express': 9.2.1_hjcqpoaebdr7gdo5hgc22hthbe
      '@nuxtjs/opencollective': 0.3.2
      fast-safe-stringify: 2.1.1
      iterare: 1.2.1
      object-hash: 3.0.0
      path-to-regexp: 3.2.0
      reflect-metadata: 0.1.13
      rxjs: 7.8.0
      tslib: 2.4.1
      uuid: 9.0.0
    transitivePeerDependencies:
      - encoding

  /@nestjs/jwt/10.0.1_@nestjs+common@9.2.1:
    resolution: {integrity: sha512-LwXBKVYHnFeX6GH/Wt0WDjsWCmNDC6tEdLlwNMAvJgYp+TkiCpEmQLkgRpifdUE29mvYSbjSnVs2kW2ob935NA==}
    peerDependencies:
      '@nestjs/common': ^8.0.0 || ^9.0.0
    dependencies:
      '@nestjs/common': 9.2.1_66pidaijumrtzyachnvfwzkz3e
      '@types/jsonwebtoken': 8.5.9
      jsonwebtoken: 9.0.0
    dev: false

  /@nestjs/mapped-types/1.2.0_ejjx6q7ue32bc24a7sespjpcyu:
    resolution: {integrity: sha512-NTFwPZkQWsArQH8QSyFWGZvJ08gR+R4TofglqZoihn/vU+ktHEJjMqsIsADwb7XD97DhiD+TVv5ac+jG33BHrg==}
    peerDependencies:
      '@nestjs/common': ^7.0.8 || ^8.0.0 || ^9.0.0
      class-transformer: ^0.2.0 || ^0.3.0 || ^0.4.0 || ^0.5.0
      class-validator: ^0.11.1 || ^0.12.0 || ^0.13.0
      reflect-metadata: ^0.1.12
    peerDependenciesMeta:
      class-transformer:
        optional: true
      class-validator:
        optional: true
    dependencies:
      '@nestjs/common': 9.2.1_66pidaijumrtzyachnvfwzkz3e
      class-transformer: 0.5.1
      class-validator: 0.14.0
      reflect-metadata: 0.1.13
    dev: false

  /@nestjs/passport/9.0.0_6o47igfla2pj7yzh7agpvpttka:
    resolution: {integrity: sha512-Gnh8n1wzFPOLSS/94X1sUP4IRAoXTgG4odl7/AO5h+uwscEGXxJFercrZfqdAwkWhqkKWbsntM3j5mRy/6ZQDA==}
    peerDependencies:
      '@nestjs/common': ^8.0.0 || ^9.0.0
      passport: ^0.4.0 || ^0.5.0 || ^0.6.0
    dependencies:
      '@nestjs/common': 9.2.1_66pidaijumrtzyachnvfwzkz3e
      passport: 0.6.0
    dev: false

  /@nestjs/platform-express/9.2.1_hjcqpoaebdr7gdo5hgc22hthbe:
    resolution: {integrity: sha512-7PecaXt8lrdS1p6Vb1X/am3GGv+EO1VahyDzaEGOK6C0zwhc0VPfLtwihkjjfhS6BjpRIXXgviwEjONUvxVZnA==}
    peerDependencies:
      '@nestjs/common': ^9.0.0
      '@nestjs/core': ^9.0.0
    dependencies:
      '@nestjs/common': 9.2.1_66pidaijumrtzyachnvfwzkz3e
      '@nestjs/core': 9.2.1_e6la6qvsclaae2becwjnmfvsuq
      body-parser: 1.20.1
      cors: 2.8.5
      express: 4.18.2
      multer: 1.4.4-lts.1
      tslib: 2.4.1
    transitivePeerDependencies:
      - supports-color

  /@nestjs/schematics/9.0.4_bpd7edbl7imd2lxcmdt57tn7ne:
    resolution: {integrity: sha512-egurCfAc4e5i1r2TmeAF0UrOKejFmT5oTdv4b7HcOVPupc3QGU7CbEfGleL3mkM5AjrixTQeMxU9bJ00ttAbGg==}
    peerDependencies:
      typescript: ^4.3.5
    dependencies:
      '@angular-devkit/core': 15.0.4_chokidar@3.5.3
      '@angular-devkit/schematics': 15.0.4_chokidar@3.5.3
      fs-extra: 11.1.0
      jsonc-parser: 3.2.0
      pluralize: 8.0.0
      typescript: 4.9.4
    transitivePeerDependencies:
      - chokidar
    dev: true

  /@nestjs/schematics/9.0.4_typescript@4.9.4:
    resolution: {integrity: sha512-egurCfAc4e5i1r2TmeAF0UrOKejFmT5oTdv4b7HcOVPupc3QGU7CbEfGleL3mkM5AjrixTQeMxU9bJ00ttAbGg==}
    peerDependencies:
      typescript: ^4.3.5
    dependencies:
      '@angular-devkit/core': 15.0.4
      '@angular-devkit/schematics': 15.0.4
      fs-extra: 11.1.0
      jsonc-parser: 3.2.0
      pluralize: 8.0.0
      typescript: 4.9.4
    transitivePeerDependencies:
      - chokidar
    dev: true

  /@nestjs/swagger/6.1.4_4fhhxyztwhblafku3krlstrun4:
    resolution: {integrity: sha512-kE8VjR+NaoKqxg8XqM/YYfALScPh4AcoR8Wywga8/OxHsTHY+MKxqvTpWp7IhCUWSA6xT8nQUpcC9Rt7C+r7Hw==}
    peerDependencies:
      '@fastify/static': ^6.0.0
      '@nestjs/common': ^9.0.0
      '@nestjs/core': ^9.0.0
      class-transformer: '*'
      class-validator: '*'
      reflect-metadata: ^0.1.12
    peerDependenciesMeta:
      '@fastify/static':
        optional: true
      class-transformer:
        optional: true
      class-validator:
        optional: true
    dependencies:
      '@nestjs/common': 9.2.1_66pidaijumrtzyachnvfwzkz3e
      '@nestjs/core': 9.2.1_e6la6qvsclaae2becwjnmfvsuq
      '@nestjs/mapped-types': 1.2.0_ejjx6q7ue32bc24a7sespjpcyu
      class-transformer: 0.5.1
      class-validator: 0.14.0
      js-yaml: 4.1.0
      lodash: 4.17.21
      path-to-regexp: 3.2.0
      reflect-metadata: 0.1.13
      swagger-ui-dist: 4.15.5
    dev: false

  /@nestjs/testing/9.2.1_wdbvfsxfdwzlwdfiyh2gynjl4m:
    resolution: {integrity: sha512-lemXZdRSuqoZ87l0orCrS/c7gqwxeduIFOd21g9g2RUeQ4qlWPegbQDKASzbfC28klPyrgJLW4MNq7uv2JwV8w==}
    peerDependencies:
      '@nestjs/common': ^9.0.0
      '@nestjs/core': ^9.0.0
      '@nestjs/microservices': ^9.0.0
      '@nestjs/platform-express': ^9.0.0
    peerDependenciesMeta:
      '@nestjs/microservices':
        optional: true
      '@nestjs/platform-express':
        optional: true
    dependencies:
      '@nestjs/common': 9.2.1_66pidaijumrtzyachnvfwzkz3e
      '@nestjs/core': 9.2.1_e6la6qvsclaae2becwjnmfvsuq
      '@nestjs/platform-express': 9.2.1_hjcqpoaebdr7gdo5hgc22hthbe
      tslib: 2.4.1
    dev: true

  /@nodelib/fs.scandir/2.1.5:
    resolution: {integrity: sha512-vq24Bq3ym5HEQm2NKCr3yXDwjc7vTsEThRDnkp2DK9p1uqLR+DHurm/NOTo0KG7HYHU7eppKZj3MyqYuMBf62g==}
    engines: {node: '>= 8'}
    dependencies:
      '@nodelib/fs.stat': 2.0.5
      run-parallel: 1.2.0
    dev: true

  /@nodelib/fs.stat/2.0.5:
    resolution: {integrity: sha512-RkhPPp2zrqDAQA/2jNhnztcPAlv64XdhIp7a7454A5ovI7Bukxgt7MX7udwAu3zg1DcpPU0rz3VV1SeaqvY4+A==}
    engines: {node: '>= 8'}
    dev: true

  /@nodelib/fs.walk/1.2.8:
    resolution: {integrity: sha512-oGB+UxlgWcgQkgwo8GcEGwemoTFt3FIO9ababBmaGwXIoBKZ+GTy0pP185beGg7Llih/NSHSV2XAs1lnznocSg==}
    engines: {node: '>= 8'}
    dependencies:
      '@nodelib/fs.scandir': 2.1.5
      fastq: 1.13.0
    dev: true

  /@nuxtjs/opencollective/0.3.2:
    resolution: {integrity: sha512-um0xL3fO7Mf4fDxcqx9KryrB7zgRM5JSlvGN5AGkP6JLM5XEKyjeAiPbNxdXVXQ16isuAhYpvP88NgL2BGd6aA==}
    engines: {node: '>=8.0.0', npm: '>=5.0.0'}
    hasBin: true
    dependencies:
      chalk: 4.1.2
      consola: 2.15.3
      node-fetch: 2.6.7
    transitivePeerDependencies:
      - encoding

  /@phc/format/1.0.0:
    resolution: {integrity: sha512-m7X9U6BG2+J+R1lSOdCiITLLrxm+cWlNI3HUFA92oLO77ObGNzaKdh8pMLqdZcshtkKuV84olNNXDfMc4FezBQ==}
    engines: {node: '>=10'}
    dev: false

  /@polka/url/1.0.0-next.21:
    resolution: {integrity: sha512-a5Sab1C4/icpTZVzZc5Ghpz88yQtGOyNqYXcZgOssB2uuAr+wF/MvN6bgtW32q7HHrvBki+BsZ0OuNv6EV3K9g==}
    dev: true

  /@popperjs/core/2.11.6:
    resolution: {integrity: sha512-50/17A98tWUfQ176raKiOGXuYpLyyVMkxxG6oylzL3BPOlA6ADGdK7EYunSa4I064xerltq9TGXs8HmOk5E+vw==}
    dev: false

  /@prisma/client/4.8.1_prisma@4.8.1:
    resolution: {integrity: sha512-d4xhZhETmeXK/yZ7K0KcVOzEfI5YKGGEr4F5SBV04/MU4ncN/HcE28sy3e4Yt8UFW0ZuImKFQJE+9rWt9WbGSQ==}
    engines: {node: '>=14.17'}
    requiresBuild: true
    peerDependencies:
      prisma: '*'
    peerDependenciesMeta:
      prisma:
        optional: true
    dependencies:
      '@prisma/engines-version': 4.8.0-61.d6e67a83f971b175a593ccc12e15c4a757f93ffe
      prisma: 4.8.1
    dev: false

  /@prisma/engines-version/4.8.0-61.d6e67a83f971b175a593ccc12e15c4a757f93ffe:
    resolution: {integrity: sha512-MHSOSexomRMom8QN4t7bu87wPPD+pa+hW9+71JnVcF3DqyyO/ycCLhRL1we3EojRpZxKvuyGho2REQsMCvxcJw==}
    dev: false

  /@prisma/engines/4.8.1:
    resolution: {integrity: sha512-93tctjNXcIS+i/e552IO6tqw17sX8liivv8WX9lDMCpEEe3ci+nT9F+1oHtAafqruXLepKF80i/D20Mm+ESlOw==}
    requiresBuild: true

  /@selderee/plugin-htmlparser2/0.6.0:
    resolution: {integrity: sha512-J3jpy002TyBjd4N/p6s+s90eX42H2eRhK3SbsZuvTDv977/E8p2U3zikdiehyJja66do7FlxLomZLPlvl2/xaA==}
    dependencies:
      domhandler: 4.3.1
      selderee: 0.6.0
    dev: false

  /@sinonjs/commons/2.0.0:
    resolution: {integrity: sha512-uLa0j859mMrg2slwQYdO/AkrOfmH+X6LTVmNTS9CqexuE2IvVORIkSpJLqePAbEnKJ77aMmCwr1NUZ57120Xcg==}
    dependencies:
      type-detect: 4.0.8
    dev: true

  /@sinonjs/fake-timers/10.0.2:
    resolution: {integrity: sha512-SwUDyjWnah1AaNl7kxsa7cfLhlTYoiyhDAIgyh+El30YvXs/o7OLXpYH88Zdhyx9JExKrmHDJ+10bwIcY80Jmw==}
    dependencies:
      '@sinonjs/commons': 2.0.0
    dev: true

  /@sinonjs/samsam/7.0.1:
    resolution: {integrity: sha512-zsAk2Jkiq89mhZovB2LLOdTCxJF4hqqTToGP0ASWlhp4I1hqOjcfmZGafXntCN7MDC6yySH0mFHrYtHceOeLmw==}
    dependencies:
      '@sinonjs/commons': 2.0.0
      lodash.get: 4.4.2
      type-detect: 4.0.8
    dev: true

  /@sinonjs/text-encoding/0.7.2:
    resolution: {integrity: sha512-sXXKG+uL9IrKqViTtao2Ws6dy0znu9sOaP1di/jKGW1M6VssO8vlpXCQcpZ+jisQ1tTFAC5Jo/EOzFbggBagFQ==}
    dev: true

  /@swc/core-darwin-arm64/1.3.25:
    resolution: {integrity: sha512-8PWAVcjTJyj2VrqPBFOIi2w2P0Z8kOCbzHW3+pe+bSXxfGMG0MKPl5U2IXhsEL0ovm4xSFlqW0yygpoP3MmRPw==}
    engines: {node: '>=10'}
    cpu: [arm64]
    os: [darwin]
    requiresBuild: true
    dev: true
    optional: true

  /@swc/core-darwin-x64/1.3.25:
    resolution: {integrity: sha512-5DHGiMYFEj5aa208tCjo7Sn5tiG4xPz+4gUiWVlglxqXFptkNim5xu/1G6VYm5Zk7dI5jJkjTU76GQG7IRvPug==}
    engines: {node: '>=10'}
    cpu: [x64]
    os: [darwin]
    requiresBuild: true
    dev: true
    optional: true

  /@swc/core-linux-arm-gnueabihf/1.3.25:
    resolution: {integrity: sha512-YNfLxv9PhZk+jrJbpR1mMrYBUkufo0hiFv3S1OrX3l8edsIP4wPND5w9ZH0Oi898f6Jg9DBrY2zXJMQ+gWkbvA==}
    engines: {node: '>=10'}
    cpu: [arm]
    os: [linux]
    requiresBuild: true
    dev: true
    optional: true

  /@swc/core-linux-arm64-gnu/1.3.25:
    resolution: {integrity: sha512-kS+spM5/xQ6QvWF1ms3byfjnhUlpjTfFwgCyHnIKgjvsYkDa+vkAIhKq6HuEdaTPaCRCjts0Zarhub1nClUU0g==}
    engines: {node: '>=10'}
    cpu: [arm64]
    os: [linux]
    requiresBuild: true
    dev: true
    optional: true

  /@swc/core-linux-arm64-musl/1.3.25:
    resolution: {integrity: sha512-vM3D7LWmjotUAJ2D4F+L+dspFeWrcPNVh0o8TCoTOYCt8DPD5YsUKTpIgOsZ+gReeWUAnNTh0Btx5pGGVfajGA==}
    engines: {node: '>=10'}
    cpu: [arm64]
    os: [linux]
    requiresBuild: true
    dev: true
    optional: true

  /@swc/core-linux-x64-gnu/1.3.25:
    resolution: {integrity: sha512-xUCLLMDlYa/zB8BftVa4SrxuVpcDxkltCfmBg5r2pZPVskhC5ZJsQZ/AvWNChoAB11shRhjTaWDlmxJEsa7TIg==}
    engines: {node: '>=10'}
    cpu: [x64]
    os: [linux]
    requiresBuild: true
    dev: true
    optional: true

  /@swc/core-linux-x64-musl/1.3.25:
    resolution: {integrity: sha512-QzHU3BIaUVRSFNsUn3Qxx1vgtF/f5NqsFMAAPSq9Y8Yq5nrlc2t7cNuOROxHLbUqE+NPUp6+RglleJMoeWz5mA==}
    engines: {node: '>=10'}
    cpu: [x64]
    os: [linux]
    requiresBuild: true
    dev: true
    optional: true

  /@swc/core-win32-arm64-msvc/1.3.25:
    resolution: {integrity: sha512-77VSVtneVOAUL4zkRyQZ6pWVpTsVVdqwly/DKnRnloglGKxYuk5DG5MUBsL72Nnfv4OCHjZ27eI3NUrpLsUb2Q==}
    engines: {node: '>=10'}
    cpu: [arm64]
    os: [win32]
    requiresBuild: true
    dev: true
    optional: true

  /@swc/core-win32-ia32-msvc/1.3.25:
    resolution: {integrity: sha512-kz0v3K3H6OPEZR3ry72Ad/6C5GrZBRRUk69K58LORQ8tZXQD3UGl85pUbQqyHl8fR5NU76Muxgovj9CI9iTHGA==}
    engines: {node: '>=10'}
    cpu: [ia32]
    os: [win32]
    requiresBuild: true
    dev: true
    optional: true

  /@swc/core-win32-x64-msvc/1.3.25:
    resolution: {integrity: sha512-nmQOAzIpNRRnupWzkenJmW4i+h1M76cVNUqEU2MjmtesEkRZEGqv//jefXiyCP2zcbeLNLKiB2ptVJhpd1BvRA==}
    engines: {node: '>=10'}
    cpu: [x64]
    os: [win32]
    requiresBuild: true
    dev: true
    optional: true

  /@swc/core/1.3.25:
    resolution: {integrity: sha512-wqzvM/wu6OsTVYPMStOpm7kIQcPX3GoZ0sC85qzDdsCxmJ1rmItLAD91sXPUmmdk0XqPYjLgT9MRDEIP5woz4g==}
    engines: {node: '>=10'}
    requiresBuild: true
    optionalDependencies:
      '@swc/core-darwin-arm64': 1.3.25
      '@swc/core-darwin-x64': 1.3.25
      '@swc/core-linux-arm-gnueabihf': 1.3.25
      '@swc/core-linux-arm64-gnu': 1.3.25
      '@swc/core-linux-arm64-musl': 1.3.25
      '@swc/core-linux-x64-gnu': 1.3.25
      '@swc/core-linux-x64-musl': 1.3.25
      '@swc/core-win32-arm64-msvc': 1.3.25
      '@swc/core-win32-ia32-msvc': 1.3.25
      '@swc/core-win32-x64-msvc': 1.3.25
    dev: true

  /@swc/register/0.1.10_@swc+core@1.3.25:
    resolution: {integrity: sha512-6STwH/q4dc3pitXLVkV7sP0Hiy+zBsU2wOF1aXpXR95pnH3RYHKIsDC+gvesfyB7jxNT9OOZgcqOp9RPxVTx9A==}
    hasBin: true
    peerDependencies:
      '@swc/core': ^1.0.46
    dependencies:
      '@swc/core': 1.3.25
      lodash.clonedeep: 4.5.0
      pirates: 4.0.5
      source-map-support: 0.5.21
    dev: true

  /@tailwindcss/forms/0.5.3_tailwindcss@3.2.4:
    resolution: {integrity: sha512-y5mb86JUoiUgBjY/o6FJSFZSEttfb3Q5gllE4xoKjAAD+vBrnIhE4dViwUuow3va8mpH4s9jyUbUbrRGoRdc2Q==}
    peerDependencies:
      tailwindcss: '>=3.0.0 || >= 3.0.0-alpha.1'
    dependencies:
      mini-svg-data-uri: 1.4.4
      tailwindcss: 3.2.4_postcss@8.4.21
    dev: true

  /@tailwindcss/typography/0.5.8_tailwindcss@3.2.4:
    resolution: {integrity: sha512-xGQEp8KXN8Sd8m6R4xYmwxghmswrd0cPnNI2Lc6fmrC3OojysTBJJGSIVwPV56q4t6THFUK3HJ0EaWwpglSxWw==}
    peerDependencies:
      tailwindcss: '>=3.0.0 || insiders'
    dependencies:
      lodash.castarray: 4.4.0
      lodash.isplainobject: 4.0.6
      lodash.merge: 4.6.2
      postcss-selector-parser: 6.0.10
      tailwindcss: 3.2.4_postcss@8.4.21
    dev: true

  /@tiptap/core/2.0.0-beta.209_xf6vrbde4aaztseepsc2w7fjwu:
    resolution: {integrity: sha512-DOOzfo2XKD5Qt2oEGW33/6ugwSnvpl4WbxtlKdPadLoApk6Kja3K1Eps3pihBgIGmo4tkctkCzmj8wNWS7KeWg==}
    peerDependencies:
      prosemirror-commands: ^1.3.1
      prosemirror-keymap: ^1.2.0
      prosemirror-model: ^1.18.1
      prosemirror-schema-list: ^1.2.2
      prosemirror-state: ^1.4.1
      prosemirror-transform: ^1.7.0
      prosemirror-view: ^1.28.2
    dependencies:
      prosemirror-commands: 1.3.1
      prosemirror-keymap: 1.2.0
      prosemirror-model: 1.18.1
      prosemirror-schema-list: 1.2.2
      prosemirror-state: 1.4.1
      prosemirror-transform: 1.7.0
      prosemirror-view: 1.29.0
    dev: false

  /@tiptap/extension-blockquote/2.0.0-beta.209_f4ffqkgz5d3wev7su7t7l2rrua:
    resolution: {integrity: sha512-ay5c+SJ1vQOL5zpsr94jN15tCt0ytd7zPMM433pkhi9ZL0qqf1fZ+D0KzDs2z8N49rfArVpoo238V3ZChBh2sA==}
    peerDependencies:
      '@tiptap/core': ^2.0.0-beta.1
    dependencies:
      '@tiptap/core': 2.0.0-beta.209_xf6vrbde4aaztseepsc2w7fjwu
    dev: false

  /@tiptap/extension-bold/2.0.0-beta.209_f4ffqkgz5d3wev7su7t7l2rrua:
    resolution: {integrity: sha512-8jaoZSe55iwuEvwdM1mPhlgE+/tDyveECv0d1qogUcbPdIkhDQaNlIOmuH9Ftr465iIDthMjt4GB6AWi5tfsMg==}
    peerDependencies:
      '@tiptap/core': ^2.0.0-beta.193
    dependencies:
      '@tiptap/core': 2.0.0-beta.209_xf6vrbde4aaztseepsc2w7fjwu
    dev: false

  /@tiptap/extension-bubble-menu/2.0.0-beta.209_gggtkz4424gx75osy6lrhjpoqy:
    resolution: {integrity: sha512-tceZAuDpy3J96uGyCzpJFD3fHABJDTJTq5E0hm+TRQT+eVGVqZI0PE3/4yVFgkCshioTuJq8veMDFcqNsSkKsQ==}
    peerDependencies:
      '@tiptap/core': ^2.0.0-beta.193
      prosemirror-state: ^1.4.1
      prosemirror-view: ^1.28.2
    dependencies:
      '@tiptap/core': 2.0.0-beta.209_xf6vrbde4aaztseepsc2w7fjwu
      lodash: 4.17.21
      prosemirror-state: 1.4.1
      prosemirror-view: 1.29.0
      tippy.js: 6.3.7
    dev: false

  /@tiptap/extension-bullet-list/2.0.0-beta.209_f4ffqkgz5d3wev7su7t7l2rrua:
    resolution: {integrity: sha512-NGoSYakXCiKb5xrVe339Acu2iherOGQUR1bAeWgOKf+dINvIdjawnud6fIeB3n1h95aDvsmYuH1o9B+/bd7e3w==}
    peerDependencies:
      '@tiptap/core': ^2.0.0-beta.193
    dependencies:
      '@tiptap/core': 2.0.0-beta.209_xf6vrbde4aaztseepsc2w7fjwu
    dev: false

  /@tiptap/extension-code-block/2.0.0-beta.209_wxyhcjylz7svkr3tx3yamx22p4:
    resolution: {integrity: sha512-FlMud3yhAilHrcHbW4iUEagAdvpOJW1lTSiiDfbtVpyybjNJQQMa5zhSKi4blG2xBEGXZhqL0XuWDGERNsVawQ==}
    peerDependencies:
      '@tiptap/core': ^2.0.0-beta.193
      prosemirror-state: ^1.4.1
    dependencies:
      '@tiptap/core': 2.0.0-beta.209_xf6vrbde4aaztseepsc2w7fjwu
      prosemirror-state: 1.4.1
    dev: false

  /@tiptap/extension-code/2.0.0-beta.209_f4ffqkgz5d3wev7su7t7l2rrua:
    resolution: {integrity: sha512-LCcfQMroYps6o9ASpVZqYbbdTkSwxTokjmkkKKmWZlZSJ/h+1kThOnRZgcPkfSeaaC30T+LSxAXXyf1dMgl5+Q==}
    peerDependencies:
      '@tiptap/core': ^2.0.0-beta.193
    dependencies:
      '@tiptap/core': 2.0.0-beta.209_xf6vrbde4aaztseepsc2w7fjwu
    dev: false

  /@tiptap/extension-document/2.0.0-beta.209_f4ffqkgz5d3wev7su7t7l2rrua:
    resolution: {integrity: sha512-ZRTC5j0J6fNTtIcU6UnxJm5KZrfJI2pygCJ172mMNzwE89upJMhRSP0CvPWTY7nf0odmQTJ5vD99QDR4CdOTng==}
    peerDependencies:
      '@tiptap/core': ^2.0.0-beta.193
    dependencies:
      '@tiptap/core': 2.0.0-beta.209_xf6vrbde4aaztseepsc2w7fjwu
    dev: false

  /@tiptap/extension-dropcursor/2.0.0-beta.209_mjxjt2tewvgatsbngisjo5wtze:
    resolution: {integrity: sha512-b4RxbZg4hza4p1Lp+m4CWkIIMVgoAKSo49OyvO/Y/igtQ0DcdQutSJDEPeEhuqy+jPdQFaU5GBonSvVi89Loog==}
    peerDependencies:
      '@tiptap/core': ^2.0.0-beta.193
      prosemirror-dropcursor: 1.5.0
    dependencies:
      '@tiptap/core': 2.0.0-beta.209_xf6vrbde4aaztseepsc2w7fjwu
      prosemirror-dropcursor: 1.5.0
    dev: false

  /@tiptap/extension-floating-menu/2.0.0-beta.209_gggtkz4424gx75osy6lrhjpoqy:
    resolution: {integrity: sha512-m5ucAguqDxuOvNcsmvuSLcN8TMkbhFmiC6dTJOyaAGjGn6d8Ly6aZh+lEwU228TebM0TKHTp8Xob1cLjV4TGgg==}
    peerDependencies:
      '@tiptap/core': ^2.0.0-beta.193
      prosemirror-state: ^1.4.1
      prosemirror-view: ^1.28.2
    dependencies:
      '@tiptap/core': 2.0.0-beta.209_xf6vrbde4aaztseepsc2w7fjwu
      prosemirror-state: 1.4.1
      prosemirror-view: 1.29.0
      tippy.js: 6.3.7
    dev: false

  /@tiptap/extension-gapcursor/2.0.0-beta.209_v2bfq5maicdelkbmqszbe5xqhy:
    resolution: {integrity: sha512-F03mr2VV5bZycIVWHCIYpQTzs9tC+goWJFhbJgPrT62f1gUAnlc1ZRc79mSqw1AxTsfbDvAc65OlUJb0QfxDWA==}
    peerDependencies:
      '@tiptap/core': ^2.0.0-beta.193
      prosemirror-gapcursor: ^1.3.1
    dependencies:
      '@tiptap/core': 2.0.0-beta.209_xf6vrbde4aaztseepsc2w7fjwu
      prosemirror-gapcursor: 1.3.1
    dev: false

  /@tiptap/extension-hard-break/2.0.0-beta.209_f4ffqkgz5d3wev7su7t7l2rrua:
    resolution: {integrity: sha512-BS0z9SshfJ5ESssiVaVe61901BrTLCAgxc9NPmi4Va2sszXJysI2Vm8q4jDHL6IehkCQpQZNAihT9eSBPHQR0w==}
    peerDependencies:
      '@tiptap/core': ^2.0.0-beta.193
    dependencies:
      '@tiptap/core': 2.0.0-beta.209_xf6vrbde4aaztseepsc2w7fjwu
    dev: false

  /@tiptap/extension-heading/2.0.0-beta.209_f4ffqkgz5d3wev7su7t7l2rrua:
    resolution: {integrity: sha512-eqq9if0XsPjLvivM5gNUqSHj5I4Zpiv66NPO+pM4ig0Wq2CjjxWzzgmdSLfTPGRfsZe9kPCOgO86AAB07am3fQ==}
    peerDependencies:
      '@tiptap/core': ^2.0.0-beta.193
    dependencies:
      '@tiptap/core': 2.0.0-beta.209_xf6vrbde4aaztseepsc2w7fjwu
    dev: false

  /@tiptap/extension-history/2.0.0-beta.209_4l4d2nbnhzh4n42foqovky5q2e:
    resolution: {integrity: sha512-P5nw+r47gBdac4igeaBvW6gxsZUnS67SRgbAyQSmXVe45NXc1t0EUb2Be9YuHRKDVxhJUhGT8NawPY70Fgk4mQ==}
    peerDependencies:
      '@tiptap/core': ^2.0.0-beta.193
      prosemirror-history: ^1.3.0
    dependencies:
      '@tiptap/core': 2.0.0-beta.209_xf6vrbde4aaztseepsc2w7fjwu
      prosemirror-history: 1.3.0
    dev: false

  /@tiptap/extension-horizontal-rule/2.0.0-beta.209_wxyhcjylz7svkr3tx3yamx22p4:
    resolution: {integrity: sha512-53RU9kDVb1jowJ3Frx8QW0E05uEOCpeG3HfUCMjz8anGtefxFtMS7xYZ9sC+niJeVmXC+mUSjFGageL4iRIdqA==}
    peerDependencies:
      '@tiptap/core': ^2.0.0-beta.193
      prosemirror-state: ^1.4.1
    dependencies:
      '@tiptap/core': 2.0.0-beta.209_xf6vrbde4aaztseepsc2w7fjwu
      prosemirror-state: 1.4.1
    dev: false

  /@tiptap/extension-italic/2.0.0-beta.209_f4ffqkgz5d3wev7su7t7l2rrua:
    resolution: {integrity: sha512-KnRdbqfD01tcCnUNypA3TX3FqmQSFwu7/9YU3vwS8Zyaz+OIc/g/vJai5twg1DzFAvIcYWzRFPTFcqkjwkcW1w==}
    peerDependencies:
      '@tiptap/core': ^2.0.0-beta.193
    dependencies:
      '@tiptap/core': 2.0.0-beta.209_xf6vrbde4aaztseepsc2w7fjwu
    dev: false

  /@tiptap/extension-list-item/2.0.0-beta.209_f4ffqkgz5d3wev7su7t7l2rrua:
    resolution: {integrity: sha512-qkHwymyGfXIVAiqLXvL66UzGLhYpD2BYbSSAIQ6Rmuvk4aeNrsBvFv9tL7+YsYLKvlOa4+Q+PN2uhST+lOH0hw==}
    peerDependencies:
      '@tiptap/core': ^2.0.0-beta.193
    dependencies:
      '@tiptap/core': 2.0.0-beta.209_xf6vrbde4aaztseepsc2w7fjwu
    dev: false

  /@tiptap/extension-ordered-list/2.0.0-beta.209_f4ffqkgz5d3wev7su7t7l2rrua:
    resolution: {integrity: sha512-PhJ9uqxqKVO97rb2MzW/TzQJ9XQicp9gsV/y0QbAEv1ZOH9QI/qF5sCe6BfeN8ZoMyYUEh6de3yxQL8iXSFWsw==}
    peerDependencies:
      '@tiptap/core': ^2.0.0-beta.193
    dependencies:
      '@tiptap/core': 2.0.0-beta.209_xf6vrbde4aaztseepsc2w7fjwu
    dev: false

  /@tiptap/extension-paragraph/2.0.0-beta.209_f4ffqkgz5d3wev7su7t7l2rrua:
    resolution: {integrity: sha512-XkiguVbOX/KJwux2wdurvZRwG1UulpZ3Uhw7Yl59sLBf7YDw8H781EMgVvaLSWf3B1o27/yOyc+kiepW/Pp9Wg==}
    peerDependencies:
      '@tiptap/core': ^2.0.0-beta.193
    dependencies:
      '@tiptap/core': 2.0.0-beta.209_xf6vrbde4aaztseepsc2w7fjwu
    dev: false

  /@tiptap/extension-strike/2.0.0-beta.209_f4ffqkgz5d3wev7su7t7l2rrua:
    resolution: {integrity: sha512-k8yaeyMYBzdq5U1zv5DYZt3KtpglPHV2JX7dYfNyoFpiX+6IJ2EwSuTXUGilZGRpyUw6UxeDF0yJbiOGMeEIDA==}
    peerDependencies:
      '@tiptap/core': ^2.0.0-beta.193
    dependencies:
      '@tiptap/core': 2.0.0-beta.209_xf6vrbde4aaztseepsc2w7fjwu
    dev: false

  /@tiptap/extension-text/2.0.0-beta.209_f4ffqkgz5d3wev7su7t7l2rrua:
    resolution: {integrity: sha512-12PTPTQViDR7xDLwxGMPiYaV89E9olH/+4Zfoh6QiOjHqhmgYu3+/c8YZ3eARgXnfpy/EzUD0PBxiAyDZJ1vdw==}
    peerDependencies:
      '@tiptap/core': ^2.0.0-beta.193
    dependencies:
      '@tiptap/core': 2.0.0-beta.209_xf6vrbde4aaztseepsc2w7fjwu
    dev: false

  /@tiptap/starter-kit/2.0.0-beta.209_abnlhagdy6u44isuyzyni4aaei:
    resolution: {integrity: sha512-uR68ZfDZ5PeygGey3xc9ZuFIP+K7VRElrABnZcM6t9/Crrs70UFwSTNlkS0ezx9woj8h+8N78a6r8W1YC04TOw==}
    dependencies:
      '@tiptap/core': 2.0.0-beta.209_xf6vrbde4aaztseepsc2w7fjwu
      '@tiptap/extension-blockquote': 2.0.0-beta.209_f4ffqkgz5d3wev7su7t7l2rrua
      '@tiptap/extension-bold': 2.0.0-beta.209_f4ffqkgz5d3wev7su7t7l2rrua
      '@tiptap/extension-bullet-list': 2.0.0-beta.209_f4ffqkgz5d3wev7su7t7l2rrua
      '@tiptap/extension-code': 2.0.0-beta.209_f4ffqkgz5d3wev7su7t7l2rrua
      '@tiptap/extension-code-block': 2.0.0-beta.209_wxyhcjylz7svkr3tx3yamx22p4
      '@tiptap/extension-document': 2.0.0-beta.209_f4ffqkgz5d3wev7su7t7l2rrua
      '@tiptap/extension-dropcursor': 2.0.0-beta.209_mjxjt2tewvgatsbngisjo5wtze
      '@tiptap/extension-gapcursor': 2.0.0-beta.209_v2bfq5maicdelkbmqszbe5xqhy
      '@tiptap/extension-hard-break': 2.0.0-beta.209_f4ffqkgz5d3wev7su7t7l2rrua
      '@tiptap/extension-heading': 2.0.0-beta.209_f4ffqkgz5d3wev7su7t7l2rrua
      '@tiptap/extension-history': 2.0.0-beta.209_4l4d2nbnhzh4n42foqovky5q2e
      '@tiptap/extension-horizontal-rule': 2.0.0-beta.209_wxyhcjylz7svkr3tx3yamx22p4
      '@tiptap/extension-italic': 2.0.0-beta.209_f4ffqkgz5d3wev7su7t7l2rrua
      '@tiptap/extension-list-item': 2.0.0-beta.209_f4ffqkgz5d3wev7su7t7l2rrua
      '@tiptap/extension-ordered-list': 2.0.0-beta.209_f4ffqkgz5d3wev7su7t7l2rrua
      '@tiptap/extension-paragraph': 2.0.0-beta.209_f4ffqkgz5d3wev7su7t7l2rrua
      '@tiptap/extension-strike': 2.0.0-beta.209_f4ffqkgz5d3wev7su7t7l2rrua
      '@tiptap/extension-text': 2.0.0-beta.209_f4ffqkgz5d3wev7su7t7l2rrua
    transitivePeerDependencies:
      - prosemirror-commands
      - prosemirror-dropcursor
      - prosemirror-gapcursor
      - prosemirror-history
      - prosemirror-keymap
      - prosemirror-model
      - prosemirror-schema-list
      - prosemirror-state
      - prosemirror-transform
      - prosemirror-view
    dev: false

  /@tiptap/vue-3/2.0.0-beta.209_bg7tl5ashwhqbujig4qwlgx6lu:
    resolution: {integrity: sha512-v0GUO6mcRgDfT6bNX3fHJds9QIpYqFBiGaanvTDVlOhErOSgrOx2+QuEieG0F9nUQ1az9h0kj5NZxvP9CeTlcQ==}
    peerDependencies:
      '@tiptap/core': ^2.0.0-beta.193
      prosemirror-state: ^1.4.1
      prosemirror-view: ^1.28.2
      vue: ^3.0.0
    dependencies:
      '@tiptap/core': 2.0.0-beta.209_xf6vrbde4aaztseepsc2w7fjwu
      '@tiptap/extension-bubble-menu': 2.0.0-beta.209_gggtkz4424gx75osy6lrhjpoqy
      '@tiptap/extension-floating-menu': 2.0.0-beta.209_gggtkz4424gx75osy6lrhjpoqy
      prosemirror-state: 1.4.1
      prosemirror-view: 1.29.0
      vue: 3.2.45
    dev: false

  /@tootallnate/once/1.1.2:
    resolution: {integrity: sha512-RbzJvlNzmRq5c3O09UipeuXno4tA1FE6ikOjxZK0tuxVv3412l64l5t1W5pj4+rJq9vpkm/kwiR07aZXnsKPxw==}
    engines: {node: '>= 6'}
    dev: false

  /@tootallnate/once/2.0.0:
    resolution: {integrity: sha512-XCuKFP5PS55gnMVu3dty8KPatLqUoy/ZYzDzAGCQ8JNFCkLXzmI7vNHCR+XpbZaMWQK/vQubr7PkYq8g470J/A==}
    engines: {node: '>= 10'}
    dev: true

  /@tsconfig/node10/1.0.8:
    resolution: {integrity: sha512-6XFfSQmMgq0CFLY1MslA/CPUfhIL919M1rMsa5lP2P097N2Wd1sSX0tx1u4olM16fLNhtHZpRhedZJphNJqmZg==}
    dev: true

  /@tsconfig/node12/1.0.9:
    resolution: {integrity: sha512-/yBMcem+fbvhSREH+s14YJi18sp7J9jpuhYByADT2rypfajMZZN4WQ6zBGgBKp53NKmqI36wFYDb3yaMPurITw==}
    dev: true

  /@tsconfig/node14/1.0.1:
    resolution: {integrity: sha512-509r2+yARFfHHE7T6Puu2jjkoycftovhXRqW328PDXTVGKihlb1P8Z9mMZH04ebyajfRY7dedfGynlrFHJUQCg==}
    dev: true

  /@tsconfig/node16/1.0.2:
    resolution: {integrity: sha512-eZxlbI8GZscaGS7kkc/trHTT5xgrjH3/1n2JDwusC9iahPKWMRvRjJSAN5mCXviuTGQ/lHnhvv8Q1YTpnfz9gA==}
    dev: true

  /@types/body-parser/1.19.2:
    resolution: {integrity: sha512-ALYone6pm6QmwZoAgeyNksccT9Q4AWZQ6PvfwR37GT6r6FWUPguq6sUmNGSMV2Wr761oQoBxwGGa6DR5o1DC9g==}
    dependencies:
      '@types/connect': 3.4.35
      '@types/node': 18.11.18
    dev: true

  /@types/cache-manager/4.0.2:
    resolution: {integrity: sha512-fT5FMdzsiSX0AbgnS5gDvHl2Nco0h5zYyjwDQy4yPC7Ww6DeGMVKPRqIZtg9HOXDV2kkc18SL1B0N8f0BecrCA==}
    dev: true

  /@types/chai-as-promised/7.1.5:
    resolution: {integrity: sha512-jStwss93SITGBwt/niYrkf2C+/1KTeZCZl1LaeezTlqppAKeoQC7jxyqYuP72sxBGKCIbw7oHgbYssIRzT5FCQ==}
    dependencies:
      '@types/chai': 4.3.4
    dev: true

  /@types/chai/4.3.4:
    resolution: {integrity: sha512-KnRanxnpfpjUTqTCXslZSEdLfXExwgNxYPdiO2WGUj8+HDjFi8R3k5RVKPeSCzLjCcshCAtVO2QBbVuAV4kTnw==}
    dev: true

  /@types/connect/3.4.35:
    resolution: {integrity: sha512-cdeYyv4KWoEgpBISTxWvqYsVy444DOqehiF3fM3ne10AmJ62RSyNkUnxMJXHQWRQQX2eR94m5y1IZyDwBjV9FQ==}
    dependencies:
      '@types/node': 18.11.18
    dev: true

  /@types/cookiejar/2.1.2:
    resolution: {integrity: sha512-t73xJJrvdTjXrn4jLS9VSGRbz0nUY3cl2DMGDU48lKl+HR9dbbjW2A9r3g40VA++mQpy6uuHg33gy7du2BKpog==}
    dev: true

  /@types/debug/4.1.7:
    resolution: {integrity: sha512-9AonUzyTjXXhEOa0DnqpzZi6VHlqKMswga9EXjpXnnqxwLtdvPPtlO8evrI5D9S6asFRCQ6v+wpiUKbw+vKqyg==}
    dependencies:
      '@types/ms': 0.7.31
    dev: true

  /@types/ejs/3.1.1:
    resolution: {integrity: sha512-RQul5wEfY7BjWm0sYY86cmUN/pcXWGyVxWX93DFFJvcrxax5zKlieLwA3T77xJGwNcZW0YW6CYG70p1m8xPFmA==}
    dev: false
    optional: true

  /@types/eslint-scope/3.7.3:
    resolution: {integrity: sha512-PB3ldyrcnAicT35TWPs5IcwKD8S333HMaa2VVv4+wdvebJkjWuW/xESoB8IwRcog8HYVYamb1g/R31Qv5Bx03g==}
    dependencies:
      '@types/eslint': 8.4.1
      '@types/estree': 0.0.51
    dev: true

  /@types/eslint/8.4.1:
    resolution: {integrity: sha512-GE44+DNEyxxh2Kc6ro/VkIj+9ma0pO0bwv9+uHSyBrikYOHr8zYcdPvnBOp1aw8s+CjRvuSx7CyWqRrNFQ59mA==}
    dependencies:
      '@types/estree': 0.0.51
      '@types/json-schema': 7.0.10
    dev: true

  /@types/estree/0.0.51:
    resolution: {integrity: sha512-CuPgU6f3eT/XgKKPqKd/gLZV1Xmvf1a2R5POBOGQa6uv82xpls89HU5zKeVoyR8XzHd1RGNOlQlvUe3CFkjWNQ==}
    dev: true

  /@types/express-serve-static-core/4.17.31:
    resolution: {integrity: sha512-DxMhY+NAsTwMMFHBTtJFNp5qiHKJ7TeqOo23zVEM9alT1Ml27Q3xcTH0xwxn7Q0BbMcVEJOs/7aQtUWupUQN3Q==}
    dependencies:
      '@types/node': 18.11.18
      '@types/qs': 6.9.7
      '@types/range-parser': 1.2.4
    dev: true

  /@types/express/4.17.15:
    resolution: {integrity: sha512-Yv0k4bXGOH+8a+7bELd2PqHQsuiANB+A8a4gnQrkRWzrkKlb6KHaVvyXhqs04sVW/OWlbPyYxRgYlIXLfrufMQ==}
    dependencies:
      '@types/body-parser': 1.19.2
      '@types/express-serve-static-core': 4.17.31
      '@types/qs': 6.9.7
      '@types/serve-static': 1.13.10
    dev: true

  /@types/flexsearch/0.7.3:
    resolution: {integrity: sha512-HXwADeHEP4exXkCIwy2n1+i0f1ilP1ETQOH5KDOugjkTFZPntWo0Gr8stZOaebkxsdx+k0X/K6obU/+it07ocg==}
    dev: true

  /@types/fs-extra/9.0.13:
    resolution: {integrity: sha512-nEnwB++1u5lVDM2UI4c1+5R+FYaKfaAzS4OococimjVm3nQw3TuzH5UNsocrcTBbhnerblyHj4A49qXbIiZdpA==}
    dependencies:
      '@types/node': 18.11.18
    dev: true

  /@types/json-schema/7.0.10:
    resolution: {integrity: sha512-BLO9bBq59vW3fxCpD4o0N4U+DXsvwvIcl+jofw0frQo/GrBFC+/jRZj1E7kgp6dvTyNmA4y6JCV5Id/r3mNP5A==}
    dev: true

  /@types/jsonwebtoken/8.5.8:
    resolution: {integrity: sha512-zm6xBQpFDIDM6o9r6HSgDeIcLy82TKWctCXEPbJJcXb5AKmi5BNNdLXneixK4lplX3PqIVcwLBCGE/kAGnlD4A==}
    dependencies:
      '@types/node': 18.11.18
    dev: true

  /@types/jsonwebtoken/8.5.9:
    resolution: {integrity: sha512-272FMnFGzAVMGtu9tkr29hRL6bZj4Zs1KZNeHLnKqAvp06tAIcarTMwOh8/8bz4FmKRcMxZhZNeUAQsNLoiPhg==}
    dependencies:
      '@types/node': 18.11.18
    dev: false

  /@types/linkify-it/3.0.2:
    resolution: {integrity: sha512-HZQYqbiFVWufzCwexrvh694SOim8z2d+xJl5UNamcvQFejLY/2YUtzXHYi3cHdI7PMlS8ejH2slRAOJQ32aNbA==}
    dev: true

  /@types/markdown-it/12.2.3:
    resolution: {integrity: sha512-GKMHFfv3458yYy+v/N8gjufHO6MSZKCOXpZc5GXIWWy8uldwfmPn98vp81gZ5f9SVw8YYBctgfJ22a2d7AOMeQ==}
    dependencies:
      '@types/linkify-it': 3.0.2
      '@types/mdurl': 1.0.2
    dev: true

  /@types/mdurl/1.0.2:
    resolution: {integrity: sha512-eC4U9MlIcu2q0KQmXszyn5Akca/0jrQmwDRgpAMJai7qBWq4amIQhZyNau4VYGtCeALvW1/NtjzJJ567aZxfKA==}
    dev: true

  /@types/mime/1.3.2:
    resolution: {integrity: sha512-YATxVxgRqNH6nHEIsvg6k2Boc1JHI9ZbH5iWFFv/MTkchz3b1ieGDa5T0a9RznNdI0KhVbdbWSN+KWWrQZRxTw==}
    dev: true

  /@types/mocha/10.0.1:
    resolution: {integrity: sha512-/fvYntiO1GeICvqbQ3doGDIP97vWmvFt83GKguJ6prmQM2iXZfFcq6YE8KteFyRtX2/h5Hf91BYvPodJKFYv5Q==}
    dev: true

  /@types/ms/0.7.31:
    resolution: {integrity: sha512-iiUgKzV9AuaEkZqkOLDIvlQiL6ltuZd9tGcW3gwpnX8JbuiuhFlEGmmFXEXkN50Cvq7Os88IY2v0dkDqXYWVgA==}
    dev: true

  /@types/node/16.11.26:
    resolution: {integrity: sha512-GZ7bu5A6+4DtG7q9GsoHXy3ALcgeIHP4NnL0Vv2wu0uUB/yQex26v0tf6/na1mm0+bS9Uw+0DFex7aaKr2qawQ==}
    dev: true

  /@types/node/18.11.18:
    resolution: {integrity: sha512-DHQpWGjyQKSHj3ebjFI/wRKcqQcdR+MoFBygntYOZytCqNfkd2ZC4ARDJ2DQqhjH5p85Nnd3jhUJIXrszFX/JA==}

  /@types/nodemailer/6.4.7:
    resolution: {integrity: sha512-f5qCBGAn/f0qtRcd4SEn88c8Fp3Swct1731X4ryPKqS61/A3LmmzN8zaEz7hneJvpjFbUUgY7lru/B/7ODTazg==}
    dependencies:
      '@types/node': 18.11.18
    dev: true

  /@types/nprogress/0.2.0:
    resolution: {integrity: sha512-1cYJrqq9GezNFPsWTZpFut/d4CjpZqA0vhqDUPFWYKF1oIyBz5qnoYMzR+0C/T96t3ebLAC1SSnwrVOm5/j74A==}
    dev: true

  /@types/parse-json/4.0.0:
    resolution: {integrity: sha512-//oorEZjL6sbPcKUaCdIGlIUeH26mgzimjBB77G6XRgnDl/L5wOnpyBGRe/Mmf5CVW3PwEBE1NjiMZ/ssFh4wA==}
    dev: true

  /@types/passport-jwt/3.0.8:
    resolution: {integrity: sha512-VKJZDJUAHFhPHHYvxdqFcc5vlDht8Q2pL1/ePvKAgqRThDaCc84lSYOTQmnx3+JIkDlN+2KfhFhXIzlcVT+Pcw==}
    dependencies:
      '@types/express': 4.17.15
      '@types/jsonwebtoken': 8.5.8
      '@types/passport-strategy': 0.2.35
    dev: true

  /@types/passport-local/1.0.35:
    resolution: {integrity: sha512-K4eLTJ8R0yYW8TvCqkjB0pTKoqfUSdl5PfZdidTjV2ETV3604fQxtY6BHKjQWAx50WUS0lqzBvKv3LoI1ZBPeA==}
    dependencies:
      '@types/express': 4.17.15
      '@types/passport': 1.0.9
      '@types/passport-strategy': 0.2.35
    dev: true

  /@types/passport-strategy/0.2.35:
    resolution: {integrity: sha512-o5D19Jy2XPFoX2rKApykY15et3Apgax00RRLf0RUotPDUsYrQa7x4howLYr9El2mlUApHmCMv5CZ1IXqKFQ2+g==}
    dependencies:
      '@types/express': 4.17.15
      '@types/passport': 1.0.9
    dev: true

  /@types/passport/1.0.9:
    resolution: {integrity: sha512-9+ilzUhmZQR4JP49GdC2O4UdDE3POPLwpmaTC/iLkW7l0TZCXOo1zsTnnlXPq6rP1UsUZPfbAV4IUdiwiXyC7g==}
    dependencies:
      '@types/express': 4.17.15
    dev: true

  /@types/proxyquire/1.3.28:
    resolution: {integrity: sha512-SQaNzWQ2YZSr7FqAyPPiA3FYpux2Lqh3HWMZQk47x3xbMCqgC/w0dY3dw9rGqlweDDkrySQBcaScXWeR+Yb11Q==}
    dev: true

  /@types/pug/2.0.6:
    resolution: {integrity: sha512-SnHmG9wN1UVmagJOnyo/qkk0Z7gejYxOYYmaAwr5u2yFYfsupN3sg10kyzN8Hep/2zbHxCnsumxOoRIRMBwKCg==}
    dev: false
    optional: true

  /@types/qs/6.9.7:
    resolution: {integrity: sha512-FGa1F62FT09qcrueBA6qYTrJPVDzah9a+493+o2PCXsesWHIn27G98TsSMs3WPNbZIEj4+VJf6saSFpvD+3Zsw==}
    dev: true

  /@types/range-parser/1.2.4:
    resolution: {integrity: sha512-EEhsLsD6UsDM1yFhAvy0Cjr6VwmpMWqFBCb9w07wVugF7w9nfajxLuVmngTIpgS6svCnm6Vaw+MZhoDCKnOfsw==}
    dev: true

  /@types/semver/7.3.12:
    resolution: {integrity: sha512-WwA1MW0++RfXmCr12xeYOOC5baSC9mSb0ZqCquFzKhcoF4TvHu5MKOuXsncgZcpVFhB1pXd5hZmM0ryAoCp12A==}
    dev: true

  /@types/serve-static/1.13.10:
    resolution: {integrity: sha512-nCkHGI4w7ZgAdNkrEu0bv+4xNV/XDqW+DydknebMOQwkpDGx8G+HTlj7R7ABI8i8nKxVw0wtKPi1D+lPOkh4YQ==}
    dependencies:
      '@types/mime': 1.3.2
      '@types/node': 18.11.18
    dev: true

  /@types/sinon/10.0.13:
    resolution: {integrity: sha512-UVjDqJblVNQYvVNUsj0PuYYw0ELRmgt1Nt5Vk0pT5f16ROGfcKJY8o1HVuMOJOpD727RrGB9EGvoaTQE5tgxZQ==}
    dependencies:
      '@types/sinonjs__fake-timers': 8.1.2
    dev: true

  /@types/sinonjs__fake-timers/8.1.2:
    resolution: {integrity: sha512-9GcLXF0/v3t80caGs5p2rRfkB+a8VBGLJZVih6CNFkx8IZ994wiKKLSRs9nuFwk1HevWs/1mnUmkApGrSGsShA==}
    dev: true

  /@types/superagent/4.1.15:
    resolution: {integrity: sha512-mu/N4uvfDN2zVQQ5AYJI/g4qxn2bHB6521t1UuH09ShNWjebTqN0ZFuYK9uYjcgmI0dTQEs+Owi1EO6U0OkOZQ==}
    dependencies:
      '@types/cookiejar': 2.1.2
      '@types/node': 18.11.18
    dev: true

  /@types/supertest/2.0.12:
    resolution: {integrity: sha512-X3HPWTwXRerBZS7Mo1k6vMVR1Z6zmJcDVn5O/31whe0tnjE4te6ZJSJGq1RiqHPjzPdMTfjCFogDJmwng9xHaQ==}
    dependencies:
      '@types/superagent': 4.1.15
    dev: true

  /@types/validator/13.7.10:
    resolution: {integrity: sha512-t1yxFAR2n0+VO6hd/FJ9F2uezAZVWHLmpmlJzm1eX03+H7+HsuTAp7L8QJs+2pQCfWkP1+EXsGK9Z9v7o/qPVQ==}

  /@types/web-bluetooth/0.0.16:
    resolution: {integrity: sha512-oh8q2Zc32S6gd/j50GowEjKLoOVOwHP/bWVjKJInBwQqdOYMdPrf1oVlelTlyfFK3CKxL1uahMDAr+vy8T7yMQ==}

  /@typescript-eslint/eslint-plugin/5.48.0_k73wpmdolxikpyqun3p36akaaq:
    resolution: {integrity: sha512-SVLafp0NXpoJY7ut6VFVUU9I+YeFsDzeQwtK0WZ+xbRN3mtxJ08je+6Oi2N89qDn087COdO0u3blKZNv9VetRQ==}
    engines: {node: ^12.22.0 || ^14.17.0 || >=16.0.0}
    peerDependencies:
      '@typescript-eslint/parser': ^5.0.0
      eslint: ^6.0.0 || ^7.0.0 || ^8.0.0
      typescript: '*'
    peerDependenciesMeta:
      typescript:
        optional: true
    dependencies:
      '@typescript-eslint/parser': 5.48.0_iukboom6ndih5an6iafl45j2fe
      '@typescript-eslint/scope-manager': 5.48.0
      '@typescript-eslint/type-utils': 5.48.0_iukboom6ndih5an6iafl45j2fe
      '@typescript-eslint/utils': 5.48.0_iukboom6ndih5an6iafl45j2fe
      debug: 4.3.4
      eslint: 8.31.0
      ignore: 5.2.0
      natural-compare-lite: 1.4.0
      regexpp: 3.2.0
      semver: 7.3.8
      tsutils: 3.21.0_typescript@4.9.4
      typescript: 4.9.4
    transitivePeerDependencies:
      - supports-color
    dev: true

  /@typescript-eslint/parser/5.48.0_iukboom6ndih5an6iafl45j2fe:
    resolution: {integrity: sha512-1mxNA8qfgxX8kBvRDIHEzrRGrKHQfQlbW6iHyfHYS0Q4X1af+S6mkLNtgCOsGVl8+/LUPrqdHMssAemkrQ01qg==}
    engines: {node: ^12.22.0 || ^14.17.0 || >=16.0.0}
    peerDependencies:
      eslint: ^6.0.0 || ^7.0.0 || ^8.0.0
      typescript: '*'
    peerDependenciesMeta:
      typescript:
        optional: true
    dependencies:
      '@typescript-eslint/scope-manager': 5.48.0
      '@typescript-eslint/types': 5.48.0
      '@typescript-eslint/typescript-estree': 5.48.0_typescript@4.9.4
      debug: 4.3.4
      eslint: 8.31.0
      typescript: 4.9.4
    transitivePeerDependencies:
      - supports-color
    dev: true

  /@typescript-eslint/scope-manager/5.48.0:
    resolution: {integrity: sha512-0AA4LviDtVtZqlyUQnZMVHydDATpD9SAX/RC5qh6cBd3xmyWvmXYF+WT1oOmxkeMnWDlUVTwdODeucUnjz3gow==}
    engines: {node: ^12.22.0 || ^14.17.0 || >=16.0.0}
    dependencies:
      '@typescript-eslint/types': 5.48.0
      '@typescript-eslint/visitor-keys': 5.48.0
    dev: true

  /@typescript-eslint/type-utils/5.48.0_iukboom6ndih5an6iafl45j2fe:
    resolution: {integrity: sha512-vbtPO5sJyFjtHkGlGK4Sthmta0Bbls4Onv0bEqOGm7hP9h8UpRsHJwsrCiWtCUndTRNQO/qe6Ijz9rnT/DB+7g==}
    engines: {node: ^12.22.0 || ^14.17.0 || >=16.0.0}
    peerDependencies:
      eslint: '*'
      typescript: '*'
    peerDependenciesMeta:
      typescript:
        optional: true
    dependencies:
      '@typescript-eslint/typescript-estree': 5.48.0_typescript@4.9.4
      '@typescript-eslint/utils': 5.48.0_iukboom6ndih5an6iafl45j2fe
      debug: 4.3.4
      eslint: 8.31.0
      tsutils: 3.21.0_typescript@4.9.4
      typescript: 4.9.4
    transitivePeerDependencies:
      - supports-color
    dev: true

  /@typescript-eslint/types/5.48.0:
    resolution: {integrity: sha512-UTe67B0Ypius0fnEE518NB2N8gGutIlTojeTg4nt0GQvikReVkurqxd2LvYa9q9M5MQ6rtpNyWTBxdscw40Xhw==}
    engines: {node: ^12.22.0 || ^14.17.0 || >=16.0.0}
    dev: true

  /@typescript-eslint/typescript-estree/5.48.0_typescript@4.9.4:
    resolution: {integrity: sha512-7pjd94vvIjI1zTz6aq/5wwE/YrfIyEPLtGJmRfyNR9NYIW+rOvzzUv3Cmq2hRKpvt6e9vpvPUQ7puzX7VSmsEw==}
    engines: {node: ^12.22.0 || ^14.17.0 || >=16.0.0}
    peerDependencies:
      typescript: '*'
    peerDependenciesMeta:
      typescript:
        optional: true
    dependencies:
      '@typescript-eslint/types': 5.48.0
      '@typescript-eslint/visitor-keys': 5.48.0
      debug: 4.3.4
      globby: 11.1.0
      is-glob: 4.0.3
      semver: 7.3.8
      tsutils: 3.21.0_typescript@4.9.4
      typescript: 4.9.4
    transitivePeerDependencies:
      - supports-color
    dev: true

  /@typescript-eslint/utils/5.48.0_iukboom6ndih5an6iafl45j2fe:
    resolution: {integrity: sha512-x2jrMcPaMfsHRRIkL+x96++xdzvrdBCnYRd5QiW5Wgo1OB4kDYPbC1XjWP/TNqlfK93K/lUL92erq5zPLgFScQ==}
    engines: {node: ^12.22.0 || ^14.17.0 || >=16.0.0}
    peerDependencies:
      eslint: ^6.0.0 || ^7.0.0 || ^8.0.0
    dependencies:
      '@types/json-schema': 7.0.10
      '@types/semver': 7.3.12
      '@typescript-eslint/scope-manager': 5.48.0
      '@typescript-eslint/types': 5.48.0
      '@typescript-eslint/typescript-estree': 5.48.0_typescript@4.9.4
      eslint: 8.31.0
      eslint-scope: 5.1.1
      eslint-utils: 3.0.0_eslint@8.31.0
      semver: 7.3.8
    transitivePeerDependencies:
      - supports-color
      - typescript
    dev: true

  /@typescript-eslint/visitor-keys/5.48.0:
    resolution: {integrity: sha512-5motVPz5EgxQ0bHjut3chzBkJ3Z3sheYVcSwS5BpHZpLqSptSmELNtGixmgj65+rIfhvtQTz5i9OP2vtzdDH7Q==}
    engines: {node: ^12.22.0 || ^14.17.0 || >=16.0.0}
    dependencies:
      '@typescript-eslint/types': 5.48.0
      eslint-visitor-keys: 3.3.0
    dev: true

  /@vitejs/plugin-vue/3.2.0_vite@3.2.5+vue@3.2.45:
    resolution: {integrity: sha512-E0tnaL4fr+qkdCNxJ+Xd0yM31UwMkQje76fsDVBBUCoGOUPexu2VDUYHL8P4CwV+zMvWw6nlRw19OnRKmYAJpw==}
    engines: {node: ^14.18.0 || >=16.0.0}
    peerDependencies:
      vite: ^3.0.0
      vue: ^3.2.25
    dependencies:
      vite: 3.2.5_@types+node@18.11.18
      vue: 3.2.45
    dev: true

  /@vitejs/plugin-vue/4.0.0_vite@4.0.4+vue@3.2.45:
    resolution: {integrity: sha512-e0X4jErIxAB5oLtDqbHvHpJe/uWNkdpYV83AOG2xo2tEVSzCzewgJMtREZM30wXnM5ls90hxiOtAuVU6H5JgbA==}
    engines: {node: ^14.18.0 || >=16.0.0}
    peerDependencies:
      vite: ^4.0.0
      vue: ^3.2.25
    dependencies:
      vite: 4.0.4
      vue: 3.2.45
    dev: true

  /@volar/language-core/1.0.24:
    resolution: {integrity: sha512-vTN+alJiWwK0Pax6POqrmevbtFW2dXhjwWiW/MW4f48eDYPLdyURWcr8TixO7EN/nHsUBj2udT7igFKPtjyAKg==}
    dependencies:
      '@volar/source-map': 1.0.24
      muggle-string: 0.1.0
    dev: true

  /@volar/source-map/1.0.24:
    resolution: {integrity: sha512-Qsv/tkplx18pgBr8lKAbM1vcDqgkGKQzbChg6NW+v0CZc3G7FLmK+WrqEPzKlN7Cwdc6XVL559Nod8WKAfKr4A==}
    dependencies:
      muggle-string: 0.1.0
    dev: true

  /@volar/typescript/1.0.24:
    resolution: {integrity: sha512-f8hCSk+PfKR1/RQHxZ79V1NpDImHoivqoizK+mstphm25tn/YJ/JnKNjZHB+o21fuW0yKlI26NV3jkVb2Cc/7A==}
    dependencies:
      '@volar/language-core': 1.0.24
    dev: true

  /@volar/vue-language-core/1.0.24:
    resolution: {integrity: sha512-2NTJzSgrwKu6uYwPqLiTMuAzi7fAY3yFy5PJ255bGJc82If0Xr+cW8pC80vpjG0D/aVLmlwAdO4+Ya2BI8GdDg==}
    dependencies:
      '@volar/language-core': 1.0.24
      '@volar/source-map': 1.0.24
      '@vue/compiler-dom': 3.2.45
      '@vue/compiler-sfc': 3.2.45
      '@vue/reactivity': 3.2.45
      '@vue/shared': 3.2.45
      minimatch: 5.1.2
      vue-template-compiler: 2.7.14
    dev: true

  /@volar/vue-typescript/1.0.24:
    resolution: {integrity: sha512-9a25oHDvGaNC0okRS47uqJI6FxY4hUQZUsxeOUFHcqVxZEv8s17LPuP/pMMXyz7jPygrZubB/qXqHY5jEu/akA==}
    dependencies:
      '@volar/typescript': 1.0.24
      '@volar/vue-language-core': 1.0.24
    dev: true

  /@vue/compiler-core/3.2.45:
    resolution: {integrity: sha512-rcMj7H+PYe5wBV3iYeUgbCglC+pbpN8hBLTJvRiK2eKQiWqu+fG9F+8sW99JdL4LQi7Re178UOxn09puSXvn4A==}
    dependencies:
      '@babel/parser': 7.17.8
      '@vue/shared': 3.2.45
      estree-walker: 2.0.2
      source-map: 0.6.1

  /@vue/compiler-dom/3.2.45:
    resolution: {integrity: sha512-tyYeUEuKqqZO137WrZkpwfPCdiiIeXYCcJ8L4gWz9vqaxzIQRccTSwSWZ/Axx5YR2z+LvpUbmPNXxuBU45lyRw==}
    dependencies:
      '@vue/compiler-core': 3.2.45
      '@vue/shared': 3.2.45

<<<<<<< HEAD
=======
  /@vue/compiler-sfc/3.2.39:
    resolution: {integrity: sha512-fqAQgFs1/BxTUZkd0Vakn3teKUt//J3c420BgnYgEOoVdTwYpBTSXCMJ88GOBCylmUBbtquGPli9tVs7LzsWIA==}
    dependencies:
      '@babel/parser': 7.17.8
      '@vue/compiler-core': 3.2.39
      '@vue/compiler-dom': 3.2.39
      '@vue/compiler-ssr': 3.2.39
      '@vue/reactivity-transform': 3.2.39
      '@vue/shared': 3.2.39
      estree-walker: 2.0.2
      magic-string: 0.25.9
      postcss: 8.4.21
      source-map: 0.6.1
    dev: true

>>>>>>> 62ee2917
  /@vue/compiler-sfc/3.2.45:
    resolution: {integrity: sha512-1jXDuWah1ggsnSAOGsec8cFjT/K6TMZ0sPL3o3d84Ft2AYZi2jWJgRMjw4iaK0rBfA89L5gw427H4n1RZQBu6Q==}
    dependencies:
      '@babel/parser': 7.17.8
      '@vue/compiler-core': 3.2.45
      '@vue/compiler-dom': 3.2.45
      '@vue/compiler-ssr': 3.2.45
      '@vue/reactivity-transform': 3.2.45
      '@vue/shared': 3.2.45
      estree-walker: 2.0.2
      magic-string: 0.25.9
      postcss: 8.4.21
      source-map: 0.6.1

  /@vue/compiler-ssr/3.2.45:
    resolution: {integrity: sha512-6BRaggEGqhWht3lt24CrIbQSRD5O07MTmd+LjAn5fJj568+R9eUD2F7wMQJjX859seSlrYog7sUtrZSd7feqrQ==}
    dependencies:
      '@vue/compiler-dom': 3.2.45
      '@vue/shared': 3.2.45

  /@vue/devtools-api/6.4.5:
    resolution: {integrity: sha512-JD5fcdIuFxU4fQyXUu3w2KpAJHzTVdN+p4iOX2lMWSHMOoQdMAcpFLZzm9Z/2nmsoZ1a96QEhZ26e50xLBsgOQ==}

  /@vue/reactivity-transform/3.2.45:
    resolution: {integrity: sha512-BHVmzYAvM7vcU5WmuYqXpwaBHjsS8T63jlKGWVtHxAHIoMIlmaMyurUSEs1Zcg46M4AYT5MtB1U274/2aNzjJQ==}
    dependencies:
      '@babel/parser': 7.17.8
      '@vue/compiler-core': 3.2.45
      '@vue/shared': 3.2.45
      estree-walker: 2.0.2
      magic-string: 0.25.9

  /@vue/reactivity/3.2.45:
    resolution: {integrity: sha512-PRvhCcQcyEVohW0P8iQ7HDcIOXRjZfAsOds3N99X/Dzewy8TVhTCT4uXpAHfoKjVTJRA0O0K+6QNkDIZAxNi3A==}
    dependencies:
      '@vue/shared': 3.2.45

  /@vue/runtime-core/3.2.45:
    resolution: {integrity: sha512-gzJiTA3f74cgARptqzYswmoQx0fIA+gGYBfokYVhF8YSXjWTUA2SngRzZRku2HbGbjzB6LBYSbKGIaK8IW+s0A==}
    dependencies:
      '@vue/reactivity': 3.2.45
      '@vue/shared': 3.2.45

  /@vue/runtime-dom/3.2.45:
    resolution: {integrity: sha512-cy88YpfP5Ue2bDBbj75Cb4bIEZUMM/mAkDMfqDTpUYVgTf/kuQ2VQ8LebuZ8k6EudgH8pYhsGWHlY0lcxlvTwA==}
    dependencies:
      '@vue/runtime-core': 3.2.45
      '@vue/shared': 3.2.45
      csstype: 2.6.20

  /@vue/server-renderer/3.2.45_vue@3.2.45:
    resolution: {integrity: sha512-ebiMq7q24WBU1D6uhPK//2OTR1iRIyxjF5iVq/1a5I1SDMDyDu4Ts6fJaMnjrvD3MqnaiFkKQj+LKAgz5WIK3g==}
    peerDependencies:
      vue: 3.2.45
    dependencies:
      '@vue/compiler-ssr': 3.2.45
      '@vue/shared': 3.2.45
      vue: 3.2.45

  /@vue/shared/3.2.45:
    resolution: {integrity: sha512-Ewzq5Yhimg7pSztDV+RH1UDKBzmtqieXQlpTVm2AwraoRL/Rks96mvd8Vgi7Lj+h+TH8dv7mXD3FRZR3TUvbSg==}

  /@vue/tsconfig/0.1.3:
    resolution: {integrity: sha512-kQVsh8yyWPvHpb8gIc9l/HIDiiVUy1amynLNpCy8p+FoCiZXCo6fQos5/097MmnNZc9AtseDsCrfkhqCrJ8Olg==}
    peerDependenciesMeta:
      '@types/node':
        optional: true
    dependencies:
      '@types/node': 16.11.26
    dev: true

  /@vueuse/components/9.10.0_vue@3.2.45:
    resolution: {integrity: sha512-BED5DcKFucS6iB8aUqjpPWbmnl2S2x7C2HkBjTd7bVN5ER+fCFBiHYsDTOjR5yOt2OI/VgfQQPEUnygh0nnxrg==}
    dependencies:
      '@vueuse/core': 9.10.0_vue@3.2.45
      '@vueuse/shared': 9.10.0_vue@3.2.45
      vue-demi: 0.13.11_vue@3.2.45
    transitivePeerDependencies:
      - '@vue/composition-api'
      - vue
    dev: false

  /@vueuse/core/9.10.0_vue@3.2.45:
    resolution: {integrity: sha512-CxMewME07qeuzuT/AOIQGv0EhhDoojniqU6pC3F8m5VC76L47UT18DcX88kWlP3I7d3qMJ4u/PD8iSRsy3bmNA==}
    dependencies:
      '@types/web-bluetooth': 0.0.16
      '@vueuse/metadata': 9.10.0
      '@vueuse/shared': 9.10.0_vue@3.2.45
      vue-demi: 0.13.11_vue@3.2.45
    transitivePeerDependencies:
      - '@vue/composition-api'
      - vue

  /@vueuse/math/9.10.0_vue@3.2.45:
    resolution: {integrity: sha512-DvCyQFhXToPgZzSs841TCylIVwuab5gNErjdFCNWX3vs+T3rC8wMnlaBCYTXb5g4ruqm6K/hBnHyalRnCj/VbQ==}
    dependencies:
      '@vueuse/shared': 9.10.0_vue@3.2.45
      vue-demi: 0.13.11_vue@3.2.45
    transitivePeerDependencies:
      - '@vue/composition-api'
      - vue
    dev: false

  /@vueuse/metadata/9.10.0:
    resolution: {integrity: sha512-G5VZhgTCapzU9rv0Iq2HBrVOSGzOKb+OE668NxhXNcTjUjwYxULkEhAw70FtRLMZc+hxcFAzDZlKYA0xcwNMuw==}

  /@vueuse/shared/9.10.0_vue@3.2.45:
    resolution: {integrity: sha512-vakHJ2ZRklAzqmcVBL38RS7BxdBA4+5poG9NsSyqJxrt9kz0zX3P5CXMy0Hm6LFbZXUgvKdqAS3pUH1zX/5qTQ==}
    dependencies:
      vue-demi: 0.13.11_vue@3.2.45
    transitivePeerDependencies:
      - '@vue/composition-api'
      - vue

  /@webassemblyjs/ast/1.11.1:
    resolution: {integrity: sha512-ukBh14qFLjxTQNTXocdyksN5QdM28S1CxHt2rdskFyL+xFV7VremuBLVbmCePj+URalXBENx/9Lm7lnhihtCSw==}
    dependencies:
      '@webassemblyjs/helper-numbers': 1.11.1
      '@webassemblyjs/helper-wasm-bytecode': 1.11.1
    dev: true

  /@webassemblyjs/floating-point-hex-parser/1.11.1:
    resolution: {integrity: sha512-iGRfyc5Bq+NnNuX8b5hwBrRjzf0ocrJPI6GWFodBFzmFnyvrQ83SHKhmilCU/8Jv67i4GJZBMhEzltxzcNagtQ==}
    dev: true

  /@webassemblyjs/helper-api-error/1.11.1:
    resolution: {integrity: sha512-RlhS8CBCXfRUR/cwo2ho9bkheSXG0+NwooXcc3PAILALf2QLdFyj7KGsKRbVc95hZnhnERon4kW/D3SZpp6Tcg==}
    dev: true

  /@webassemblyjs/helper-buffer/1.11.1:
    resolution: {integrity: sha512-gwikF65aDNeeXa8JxXa2BAk+REjSyhrNC9ZwdT0f8jc4dQQeDQ7G4m0f2QCLPJiMTTO6wfDmRmj/pW0PsUvIcA==}
    dev: true

  /@webassemblyjs/helper-numbers/1.11.1:
    resolution: {integrity: sha512-vDkbxiB8zfnPdNK9Rajcey5C0w+QJugEglN0of+kmO8l7lDb77AnlKYQF7aarZuCrv+l0UvqL+68gSDr3k9LPQ==}
    dependencies:
      '@webassemblyjs/floating-point-hex-parser': 1.11.1
      '@webassemblyjs/helper-api-error': 1.11.1
      '@xtuc/long': 4.2.2
    dev: true

  /@webassemblyjs/helper-wasm-bytecode/1.11.1:
    resolution: {integrity: sha512-PvpoOGiJwXeTrSf/qfudJhwlvDQxFgelbMqtq52WWiXC6Xgg1IREdngmPN3bs4RoO83PnL/nFrxucXj1+BX62Q==}
    dev: true

  /@webassemblyjs/helper-wasm-section/1.11.1:
    resolution: {integrity: sha512-10P9No29rYX1j7F3EVPX3JvGPQPae+AomuSTPiF9eBQeChHI6iqjMIwR9JmOJXwpnn/oVGDk7I5IlskuMwU/pg==}
    dependencies:
      '@webassemblyjs/ast': 1.11.1
      '@webassemblyjs/helper-buffer': 1.11.1
      '@webassemblyjs/helper-wasm-bytecode': 1.11.1
      '@webassemblyjs/wasm-gen': 1.11.1
    dev: true

  /@webassemblyjs/ieee754/1.11.1:
    resolution: {integrity: sha512-hJ87QIPtAMKbFq6CGTkZYJivEwZDbQUgYd3qKSadTNOhVY7p+gfP6Sr0lLRVTaG1JjFj+r3YchoqRYxNH3M0GQ==}
    dependencies:
      '@xtuc/ieee754': 1.2.0
    dev: true

  /@webassemblyjs/leb128/1.11.1:
    resolution: {integrity: sha512-BJ2P0hNZ0u+Th1YZXJpzW6miwqQUGcIHT1G/sf72gLVD9DZ5AdYTqPNbHZh6K1M5VmKvFXwGSWZADz+qBWxeRw==}
    dependencies:
      '@xtuc/long': 4.2.2
    dev: true

  /@webassemblyjs/utf8/1.11.1:
    resolution: {integrity: sha512-9kqcxAEdMhiwQkHpkNiorZzqpGrodQQ2IGrHHxCy+Ozng0ofyMA0lTqiLkVs1uzTRejX+/O0EOT7KxqVPuXosQ==}
    dev: true

  /@webassemblyjs/wasm-edit/1.11.1:
    resolution: {integrity: sha512-g+RsupUC1aTHfR8CDgnsVRVZFJqdkFHpsHMfJuWQzWU3tvnLC07UqHICfP+4XyL2tnr1amvl1Sdp06TnYCmVkA==}
    dependencies:
      '@webassemblyjs/ast': 1.11.1
      '@webassemblyjs/helper-buffer': 1.11.1
      '@webassemblyjs/helper-wasm-bytecode': 1.11.1
      '@webassemblyjs/helper-wasm-section': 1.11.1
      '@webassemblyjs/wasm-gen': 1.11.1
      '@webassemblyjs/wasm-opt': 1.11.1
      '@webassemblyjs/wasm-parser': 1.11.1
      '@webassemblyjs/wast-printer': 1.11.1
    dev: true

  /@webassemblyjs/wasm-gen/1.11.1:
    resolution: {integrity: sha512-F7QqKXwwNlMmsulj6+O7r4mmtAlCWfO/0HdgOxSklZfQcDu0TpLiD1mRt/zF25Bk59FIjEuGAIyn5ei4yMfLhA==}
    dependencies:
      '@webassemblyjs/ast': 1.11.1
      '@webassemblyjs/helper-wasm-bytecode': 1.11.1
      '@webassemblyjs/ieee754': 1.11.1
      '@webassemblyjs/leb128': 1.11.1
      '@webassemblyjs/utf8': 1.11.1
    dev: true

  /@webassemblyjs/wasm-opt/1.11.1:
    resolution: {integrity: sha512-VqnkNqnZlU5EB64pp1l7hdm3hmQw7Vgqa0KF/KCNO9sIpI6Fk6brDEiX+iCOYrvMuBWDws0NkTOxYEb85XQHHw==}
    dependencies:
      '@webassemblyjs/ast': 1.11.1
      '@webassemblyjs/helper-buffer': 1.11.1
      '@webassemblyjs/wasm-gen': 1.11.1
      '@webassemblyjs/wasm-parser': 1.11.1
    dev: true

  /@webassemblyjs/wasm-parser/1.11.1:
    resolution: {integrity: sha512-rrBujw+dJu32gYB7/Lup6UhdkPx9S9SnobZzRVL7VcBH9Bt9bCBLEuX/YXOOtBsOZ4NQrRykKhffRWHvigQvOA==}
    dependencies:
      '@webassemblyjs/ast': 1.11.1
      '@webassemblyjs/helper-api-error': 1.11.1
      '@webassemblyjs/helper-wasm-bytecode': 1.11.1
      '@webassemblyjs/ieee754': 1.11.1
      '@webassemblyjs/leb128': 1.11.1
      '@webassemblyjs/utf8': 1.11.1
    dev: true

  /@webassemblyjs/wast-printer/1.11.1:
    resolution: {integrity: sha512-IQboUWM4eKzWW+N/jij2sRatKMh99QEelo3Eb2q0qXkvPRISAj8Qxtmw5itwqK+TTkBuUIE45AxYPToqPtL5gg==}
    dependencies:
      '@webassemblyjs/ast': 1.11.1
      '@xtuc/long': 4.2.2
    dev: true

  /@xtuc/ieee754/1.2.0:
    resolution: {integrity: sha512-DX8nKgqcGwsc0eJSqYt5lwP4DH5FlHnmuWWBRy7X0NcaGR0ZtuyeESgMwTYVEtxmsNGY+qit4QYT/MIYTOTPeA==}
    dev: true

  /@xtuc/long/4.2.2:
    resolution: {integrity: sha512-NuHqBY1PB/D8xU6s/thBgOAiAP7HOYDQ32+BFZILJ8ivkUkAHQnWfn6WhL79Owj1qmUnoN/YPhktdIoucipkAQ==}
    dev: true

  /abab/2.0.6:
    resolution: {integrity: sha512-j2afSsaIENvHZN2B8GOpF566vZ5WVk5opAiMTvWgaQT8DkbOqsTfvNAvHoRGU2zzP8cPoqys+xHTRDWW8L+/BA==}
    dev: true

  /abbrev/1.1.1:
    resolution: {integrity: sha512-nne9/IiQ/hzIhY6pdDnbBtz7DjPTKrY00P/zvPSm5pOFkl6xuGrGnXn/VtTNNfNtAfZ9/1RtehkszU9qcTii0Q==}
    dev: false

  /accepts/1.3.8:
    resolution: {integrity: sha512-PYAthTa2m2VKxuvSD3DPC/Gy+U+sOA1LAuT8mkmRuvw+NACSaeXEQ+NHcVF7rONl6qcaxV3Uuemwawk+7+SJLw==}
    engines: {node: '>= 0.6'}
    dependencies:
      mime-types: 2.1.35
      negotiator: 0.6.3

  /acorn-globals/7.0.1:
    resolution: {integrity: sha512-umOSDSDrfHbTNPuNpC2NSnnA3LUrqpevPb4T9jRx4MagXNS0rs+gwiTcAvqCRmsD6utzsrzNt+ebm00SNWiC3Q==}
    dependencies:
      acorn: 8.8.1
      acorn-walk: 8.2.0
    dev: true

  /acorn-import-assertions/1.8.0_acorn@8.8.1:
    resolution: {integrity: sha512-m7VZ3jwz4eK6A4Vtt8Ew1/mNbP24u0FhdyfA7fSvnJR6LMdfOYnmuIrrJAgrYfYJ10F/otaHTtrtrtmHdMNzEw==}
    peerDependencies:
      acorn: ^8
    dependencies:
      acorn: 8.8.1
    dev: true

  /acorn-jsx/5.3.2_acorn@8.8.1:
    resolution: {integrity: sha512-rq9s+JNhf0IChjtDXxllJ7g41oZk5SlXtp0LHwyA5cejwn7vKmKp4pPri6YEePv2PU65sAsegbXtIinmDFDXgQ==}
    peerDependencies:
      acorn: ^6.0.0 || ^7.0.0 || ^8.0.0
    dependencies:
      acorn: 8.8.1
    dev: true

  /acorn-node/1.8.2:
    resolution: {integrity: sha512-8mt+fslDufLYntIoPAaIMUe/lrbrehIiwmR3t2k9LljIzoigEPF27eLk2hy8zSGzmR/ogr7zbRKINMo1u0yh5A==}
    dependencies:
      acorn: 7.4.1
      acorn-walk: 7.2.0
      xtend: 4.0.2
    dev: true

  /acorn-walk/7.2.0:
    resolution: {integrity: sha512-OPdCF6GsMIP+Az+aWfAAOEt2/+iVDKE7oy6lJ098aoe59oAmK76qV6Gw60SbZ8jHuG2wH058GF4pLFbYamYrVA==}
    engines: {node: '>=0.4.0'}
    dev: true

  /acorn-walk/8.2.0:
    resolution: {integrity: sha512-k+iyHEuPgSw6SbuDpGQM+06HQUa04DZ3o+F6CSzXMvvI5KMvnaEqXe+YVe555R9nn6GPt404fos4wcgpw12SDA==}
    engines: {node: '>=0.4.0'}

  /acorn/7.4.1:
    resolution: {integrity: sha512-nQyp0o1/mNdbTO1PO6kHkwSrmgZ0MT/jCCpNiwbUjGoRN4dlBhqJtoQuCnEOKzgTVwg0ZWiCoQy6SxMebQVh8A==}
    engines: {node: '>=0.4.0'}
    hasBin: true

  /acorn/8.7.1:
    resolution: {integrity: sha512-Xx54uLJQZ19lKygFXOWsscKUbsBZW0CPykPhVQdhIeIwrbPmJzqeASDInc8nKBnp/JT6igTs82qPXz069H8I/A==}
    engines: {node: '>=0.4.0'}
    hasBin: true
    dev: true

  /acorn/8.8.1:
    resolution: {integrity: sha512-7zFpHzhnqYKrkYdUjF1HI1bzd0VygEGX8lFk4k5zVMqHEoES+P+7TKI+EvLO9WVMJ8eekdO0aDEK044xTXwPPA==}
    engines: {node: '>=0.4.0'}
    hasBin: true

  /agent-base/6.0.2:
    resolution: {integrity: sha512-RZNwNclF7+MS/8bDg70amg32dyeZGZxiDuQmZxKLAlQjr3jGyLx+4Kkk58UO7D2QdgFIQCovuSuZESne6RG6XQ==}
    engines: {node: '>= 6.0.0'}
    dependencies:
      debug: 4.3.4
    transitivePeerDependencies:
      - supports-color

  /ajv-formats/2.1.1_ajv@8.11.0:
    resolution: {integrity: sha512-Wx0Kx52hxE7C18hkMEggYlEifqWZtYaRgouJor+WMdPnQyEK13vgEWyVNup7SoeeoLMsr4kf5h6dOW11I15MUA==}
    peerDependencies:
      ajv: ^8.0.0
    peerDependenciesMeta:
      ajv:
        optional: true
    dependencies:
      ajv: 8.11.0
    dev: true

  /ajv-keywords/3.5.2_ajv@6.12.6:
    resolution: {integrity: sha512-5p6WTN0DdTGVQk6VjcEju19IgaHudalcfabD7yhDGeA6bcQnmL+CpveLJq/3hvfwd1aof6L386Ougkx6RfyMIQ==}
    peerDependencies:
      ajv: ^6.9.1
    dependencies:
      ajv: 6.12.6
    dev: true

  /ajv/6.12.6:
    resolution: {integrity: sha512-j3fVLgvTo527anyYyJOGTYJbG+vnnQYvE0m5mmkc1TK+nxAppkCLMIL0aZ4dblVCNoGShhm+kzE4ZUykBoMg4g==}
    dependencies:
      fast-deep-equal: 3.1.3
      fast-json-stable-stringify: 2.1.0
      json-schema-traverse: 0.4.1
      uri-js: 4.4.1
    dev: true

  /ajv/8.11.0:
    resolution: {integrity: sha512-wGgprdCvMalC0BztXvitD2hC04YffAvtsUn93JbGXYLAtCUO4xd17mCCZQxUOItiBwZvJScWo8NIvQMQ71rdpg==}
    dependencies:
      fast-deep-equal: 3.1.3
      json-schema-traverse: 1.0.0
      require-from-string: 2.0.2
      uri-js: 4.4.1
    dev: true

  /algoliasearch/4.14.2:
    resolution: {integrity: sha512-ngbEQonGEmf8dyEh5f+uOIihv4176dgbuOZspiuhmTTBRBuzWu3KCGHre6uHj5YyuC7pNvQGzB6ZNJyZi0z+Sg==}
    dependencies:
      '@algolia/cache-browser-local-storage': 4.14.2
      '@algolia/cache-common': 4.14.2
      '@algolia/cache-in-memory': 4.14.2
      '@algolia/client-account': 4.14.2
      '@algolia/client-analytics': 4.14.2
      '@algolia/client-common': 4.14.2
      '@algolia/client-personalization': 4.14.2
      '@algolia/client-search': 4.14.2
      '@algolia/logger-common': 4.14.2
      '@algolia/logger-console': 4.14.2
      '@algolia/requester-browser-xhr': 4.14.2
      '@algolia/requester-common': 4.14.2
      '@algolia/requester-node-http': 4.14.2
      '@algolia/transporter': 4.14.2
    dev: true

  /ansi-colors/4.1.1:
    resolution: {integrity: sha512-JoX0apGbHaUJBNl6yF+p6JAFYZ666/hhCGKN5t9QFjbJQKUU/g8MNbFDbvfrgKXvI1QpZplPOnwIo99lX/AAmA==}
    engines: {node: '>=6'}
    dev: true

  /ansi-colors/4.1.3:
    resolution: {integrity: sha512-/6w/C21Pm1A7aZitlI5Ni/2J6FFQN8i1Cvz3kHABAAbw93v/NlvKdVOqz7CCWz/3iv/JplRSEEZ83XION15ovw==}
    engines: {node: '>=6'}

  /ansi-escapes/4.3.2:
    resolution: {integrity: sha512-gKXj5ALrKWQLsYG9jlTRmR/xKluxHV+Z9QEwNIgCfM1/uwPMCuzVVnh5mwTd+OuBZcwSIMbqssNWRm1lE51QaQ==}
    engines: {node: '>=8'}
    dependencies:
      type-fest: 0.21.3
    dev: true

  /ansi-regex/5.0.1:
    resolution: {integrity: sha512-quJQXlTSUGL2LH9SUXo8VwsY4soanhgo6LNSm84E1LBcE8s3O0wpdiRzyR9z/ZZJMlMWv37qOOb9pdJlMUEKFQ==}
    engines: {node: '>=8'}

  /ansi-styles/3.2.1:
    resolution: {integrity: sha512-VT0ZI6kZRdTh8YyJw3SMbYm/u+NqfsAxEpWO0Pf9sq8/e94WxxOpPKx9FR1FlyCtOVDNOQ+8ntlqFxiRc+r5qA==}
    engines: {node: '>=4'}
    dependencies:
      color-convert: 1.9.3
    dev: true

  /ansi-styles/4.3.0:
    resolution: {integrity: sha512-zbB9rCJAT1rbjiVDb2hqKFHNYLxgtk8NURxZ3IZwD3F6NtxbXZQCnnSi1Lkx+IDohdPlFp222wVALIheZJQSEg==}
    engines: {node: '>=8'}
    dependencies:
      color-convert: 2.0.1

  /anymatch/3.1.2:
    resolution: {integrity: sha512-P43ePfOAIupkguHUycrc4qJ9kz8ZiuOUijaETwX7THt0Y/GNK7v0aa8rY816xWjZ7rJdA5XdMcpVFTKMq+RvWg==}
    engines: {node: '>= 8'}
    dependencies:
      normalize-path: 3.0.0
      picomatch: 2.3.1

  /append-field/1.0.0:
    resolution: {integrity: sha512-klpgFSWLW1ZEs8svjfb7g4qWY0YS5imI82dTg+QahUvJ8YqAY0P10Uk8tTyh9ZGuYEZEMaeJYCF5BFuX552hsw==}

  /aproba/2.0.0:
    resolution: {integrity: sha512-lYe4Gx7QT+MKGbDsA+Z+he/Wtef0BiwDOlK/XkBrdfsh9J/jPPXbX0tE9x9cl27Tmu5gg3QUbUrQYa/y+KOHPQ==}
    dev: false

  /are-we-there-yet/2.0.0:
    resolution: {integrity: sha512-Ci/qENmwHnsYo9xKIcUJN5LeDKdJ6R1Z1j9V/J5wyq8nh/mYPEpIKJbBZXtZjG04HiK7zV/p6Vs9952MrMeUIw==}
    engines: {node: '>=10'}
    dependencies:
      delegates: 1.0.0
      readable-stream: 3.6.0
    dev: false

  /arg/4.1.3:
    resolution: {integrity: sha512-58S9QDqG0Xx27YwPSt9fJxivjYl432YCwfDMfZ+71RAqUrZef7LrKQZ3LHLOwCS4FLNBplP533Zx895SeOCHvA==}
    dev: true

  /arg/5.0.2:
    resolution: {integrity: sha512-PYjyFOLKQ9y57JvQ6QLo8dAgNqswh8M1RMJYdQduT6xbWSgK36P/Z/v+p888pM69jMMfS8Xd8F6I1kQ/I9HUGg==}
    dev: true

  /argon2/0.30.3:
    resolution: {integrity: sha512-DoH/kv8c9127ueJSBxAVJXinW9+EuPA3EMUxoV2sAY1qDE5H9BjTyVF/aD2XyHqbqUWabgBkIfcP3ZZuGhbJdg==}
    engines: {node: '>=14.0.0'}
    requiresBuild: true
    dependencies:
      '@mapbox/node-pre-gyp': 1.0.10
      '@phc/format': 1.0.0
      node-addon-api: 5.0.0
    transitivePeerDependencies:
      - encoding
      - supports-color
    dev: false

  /argparse/1.0.10:
    resolution: {integrity: sha512-o5Roy6tNG4SL/FOkCAN6RzjiakZS25RLYFrcMttJqbdd8BWrnA+fGz57iN5Pb06pvBGvl5gQ0B48dJlslXvoTg==}
    dependencies:
      sprintf-js: 1.0.3
    dev: true

  /argparse/2.0.1:
    resolution: {integrity: sha512-8+9WqebbFzpX9OR+Wa6O29asIogeRMzcGtAINdpMHHyAg10f05aSFVBbcEqGf/PXw1EjAZ+q2/bEBg3DvurK3Q==}

  /array-flatten/1.1.1:
    resolution: {integrity: sha512-PCVAQswWemu6UdxsDFFX/+gVeYqKAod3D3UVm91jHwynguOwAvYPhx8nNlM++NqRcK6CxxpUafjmhIdKiHibqg==}

  /array-union/2.1.0:
    resolution: {integrity: sha512-HGyxoOTYUyCM6stUe6EJgnd4EoewAI7zMdfqO+kGjnlZmBDz/cR5pf8r/cR4Wq60sL/p0IkcjUEEPwS3GFrIyw==}
    engines: {node: '>=8'}
    dev: true

  /asap/2.0.6:
    resolution: {integrity: sha512-BSHWgDSAiKs50o2Re8ppvp3seVHXSRM44cdSsT9FfNEUUZLOGWVCsiWaRPWM1Znn+mqZ1OfVZ3z3DWEzSp7hRA==}

  /assert-never/1.2.1:
    resolution: {integrity: sha512-TaTivMB6pYI1kXwrFlEhLeGfOqoDNdTxjCdwRfFFkEA30Eu+k48W34nlok2EYWJfFFzqaEmichdNM7th6M5HNw==}
    dev: false

  /assertion-error/1.1.0:
    resolution: {integrity: sha512-jgsaNduz+ndvGyFt3uSuWqvy4lCnIJiovtouQN5JZHOKCS2QuhEdbcQHFhVksz2N2U9hXJo8odG7ETyWlEeuDw==}
    dev: true

  /ast-types/0.13.4:
    resolution: {integrity: sha512-x1FCFnFifvYDDzTaLII71vG5uvDwgtmDTEVWAxrgeiR8VjMONcCXJx7E+USjDtHlwFmt9MysbqgF9b9Vjr6w+w==}
    engines: {node: '>=4'}
    dependencies:
      tslib: 2.4.1
    dev: false

  /async/3.2.3:
    resolution: {integrity: sha512-spZRyzKL5l5BZQrr/6m/SqFdBN0q3OCI0f9rjfBzCMBIP4p75P620rR3gTmaksNOhmzgdxcaxdNfMy6anrbM0g==}
    dev: false
    optional: true

  /asynckit/0.4.0:
    resolution: {integrity: sha512-Oei9OH4tRh0YqU3GxhX79dM/mwVgvbZJaSNaRk+bshkj0S5cfHcgYakreBjrHwatXKbz+IoIdYLxrKim2MjW0Q==}

  /autoprefixer/10.4.13_postcss@8.4.21:
    resolution: {integrity: sha512-49vKpMqcZYsJjwotvt4+h/BCjJVnhGwcLpDt5xkcaOG3eLrG/HUYLagrihYsQ+qrIBgIzX1Rw7a6L8I/ZA1Atg==}
    engines: {node: ^10 || ^12 || >=14}
    hasBin: true
    peerDependencies:
      postcss: ^8.1.0
    dependencies:
      browserslist: 4.21.4
      caniuse-lite: 1.0.30001431
      fraction.js: 4.2.0
      normalize-range: 0.1.2
      picocolors: 1.0.0
      postcss: 8.4.21
      postcss-value-parser: 4.2.0
    dev: true

  /available-typed-arrays/1.0.5:
    resolution: {integrity: sha512-DMD0KiN46eipeziST1LPP/STfDU0sufISXmjSgvVsoU2tqxctQeASejWcfNtxYKqETM1UxQ8sp2OrSBWpHY6sw==}
    engines: {node: '>= 0.4'}
    dev: true

  /axios-retry/3.3.1:
    resolution: {integrity: sha512-RohAUQTDxBSWLFEnoIG/6bvmy8l3TfpkclgStjl5MDCMBDgapAWCmr1r/9harQfWC8bzLC8job6UcL1A1Yc+/Q==}
    dependencies:
      '@babel/runtime': 7.18.6
      is-retry-allowed: 2.2.0
    dev: false

  /axios/1.2.2:
    resolution: {integrity: sha512-bz/J4gS2S3I7mpN/YZfGFTqhXTYzRho8Ay38w2otuuDR322KzFIWm/4W2K6gIwvWaws5n+mnb7D1lN9uD+QH6Q==}
    dependencies:
      follow-redirects: 1.15.1
      form-data: 4.0.0
      proxy-from-env: 1.1.0
    transitivePeerDependencies:
      - debug
    dev: false

  /babel-walk/3.0.0-canary-5:
    resolution: {integrity: sha512-GAwkz0AihzY5bkwIY5QDR+LvsRQgB/B+1foMPvi0FZPMl5fjD7ICiznUiBdLYMH1QYe6vqu4gWYytZOccLouFw==}
    engines: {node: '>= 10.0.0'}
    dependencies:
      '@babel/types': 7.17.0
    dev: false

  /balanced-match/1.0.2:
    resolution: {integrity: sha512-3oSeUO0TMV67hN1AmbXsK4yaqU7tjiHlbxRDZOpH0KW9+CeX4bRAaX0Anxt0tx2MrpRpWwQaPwIlISEJhYU5Pw==}

  /base64-js/1.5.1:
    resolution: {integrity: sha512-AKpaYlHn8t4SVbOHCy+b5+KKgvR4vrsD8vbvrbiQJps7fKDTkjkDry6ji0rUJjC0kzbNePLwzxq8iypo41qeWA==}
    dev: true

  /batch/0.6.1:
    resolution: {integrity: sha512-x+VAiMRL6UPkx+kudNvxTl6hB2XNNCG2r+7wixVfIYwu/2HKRXimwQyaumLjMveWvT2Hkd/cAJw+QBMfJ/EKVw==}
    dev: false

  /binary-extensions/2.2.0:
    resolution: {integrity: sha512-jDctJ/IVQbZoJykoeHbhXpOlNBqGNcwXJKJog42E5HDPUwQTSdjCHdihjj0DlnheQ7blbT6dHOafNAiS8ooQKA==}
    engines: {node: '>=8'}

  /birpc/0.1.1:
    resolution: {integrity: sha512-B64AGL4ug2IS2jvV/zjTYDD1L+2gOJTT7Rv+VaK7KVQtQOo/xZbCDsh7g727ipckmU+QJYRqo5RcifVr0Kgcmg==}
    dev: true

  /bl/4.1.0:
    resolution: {integrity: sha512-1W07cM9gS6DcLperZfFSj+bWLtaPGSOHWhPiGzXmvVJbRLdG82sH/Kn8EtW1VqWVA54AKf2h5k5BbnIbwF3h6w==}
    dependencies:
      buffer: 5.7.1
      inherits: 2.0.4
      readable-stream: 3.6.0
    dev: true

  /body-parser/1.20.1:
    resolution: {integrity: sha512-jWi7abTbYwajOytWCQc37VulmWiRae5RyTpaCyDcS5/lMdtwSz5lOpDE67srw/HYe35f1z3fDQw+3txg7gNtWw==}
    engines: {node: '>= 0.8', npm: 1.2.8000 || >= 1.4.16}
    dependencies:
      bytes: 3.1.2
      content-type: 1.0.4
      debug: 2.6.9
      depd: 2.0.0
      destroy: 1.2.0
      http-errors: 2.0.0
      iconv-lite: 0.4.24
      on-finished: 2.4.1
      qs: 6.11.0
      raw-body: 2.5.1
      type-is: 1.6.18
      unpipe: 1.0.0
    transitivePeerDependencies:
      - supports-color

  /body-scroll-lock/4.0.0-beta.0:
    resolution: {integrity: sha512-a7tP5+0Mw3YlUJcGAKUqIBkYYGlYxk2fnCasq/FUph1hadxlTRjF+gAcZksxANnaMnALjxEddmSi/H3OR8ugcQ==}
    dev: true

  /boolbase/1.0.0:
    resolution: {integrity: sha512-JZOSA7Mo9sNGB8+UjSgzdLtokWAky1zbztM3WRLCbZ70/3cTANmQmOdR7y2g+J0e2WXywy1yS468tY+IruqEww==}

  /brace-expansion/1.1.11:
    resolution: {integrity: sha512-iCuPHDFgrHX7H2vEI/5xpz07zSHB00TpugqhmYtVmMO6518mCuRMoOYFldEBl0g187ufozdaHgWKcYFb61qGiA==}
    dependencies:
      balanced-match: 1.0.2
      concat-map: 0.0.1

  /brace-expansion/2.0.1:
    resolution: {integrity: sha512-XnAIvQ8eM+kC6aULx6wuQiwVsnzsi9d3WxzV3FpWTGA19F621kwdbsAcFKXgKUHZWsy+mY6iL1sHTxWEFCytDA==}
    dependencies:
      balanced-match: 1.0.2

  /braces/3.0.2:
    resolution: {integrity: sha512-b8um+L1RzM3WDSzvhm6gIz1yfTbBt6YTlcEKAvsmqCZZFw46z626lVj9j1yEPW33H5H+lBQpZMP1k8l+78Ha0A==}
    engines: {node: '>=8'}
    dependencies:
      fill-range: 7.0.1

  /browser-stdout/1.3.1:
    resolution: {integrity: sha512-qhAVI1+Av2X7qelOfAIYwXONood6XlZE/fXaBSmW/T5SzLAmCgzi+eiWE7fUvbHaeNBQH13UftjpXxsfLkMpgw==}
    dev: true

  /browserslist/4.21.4:
    resolution: {integrity: sha512-CBHJJdDmgjl3daYjN5Cp5kbTf1mUhZoS+beLklHIvkOWscs83YAhLlF3Wsh/lciQYAcbBJgTOD44VtG31ZM4Hw==}
    engines: {node: ^6 || ^7 || ^8 || ^9 || ^10 || ^11 || ^12 || >=13.7}
    hasBin: true
    dependencies:
      caniuse-lite: 1.0.30001431
      electron-to-chromium: 1.4.262
      node-releases: 2.0.6
      update-browserslist-db: 1.0.9_browserslist@4.21.4
    dev: true

  /buffer-equal-constant-time/1.0.1:
    resolution: {integrity: sha512-zRpUiDwd/xk6ADqPMATG8vc9VPrkck7T07OIx0gnjmJAnHnTVXNQG3vfvWNuiZIkwu9KrKdA1iJKfsfTVxE6NA==}
    dev: false

  /buffer-from/1.1.2:
    resolution: {integrity: sha512-E+XQCRwSbaaiChtv6k6Dwgc+bx+Bs6vuKJHHl5kox/BaKbhiXzqQOwK4cO22yElGp2OCmjwVhT3HmxgyPGnJfQ==}

  /buffer/5.7.1:
    resolution: {integrity: sha512-EHcyIPBQ4BSGlvjB16k5KgAJ27CIsHY/2JBmCRReo48y9rQ3MaUzWX3KVlBa4U7MyX02HdVj0K7C3WaB3ju7FQ==}
    dependencies:
      base64-js: 1.5.1
      ieee754: 1.2.1
    dev: true

  /busboy/1.6.0:
    resolution: {integrity: sha512-8SFQbg/0hQ9xy3UNTB0YEnsNBbWfhf7RtnzpL7TkBiTBRfrQ9Fxcnz7VJsleJpyp6rVLvXiuORqjlHi5q+PYuA==}
    engines: {node: '>=10.16.0'}
    dependencies:
      streamsearch: 1.1.0

  /bytes/3.1.2:
    resolution: {integrity: sha512-/Nf7TyzTx6S3yRJObOAV7956r8cr2+Oj8AC5dt8wSP3BQAoeX58NoHyCU8P8zGkNXStjTSi6fzO6F0pBdcYbEg==}
    engines: {node: '>= 0.8'}

  /cache-manager-redis-store/2.0.0:
    resolution: {integrity: sha512-bWLWlUg6nCYHiJLCCYxY2MgvwvKnvlWwrbuynrzpjEIhfArD2GC9LtutIHFEPeyGVQN6C+WEw+P3r+BFBwhswg==}
    engines: {node: '>= 8.3'}
    dependencies:
      redis: 3.1.2
    dev: false

  /cache-manager/5.1.4:
    resolution: {integrity: sha512-beXzzuboV6I0AkU25udrd8tRxFbU6c5m7+3eOdmznSVNkyKe0+uTK8EtcuhTwqc/wAYrAGl62w3s58rjKnrO6g==}
    dependencies:
      lodash.clonedeep: 4.5.0
      lru-cache: 7.14.1

  /call-bind/1.0.2:
    resolution: {integrity: sha512-7O+FbCihrB5WGbFYesctwmTKae6rOiIzmz1icreWJ+0aA7LJfuqhEso2T9ncpcFtzMQtzXf2QGGueWJGTYsqrA==}
    dependencies:
      function-bind: 1.1.1
      get-intrinsic: 1.1.3

  /callsites/3.1.0:
    resolution: {integrity: sha512-P8BjAsXvZS+VIDUI11hHCQEv74YT67YUi5JJFNWIqL235sBmjX4+qx9Muvls5ivyNENctx46xQLQ3aTuE7ssaQ==}
    engines: {node: '>=6'}
    dev: true

  /camel-case/3.0.0:
    resolution: {integrity: sha512-+MbKztAYHXPr1jNTSKQF52VpcFjwY5RkR7fxksV8Doo4KAYc5Fl4UJRgthBbTmEx8C54DqahhbLJkDwjI3PI/w==}
    dependencies:
      no-case: 2.3.2
      upper-case: 1.1.3
    dev: false

  /camel-case/4.1.2:
    resolution: {integrity: sha512-gxGWBrTT1JuMx6R+o5PTXMmUnhnVzLQ9SNutD4YqKtI6ap897t3tKECYla6gCWEkplXnlNybEkZg9GEGxKFCgw==}
    dependencies:
      pascal-case: 3.1.2
      tslib: 2.4.1
    dev: true

  /camelcase-css/2.0.1:
    resolution: {integrity: sha512-QOSvevhslijgYwRx6Rv7zKdMF8lbRmx+uQGx2+vDc+KI/eBnsy9kit5aj23AgGu3pa4t9AgwbnXWqS+iOY+2aA==}
    engines: {node: '>= 6'}
    dev: true

  /camelcase/6.3.0:
    resolution: {integrity: sha512-Gmy6FhYlCY7uOElZUSbxo2UCDH8owEk996gkbrpsgGtrJLM3J7jGxl9Ic7Qwwj4ivOE5AWZWRMecDdF7hqGjFA==}
    engines: {node: '>=10'}
    dev: true

  /caniuse-lite/1.0.30001431:
    resolution: {integrity: sha512-zBUoFU0ZcxpvSt9IU66dXVT/3ctO1cy4y9cscs1szkPlcWb6pasYM144GqrUygUbT+k7cmUCW61cvskjcv0enQ==}
    dev: true

  /capital-case/1.0.4:
    resolution: {integrity: sha512-ds37W8CytHgwnhGGTi88pcPyR15qoNkOpYwmMMfnWqqWgESapLqvDx6huFjQ5vqWSn2Z06173XNA7LtMOeUh1A==}
    dependencies:
      no-case: 3.0.4
      tslib: 2.4.1
      upper-case-first: 2.0.2
    dev: true

  /chai-as-promised/7.1.1_chai@4.3.7:
    resolution: {integrity: sha512-azL6xMoi+uxu6z4rhWQ1jbdUhOMhis2PvscD/xjLqNMkv3BPPp2JyyuTHOrf9BOosGpNQ11v6BKv/g57RXbiaA==}
    peerDependencies:
      chai: '>= 2.1.2 < 5'
    dependencies:
      chai: 4.3.7
      check-error: 1.0.2
    dev: true

  /chai/4.3.7:
    resolution: {integrity: sha512-HLnAzZ2iupm25PlN0xFreAlBA5zaBSv3og0DdeGA4Ar6h6rJ3A0rolRUKJhSF2V10GZKDgWF/VmAEsNWjCRB+A==}
    engines: {node: '>=4'}
    dependencies:
      assertion-error: 1.1.0
      check-error: 1.0.2
      deep-eql: 4.1.3
      get-func-name: 2.0.0
      loupe: 2.3.6
      pathval: 1.1.1
      type-detect: 4.0.8
    dev: true

  /chalk/2.4.2:
    resolution: {integrity: sha512-Mti+f9lpJNcwF4tWV8/OrTTtF1gZi+f8FqlyAdouralcFWFQWF2+NgCHShjkCb+IFBLq9buZwE1xckQU4peSuQ==}
    engines: {node: '>=4'}
    dependencies:
      ansi-styles: 3.2.1
      escape-string-regexp: 1.0.5
      supports-color: 5.5.0
    dev: true

  /chalk/3.0.0:
    resolution: {integrity: sha512-4D3B6Wf41KOYRFdszmDqMCGq5VV/uMAB273JILmO+3jAlh8X4qDtdtgCR3fxtbLEMzSx22QdhnDcJvu2u1fVwg==}
    engines: {node: '>=8'}
    dependencies:
      ansi-styles: 4.3.0
      supports-color: 7.2.0
    dev: true

  /chalk/4.1.2:
    resolution: {integrity: sha512-oKnbhFyRIXpUuez8iBMmyEa4nbj4IOQyuhc/wy9kY7/WVPcwIO9VA668Pu8RkO7+0G76SLROeyw9CpQ061i4mA==}
    engines: {node: '>=10'}
    dependencies:
      ansi-styles: 4.3.0
      supports-color: 7.2.0

  /change-case/4.1.2:
    resolution: {integrity: sha512-bSxY2ws9OtviILG1EiY5K7NNxkqg/JnRnFxLtKQ96JaviiIxi7djMrSd0ECT9AC+lttClmYwKw53BWpOMblo7A==}
    dependencies:
      camel-case: 4.1.2
      capital-case: 1.0.4
      constant-case: 3.0.4
      dot-case: 3.0.4
      header-case: 2.0.4
      no-case: 3.0.4
      param-case: 3.0.4
      pascal-case: 3.1.2
      path-case: 3.0.4
      sentence-case: 3.0.4
      snake-case: 3.0.4
      tslib: 2.4.1
    dev: true

  /character-parser/2.2.0:
    resolution: {integrity: sha512-+UqJQjFEFaTAs3bNsF2j2kEN1baG/zghZbdqoYEDxGZtJo9LBzl1A+m0D4n3qKx8N2FNv8/Xp6yV9mQmBuptaw==}
    dependencies:
      is-regex: 1.1.4
    dev: false

  /chardet/0.7.0:
    resolution: {integrity: sha512-mT8iDcrh03qDGRRmoA2hmBJnxpllMR+0/0qlzjqZES6NdiWDcZkCNAk4rPFZ9Q85r27unkiNNg8ZOiwZXBHwcA==}
    dev: true

  /check-error/1.0.2:
    resolution: {integrity: sha512-BrgHpW9NURQgzoNyjfq0Wu6VFO6D7IZEmJNdtgNqpzGG8RuNFHt2jQxWlAs4HMe119chBnv+34syEZtc6IhLtA==}
    dev: true

  /cheerio-select/1.6.0:
    resolution: {integrity: sha512-eq0GdBvxVFbqWgmCm7M3XGs1I8oLy/nExUnh6oLqmBditPO9AqQJrkslDpMun/hZ0yyTs8L0m85OHp4ho6Qm9g==}
    dependencies:
      css-select: 4.3.0
      css-what: 6.1.0
      domelementtype: 2.3.0
      domhandler: 4.3.1
      domutils: 2.8.0
    dev: false

  /cheerio/1.0.0-rc.10:
    resolution: {integrity: sha512-g0J0q/O6mW8z5zxQ3A8E8J1hUgp4SMOvEoW/x84OwyHKe/Zccz83PVT4y5Crcr530FV6NgmKI1qvGTKVl9XXVw==}
    engines: {node: '>= 6'}
    dependencies:
      cheerio-select: 1.6.0
      dom-serializer: 1.4.1
      domhandler: 4.3.1
      htmlparser2: 6.1.0
      parse5: 6.0.1
      parse5-htmlparser2-tree-adapter: 6.0.1
      tslib: 2.4.1
    dev: false

  /chokidar/3.5.3:
    resolution: {integrity: sha512-Dr3sfKRP6oTcjf2JmUmFJfeVMvXBdegxB0iVQ5eb2V10uFJUCAS8OByZdVAyVb8xXNz3GjjTgj9kLWsZTqE6kw==}
    engines: {node: '>= 8.10.0'}
    dependencies:
      anymatch: 3.1.2
      braces: 3.0.2
      glob-parent: 5.1.2
      is-binary-path: 2.1.0
      is-glob: 4.0.3
      normalize-path: 3.0.0
      readdirp: 3.6.0
    optionalDependencies:
      fsevents: 2.3.2

  /chownr/2.0.0:
    resolution: {integrity: sha512-bIomtDF5KGpdogkLd9VspvFzk9KfpyyGlS8YFVZl7TGPBHL5snIOnxeshwVgPteQ9b4Eydl+pVbIyE1DcvCWgQ==}
    engines: {node: '>=10'}
    dev: false

  /chrome-trace-event/1.0.3:
    resolution: {integrity: sha512-p3KULyQg4S7NIHixdwbGX+nFHkoBiA4YQmyWtjb8XngSKV124nJmRysgAeujbUVb15vh+RvFUfCPqU7rXk+hZg==}
    engines: {node: '>=6.0'}
    dev: true

  /class-transformer/0.5.1:
    resolution: {integrity: sha512-SQa1Ws6hUbfC98vKGxZH3KFY0Y1lm5Zm0SY8XX9zbK7FJCyVEac3ATW0RIpwzW+oOfmHE5PMPufDG9hCfoEOMw==}

  /class-validator/0.14.0:
    resolution: {integrity: sha512-ct3ltplN8I9fOwUd8GrP8UQixwff129BkEtuWDKL5W45cQuLd19xqmTLu5ge78YDm/fdje6FMt0hGOhl0lii3A==}
    dependencies:
      '@types/validator': 13.7.10
      libphonenumber-js: 1.10.15
      validator: 13.7.0

  /clean-css/4.2.4:
    resolution: {integrity: sha512-EJUDT7nDVFDvaQgAo2G/PJvxmp1o/c6iXLbswsBbUFXi1Nr+AjA2cKmfbKDMjMvzEe75g3P6JkaDDAKk96A85A==}
    engines: {node: '>= 4.0'}
    dependencies:
      source-map: 0.6.1
    dev: false

  /cli-cursor/3.1.0:
    resolution: {integrity: sha512-I/zHAwsKf9FqGoXM4WWRACob9+SNukZTd94DWF57E4toouRulbCxcUh6RKUEOQlYTHJnzkPMySvPNaaSLNfLZw==}
    engines: {node: '>=8'}
    dependencies:
      restore-cursor: 3.1.0
    dev: true

  /cli-spinners/2.6.1:
    resolution: {integrity: sha512-x/5fWmGMnbKQAaNwN+UZlV79qBLM9JFnJuJ03gIi5whrob0xV0ofNVHy9DhwGdsMJQc2OKv0oGmLzvaqvAVv+g==}
    engines: {node: '>=6'}
    dev: true

  /cli-table3/0.6.3:
    resolution: {integrity: sha512-w5Jac5SykAeZJKntOxJCrm63Eg5/4dhMWIcuTbo9rpE+brgaSZo0RuNJZeOyMgsUdhDeojvgyQLmjI+K50ZGyg==}
    engines: {node: 10.* || >= 12.*}
    dependencies:
      string-width: 4.2.3
    optionalDependencies:
      '@colors/colors': 1.5.0
    dev: true

  /cli-width/3.0.0:
    resolution: {integrity: sha512-FxqpkPPwu1HjuN93Omfm4h8uIanXofW0RxVEW3k5RKx+mJJYSthzNhp32Kzxxy3YAEZ/Dc/EWN1vZRY0+kOhbw==}
    engines: {node: '>= 10'}
    dev: true

  /cliui/7.0.4:
    resolution: {integrity: sha512-OcRE68cOsVMXp1Yvonl/fzkQOyjLSu/8bhPDfQt0e0/Eb283TKP20Fs2MqoPsr9SwA595rRCA+QMzYc9nBP+JQ==}
    dependencies:
      string-width: 4.2.3
      strip-ansi: 6.0.1
      wrap-ansi: 7.0.0

  /clone/1.0.4:
    resolution: {integrity: sha512-JQHZ2QMW6l3aH/j6xCqQThY/9OH4D/9ls34cgkUBiEeocRTU04tHfKPBsUK1PqZCUQM7GiA0IIXJSuXHI64Kbg==}
    engines: {node: '>=0.8'}
    dev: true

  /color-convert/1.9.3:
    resolution: {integrity: sha512-QfAUtd+vFdAtFQcC8CCyYt1fYWxSqAiK2cSD6zDB8N3cpsEBAvRxp9zOGg6G/SHHJYAT88/az/IuDGALsNVbGg==}
    dependencies:
      color-name: 1.1.3
    dev: true

  /color-convert/2.0.1:
    resolution: {integrity: sha512-RRECPsj7iu/xb5oKYcsFHSppFNnsj/52OVTRKb4zP5onXwVF3zVmmToNcOfGC+CRDpfK/U584fMg38ZHCaElKQ==}
    engines: {node: '>=7.0.0'}
    dependencies:
      color-name: 1.1.4

  /color-name/1.1.3:
    resolution: {integrity: sha512-72fSenhMw2HZMTVHeCA9KCmpEIbzWiQsjN+BHcBbS9vr1mtt+vJjPdksIBNUmKAW8TFUDPJK5SUU3QhE9NEXDw==}
    dev: true

  /color-name/1.1.4:
    resolution: {integrity: sha512-dOy+3AuW3a2wNbZHIuMZpTcgjGuLU/uBL/ubcZF9OXbDo8ff4O8yVp5Bf0efS8uEoYo5q4Fx7dY9OgQGXgAsQA==}

  /color-support/1.1.3:
    resolution: {integrity: sha512-qiBjkpbMLO/HL68y+lh4q0/O1MZFj2RX6X/KmMa3+gJD3z+WwI1ZzDHysvqHGS3mP6mznPckpXmw1nI9cJjyRg==}
    hasBin: true
    dev: false

  /combined-stream/1.0.8:
    resolution: {integrity: sha512-FQN4MRfuJeHf7cBbBMJFXhKSDq+2kAArBlmRBvcvFE5BB1HZKXtSFASDhdlz9zOYwxh8lDdnvmMOe/+5cdoEdg==}
    engines: {node: '>= 0.8'}
    dependencies:
      delayed-stream: 1.0.0

  /commander/2.20.3:
    resolution: {integrity: sha512-GpVkmM8vF2vQUkj2LvZmD35JxeJOLCwJ9cUkugyk2nuhbv3+mJvpLYYt+0+USMxE+oj+ey/lJEnhZw75x/OMcQ==}

  /commander/4.1.1:
    resolution: {integrity: sha512-NOKm8xhkzAjzFx8B2v5OAHT+u5pRQc2UCa2Vq9jYL/31o2wi9mxBA7LIFs3sV5VSC49z6pEhfbMULvShKj26WA==}
    engines: {node: '>= 6'}
    dev: true

  /commander/5.1.0:
    resolution: {integrity: sha512-P0CysNDQ7rtVw4QIQtm+MRxV66vKFSvlsQvGYXZWR3qFU0jlMKHZZZgw8e+8DSah4UDKMqnknRDQz+xuQXQ/Zg==}
    engines: {node: '>= 6'}
    dev: false

  /component-emitter/1.3.0:
    resolution: {integrity: sha512-Rd3se6QB+sO1TwqZjscQrurpEPIfO0/yYnSin6Q/rD3mOutHvUrCAhJub3r90uNb+SESBuE0QYoB90YdfatsRg==}

  /concat-map/0.0.1:
    resolution: {integrity: sha512-/Srv4dswyQNBfohGpz9o6Yb3Gz3SrUDqBH5rTuhGR7ahtlbYKnVxw2bCFMRljaA7EXHaXZ8wsHdodFvbkhKmqg==}

  /concat-stream/1.6.2:
    resolution: {integrity: sha512-27HBghJxjiZtIk3Ycvn/4kbJk/1uZuJFfuPEns6LaEvpvG1f0hTea8lilrouyo9mVc2GWdcEZ8OLoGmSADlrCw==}
    engines: {'0': node >= 0.8}
    dependencies:
      buffer-from: 1.1.2
      inherits: 2.0.4
      readable-stream: 2.3.7
      typedarray: 0.0.6

  /config-chain/1.1.13:
    resolution: {integrity: sha512-qj+f8APARXHrM0hraqXYb2/bOVSV4PvJQlNZ/DVj0QrmNM2q2euizkeuVckQ57J+W0mRH6Hvi+k50M4Jul2VRQ==}
    dependencies:
      ini: 1.3.8
      proto-list: 1.2.4
    dev: false

  /connect/3.7.0:
    resolution: {integrity: sha512-ZqRXc+tZukToSNmh5C2iWMSoV3X1YUcPbqEM4DkEG5tNQXrQUZCNVGGv3IuicnkMtPfGf3Xtp8WCXs295iQ1pQ==}
    engines: {node: '>= 0.10.0'}
    dependencies:
      debug: 2.6.9
      finalhandler: 1.1.2
      parseurl: 1.3.3
      utils-merge: 1.0.1
    transitivePeerDependencies:
      - supports-color
    dev: true

  /consola/2.15.3:
    resolution: {integrity: sha512-9vAdYbHj6x2fLKC4+oPH0kFzY/orMZyG2Aj+kNylHxKGJ/Ed4dpNyAQYwJOdqO4zdM7XpVHmyejQDcQHrnuXbw==}

  /console-control-strings/1.1.0:
    resolution: {integrity: sha512-ty/fTekppD2fIwRvnZAVdeOiGd1c7YXEixbgJTNzqcxJWKQnjJ/V1bNEEE6hygpM3WjwHFUVK6HTjWSzV4a8sQ==}
    dev: false

  /constant-case/3.0.4:
    resolution: {integrity: sha512-I2hSBi7Vvs7BEuJDr5dDHfzb/Ruj3FyvFyh7KLilAjNQw3Be+xgqUBA2W6scVEcL0hL1dwPRtIqEPVUCKkSsyQ==}
    dependencies:
      no-case: 3.0.4
      tslib: 2.4.1
      upper-case: 2.0.2
    dev: true

  /constantinople/4.0.1:
    resolution: {integrity: sha512-vCrqcSIq4//Gx74TXXCGnHpulY1dskqLTFGDmhrGxzeXL8lF8kvXv6mpNWlJj1uD4DW23D4ljAqbY4RRaaUZIw==}
    dependencies:
      '@babel/parser': 7.17.8
      '@babel/types': 7.17.0
    dev: false

  /content-disposition/0.5.4:
    resolution: {integrity: sha512-FveZTNuGw04cxlAiWbzi6zTAL/lhehaWbTtgluJh4/E95DqMwTmha3KZN1aAWA8cFIhHzMZUvLevkw5Rqk+tSQ==}
    engines: {node: '>= 0.6'}
    dependencies:
      safe-buffer: 5.2.1

  /content-type/1.0.4:
    resolution: {integrity: sha512-hIP3EEPs8tB9AT1L+NUqtwOAps4mk2Zob89MWXMHjHWg9milF/j4osnnQLXBCBFBk/tvIG/tUc9mOUJiPBhPXA==}
    engines: {node: '>= 0.6'}

  /cookie-parser/1.4.6:
    resolution: {integrity: sha512-z3IzaNjdwUC2olLIB5/ITd0/setiaFMLYiZJle7xg5Fe9KWAceil7xszYfHHBtDFYLSgJduS2Ty0P1uJdPDJeA==}
    engines: {node: '>= 0.8.0'}
    dependencies:
      cookie: 0.4.1
      cookie-signature: 1.0.6
    dev: false

  /cookie-signature/1.0.6:
    resolution: {integrity: sha512-QADzlaHc8icV8I7vbaJXJwod9HWYp8uCqf1xa4OfNu1T7JVxQIrUgOWtHdNDtPiywmFbiS12VjotIXLrKM3orQ==}

  /cookie/0.4.1:
    resolution: {integrity: sha512-ZwrFkGJxUR3EIoXtO+yVE69Eb7KlixbaeAWfBQB9vVsNn/o+Yw69gBWSSDK825hQNdN+wF8zELf3dFNl/kxkUA==}
    engines: {node: '>= 0.6'}
    dev: false

  /cookie/0.5.0:
    resolution: {integrity: sha512-YZ3GUyn/o8gfKJlnlX7g7xq4gyO6OSuhGPKaaGssGB2qgDUS0gPgtTvoyZLTt9Ab6dC4hfc9dV5arkvc/OCmrw==}
    engines: {node: '>= 0.6'}

  /cookiejar/2.1.3:
    resolution: {integrity: sha512-JxbCBUdrfr6AQjOXrxoTvAMJO4HBTUIlBzslcJPAz+/KT8yk53fXun51u+RenNYvad/+Vc2DIz5o9UxlCDymFQ==}

  /core-util-is/1.0.3:
    resolution: {integrity: sha512-ZQBvi1DcpJ4GDqanjucZ2Hj3wEO5pZDS89BWbkcrvdxksJorwUDDZamX9ldFkp9aw2lmBDLgkObEA4DWNJ9FYQ==}

  /cors/2.8.5:
    resolution: {integrity: sha512-KIHbLJqu73RGr/hnbrO9uBeixNGuvSQjul/jdFvS/KFSIH1hWVd1ng7zOHx+YrEfInLG7q4n6GHQ9cDtxv/P6g==}
    engines: {node: '>= 0.10'}
    dependencies:
      object-assign: 4.1.1
      vary: 1.1.2

  /cosmiconfig/7.0.1:
    resolution: {integrity: sha512-a1YWNUV2HwGimB7dU2s1wUMurNKjpx60HxBB6xUM8Re+2s1g1IIfJvFR0/iCF+XHdE0GMTKTuLR32UQff4TEyQ==}
    engines: {node: '>=10'}
    dependencies:
      '@types/parse-json': 4.0.0
      import-fresh: 3.3.0
      parse-json: 5.2.0
      path-type: 4.0.0
      yaml: 1.10.2
    dev: true

  /create-require/1.1.1:
    resolution: {integrity: sha512-dcKFX3jn0MpIaXjisoRvexIJVEKzaq7z2rZKxf+MSr9TkdmHmsU4m2lcLojrj/FHl8mk5VxMmYA+ftRkP/3oKQ==}
    dev: true

  /crelt/1.0.5:
    resolution: {integrity: sha512-+BO9wPPi+DWTDcNYhr/W90myha8ptzftZT+LwcmUbbok0rcP/fequmFYCw8NMoH7pkAZQzU78b3kYrlua5a9eA==}

  /cross-spawn/7.0.3:
    resolution: {integrity: sha512-iRDPJKUPVEND7dHPO8rkbOnPpyDygcDFtWjpeWNCgy8WP2rXcxXL8TskReQl6OrB2G7+UJrags1q15Fudc7G6w==}
    engines: {node: '>= 8'}
    dependencies:
      path-key: 3.1.1
      shebang-command: 2.0.0
      which: 2.0.2
    dev: true

  /css-rules/1.1.0:
    resolution: {integrity: sha512-7L6krLIRwAEVCaVKyCEL6PQjQXUmf8DM9bWYKutlZd0DqOe0SiKIGQOkFb59AjDBb+3If7SDp3X8UlzDAgYSow==}
    dependencies:
      cssom: 0.5.0
    dev: false

  /css-select/4.3.0:
    resolution: {integrity: sha512-wPpOYtnsVontu2mODhA19JrqWxNsfdatRKd64kmpRbQgh1KtItko5sTnEpPdpSaJszTOhEMlF/RPz28qj4HqhQ==}
    dependencies:
      boolbase: 1.0.0
      css-what: 6.1.0
      domhandler: 4.3.1
      domutils: 2.8.0
      nth-check: 2.1.1
    dev: false

  /css-what/6.1.0:
    resolution: {integrity: sha512-HTUrgRJ7r4dsZKU6GjmpfRK1O76h97Z8MfS1G0FozR+oF2kG6Vfe8JE6zwrkbxigziPHinCJ+gCPjA9EaBDtRw==}
    engines: {node: '>= 6'}
    dev: false

  /cssesc/3.0.0:
    resolution: {integrity: sha512-/Tb/JcjK111nNScGob5MNtsntNM1aCNUDipB/TkwZFhyDrrE47SOx/18wF2bbjgc3ZzCSKW1T5nt5EbFoAz/Vg==}
    engines: {node: '>=4'}
    hasBin: true
    dev: true

  /cssom/0.3.8:
    resolution: {integrity: sha512-b0tGHbfegbhPJpxpiBPU2sCkigAqtM9O121le6bbOlgyV+NyGyCmVfJ6QW9eRjz8CpNfWEOYBIMIGRYkLwsIYg==}
    dev: true

  /cssom/0.5.0:
    resolution: {integrity: sha512-iKuQcq+NdHqlAcwUY0o/HL69XQrUaQdMjmStJ8JFmUaiiQErlhrmuigkg/CU4E2J0IyUKUrMAgl36TvN67MqTw==}

  /cssstyle/2.3.0:
    resolution: {integrity: sha512-AZL67abkUzIuvcHqk7c09cezpGNcxUxU4Ioi/05xHk4DQeTkWmGYftIE6ctU6AEt+Gn4n1lDStOtj7FKycP71A==}
    engines: {node: '>=8'}
    dependencies:
      cssom: 0.3.8
    dev: true

  /csstype/2.6.20:
    resolution: {integrity: sha512-/WwNkdXfckNgw6S5R125rrW8ez139lBHWouiBvX8dfMFtcn6V81REDqnH7+CRpRipfYlyU1CmOnOxrmGcFOjeA==}

  /data-uri-to-buffer/3.0.1:
    resolution: {integrity: sha512-WboRycPNsVw3B3TL559F7kuBUM4d8CgMEvk6xEJlOp7OBPjt6G7z8WMWlD2rOFZLk6OYfFIUGsCOWzcQH9K2og==}
    engines: {node: '>= 6'}
    dev: false

  /data-urls/3.0.2:
    resolution: {integrity: sha512-Jy/tj3ldjZJo63sVAvg6LHt2mHvl4V6AgRAmNDtLdm7faqtsx+aJG42rsyCo9JCoRVKwPFzKlIPx3DIibwSIaQ==}
    engines: {node: '>=12'}
    dependencies:
      abab: 2.0.6
      whatwg-mimetype: 3.0.0
      whatwg-url: 11.0.0
    dev: true

  /dayjs/1.11.3:
    resolution: {integrity: sha512-xxwlswWOlGhzgQ4TKzASQkUhqERI3egRNqgV4ScR8wlANA/A9tZ7miXa44vTTKEq5l7vWoL5G57bG3zA+Kow0A==}
    dev: false

  /de-indent/1.0.2:
    resolution: {integrity: sha512-e/1zu3xH5MQryN2zdVaF0OrdNLUbvWxzMbi+iNA6Bky7l1RoP8a2fIbRocyHclXt/arDrrR6lL3TqFD9pMQTsg==}
    dev: true

  /debug/2.6.9:
    resolution: {integrity: sha512-bC7ElrdJaJnPbAP+1EotYvqZsb3ecl5wi6Bfi6BJTUcNowp6cvspg0jXznRTKDjm/E7AdgFBVeAPVMNcKGsHMA==}
    peerDependencies:
      supports-color: '*'
    peerDependenciesMeta:
      supports-color:
        optional: true
    dependencies:
      ms: 2.0.0

  /debug/4.3.4:
    resolution: {integrity: sha512-PRWFHuSU3eDtQJPvnNY7Jcket1j0t5OuOsFzPPzsekD52Zl8qUfFIPEiswXqIvHWGVHOgX+7G/vCNNhehwxfkQ==}
    engines: {node: '>=6.0'}
    peerDependencies:
      supports-color: '*'
    peerDependenciesMeta:
      supports-color:
        optional: true
    dependencies:
      ms: 2.1.2

  /debug/4.3.4_supports-color@8.1.1:
    resolution: {integrity: sha512-PRWFHuSU3eDtQJPvnNY7Jcket1j0t5OuOsFzPPzsekD52Zl8qUfFIPEiswXqIvHWGVHOgX+7G/vCNNhehwxfkQ==}
    engines: {node: '>=6.0'}
    peerDependencies:
      supports-color: '*'
    peerDependenciesMeta:
      supports-color:
        optional: true
    dependencies:
      ms: 2.1.2
      supports-color: 8.1.1
    dev: true

  /decamelize/4.0.0:
    resolution: {integrity: sha512-9iE1PgSik9HeIIw2JO94IidnE3eBoQrFJ3w7sFuzSX4DpmZ3v5sZpUiV5Swcf6mQEF+Y0ru8Neo+p+nyh2J+hQ==}
    engines: {node: '>=10'}
    dev: true

  /decimal.js/10.4.3:
    resolution: {integrity: sha512-VBBaLc1MgL5XpzgIP7ny5Z6Nx3UrRkIViUkPUdtl9aya5amy3De1gsUUSB1g3+3sExYNjCAsAznmukyxCb1GRA==}
    dev: true

  /deep-eql/4.1.3:
    resolution: {integrity: sha512-WaEtAOpRA1MQ0eohqZjpGD8zdI0Ovsm8mmFhaDN8dvDZzyoUMcYDnf5Y6iu7HTXxf8JDS23qWa4a+hKCDyOPzw==}
    engines: {node: '>=6'}
    dependencies:
      type-detect: 4.0.8
    dev: true

  /deep-equal/2.1.0:
    resolution: {integrity: sha512-2pxgvWu3Alv1PoWEyVg7HS8YhGlUFUV7N5oOvfL6d+7xAmLSemMwv/c8Zv/i9KFzxV5Kt5CAvQc70fLwVuf4UA==}
    dependencies:
      call-bind: 1.0.2
      es-get-iterator: 1.1.2
      get-intrinsic: 1.1.3
      is-arguments: 1.1.1
      is-date-object: 1.0.5
      is-regex: 1.1.4
      isarray: 2.0.5
      object-is: 1.1.5
      object-keys: 1.1.1
      object.assign: 4.1.4
      regexp.prototype.flags: 1.4.3
      side-channel: 1.0.4
      which-boxed-primitive: 1.0.2
      which-collection: 1.0.1
      which-typed-array: 1.1.9
    dev: true

  /deep-is/0.1.4:
    resolution: {integrity: sha512-oIPzksmTg4/MriiaYGO+okXDT7ztn/w3Eptv/+gSIdMdKsJo0u4CfYNFJPy+4SKMuCqGw2wxnA+URMg3t8a/bQ==}

  /deepmerge/4.2.2:
    resolution: {integrity: sha512-FJ3UgI4gIl+PHZm53knsuSFpE+nESMr7M4v9QcgB7S63Kj/6WqMiFQJpBBYz1Pt+66bZpP3Q7Lye0Oo9MPKEdg==}
    engines: {node: '>=0.10.0'}

  /defaults/1.0.3:
    resolution: {integrity: sha512-s82itHOnYrN0Ib8r+z7laQz3sdE+4FP3d9Q7VLO7U+KRT+CR0GsWuyHxzdAY82I7cXv0G/twrqomTJLOssO5HA==}
    dependencies:
      clone: 1.0.4
    dev: true

  /define-properties/1.1.3:
    resolution: {integrity: sha512-3MqfYKj2lLzdMSf8ZIZE/V+Zuy+BgD6f164e8K2w7dgnpKArBDerGYpM46IYYcjnkdPNMjPk9A6VFB8+3SKlXQ==}
    engines: {node: '>= 0.4'}
    dependencies:
      object-keys: 1.1.1
    dev: true

  /define-properties/1.1.4:
    resolution: {integrity: sha512-uckOqKcfaVvtBdsVkdPv3XjveQJsNQqmhXgRi8uhvWWuPYZCNlzT8qAyblUgNoXdHdjMTzAqeGjAoli8f+bzPA==}
    engines: {node: '>= 0.4'}
    dependencies:
      has-property-descriptors: 1.0.0
      object-keys: 1.1.1
    dev: true

  /defined/1.0.0:
    resolution: {integrity: sha512-Y2caI5+ZwS5c3RiNDJ6u53VhQHv+hHKwhkI1iHvceKUHw9Df6EK2zRLfjejRgMuCuxK7PfSWIMwWecceVvThjQ==}
    dev: true

  /defu/6.0.0:
    resolution: {integrity: sha512-t2MZGLf1V2rV4VBZbWIaXKdX/mUcYW0n2znQZoADBkGGxYL8EWqCuCZBmJPJ/Yy9fofJkyuuSuo5GSwo0XdEgw==}
    dev: true

  /degenerator/3.0.2:
    resolution: {integrity: sha512-c0mef3SNQo56t6urUU6tdQAs+ThoD0o9B9MJ8HEt7NQcGEILCRFqQb7ZbP9JAv+QF1Ky5plydhMR/IrqWDm+TQ==}
    engines: {node: '>= 6'}
    dependencies:
      ast-types: 0.13.4
      escodegen: 1.14.3
      esprima: 4.0.1
      vm2: 3.9.10
    dev: false

  /delayed-stream/1.0.0:
    resolution: {integrity: sha512-ZySD7Nf91aLB0RxL4KGrKHBXl7Eds1DAmEdcoVawXnLD7SDhpNgtuII2aAkg7a7QS41jxPSZ17p4VdGnMHk3MQ==}
    engines: {node: '>=0.4.0'}

  /delegates/1.0.0:
    resolution: {integrity: sha512-bd2L678uiWATM6m5Z1VzNCErI3jiGzt6HGY8OVICs40JQq/HALfbyNJmp0UDakEY4pMMaN0Ly5om/B1VI/+xfQ==}
    dev: false

  /denque/1.5.1:
    resolution: {integrity: sha512-XwE+iZ4D6ZUB7mfYRMb5wByE8L74HCn30FBN7sWnXksWc1LO1bPDl67pBR9o/kC4z/xSNAwkMYcGgqDV3BE3Hw==}
    engines: {node: '>=0.10'}
    dev: false

  /depd/2.0.0:
    resolution: {integrity: sha512-g7nH6P6dyDioJogAAGprGpCtVImJhpPk/roCzdb3fIh61/s/nPsfR6onyMwkCAR/OlC3yBC0lESvUoQEAssIrw==}
    engines: {node: '>= 0.8'}

  /destroy/1.2.0:
    resolution: {integrity: sha512-2sJGJTaXIIaR1w4iJSNoN0hnMY7Gpc/n8D4qSCJw8QqFWXf7cuAgnEHxBpweaVcPevC2l3KpjYCx3NypQQgaJg==}
    engines: {node: '>= 0.8', npm: 1.2.8000 || >= 1.4.16}

  /detect-libc/2.0.1:
    resolution: {integrity: sha512-463v3ZeIrcWtdgIg6vI6XUncguvr2TnGl4SzDXinkt9mSLpBJKXT3mW6xT3VQdDN11+WVs29pgvivTc4Lp8v+w==}
    engines: {node: '>=8'}
    dev: false

  /detect-node/2.0.4:
    resolution: {integrity: sha512-ZIzRpLJrOj7jjP2miAtgqIfmzbxa4ZOr5jJc601zklsfEx9oTzmmj2nVpIPRpNlRTIh8lc1kyViIY7BWSGNmKw==}
    dev: false

  /detective/5.2.1:
    resolution: {integrity: sha512-v9XE1zRnz1wRtgurGu0Bs8uHKFSTdteYZNbIPFVhUZ39L/S79ppMpdmVOZAnoz1jfEFodc48n6MX483Xo3t1yw==}
    engines: {node: '>=0.8.0'}
    hasBin: true
    dependencies:
      acorn-node: 1.8.2
      defined: 1.0.0
      minimist: 1.2.6
    dev: true

  /dezalgo/1.0.4:
    resolution: {integrity: sha512-rXSP0bf+5n0Qonsb+SVVfNfIsimO4HEtmnIpPHY8Q1UCzKlQrDMfdobr8nJOOsRgWCyMRqeSBQzmWUMq7zvVig==}
    dependencies:
      asap: 2.0.6
      wrappy: 1.0.2

  /diacritics/1.3.0:
    resolution: {integrity: sha512-wlwEkqcsaxvPJML+rDh/2iS824jbREk6DUMUKkEaSlxdYHeS43cClJtsWglvw2RfeXGm6ohKDqsXteJ5sP5enA==}
    dev: true

  /didyoumean/1.2.2:
    resolution: {integrity: sha512-gxtyfqMg7GKyhQmb056K7M3xszy/myH8w+B4RT+QXBQsvAOdc3XymqDDPHx1BgPgsdAA5SIifona89YtRATDzw==}
    dev: true

  /diff/4.0.2:
    resolution: {integrity: sha512-58lmxKSA4BNyLz+HHMUzlOEpg09FV+ev6ZMe3vJihgdxzgcwZ8VoEEPmALCZG9LmqfVoNMMKpttIYTVG6uDY7A==}
    engines: {node: '>=0.3.1'}
    dev: true

  /diff/5.0.0:
    resolution: {integrity: sha512-/VTCrvm5Z0JGty/BWHljh+BAiw3IK+2j87NGMu8Nwc/f48WoDAC395uomO9ZD117ZOBaHmkX1oyLvkVM/aIT3w==}
    engines: {node: '>=0.3.1'}
    dev: true

  /diff/5.1.0:
    resolution: {integrity: sha512-D+mk+qE8VC/PAUrlAU34N+VfXev0ghe5ywmpqrawphmVZc1bEfn56uo9qpyGp1p4xpzOHkSW4ztBd6L7Xx4ACw==}
    engines: {node: '>=0.3.1'}
    dev: true

  /dir-glob/3.0.1:
    resolution: {integrity: sha512-WkrWp9GR4KXfKGYzOLmTuGVi1UWFfws377n9cc55/tb6DuqyF6pcQ5AbiHEshaDpY9v6oaSr2XCDidGmMwdzIA==}
    engines: {node: '>=8'}
    dependencies:
      path-type: 4.0.0
    dev: true

  /discontinuous-range/1.0.0:
    resolution: {integrity: sha512-c68LpLbO+7kP/b1Hr1qs8/BJ09F5khZGTxqxZuhzxpmwJKOgRFHJWIb9/KmqnqHhLdO55aOxFH/EGBvUQbL/RQ==}
    dev: false

  /dlv/1.1.3:
    resolution: {integrity: sha512-+HlytyjlPKnIG8XuRG8WvmBP8xs8P71y+SKKS6ZXWoEgLuePxtDoUEiH7WkdePWrQ5JBpE6aoVqfZfJUQkjXwA==}
    dev: true

  /doctrine/3.0.0:
    resolution: {integrity: sha512-yS+Q5i3hBf7GBkd4KG8a7eBNNWNGLTaEwwYWUijIYM7zrlYDM0BFXHjjPWlWZ1Rg7UaddZeIDmi9jF3HmqiQ2w==}
    engines: {node: '>=6.0.0'}
    dependencies:
      esutils: 2.0.3
    dev: true

  /doctypes/1.1.0:
    resolution: {integrity: sha512-LLBi6pEqS6Do3EKQ3J0NqHWV5hhb78Pi8vvESYwyOy2c31ZEZVdtitdzsQsKb7878PEERhzUk0ftqGhG6Mz+pQ==}
    dev: false

  /dom-serializer/1.4.1:
    resolution: {integrity: sha512-VHwB3KfrcOOkelEG2ZOfxqLZdfkil8PtJi4P8N2MMXucZq2yLp75ClViUlOVwyoHEDjYU433Aq+5zWP61+RGag==}
    dependencies:
      domelementtype: 2.3.0
      domhandler: 4.3.1
      entities: 2.1.0
    dev: false

  /domelementtype/2.3.0:
    resolution: {integrity: sha512-OLETBj6w0OsagBwdXnPdN0cnMfF9opN69co+7ZrbfPGrdpPVNBUj02spi6B1N7wChLQiPn4CSH/zJvXw56gmHw==}
    dev: false

  /domexception/4.0.0:
    resolution: {integrity: sha512-A2is4PLG+eeSfoTMA95/s4pvAoSo2mKtiM5jlHkAVewmiO8ISFTFKZjH7UAM1Atli/OT/7JHOrJRJiMKUZKYBw==}
    engines: {node: '>=12'}
    dependencies:
      webidl-conversions: 7.0.0
    dev: true

  /domhandler/3.3.0:
    resolution: {integrity: sha512-J1C5rIANUbuYK+FuFL98650rihynUOEzRLxW+90bKZRWB6A1X1Tf82GxR1qAWLyfNPRvjqfip3Q5tdYlmAa9lA==}
    engines: {node: '>= 4'}
    dependencies:
      domelementtype: 2.3.0
    dev: false

  /domhandler/4.3.1:
    resolution: {integrity: sha512-GrwoxYN+uWlzO8uhUXRl0P+kHE4GtVPfYzVLcUxPL7KNdHKj66vvlhiweIHqYYXWlw+T8iLMp42Lm67ghw4WMQ==}
    engines: {node: '>= 4'}
    dependencies:
      domelementtype: 2.3.0
    dev: false

  /dompurify/2.4.0:
    resolution: {integrity: sha512-Be9tbQMZds4a3C6xTmz68NlMfeONA//4dOavl/1rNw50E+/QO0KVpbcU0PcaW0nsQxurXls9ZocqFxk8R2mWEA==}
    dev: false

  /domutils/2.8.0:
    resolution: {integrity: sha512-w96Cjofp72M5IIhpjgobBimYEfoPjx1Vx0BSX9P30WBdZW2WIKU0T1Bd0kz2eNZ9ikjKgHbEyKx8BB6H1L3h3A==}
    dependencies:
      dom-serializer: 1.4.1
      domelementtype: 2.3.0
      domhandler: 4.3.1
    dev: false

  /dot-case/3.0.4:
    resolution: {integrity: sha512-Kv5nKlh6yRrdrGvxeJ2e5y2eRUpkUosIW4A2AS38zwSz27zu7ufDwQPi5Jhs3XAlGNetl3bmnGhQsMtkKJnj3w==}
    dependencies:
      no-case: 3.0.4
      tslib: 2.4.1
    dev: true

  /dotenv-expand/8.0.3:
    resolution: {integrity: sha512-SErOMvge0ZUyWd5B0NXMQlDkN+8r+HhVUsxgOO7IoPDOdDRD2JjExpN6y3KnFR66jsJMwSn1pqIivhU5rcJiNg==}
    engines: {node: '>=12'}
    dev: false

  /dotenv/16.0.1:
    resolution: {integrity: sha512-1K6hR6wtk2FviQ4kEiSjFiH5rpzEVi8WW0x96aztHVMhEspNpc4DVOUTEHtEva5VThQ8IaBX1Pe4gSzpVVUsKQ==}
    engines: {node: '>=12'}
    dev: false

  /ecdsa-sig-formatter/1.0.11:
    resolution: {integrity: sha512-nagl3RYrbNv6kQkeJIpt6NJZy8twLB/2vtz6yN9Z4vRKHN4/QZJIEbqohALSgwKdnksuY3k5Addp5lg8sVoVcQ==}
    dependencies:
      safe-buffer: 5.2.1
    dev: false

  /editorconfig/0.15.3:
    resolution: {integrity: sha512-M9wIMFx96vq0R4F+gRpY3o2exzb8hEj/n9S8unZtHSvYjibBp/iMufSzvmOcV/laG0ZtuTVGtiJggPOSW2r93g==}
    hasBin: true
    dependencies:
      commander: 2.20.3
      lru-cache: 4.1.5
      semver: 5.7.1
      sigmund: 1.0.1
    dev: false

  /ee-first/1.1.1:
    resolution: {integrity: sha512-WMwm9LhRUo+WUaRN+vRuETqG89IgZphVSNkdFgeb6sS/E4OrDIN7t48CAewSHXc6C8lefD8KKfr5vY61brQlow==}

  /ejs/3.1.8:
    resolution: {integrity: sha512-/sXZeMlhS0ArkfX2Aw780gJzXSMPnKjtspYZv+f3NiKLlubezAHDU5+9xz6gd3/NhG3txQCo6xlglmTS+oTGEQ==}
    engines: {node: '>=0.10.0'}
    hasBin: true
    dependencies:
      jake: 10.8.5
    dev: false
    optional: true

  /electron-to-chromium/1.4.262:
    resolution: {integrity: sha512-Ckn5haqmGh/xS8IbcgK3dnwAVnhDyo/WQnklWn6yaMucYTq7NNxwlGE8ElzEOnonzRLzUCo2Ot3vUb2GYUF2Hw==}
    dev: true

  /emoji-regex/8.0.0:
    resolution: {integrity: sha512-MSjYzcWNOA0ewAHpz0MxpYFvwg6yjy1NG3xteoqz644VCo/RPgnr1/GGt+ic3iJTzQ8Eu3TdM14SawnVUmGE6A==}

  /encodeurl/1.0.2:
    resolution: {integrity: sha512-TPJXq8JqFaVYm2CWmPvnP2Iyo4ZSM7/QKcSmuMLDObfpH5fi7RUGmd/rTDf+rut/saiDiQEeVTNgAmJEdAOx0w==}
    engines: {node: '>= 0.8'}

  /encoding-japanese/2.0.0:
    resolution: {integrity: sha512-++P0RhebUC8MJAwJOsT93dT+5oc5oPImp1HubZpAuCZ5kTLnhuuBhKHj2jJeO/Gj93idPBWmIuQ9QWMe5rX3pQ==}
    engines: {node: '>=8.10.0'}
    dev: false

  /end-of-stream/1.4.4:
    resolution: {integrity: sha512-+uw1inIHVPQoaVuHzRyXd21icM+cnt4CzD5rW+NC1wjOUSTOs+Te7FOv7AhN7vS9x/oIyhLP5PR1H+phQAHu5Q==}
    dependencies:
      once: 1.4.0
    dev: true

  /enhanced-resolve/5.10.0:
    resolution: {integrity: sha512-T0yTFjdpldGY8PmuXXR0PyQ1ufZpEGiHVrp7zHKB7jdR4qlmZHhONVM5AQOAWXuF/w3dnHbEQVrNptJgt7F+cQ==}
    engines: {node: '>=10.13.0'}
    dependencies:
      graceful-fs: 4.2.9
      tapable: 2.2.1
    dev: true

  /entities/2.1.0:
    resolution: {integrity: sha512-hCx1oky9PFrJ611mf0ifBLBRW8lUUVRlFolb5gWRfIELabBlbp9xZvrqZLZAs+NxFnbfQoeGd8wDkygjg7U85w==}

  /entities/4.4.0:
    resolution: {integrity: sha512-oYp7156SP8LkeGD0GF85ad1X9Ai79WtRsZ2gxJqtBuzH+98YUV6jkHEKlZkMbcrjJjIVJNIDP/3WL9wQkoPbWA==}
    engines: {node: '>=0.12'}
    dev: true

  /error-ex/1.3.2:
    resolution: {integrity: sha512-7dFHNmqeFSEt2ZBsCriorKnn3Z2pj+fd9kmI6QoWw4//DL+icEBfc0U7qJCisqrTsKTjw4fNFy2pW9OqStD84g==}
    dependencies:
      is-arrayish: 0.2.1
    dev: true

  /es-get-iterator/1.1.2:
    resolution: {integrity: sha512-+DTO8GYwbMCwbywjimwZMHp8AuYXOS2JZFWoi2AlPOS3ebnII9w/NLpNZtA7A0YLaVDw+O7KFCeoIV7OPvM7hQ==}
    dependencies:
      call-bind: 1.0.2
      get-intrinsic: 1.1.3
      has-symbols: 1.0.3
      is-arguments: 1.1.1
      is-map: 2.0.2
      is-set: 2.0.2
      is-string: 1.0.7
      isarray: 2.0.5
    dev: true

  /es-module-lexer/0.9.3:
    resolution: {integrity: sha512-1HQ2M2sPtxwnvOvT1ZClHyQDiggdNjURWpY2we6aMKCQiUVxTmVs2UYPLIrD84sS+kMdUwfBSylbJPwNnBrnHQ==}
    dev: true

  /esbuild-android-64/0.15.10:
    resolution: {integrity: sha512-UI7krF8OYO1N7JYTgLT9ML5j4+45ra3amLZKx7LO3lmLt1Ibn8t3aZbX5Pu4BjWiqDuJ3m/hsvhPhK/5Y/YpnA==}
    engines: {node: '>=12'}
    cpu: [x64]
    os: [android]
    requiresBuild: true
    dev: true
    optional: true

  /esbuild-android-arm64/0.15.10:
    resolution: {integrity: sha512-EOt55D6xBk5O05AK8brXUbZmoFj4chM8u3riGflLa6ziEoVvNjRdD7Cnp82NHQGfSHgYR06XsPI8/sMuA/cUwg==}
    engines: {node: '>=12'}
    cpu: [arm64]
    os: [android]
    requiresBuild: true
    dev: true
    optional: true

  /esbuild-darwin-64/0.15.10:
    resolution: {integrity: sha512-hbDJugTicqIm+WKZgp208d7FcXcaK8j2c0l+fqSJ3d2AzQAfjEYDRM3Z2oMeqSJ9uFxyj/muSACLdix7oTstRA==}
    engines: {node: '>=12'}
    cpu: [x64]
    os: [darwin]
    requiresBuild: true
    dev: true
    optional: true

  /esbuild-darwin-arm64/0.15.10:
    resolution: {integrity: sha512-M1t5+Kj4IgSbYmunf2BB6EKLkWUq+XlqaFRiGOk8bmBapu9bCDrxjf4kUnWn59Dka3I27EiuHBKd1rSO4osLFQ==}
    engines: {node: '>=12'}
    cpu: [arm64]
    os: [darwin]
    requiresBuild: true
    dev: true
    optional: true

  /esbuild-freebsd-64/0.15.10:
    resolution: {integrity: sha512-KMBFMa7C8oc97nqDdoZwtDBX7gfpolkk6Bcmj6YFMrtCMVgoU/x2DI1p74DmYl7CSS6Ppa3xgemrLrr5IjIn0w==}
    engines: {node: '>=12'}
    cpu: [x64]
    os: [freebsd]
    requiresBuild: true
    dev: true
    optional: true

  /esbuild-freebsd-arm64/0.15.10:
    resolution: {integrity: sha512-m2KNbuCX13yQqLlbSojFMHpewbn8wW5uDS6DxRpmaZKzyq8Dbsku6hHvh2U+BcLwWY4mpgXzFUoENEf7IcioGg==}
    engines: {node: '>=12'}
    cpu: [arm64]
    os: [freebsd]
    requiresBuild: true
    dev: true
    optional: true

  /esbuild-linux-32/0.15.10:
    resolution: {integrity: sha512-guXrwSYFAvNkuQ39FNeV4sNkNms1bLlA5vF1H0cazZBOLdLFIny6BhT+TUbK/hdByMQhtWQ5jI9VAmPKbVPu1w==}
    engines: {node: '>=12'}
    cpu: [ia32]
    os: [linux]
    requiresBuild: true
    dev: true
    optional: true

  /esbuild-linux-64/0.15.10:
    resolution: {integrity: sha512-jd8XfaSJeucMpD63YNMO1JCrdJhckHWcMv6O233bL4l6ogQKQOxBYSRP/XLWP+6kVTu0obXovuckJDcA0DKtQA==}
    engines: {node: '>=12'}
    cpu: [x64]
    os: [linux]
    requiresBuild: true
    dev: true
    optional: true

  /esbuild-linux-arm/0.15.10:
    resolution: {integrity: sha512-6N8vThLL/Lysy9y4Ex8XoLQAlbZKUyExCWyayGi2KgTBelKpPgj6RZnUaKri0dHNPGgReJriKVU6+KDGQwn10A==}
    engines: {node: '>=12'}
    cpu: [arm]
    os: [linux]
    requiresBuild: true
    dev: true
    optional: true

  /esbuild-linux-arm64/0.15.10:
    resolution: {integrity: sha512-GByBi4fgkvZFTHFDYNftu1DQ1GzR23jws0oWyCfhnI7eMOe+wgwWrc78dbNk709Ivdr/evefm2PJiUBMiusS1A==}
    engines: {node: '>=12'}
    cpu: [arm64]
    os: [linux]
    requiresBuild: true
    dev: true
    optional: true

  /esbuild-linux-mips64le/0.15.10:
    resolution: {integrity: sha512-BxP+LbaGVGIdQNJUNF7qpYjEGWb0YyHVSKqYKrn+pTwH/SiHUxFyJYSP3pqkku61olQiSBnSmWZ+YUpj78Tw7Q==}
    engines: {node: '>=12'}
    cpu: [mips64el]
    os: [linux]
    requiresBuild: true
    dev: true
    optional: true

  /esbuild-linux-ppc64le/0.15.10:
    resolution: {integrity: sha512-LoSQCd6498PmninNgqd/BR7z3Bsk/mabImBWuQ4wQgmQEeanzWd5BQU2aNi9mBURCLgyheuZS6Xhrw5luw3OkQ==}
    engines: {node: '>=12'}
    cpu: [ppc64]
    os: [linux]
    requiresBuild: true
    dev: true
    optional: true

  /esbuild-linux-riscv64/0.15.10:
    resolution: {integrity: sha512-Lrl9Cr2YROvPV4wmZ1/g48httE8z/5SCiXIyebiB5N8VT7pX3t6meI7TQVHw/wQpqP/AF4SksDuFImPTM7Z32Q==}
    engines: {node: '>=12'}
    cpu: [riscv64]
    os: [linux]
    requiresBuild: true
    dev: true
    optional: true

  /esbuild-linux-s390x/0.15.10:
    resolution: {integrity: sha512-ReP+6q3eLVVP2lpRrvl5EodKX7EZ1bS1/z5j6hsluAlZP5aHhk6ghT6Cq3IANvvDdscMMCB4QEbI+AjtvoOFpA==}
    engines: {node: '>=12'}
    cpu: [s390x]
    os: [linux]
    requiresBuild: true
    dev: true
    optional: true

  /esbuild-netbsd-64/0.15.10:
    resolution: {integrity: sha512-iGDYtJCMCqldMskQ4eIV+QSS/CuT7xyy9i2/FjpKvxAuCzrESZXiA1L64YNj6/afuzfBe9i8m/uDkFHy257hTw==}
    engines: {node: '>=12'}
    cpu: [x64]
    os: [netbsd]
    requiresBuild: true
    dev: true
    optional: true

  /esbuild-openbsd-64/0.15.10:
    resolution: {integrity: sha512-ftMMIwHWrnrYnvuJQRJs/Smlcb28F9ICGde/P3FUTCgDDM0N7WA0o9uOR38f5Xe2/OhNCgkjNeb7QeaE3cyWkQ==}
    engines: {node: '>=12'}
    cpu: [x64]
    os: [openbsd]
    requiresBuild: true
    dev: true
    optional: true

  /esbuild-sunos-64/0.15.10:
    resolution: {integrity: sha512-mf7hBL9Uo2gcy2r3rUFMjVpTaGpFJJE5QTDDqUFf1632FxteYANffDZmKbqX0PfeQ2XjUDE604IcE7OJeoHiyg==}
    engines: {node: '>=12'}
    cpu: [x64]
    os: [sunos]
    requiresBuild: true
    dev: true
    optional: true

  /esbuild-windows-32/0.15.10:
    resolution: {integrity: sha512-ttFVo+Cg8b5+qHmZHbEc8Vl17kCleHhLzgT8X04y8zudEApo0PxPg9Mz8Z2cKH1bCYlve1XL8LkyXGFjtUYeGg==}
    engines: {node: '>=12'}
    cpu: [ia32]
    os: [win32]
    requiresBuild: true
    dev: true
    optional: true

  /esbuild-windows-64/0.15.10:
    resolution: {integrity: sha512-2H0gdsyHi5x+8lbng3hLbxDWR7mKHWh5BXZGKVG830KUmXOOWFE2YKJ4tHRkejRduOGDrBvHBriYsGtmTv3ntA==}
    engines: {node: '>=12'}
    cpu: [x64]
    os: [win32]
    requiresBuild: true
    dev: true
    optional: true

  /esbuild-windows-arm64/0.15.10:
    resolution: {integrity: sha512-S+th4F+F8VLsHLR0zrUcG+Et4hx0RKgK1eyHc08kztmLOES8BWwMiaGdoW9hiXuzznXQ0I/Fg904MNbr11Nktw==}
    engines: {node: '>=12'}
    cpu: [arm64]
    os: [win32]
    requiresBuild: true
    dev: true
    optional: true

  /esbuild/0.15.10:
    resolution: {integrity: sha512-N7wBhfJ/E5fzn/SpNgX+oW2RLRjwaL8Y0ezqNqhjD6w0H2p0rDuEz2FKZqpqLnO8DCaWumKe8dsC/ljvVSSxng==}
    engines: {node: '>=12'}
    hasBin: true
    requiresBuild: true
    optionalDependencies:
      '@esbuild/android-arm': 0.15.10
      '@esbuild/linux-loong64': 0.15.10
      esbuild-android-64: 0.15.10
      esbuild-android-arm64: 0.15.10
      esbuild-darwin-64: 0.15.10
      esbuild-darwin-arm64: 0.15.10
      esbuild-freebsd-64: 0.15.10
      esbuild-freebsd-arm64: 0.15.10
      esbuild-linux-32: 0.15.10
      esbuild-linux-64: 0.15.10
      esbuild-linux-arm: 0.15.10
      esbuild-linux-arm64: 0.15.10
      esbuild-linux-mips64le: 0.15.10
      esbuild-linux-ppc64le: 0.15.10
      esbuild-linux-riscv64: 0.15.10
      esbuild-linux-s390x: 0.15.10
      esbuild-netbsd-64: 0.15.10
      esbuild-openbsd-64: 0.15.10
      esbuild-sunos-64: 0.15.10
      esbuild-windows-32: 0.15.10
      esbuild-windows-64: 0.15.10
      esbuild-windows-arm64: 0.15.10
    dev: true

  /esbuild/0.16.4:
    resolution: {integrity: sha512-qQrPMQpPTWf8jHugLWHoGqZjApyx3OEm76dlTXobHwh/EBbavbRdjXdYi/GWr43GyN0sfpap14GPkb05NH3ROA==}
    engines: {node: '>=12'}
    hasBin: true
    requiresBuild: true
    optionalDependencies:
      '@esbuild/android-arm': 0.16.4
      '@esbuild/android-arm64': 0.16.4
      '@esbuild/android-x64': 0.16.4
      '@esbuild/darwin-arm64': 0.16.4
      '@esbuild/darwin-x64': 0.16.4
      '@esbuild/freebsd-arm64': 0.16.4
      '@esbuild/freebsd-x64': 0.16.4
      '@esbuild/linux-arm': 0.16.4
      '@esbuild/linux-arm64': 0.16.4
      '@esbuild/linux-ia32': 0.16.4
      '@esbuild/linux-loong64': 0.16.4
      '@esbuild/linux-mips64el': 0.16.4
      '@esbuild/linux-ppc64': 0.16.4
      '@esbuild/linux-riscv64': 0.16.4
      '@esbuild/linux-s390x': 0.16.4
      '@esbuild/linux-x64': 0.16.4
      '@esbuild/netbsd-x64': 0.16.4
      '@esbuild/openbsd-x64': 0.16.4
      '@esbuild/sunos-x64': 0.16.4
      '@esbuild/win32-arm64': 0.16.4
      '@esbuild/win32-ia32': 0.16.4
      '@esbuild/win32-x64': 0.16.4
    dev: true

  /escalade/3.1.1:
    resolution: {integrity: sha512-k0er2gUkLf8O0zKJiAhmkTnJlTvINGv7ygDNPbeIsX/TJjGJZHuh9B2UxbsaEkmlEo9MfhrSzmhIlhRlI2GXnw==}
    engines: {node: '>=6'}

  /escape-goat/3.0.0:
    resolution: {integrity: sha512-w3PwNZJwRxlp47QGzhuEBldEqVHHhh8/tIPcl6ecf2Bou99cdAt0knihBV0Ecc7CGxYduXVBDheH1K2oADRlvw==}
    engines: {node: '>=10'}
    dev: false

  /escape-html/1.0.3:
    resolution: {integrity: sha512-NiSupZ4OeuGwr68lGIeym/ksIZMJodUGOSCZ/FSnTxcrekbvqrgdUxlJOMpijaKZVjAJrWrGs/6Jy8OMuyj9ow==}

  /escape-string-regexp/1.0.5:
    resolution: {integrity: sha512-vbRorB5FUQWvla16U8R/qgaFIya2qGzwDrNmCZuYKrbdSUMG6I1ZCGQRefkRVhuOkIGVne7BQ35DSfo1qvJqFg==}
    engines: {node: '>=0.8.0'}
    dev: true

  /escape-string-regexp/4.0.0:
    resolution: {integrity: sha512-TtpcNJ3XAzx3Gq8sWRzJaVajRs0uVxA2YAkdb1jm2YkPz4G6egUFAyA3n5vtEIZefPk5Wa4UXbKuS5fKkJWdgA==}
    engines: {node: '>=10'}
    dev: true

  /escodegen/1.14.3:
    resolution: {integrity: sha512-qFcX0XJkdg+PB3xjZZG/wKSuT1PnQWx57+TVSjIMmILd2yC/6ByYElPwJnslDsuWuSAp4AwJGumarAAmJch5Kw==}
    engines: {node: '>=4.0'}
    hasBin: true
    dependencies:
      esprima: 4.0.1
      estraverse: 4.3.0
      esutils: 2.0.3
      optionator: 0.8.3
    optionalDependencies:
      source-map: 0.6.1
    dev: false

  /escodegen/2.0.0:
    resolution: {integrity: sha512-mmHKys/C8BFUGI+MAWNcSYoORYLMdPzjrknd2Vc+bUsjN5bXcr8EhrNB+UTqfL1y3I9c4fw2ihgtMPQLBRiQxw==}
    engines: {node: '>=6.0'}
    hasBin: true
    dependencies:
      esprima: 4.0.1
      estraverse: 5.3.0
      esutils: 2.0.3
      optionator: 0.8.3
    optionalDependencies:
      source-map: 0.6.1
    dev: true

  /eslint-config-prettier/8.6.0_eslint@8.31.0:
    resolution: {integrity: sha512-bAF0eLpLVqP5oEVUFKpMA+NnRFICwn9X8B5jrR9FcqnYBuPbqWEjTEspPWMj5ye6czoSLDweCzSo3Ko7gGrZaA==}
    hasBin: true
    peerDependencies:
      eslint: '>=7.0.0'
    dependencies:
      eslint: 8.31.0
    dev: true

  /eslint-plugin-prettier/4.2.1_iu5s7nk6dw7o3tajefwfiqfmge:
    resolution: {integrity: sha512-f/0rXLXUt0oFYs8ra4w49wYZBG5GKZpAYsJSm6rnYL5uVDjd+zowwMwVZHnAjf4edNrKpCDYfXDgmRE/Ak7QyQ==}
    engines: {node: '>=12.0.0'}
    peerDependencies:
      eslint: '>=7.28.0'
      eslint-config-prettier: '*'
      prettier: '>=2.0.0'
    peerDependenciesMeta:
      eslint-config-prettier:
        optional: true
    dependencies:
      eslint: 8.31.0
      eslint-config-prettier: 8.6.0_eslint@8.31.0
      prettier: 2.8.2
      prettier-linter-helpers: 1.0.0
    dev: true

  /eslint-plugin-vue/9.8.0_eslint@8.31.0:
    resolution: {integrity: sha512-E/AXwcTzunyzM83C2QqDHxepMzvI2y6x+mmeYHbVDQlKFqmKYvRrhaVixEeeG27uI44p9oKDFiyCRw4XxgtfHA==}
    engines: {node: ^14.17.0 || >=16.0.0}
    peerDependencies:
      eslint: ^6.2.0 || ^7.0.0 || ^8.0.0
    dependencies:
      eslint: 8.31.0
      eslint-utils: 3.0.0_eslint@8.31.0
      natural-compare: 1.4.0
      nth-check: 2.1.1
      postcss-selector-parser: 6.0.10
      semver: 7.3.8
      vue-eslint-parser: 9.1.0_eslint@8.31.0
      xml-name-validator: 4.0.0
    transitivePeerDependencies:
      - supports-color
    dev: true

  /eslint-scope/5.1.1:
    resolution: {integrity: sha512-2NxwbF/hZ0KpepYN0cNbo+FN6XoK7GaHlQhgx/hIZl6Va0bF45RQOOwhLIy8lQDbuCiadSLCBnH2CFYquit5bw==}
    engines: {node: '>=8.0.0'}
    dependencies:
      esrecurse: 4.3.0
      estraverse: 4.3.0
    dev: true

  /eslint-scope/7.1.1:
    resolution: {integrity: sha512-QKQM/UXpIiHcLqJ5AOyIW7XZmzjkzQXYE54n1++wb0u9V/abW3l9uQnxX8Z5Xd18xyKIMTUAyQ0k1e8pz6LUrw==}
    engines: {node: ^12.22.0 || ^14.17.0 || >=16.0.0}
    dependencies:
      esrecurse: 4.3.0
      estraverse: 5.3.0
    dev: true

  /eslint-utils/3.0.0_eslint@8.31.0:
    resolution: {integrity: sha512-uuQC43IGctw68pJA1RgbQS8/NP7rch6Cwd4j3ZBtgo4/8Flj4eGE7ZYSZRN3iq5pVUv6GPdW5Z1RFleo84uLDA==}
    engines: {node: ^10.0.0 || ^12.0.0 || >= 14.0.0}
    peerDependencies:
      eslint: '>=5'
    dependencies:
      eslint: 8.31.0
      eslint-visitor-keys: 2.1.0
    dev: true

  /eslint-visitor-keys/2.1.0:
    resolution: {integrity: sha512-0rSmRBzXgDzIsD6mGdJgevzgezI534Cer5L/vyMX0kHzT/jiB43jRhd9YUlMGYLQy2zprNmoT8qasCGtY+QaKw==}
    engines: {node: '>=10'}
    dev: true

  /eslint-visitor-keys/3.3.0:
    resolution: {integrity: sha512-mQ+suqKJVyeuwGYHAdjMFqjCyfl8+Ldnxuyp3ldiMBFKkvytrXUZWaiPCEav8qDHKty44bD+qV1IP4T+w+xXRA==}
    engines: {node: ^12.22.0 || ^14.17.0 || >=16.0.0}
    dev: true

  /eslint/8.31.0:
    resolution: {integrity: sha512-0tQQEVdmPZ1UtUKXjX7EMm9BlgJ08G90IhWh0PKDCb3ZLsgAOHI8fYSIzYVZej92zsgq+ft0FGsxhJ3xo2tbuA==}
    engines: {node: ^12.22.0 || ^14.17.0 || >=16.0.0}
    hasBin: true
    dependencies:
      '@eslint/eslintrc': 1.4.1
      '@humanwhocodes/config-array': 0.11.8
      '@humanwhocodes/module-importer': 1.0.1
      '@nodelib/fs.walk': 1.2.8
      ajv: 6.12.6
      chalk: 4.1.2
      cross-spawn: 7.0.3
      debug: 4.3.4
      doctrine: 3.0.0
      escape-string-regexp: 4.0.0
      eslint-scope: 7.1.1
      eslint-utils: 3.0.0_eslint@8.31.0
      eslint-visitor-keys: 3.3.0
      espree: 9.4.0
      esquery: 1.4.0
      esutils: 2.0.3
      fast-deep-equal: 3.1.3
      file-entry-cache: 6.0.1
      find-up: 5.0.0
      glob-parent: 6.0.2
      globals: 13.19.0
      grapheme-splitter: 1.0.4
      ignore: 5.2.0
      import-fresh: 3.3.0
      imurmurhash: 0.1.4
      is-glob: 4.0.3
      is-path-inside: 3.0.3
      js-sdsl: 4.1.4
      js-yaml: 4.1.0
      json-stable-stringify-without-jsonify: 1.0.1
      levn: 0.4.1
      lodash.merge: 4.6.2
      minimatch: 3.1.2
      natural-compare: 1.4.0
      optionator: 0.9.1
      regexpp: 3.2.0
      strip-ansi: 6.0.1
      strip-json-comments: 3.1.1
      text-table: 0.2.0
    transitivePeerDependencies:
      - supports-color
    dev: true

  /espree/9.4.0:
    resolution: {integrity: sha512-DQmnRpLj7f6TgN/NYb0MTzJXL+vJF9h3pHy4JhCIs3zwcgez8xmGg3sXHcEO97BrmO2OSvCwMdfdlyl+E9KjOw==}
    engines: {node: ^12.22.0 || ^14.17.0 || >=16.0.0}
    dependencies:
      acorn: 8.8.1
      acorn-jsx: 5.3.2_acorn@8.8.1
      eslint-visitor-keys: 3.3.0
    dev: true

  /esprima-extract-comments/1.1.0:
    resolution: {integrity: sha512-sBQUnvJwpeE9QnPrxh7dpI/dp67erYG4WXEAreAMoelPRpMR7NWb4YtwRPn9b+H1uLQKl/qS8WYmyaljTpjIsw==}
    engines: {node: '>=4'}
    dependencies:
      esprima: 4.0.1
    dev: true

  /esprima/4.0.1:
    resolution: {integrity: sha512-eGuFFw7Upda+g4p+QHvnW0RyTX/SVeJBDM/gCtMARO0cLuT2HcEKnTPvhjV6aGeqrCB/sbNop0Kszm0jsaWU4A==}
    engines: {node: '>=4'}
    hasBin: true

  /esquery/1.4.0:
    resolution: {integrity: sha512-cCDispWt5vHHtwMY2YrAQ4ibFkAL8RbH5YGBnZBc90MolvvfkkQcJro/aZiAQUlQ3qgrYS6D6v8Gc5G5CQsc9w==}
    engines: {node: '>=0.10'}
    dependencies:
      estraverse: 5.3.0
    dev: true

  /esrecurse/4.3.0:
    resolution: {integrity: sha512-KmfKL3b6G+RXvP8N1vr3Tq1kL/oCFgn2NYXEtqP8/L3pKapUA4G8cFVaoF3SU323CD4XypR/ffioHmkti6/Tag==}
    engines: {node: '>=4.0'}
    dependencies:
      estraverse: 5.3.0
    dev: true

  /estraverse/4.3.0:
    resolution: {integrity: sha512-39nnKffWz8xN1BU/2c79n9nB9HDzo0niYUqx6xyqUnyoAnQyyWpOTdZEeiCch8BBu515t4wp9ZmgVfVhn9EBpw==}
    engines: {node: '>=4.0'}

  /estraverse/5.3.0:
    resolution: {integrity: sha512-MMdARuVEQziNTeJD8DgMqmhwR11BRQ/cBP+pLtYdSTnf3MIO8fFeiINEbX36ZdNlfU/7A9f3gUw49B3oQsvwBA==}
    engines: {node: '>=4.0'}
    dev: true

  /estree-walker/2.0.2:
    resolution: {integrity: sha512-Rfkk/Mp/DL7JVje3u18FxFujQlTNR2q6QfMSMB7AvCBx91NGj/ba3kCfza0f6dVDbw7YlRf/nDrn7pQrCCyQ/w==}

  /esutils/2.0.3:
    resolution: {integrity: sha512-kVscqXk4OCp68SZ0dkgEKVi6/8ij300KBWTJq32P/dYeWTSwK41WyTxalN1eRmA5Z9UU/LX9D7FWSmV9SAYx6g==}
    engines: {node: '>=0.10.0'}

  /etag/1.8.1:
    resolution: {integrity: sha512-aIL5Fx7mawVa300al2BnEE4iNvo1qETxLrPI/o05L7z6go7fCw1J6EQmbK4FmJ2AS7kgVF/KEZWufBfdClMcPg==}
    engines: {node: '>= 0.6'}

  /events/3.3.0:
    resolution: {integrity: sha512-mQw+2fkQbALzQ7V0MY0IqdnXNOeTtP4r0lN9z7AAawCXgqea7bDii20AYrIBrFd/Hx0M2Ocz6S111CaFkUcb0Q==}
    engines: {node: '>=0.8.x'}
    dev: true

  /execa/4.1.0:
    resolution: {integrity: sha512-j5W0//W7f8UxAn8hXVnwG8tLwdiUy4FJLcSupCg6maBYZDpyBvTApK7KyuI4bKj8KOh1r2YH+6ucuYtJv1bTZA==}
    engines: {node: '>=10'}
    dependencies:
      cross-spawn: 7.0.3
      get-stream: 5.2.0
      human-signals: 1.1.1
      is-stream: 2.0.1
      merge-stream: 2.0.0
      npm-run-path: 4.0.1
      onetime: 5.1.2
      signal-exit: 3.0.7
      strip-final-newline: 2.0.0
    dev: true

  /execa/5.1.1:
    resolution: {integrity: sha512-8uSpZZocAZRBAPIEINJj3Lo9HyGitllczc27Eh5YYojjMFMn8yHMDMaUHE2Jqfq05D/wucwI4JGURyXt1vchyg==}
    engines: {node: '>=10'}
    dependencies:
      cross-spawn: 7.0.3
      get-stream: 6.0.1
      human-signals: 2.1.0
      is-stream: 2.0.1
      merge-stream: 2.0.0
      npm-run-path: 4.0.1
      onetime: 5.1.2
      signal-exit: 3.0.7
      strip-final-newline: 2.0.0
    dev: true

  /express/4.18.2:
    resolution: {integrity: sha512-5/PsL6iGPdfQ/lKM1UuielYgv3BUoJfz1aUwU9vHZ+J7gyvwdQXFEBIEIaxeGf0GIcreATNyBExtalisDbuMqQ==}
    engines: {node: '>= 0.10.0'}
    dependencies:
      accepts: 1.3.8
      array-flatten: 1.1.1
      body-parser: 1.20.1
      content-disposition: 0.5.4
      content-type: 1.0.4
      cookie: 0.5.0
      cookie-signature: 1.0.6
      debug: 2.6.9
      depd: 2.0.0
      encodeurl: 1.0.2
      escape-html: 1.0.3
      etag: 1.8.1
      finalhandler: 1.2.0
      fresh: 0.5.2
      http-errors: 2.0.0
      merge-descriptors: 1.0.1
      methods: 1.1.2
      on-finished: 2.4.1
      parseurl: 1.3.3
      path-to-regexp: 0.1.7
      proxy-addr: 2.0.7
      qs: 6.11.0
      range-parser: 1.2.1
      safe-buffer: 5.2.1
      send: 0.18.0
      serve-static: 1.15.0
      setprototypeof: 1.2.0
      statuses: 2.0.1
      type-is: 1.6.18
      utils-merge: 1.0.1
      vary: 1.1.2
    transitivePeerDependencies:
      - supports-color

  /extend-shallow/2.0.1:
    resolution: {integrity: sha512-zCnTtlxNoAiDc3gqY2aYAWFx7XWWiasuF2K8Me5WbN8otHKTUKBwjPtNpRs/rbUZm7KxWAaNj7P1a/p52GbVug==}
    engines: {node: '>=0.10.0'}
    dependencies:
      is-extendable: 0.1.1
    dev: true

  /external-editor/3.1.0:
    resolution: {integrity: sha512-hMQ4CX1p1izmuLYyZqLMO/qGNw10wSv9QDCPfzXfyFrOaCSSoRfqE1Kf1s5an66J5JZC62NewG+mK49jOCtQew==}
    engines: {node: '>=4'}
    dependencies:
      chardet: 0.7.0
      iconv-lite: 0.4.24
      tmp: 0.0.33
    dev: true

  /extract-comments/1.1.0:
    resolution: {integrity: sha512-dzbZV2AdSSVW/4E7Ti5hZdHWbA+Z80RJsJhr5uiL10oyjl/gy7/o+HI1HwK4/WSZhlq4SNKU3oUzXlM13Qx02Q==}
    engines: {node: '>=6'}
    dependencies:
      esprima-extract-comments: 1.1.0
      parse-code-context: 1.0.0
    dev: true

  /extract-css/3.0.0:
    resolution: {integrity: sha512-ZM2IuJkX79gys2PMN12yWrHvyK2sw1ReCdCtp/RAdgcFaBui+wY3Bsll9Em2LJXzKI8BYEBZLm2UczqyBCXSjQ==}
    dependencies:
      batch: 0.6.1
      href-content: 2.0.1
      list-stylesheets: 2.0.0
      style-data: 2.0.0
    transitivePeerDependencies:
      - supports-color
    dev: false

  /fast-deep-equal/3.1.3:
    resolution: {integrity: sha512-f3qQ9oQy9j2AhBe/H9VC91wLmKBCCU/gDOnKNAYG5hswO7BLKj09Hc5HYNz9cGI++xlpDCIgDaitVs03ATR84Q==}
    dev: true

  /fast-diff/1.2.0:
    resolution: {integrity: sha512-xJuoT5+L99XlZ8twedaRf6Ax2TgQVxvgZOYoPKqZufmJib0tL2tegPBOZb1pVNgIhlqDlA0eO0c3wBvQcmzx4w==}
    dev: true

  /fast-glob/3.2.12:
    resolution: {integrity: sha512-DVj4CQIYYow0BlaelwK1pHl5n5cRSJfM60UA0zK891sVInoPri2Ekj7+e1CT3/3qxXenpI+nBBmQAcJPJgaj4w==}
    engines: {node: '>=8.6.0'}
    dependencies:
      '@nodelib/fs.stat': 2.0.5
      '@nodelib/fs.walk': 1.2.8
      glob-parent: 5.1.2
      merge2: 1.4.1
      micromatch: 4.0.5
    dev: true

  /fast-json-stable-stringify/2.1.0:
    resolution: {integrity: sha512-lhd/wF+Lk98HZoTCtlVraHtfh5XYijIjalXck7saUtuanSDyLMxnHhSXEDJqHxD7msR8D0uCmqlkwjCV8xvwHw==}
    dev: true

  /fast-levenshtein/2.0.6:
    resolution: {integrity: sha512-DCXu6Ifhqcks7TZKY3Hxp3y6qphY5SJZmrWMDrKcERSOXWQdMhU9Ig/PYrzyw/ul9jOIyh0N4M0tbC5hodg8dw==}

  /fast-safe-stringify/2.1.1:
    resolution: {integrity: sha512-W+KJc2dmILlPplD/H4K9l9LcAHAfPtP6BY84uVLXQ6Evcz9Lcg33Y2z1IVblT6xdY54PXYVHEv+0Wpq8Io6zkA==}

  /fastq/1.13.0:
    resolution: {integrity: sha512-YpkpUnK8od0o1hmeSc7UUs/eB/vIPWJYjKck2QKIzAf71Vm1AAQ3EbuZB3g2JIy+pg+ERD0vqI79KyZiB2e2Nw==}
    dependencies:
      reusify: 1.0.4
    dev: true

  /figures/3.2.0:
    resolution: {integrity: sha512-yaduQFRKLXYOGgEn6AZau90j3ggSOyiqXU0F9JZfeXYhNa+Jk4X+s45A2zg5jns87GAFa34BBm2kXw4XpNcbdg==}
    engines: {node: '>=8'}
    dependencies:
      escape-string-regexp: 1.0.5
    dev: true

  /file-entry-cache/6.0.1:
    resolution: {integrity: sha512-7Gps/XWymbLk2QLYK4NzpMOrYjMhdIxXuIvy2QBsLE6ljuodKvdkWs/cpyJJ3CVIVpH0Oi1Hvg1ovbMzLdFBBg==}
    engines: {node: ^10.12.0 || >=12.0.0}
    dependencies:
      flat-cache: 3.0.4
    dev: true

  /file-uri-to-path/2.0.0:
    resolution: {integrity: sha512-hjPFI8oE/2iQPVe4gbrJ73Pp+Xfub2+WI2LlXDbsaJBwT5wuMh35WNWVYYTpnz895shtwfyutMFLFywpQAFdLg==}
    engines: {node: '>= 6'}
    dev: false

  /filelist/1.0.4:
    resolution: {integrity: sha512-w1cEuf3S+DrLCQL7ET6kz+gmlJdbq9J7yXCSjK/OZCPA+qEN1WyF4ZAf0YYJa4/shHJra2t/d/r8SV4Ji+x+8Q==}
    dependencies:
      minimatch: 5.1.2
    dev: false
    optional: true

  /fill-keys/1.0.2:
    resolution: {integrity: sha512-tcgI872xXjwFF4xgQmLxi76GnwJG3g/3isB1l4/G5Z4zrbddGpBjqZCO9oEAcB5wX0Hj/5iQB3toxfO7in1hHA==}
    engines: {node: '>=0.10.0'}
    dependencies:
      is-object: 1.0.2
      merge-descriptors: 1.0.1
    dev: true

  /fill-range/7.0.1:
    resolution: {integrity: sha512-qOo9F+dMUmC2Lcb4BbVvnKJxTPjCm+RRpe4gDuGrzkL7mEVl/djYSu2OdQ2Pa302N4oqkSg9ir6jaLWJ2USVpQ==}
    engines: {node: '>=8'}
    dependencies:
      to-regex-range: 5.0.1

  /finalhandler/1.1.2:
    resolution: {integrity: sha512-aAWcW57uxVNrQZqFXjITpW3sIUQmHGG3qSb9mUah9MgMC4NeWhNOlNjXEYq3HjRAvL6arUviZGGJsBg6z0zsWA==}
    engines: {node: '>= 0.8'}
    dependencies:
      debug: 2.6.9
      encodeurl: 1.0.2
      escape-html: 1.0.3
      on-finished: 2.3.0
      parseurl: 1.3.3
      statuses: 1.5.0
      unpipe: 1.0.0
    transitivePeerDependencies:
      - supports-color
    dev: true

  /finalhandler/1.2.0:
    resolution: {integrity: sha512-5uXcUVftlQMFnWC9qu/svkWv3GTd2PfUhK/3PLkYNAe7FbqJMt3515HaxE6eRL74GdsriiwujiawdaB1BpEISg==}
    engines: {node: '>= 0.8'}
    dependencies:
      debug: 2.6.9
      encodeurl: 1.0.2
      escape-html: 1.0.3
      on-finished: 2.4.1
      parseurl: 1.3.3
      statuses: 2.0.1
      unpipe: 1.0.0
    transitivePeerDependencies:
      - supports-color

  /find-up/5.0.0:
    resolution: {integrity: sha512-78/PXT1wlLLDgTzDs7sjq9hzz0vXD+zn+7wypEe4fXQxCmdmqfGsEPQxmiCSQI3ajFV91bVSsvNtrJRiW6nGng==}
    engines: {node: '>=10'}
    dependencies:
      locate-path: 6.0.0
      path-exists: 4.0.0
    dev: true

  /flat-cache/3.0.4:
    resolution: {integrity: sha512-dm9s5Pw7Jc0GvMYbshN6zchCA9RgQlzzEZX3vylR9IqFfS8XciblUXOKfW6SiuJ0e13eDYZoZV5wdrev7P3Nwg==}
    engines: {node: ^10.12.0 || >=12.0.0}
    dependencies:
      flatted: 3.2.5
      rimraf: 3.0.2
    dev: true

  /flat-util/1.1.9:
    resolution: {integrity: sha512-BOTMw/6rbbxVjv5JQvwgGMc2/6wWGd2VeyTvnzvvE49VRjS0tTxLbry/QVP1yPw8SaAOBYsnixmzruXoqjdUHA==}
    dev: false

  /flat/5.0.2:
    resolution: {integrity: sha512-b6suED+5/3rTpUBdG1gupIl8MPFCAMA0QXwmljLhvCUKcUvdE4gWky9zpuGCcXHOsz4J9wPGNWq6OKpmIzz3hQ==}
    hasBin: true
    dev: true

  /flatted/3.2.5:
    resolution: {integrity: sha512-WIWGi2L3DyTUvUrwRKgGi9TwxQMUEqPOPQBVi71R96jZXJdFskXEmf54BoZaS1kknGODoIGASGEzBUYdyMCBJg==}
    dev: true

  /flexsearch/0.7.21:
    resolution: {integrity: sha512-W7cHV7Hrwjid6lWmy0IhsWDFQboWSng25U3VVywpHOTJnnAZNPScog67G+cVpeX9f7yDD21ih0WDrMMT+JoaYg==}
    dev: true

  /follow-redirects/1.15.1:
    resolution: {integrity: sha512-yLAMQs+k0b2m7cVxpS1VKJVvoz7SS9Td1zss3XRwXj+ZDH00RJgnuLx7E44wx02kQLrdM3aOOy+FpzS7+8OizA==}
    engines: {node: '>=4.0'}
    peerDependencies:
      debug: '*'
    peerDependenciesMeta:
      debug:
        optional: true
    dev: false

  /for-each/0.3.3:
    resolution: {integrity: sha512-jqYfLp7mo9vIyQf8ykW2v7A+2N4QjeCeI5+Dz9XraiO1ign81wjiH7Fb9vSOWvQfNtmSa4H2RoQTrrXivdUZmw==}
    dependencies:
      is-callable: 1.2.4
    dev: true

  /fork-ts-checker-webpack-plugin/7.2.14_3fkjkrd3audxnith3e7fo4fnxi:
    resolution: {integrity: sha512-Tg2feh/n8k486KX0EbXVUfJj3j0xnnbKYTJw0fnIb2QdV0+lblOYZSal5ed9hARoWVwKeOC7sYE2EakSRLo5ZA==}
    engines: {node: '>=12.13.0', yarn: '>=1.0.0'}
    peerDependencies:
      typescript: '>3.6.0'
      vue-template-compiler: '*'
      webpack: ^5.11.0
    peerDependenciesMeta:
      vue-template-compiler:
        optional: true
    dependencies:
      '@babel/code-frame': 7.16.7
      chalk: 4.1.2
      chokidar: 3.5.3
      cosmiconfig: 7.0.1
      deepmerge: 4.2.2
      fs-extra: 10.1.0
      memfs: 3.4.1
      minimatch: 3.1.2
      node-abort-controller: 3.0.1
      schema-utils: 3.1.1
      semver: 7.3.8
      tapable: 2.2.1
      typescript: 4.9.4
      webpack: 5.75.0_@swc+core@1.3.25
    dev: true

  /form-data/4.0.0:
    resolution: {integrity: sha512-ETEklSGi5t0QMZuiXoA/Q6vcnxcLQP5vdugSpuAyi6SVGi2clPPp+xgEhuMaHC+zGgn31Kd235W35f7Hykkaww==}
    engines: {node: '>= 6'}
    dependencies:
      asynckit: 0.4.0
      combined-stream: 1.0.8
      mime-types: 2.1.35

  /formidable/2.1.1:
    resolution: {integrity: sha512-0EcS9wCFEzLvfiks7omJ+SiYJAiD+TzK4Pcw1UlUoGnhUxDcMKjt0P7x8wEb0u6OHu8Nb98WG3nxtlF5C7bvUQ==}
    dependencies:
      dezalgo: 1.0.4
      hexoid: 1.0.0
      once: 1.4.0
      qs: 6.11.0

  /forwarded/0.2.0:
    resolution: {integrity: sha512-buRG0fpBtRHSTCOASe6hD258tEubFoRLb4ZNA6NxMVHNw2gOcwHo9wyablzMzOA5z9xA9L1KNjk/Nt6MT9aYow==}
    engines: {node: '>= 0.6'}

  /fraction.js/4.2.0:
    resolution: {integrity: sha512-MhLuK+2gUcnZe8ZHlaaINnQLl0xRIGRfcGk2yl8xoQAfHrSsL3rYu6FCmBdkdbhc9EPlwyGHewaRsvwRMJtAlA==}
    dev: true

  /fresh/0.5.2:
    resolution: {integrity: sha512-zJ2mQYM18rEFOudeV4GShTGIQ7RbzA7ozbU9I/XBpm7kqgMywgmylMwXHxZJmkVoYkna9d2pVXVXPdYTP9ej8Q==}
    engines: {node: '>= 0.6'}

  /fs-extra/10.1.0:
    resolution: {integrity: sha512-oRXApq54ETRj4eMiFzGnHWGy+zo5raudjuxN0b8H7s/RU2oW0Wvsx9O0ACRN/kRq9E8Vu/ReskGB5o3ji+FzHQ==}
    engines: {node: '>=12'}
    dependencies:
      graceful-fs: 4.2.9
      jsonfile: 6.1.0
      universalify: 2.0.0
    dev: true

  /fs-extra/11.1.0:
    resolution: {integrity: sha512-0rcTq621PD5jM/e0a3EJoGC/1TC5ZBCERW82LQuwfGnCa1V8w7dpYH1yNu+SLb6E5dkeCBzKEyLGlFrnr+dUyw==}
    engines: {node: '>=14.14'}
    dependencies:
      graceful-fs: 4.2.9
      jsonfile: 6.1.0
      universalify: 2.0.0
    dev: true

  /fs-extra/8.1.0:
    resolution: {integrity: sha512-yhlQgA6mnOJUKOsRUFsgJdQCvkKhcz8tlZG5HBQfReYZy46OwLcY+Zia0mtdHsOo9y/hP+CxMN0TU9QxoOtG4g==}
    engines: {node: '>=6 <7 || >=8'}
    dependencies:
      graceful-fs: 4.2.9
      jsonfile: 4.0.0
      universalify: 0.1.2
    dev: false

  /fs-minipass/2.1.0:
    resolution: {integrity: sha512-V/JgOLFCS+R6Vcq0slCuaeWEdNC3ouDlJMNIsacH2VtALiu9mV4LPrHc5cDl8k5aw6J8jwgWWpiTo5RYhmIzvg==}
    engines: {node: '>= 8'}
    dependencies:
      minipass: 3.3.4
    dev: false

  /fs-monkey/1.0.3:
    resolution: {integrity: sha512-cybjIfiiE+pTWicSCLFHSrXZ6EilF30oh91FDP9S2B051prEa7QWfrVTQm10/dDpswBDXZugPa1Ogu8Yh+HV0Q==}
    dev: true

  /fs.realpath/1.0.0:
    resolution: {integrity: sha512-OO0pH2lK6a0hZnAdau5ItzHPI6pUlvI7jMVnxUQRtw4owF2wk8lOSabtGDCTP4Ggrg2MbGnWO9X8K1t4+fGMDw==}

  /fsevents/2.3.2:
    resolution: {integrity: sha512-xiqMQR4xAeHTuB9uWm+fFRcIOgKBMiOBP+eXiyT7jsgVCq1bkVygt00oASowB7EdtpOHaaPgKt812P9ab+DDKA==}
    engines: {node: ^8.16.0 || ^10.6.0 || >=11.0.0}
    os: [darwin]
    requiresBuild: true
    optional: true

  /ftp/0.3.10:
    resolution: {integrity: sha512-faFVML1aBx2UoDStmLwv2Wptt4vw5x03xxX172nhA5Y5HBshW5JweqQ2W4xL4dezQTG8inJsuYcpPHHU3X5OTQ==}
    engines: {node: '>=0.8.0'}
    dependencies:
      readable-stream: 1.1.14
      xregexp: 2.0.0
    dev: false

  /function-bind/1.1.1:
    resolution: {integrity: sha512-yIovAzMX49sF8Yl58fSCWJ5svSLuaibPxXQJFLmBObTuCr0Mf1KiPopGM9NiFjiYBCbfaa2Fh6breQ6ANVTI0A==}

  /functions-have-names/1.2.3:
    resolution: {integrity: sha512-xckBUXyTIqT97tq2x2AMb+g163b5JFysYk0x4qxNFwbfQkmNZoiRHb6sPzI9/QV33WeuvVYBUIiD4NzNIyqaRQ==}
    dev: true

  /gauge/3.0.2:
    resolution: {integrity: sha512-+5J6MS/5XksCuXq++uFRsnUd7Ovu1XenbeuIuNRJxYWjgQbPuFhT14lAvsWfqfAmnwluf1OwMjz39HjfLPci0Q==}
    engines: {node: '>=10'}
    dependencies:
      aproba: 2.0.0
      color-support: 1.1.3
      console-control-strings: 1.1.0
      has-unicode: 2.0.1
      object-assign: 4.1.1
      signal-exit: 3.0.7
      string-width: 4.2.3
      strip-ansi: 6.0.1
      wide-align: 1.1.5
    dev: false

  /get-caller-file/2.0.5:
    resolution: {integrity: sha512-DyFP3BM/3YHTQOCUL/w0OZHR0lpKeGrxotcHWcqNEdnltqFwXVfhEBQ94eIo34AfQpo0rGki4cyIiftY06h2Fg==}
    engines: {node: 6.* || 8.* || >= 10.*}

  /get-func-name/2.0.0:
    resolution: {integrity: sha512-Hm0ixYtaSZ/V7C8FJrtZIuBBI+iSgL+1Aq82zSu8VQNB4S3Gk8e7Qs3VwBDJAhmRZcFqkl3tQu36g/Foh5I5ig==}
    dev: true

  /get-intrinsic/1.1.3:
    resolution: {integrity: sha512-QJVz1Tj7MS099PevUG5jvnt9tSkXN8K14dxQlikJuPt4uD9hHAHjLyLBiLR5zELelBdD9QNRAXZzsJx0WaDL9A==}
    dependencies:
      function-bind: 1.1.1
      has: 1.0.3
      has-symbols: 1.0.3

  /get-stream/5.2.0:
    resolution: {integrity: sha512-nBF+F1rAZVCu/p7rjzgA+Yb4lfYXrpl7a6VmJrU8wF9I1CKvP/QwPNZHnOlwbTkY6dvtFIzFMSyQXbLoTQPRpA==}
    engines: {node: '>=8'}
    dependencies:
      pump: 3.0.0
    dev: true

  /get-stream/6.0.1:
    resolution: {integrity: sha512-ts6Wi+2j3jQjqi70w5AlN8DFnkSwC+MqmxEzdEALB2qXZYV3X/b1CTfgPLGJNMeAWxdPfU8FO1ms3NUfaHCPYg==}
    engines: {node: '>=10'}
    dev: true

  /get-uri/3.0.2:
    resolution: {integrity: sha512-+5s0SJbGoyiJTZZ2JTpFPLMPSch72KEqGOTvQsBqg0RBWvwhWUSYZFAtz3TPW0GXJuLBJPts1E241iHg+VRfhg==}
    engines: {node: '>= 6'}
    dependencies:
      '@tootallnate/once': 1.1.2
      data-uri-to-buffer: 3.0.1
      debug: 4.3.4
      file-uri-to-path: 2.0.0
      fs-extra: 8.1.0
      ftp: 0.3.10
    transitivePeerDependencies:
      - supports-color
    dev: false

  /glob-parent/5.1.2:
    resolution: {integrity: sha512-AOIgSQCepiJYwP3ARnGx+5VnTu2HBYdzbGP45eLw1vr3zB3vZLeyed1sC9hnbcOc9/SrMyM5RPQrkGz4aS9Zow==}
    engines: {node: '>= 6'}
    dependencies:
      is-glob: 4.0.3

  /glob-parent/6.0.2:
    resolution: {integrity: sha512-XxwI8EOhVQgWp6iDL+3b0r86f4d6AX6zSU55HfB4ydCEuXLXc5FcYeOu+nnGftS4TEju/11rt4KJPTMgbfmv4A==}
    engines: {node: '>=10.13.0'}
    dependencies:
      is-glob: 4.0.3
    dev: true

  /glob-to-regexp/0.4.1:
    resolution: {integrity: sha512-lkX1HJXwyMcprw/5YUZc2s7DrpAiHB21/V+E1rHUrVNokkvB6bqMzT0VfV6/86ZNabt1k14YOIaT7nDvOX3Iiw==}
    dev: true

  /glob/7.2.0:
    resolution: {integrity: sha512-lmLf6gtyrPq8tTjSmrO94wBeQbFR3HbLHbuyD69wuyQkImp2hWqMGB47OX65FBkPffO641IP9jWa1z4ivqG26Q==}
    dependencies:
      fs.realpath: 1.0.0
      inflight: 1.0.6
      inherits: 2.0.4
      minimatch: 3.1.2
      once: 1.4.0
      path-is-absolute: 1.0.1

  /glob/8.0.3:
    resolution: {integrity: sha512-ull455NHSHI/Y1FqGaaYFaLGkNMMJbavMrEGFXG/PGrg6y7sutWHUHrz6gy6WEBH6akM1M414dWKCNs+IhKdiQ==}
    engines: {node: '>=12'}
    dependencies:
      fs.realpath: 1.0.0
      inflight: 1.0.6
      inherits: 2.0.4
      minimatch: 5.1.2
      once: 1.4.0
    dev: false

  /globals/13.19.0:
    resolution: {integrity: sha512-dkQ957uSRWHw7CFXLUtUHQI3g3aWApYhfNR2O6jn/907riyTYKVBmxYVROkBcY614FSSeSJh7Xm7SrUWCxvJMQ==}
    engines: {node: '>=8'}
    dependencies:
      type-fest: 0.20.2
    dev: true

  /globby/11.1.0:
    resolution: {integrity: sha512-jhIXaOzy1sb8IyocaruWSn1TjmnBVs8Ayhcy83rmxNJ8q2uWKCAj3CnJY+KpGSXCueAPc0i05kVvVKtP1t9S3g==}
    engines: {node: '>=10'}
    dependencies:
      array-union: 2.1.0
      dir-glob: 3.0.1
      fast-glob: 3.2.12
      ignore: 5.2.0
      merge2: 1.4.1
      slash: 3.0.0
    dev: true

  /globby/13.1.2:
    resolution: {integrity: sha512-LKSDZXToac40u8Q1PQtZihbNdTYSNMuWe+K5l+oa6KgDzSvVrHXlJy40hUP522RjAIoNLJYBJi7ow+rbFpIhHQ==}
    engines: {node: ^12.20.0 || ^14.13.1 || >=16.0.0}
    dependencies:
      dir-glob: 3.0.1
      fast-glob: 3.2.12
      ignore: 5.2.0
      merge2: 1.4.1
      slash: 4.0.0
    dev: true

  /gopd/1.0.1:
    resolution: {integrity: sha512-d65bNlIadxvpb/A2abVdlqKqV563juRnZ1Wtk6s1sIR8uNsXR70xqIzVqxVf1eTqDunwT2MkczEeaezCKTZhwA==}
    dependencies:
      get-intrinsic: 1.1.3
    dev: true

  /graceful-fs/4.2.9:
    resolution: {integrity: sha512-NtNxqUcXgpW2iMrfqSfR73Glt39K+BLwWsPs94yR63v45T0Wbej7eRmL5cWfwEgqXnmjQp3zaJTshdRW/qC2ZQ==}

  /grapheme-splitter/1.0.4:
    resolution: {integrity: sha512-bzh50DW9kTPM00T8y4o8vQg89Di9oLJVLW/KaOGIXJWP/iqCN6WKYkbNOF04vFLJhwcpYUh9ydh/+5vpOqV4YQ==}
    dev: true

  /gray-matter/4.0.3:
    resolution: {integrity: sha512-5v6yZd4JK3eMI3FqqCouswVqwugaA9r4dNZB1wwcmrD02QkV5H0y7XBQW8QwQqEaZY1pM9aqORSORhJRdNK44Q==}
    engines: {node: '>=6.0'}
    dependencies:
      js-yaml: 3.14.1
      kind-of: 6.0.3
      section-matter: 1.0.0
      strip-bom-string: 1.0.0
    dev: true

  /handlebars/4.7.7:
    resolution: {integrity: sha512-aAcXm5OAfE/8IXkcZvCepKU3VzW1/39Fb5ZuqMtgI/hT8X2YgoMvBY5dLhq/cpOvw7Lk1nK/UF71aLG/ZnVYRA==}
    engines: {node: '>=0.4.7'}
    hasBin: true
    dependencies:
      minimist: 1.2.6
      neo-async: 2.6.2
      source-map: 0.6.1
      wordwrap: 1.0.0
    optionalDependencies:
      uglify-js: 3.16.2
    dev: false

  /has-bigints/1.0.1:
    resolution: {integrity: sha512-LSBS2LjbNBTf6287JEbEzvJgftkF5qFkmCo9hDRpAzKhUOlJ+hx8dd4USs00SgsUNwc4617J9ki5YtEClM2ffA==}
    dev: true

  /has-flag/3.0.0:
    resolution: {integrity: sha512-sKJf1+ceQBr4SMkvQnBDNDtf4TXpVhVGateu0t918bl30FnbE2m4vNLX+VWe/dpjlb+HugGYzW7uQXH98HPEYw==}
    engines: {node: '>=4'}
    dev: true

  /has-flag/4.0.0:
    resolution: {integrity: sha512-EykJT/Q1KjTWctppgIAgfSO0tKVuZUjhgMr17kqTumMl6Afv3EISleU7qZUzoXDFTAHTDC4NOoG/ZxU3EvlMPQ==}
    engines: {node: '>=8'}

  /has-property-descriptors/1.0.0:
    resolution: {integrity: sha512-62DVLZGoiEBDHQyqG4w9xCuZ7eJEwNmJRWw2VY84Oedb7WFcA27fiEVe8oUQx9hAUJ4ekurquucTGwsyO1XGdQ==}
    dependencies:
      get-intrinsic: 1.1.3
    dev: true

  /has-symbols/1.0.3:
    resolution: {integrity: sha512-l3LCuF6MgDNwTDKkdYGEihYjt5pRPbEg46rtlmnSPlUbgmB8LOIrKJbYYFBSbnPaJexMKtiPO8hmeRjRz2Td+A==}
    engines: {node: '>= 0.4'}

  /has-tostringtag/1.0.0:
    resolution: {integrity: sha512-kFjcSNhnlGV1kyoGk7OXKSawH5JOb/LzUc5w9B02hOTO0dfFRjbHQKvg1d6cf3HbeUmtU9VbbV3qzZ2Teh97WQ==}
    engines: {node: '>= 0.4'}
    dependencies:
      has-symbols: 1.0.3

  /has-unicode/2.0.1:
    resolution: {integrity: sha512-8Rf9Y83NBReMnx0gFzA8JImQACstCYWUplepDa9xprwwtmgEZUF0h/i5xSA625zB/I37EtrswSST6OXxwaaIJQ==}
    dev: false

  /has/1.0.3:
    resolution: {integrity: sha512-f2dvO0VU6Oej7RkWJGrehjbzMAjFp5/VKPp5tTpWIV4JHHZK1/BxbFRtf/siA2SWTe09caDmVtYYzWEIbBS4zw==}
    engines: {node: '>= 0.4.0'}
    dependencies:
      function-bind: 1.1.1

  /he/1.2.0:
    resolution: {integrity: sha512-F/1DnUGPopORZi0ni+CvrCgHQ5FyEAHRLSApuYWMmrbSwoN2Mn/7k+Gl38gJnR7yyDZk6WLXwiGod1JOWNDKGw==}
    hasBin: true

  /header-case/2.0.4:
    resolution: {integrity: sha512-H/vuk5TEEVZwrR0lp2zed9OCo1uAILMlx0JEMgC26rzyJJ3N1v6XkwHHXJQdR2doSjcGPM6OKPYoJgf0plJ11Q==}
    dependencies:
      capital-case: 1.0.4
      tslib: 2.4.1
    dev: true

  /hexoid/1.0.0:
    resolution: {integrity: sha512-QFLV0taWQOZtvIRIAdBChesmogZrtuXvVWsFHZTk2SU+anspqZ2vMnoLg7IE1+Uk16N19APic1BuF8bC8c2m5g==}
    engines: {node: '>=8'}

  /histoire/0.12.4_olpw4qxmxw3gu2g5e2gxcovo5e:
    resolution: {integrity: sha512-q20Zncdh+GI2jDXiry1JS1DrN5qprKpl452AnS/P06Vgowqf79aG85E0XmhNpX2r8HI2HmIntwZ5FLd6hxYobQ==}
    hasBin: true
    peerDependencies:
      vite: ^2.9.0 || ^3.0.0 || ^4.0.0
    dependencies:
      '@histoire/app': 0.12.4_vite@3.2.5
      '@histoire/controls': 0.12.4
      '@histoire/shared': 0.12.4_vite@3.2.5
      '@histoire/vendors': 0.12.4
      '@types/flexsearch': 0.7.3
      '@types/markdown-it': 12.2.3
      birpc: 0.1.1
      change-case: 4.1.2
      chokidar: 3.5.3
      connect: 3.7.0
      defu: 6.0.0
      diacritics: 1.3.0
      flexsearch: 0.7.21
      fs-extra: 10.1.0
      globby: 13.1.2
      gray-matter: 4.0.3
      jiti: 1.16.0
      jsdom: 20.0.3
      markdown-it: 12.3.2
      markdown-it-anchor: 8.6.4_2zb4u3vubltivolgu556vv4aom
      markdown-it-attrs: 4.1.4_markdown-it@12.3.2
      markdown-it-emoji: 2.0.2
      micromatch: 4.0.5
      mrmime: 1.0.1
      pathe: 0.2.0
      picocolors: 1.0.0
      sade: 1.8.1
      shiki-es: 0.1.2
      sirv: 2.0.2
      tinypool: 0.1.3
      vite: 3.2.5_@types+node@18.11.18
      vite-node: 0.26.0_@types+node@18.11.18
    transitivePeerDependencies:
      - '@types/node'
      - bufferutil
      - canvas
      - less
      - sass
      - stylus
      - sugarss
      - supports-color
      - terser
      - utf-8-validate
    dev: true

  /href-content/2.0.1:
    resolution: {integrity: sha512-5uiAmBCvzCFVu70kli3Hp0BONbAOfwGqR7jKolV+bAh174sIAZBL8DHfg5SnxAhId2mQmYgyL7Y62msnWJ34Xg==}
    dependencies:
      remote-content: 3.0.0
    transitivePeerDependencies:
      - supports-color
    dev: false

  /html-encoding-sniffer/3.0.0:
    resolution: {integrity: sha512-oWv4T4yJ52iKrufjnyZPkrN0CH3QnrUqdB6In1g5Fe1mia8GmF36gnfNySxoZtxD5+NmYw1EElVXiBk93UeskA==}
    engines: {node: '>=12'}
    dependencies:
      whatwg-encoding: 2.0.0
    dev: true

  /html-minifier/4.0.0:
    resolution: {integrity: sha512-aoGxanpFPLg7MkIl/DDFYtb0iWz7jMFGqFhvEDZga6/4QTjneiD8I/NXL1x5aaoCp7FSIT6h/OhykDdPsbtMig==}
    engines: {node: '>=6'}
    hasBin: true
    dependencies:
      camel-case: 3.0.0
      clean-css: 4.2.4
      commander: 2.20.3
      he: 1.2.0
      param-case: 2.1.1
      relateurl: 0.2.7
      uglify-js: 3.16.2
    dev: false

  /html-to-text/8.2.0:
    resolution: {integrity: sha512-CLXExYn1b++Lgri+ZyVvbUEFwzkLZppjjZOwB7X1qv2jIi8MrMEvxWX5KQ7zATAzTvcqgmtO00M2kCRMtEdOKQ==}
    engines: {node: '>=10.23.2'}
    hasBin: true
    dependencies:
      '@selderee/plugin-htmlparser2': 0.6.0
      deepmerge: 4.2.2
      he: 1.2.0
      htmlparser2: 6.1.0
      minimist: 1.2.6
      selderee: 0.6.0
    dev: false

  /htmlparser2/4.1.0:
    resolution: {integrity: sha512-4zDq1a1zhE4gQso/c5LP1OtrhYTncXNSpvJYtWJBtXAETPlMfi3IFNjGuQbYLuVY4ZR0QMqRVvo4Pdy9KLyP8Q==}
    dependencies:
      domelementtype: 2.3.0
      domhandler: 3.3.0
      domutils: 2.8.0
      entities: 2.1.0
    dev: false

  /htmlparser2/6.1.0:
    resolution: {integrity: sha512-gyyPk6rgonLFEDGoeRgQNaEUvdJ4ktTmmUh/h2t7s+M8oPpIPxgNACWa+6ESR57kXstwqPiCut0V8NRpcwgU7A==}
    dependencies:
      domelementtype: 2.3.0
      domhandler: 4.3.1
      domutils: 2.8.0
      entities: 2.1.0
    dev: false

  /http-errors/2.0.0:
    resolution: {integrity: sha512-FtwrG/euBzaEjYeRqOgly7G0qviiXoJWnvEH2Z1plBdXgbyjv34pHTSb9zoeHMyDy33+DWy5Wt9Wo+TURtOYSQ==}
    engines: {node: '>= 0.8'}
    dependencies:
      depd: 2.0.0
      inherits: 2.0.4
      setprototypeof: 1.2.0
      statuses: 2.0.1
      toidentifier: 1.0.1

  /http-proxy-agent/4.0.1:
    resolution: {integrity: sha512-k0zdNgqWTGA6aeIRVpvfVob4fL52dTfaehylg0Y4UvSySvOq/Y+BOyPrgpUrA7HylqvU8vIZGsRuXmspskV0Tg==}
    engines: {node: '>= 6'}
    dependencies:
      '@tootallnate/once': 1.1.2
      agent-base: 6.0.2
      debug: 4.3.4
    transitivePeerDependencies:
      - supports-color
    dev: false

  /http-proxy-agent/5.0.0:
    resolution: {integrity: sha512-n2hY8YdoRE1i7r6M0w9DIw5GgZN0G25P8zLCRQ8rjXtTU3vsNFBI/vWK/UIeE6g5MUUz6avwAPXmL6Fy9D/90w==}
    engines: {node: '>= 6'}
    dependencies:
      '@tootallnate/once': 2.0.0
      agent-base: 6.0.2
      debug: 4.3.4
    transitivePeerDependencies:
      - supports-color
    dev: true

  /https-proxy-agent/5.0.1:
    resolution: {integrity: sha512-dFcAjpTQFgoLMzC2VwU+C/CbS7uRL0lWmxDITmqm7C+7F0Odmj6s9l6alZc6AELXhrnggM2CeWSXHGOdX2YtwA==}
    engines: {node: '>= 6'}
    dependencies:
      agent-base: 6.0.2
      debug: 4.3.4
    transitivePeerDependencies:
      - supports-color

  /human-signals/1.1.1:
    resolution: {integrity: sha512-SEQu7vl8KjNL2eoGBLF3+wAjpsNfA9XMlXAYj/3EdaNfAlxKthD1xjEQfGOUhllCGGJVNY34bRr6lPINhNjyZw==}
    engines: {node: '>=8.12.0'}
    dev: true

  /human-signals/2.1.0:
    resolution: {integrity: sha512-B4FFZ6q/T2jhhksgkbEW3HBvWIfDW85snkQgawt07S7J5QXTk6BkNV+0yAeZrM5QpMAdYlocGoljn0sJ/WQkFw==}
    engines: {node: '>=10.17.0'}
    dev: true

  /iconv-lite/0.4.24:
    resolution: {integrity: sha512-v3MXnZAcvnywkTUEZomIActle7RXXeedOR31wwl7VlyoXO4Qi9arvSenNQWne1TcRwhCL1HwLI21bEqdpj8/rA==}
    engines: {node: '>=0.10.0'}
    dependencies:
      safer-buffer: 2.1.2

  /iconv-lite/0.6.3:
    resolution: {integrity: sha512-4fCk79wshMdzMp2rH06qWrJE4iolqLhCUH+OiuIgU++RB0+94NlDL81atO7GX55uUKueo0txHNtvEyI6D7WdMw==}
    engines: {node: '>=0.10.0'}
    dependencies:
      safer-buffer: 2.1.2

  /ieee754/1.2.1:
    resolution: {integrity: sha512-dcyqhDvX1C46lXZcVqCpK+FtMRQVdIMN6/Df5js2zouUsqG7I6sFxitIC+7KYK29KdXOLHdu9zL4sFnoVQnqaA==}
    dev: true

  /ignore/5.2.0:
    resolution: {integrity: sha512-CmxgYGiEPCLhfLnpPp1MoRmifwEIOgjcHXxOBjv7mY96c+eWScsOP9c112ZyLdWHi0FxHjI+4uVhKYp/gcdRmQ==}
    engines: {node: '>= 4'}
    dev: true

  /import-fresh/3.3.0:
    resolution: {integrity: sha512-veYYhQa+D1QBKznvhUHxb8faxlrwUnxseDAbAp457E0wLNio2bOSKnjYDhMj+YiAq61xrMGhQk9iXVk5FzgQMw==}
    engines: {node: '>=6'}
    dependencies:
      parent-module: 1.0.1
      resolve-from: 4.0.0
    dev: true

  /imurmurhash/0.1.4:
    resolution: {integrity: sha512-JmXMZ6wuvDmLiHEml9ykzqO6lwFbof0GG4IkcGaENdCRDDmMVnny7s5HsIgHCbaq0w2MyPhDqkhTUgS2LU2PHA==}
    engines: {node: '>=0.8.19'}
    dev: true

  /inflight/1.0.6:
    resolution: {integrity: sha512-k92I/b08q4wvFscXCLvqfsHCrjrF7yiXsQuIVvVE7N82W3+aqpzuUdBbfhWcy/FZR3/4IgflMgKLOsvPDrGCJA==}
    dependencies:
      once: 1.4.0
      wrappy: 1.0.2

  /inherits/2.0.4:
    resolution: {integrity: sha512-k/vGaX4/Yla3WzyMCvTQOXYeIHvqOKtnqBduzTHpzpQZzAskKMhZ2K+EnBiSM9zGSoIFeMpXKxa4dYeZIQqewQ==}

  /ini/1.3.8:
    resolution: {integrity: sha512-JV/yugV2uzW5iMRSiZAyDtQd+nxtUnjeLt0acNdw98kKLrvuRVyB80tsREOE7yvGVgalhZ6RNXCmEHkUKBKxew==}
    dev: false

  /inline-css/4.0.1:
    resolution: {integrity: sha512-gzumhrp0waBLF5TtwQcm5bviA9ZNURXeNOs2xVSTsX60FWPFlrPJol4HI8yrozZ6V5udWKUT3LS2tMUDMMdi1Q==}
    engines: {node: '>=8'}
    dependencies:
      cheerio: 1.0.0-rc.10
      css-rules: 1.1.0
      extract-css: 3.0.0
      flat-util: 1.1.9
      pick-util: 1.1.5
      slick: 1.12.2
      specificity: 0.4.1
    transitivePeerDependencies:
      - supports-color
    dev: false

  /inquirer/7.3.3:
    resolution: {integrity: sha512-JG3eIAj5V9CwcGvuOmoo6LB9kbAYT8HXffUl6memuszlwDC/qvFAJw49XJ5NROSFNPxp3iQg1GqkFhaY/CR0IA==}
    engines: {node: '>=8.0.0'}
    dependencies:
      ansi-escapes: 4.3.2
      chalk: 4.1.2
      cli-cursor: 3.1.0
      cli-width: 3.0.0
      external-editor: 3.1.0
      figures: 3.2.0
      lodash: 4.17.21
      mute-stream: 0.0.8
      run-async: 2.4.1
      rxjs: 6.6.7
      string-width: 4.2.3
      strip-ansi: 6.0.1
      through: 2.3.8
    dev: true

  /inquirer/8.2.4:
    resolution: {integrity: sha512-nn4F01dxU8VeKfq192IjLsxu0/OmMZ4Lg3xKAns148rCaXP6ntAoEkVYZThWjwON8AlzdZZi6oqnhNbxUG9hVg==}
    engines: {node: '>=12.0.0'}
    dependencies:
      ansi-escapes: 4.3.2
      chalk: 4.1.2
      cli-cursor: 3.1.0
      cli-width: 3.0.0
      external-editor: 3.1.0
      figures: 3.2.0
      lodash: 4.17.21
      mute-stream: 0.0.8
      ora: 5.4.1
      run-async: 2.4.1
      rxjs: 7.8.0
      string-width: 4.2.3
      strip-ansi: 6.0.1
      through: 2.3.8
      wrap-ansi: 7.0.0
    dev: true

  /interpret/1.4.0:
    resolution: {integrity: sha512-agE4QfB2Lkp9uICn7BAqoscw4SZP9kTE2hxiFI3jBPmXJfdqiahTbUuKGsMoN2GtqL9AxhYioAcVvgsb1HvRbA==}
    engines: {node: '>= 0.10'}
    dev: true

  /ip/1.1.8:
    resolution: {integrity: sha512-PuExPYUiu6qMBQb4l06ecm6T6ujzhmh+MeJcW9wa89PoAz5pvd4zPgN5WJV104mb6S2T1AwNIAaB70JNrLQWhg==}
    dev: false

  /ipaddr.js/1.9.1:
    resolution: {integrity: sha512-0KI/607xoxSToH7GjN1FfSbLoU0+btTicjsQSWQlh/hZykN8KpmMf7uYwPW3R+akZ6R/w18ZlXSHBYXiYUPO3g==}
    engines: {node: '>= 0.10'}

  /is-arguments/1.1.1:
    resolution: {integrity: sha512-8Q7EARjzEnKpt/PCD7e1cgUS0a6X8u5tdSiMqXhojOdoV9TsMsiO+9VLC5vAmO8N7/GmXn7yjR8qnA6bVAEzfA==}
    engines: {node: '>= 0.4'}
    dependencies:
      call-bind: 1.0.2
      has-tostringtag: 1.0.0
    dev: true

  /is-arrayish/0.2.1:
    resolution: {integrity: sha512-zz06S8t0ozoDXMG+ube26zeCTNXcKIPJZJi8hBrF4idCLms4CG9QtK7qBl1boi5ODzFpjswb5JPmHCbMpjaYzg==}
    dev: true

  /is-bigint/1.0.4:
    resolution: {integrity: sha512-zB9CruMamjym81i2JZ3UMn54PKGsQzsJeo6xvN3HJJ4CAsQNB6iRutp2To77OfCNuoxspsIhzaPoO1zyCEhFOg==}
    dependencies:
      has-bigints: 1.0.1
    dev: true

  /is-binary-path/2.1.0:
    resolution: {integrity: sha512-ZMERYes6pDydyuGidse7OsHxtbI7WVeUEozgR/g7rd0xUimYNlvZRE/K2MgZTjWy725IfelLeVcEM97mmtRGXw==}
    engines: {node: '>=8'}
    dependencies:
      binary-extensions: 2.2.0

  /is-boolean-object/1.1.2:
    resolution: {integrity: sha512-gDYaKHJmnj4aWxyj6YHyXVpdQawtVLHU5cb+eztPGczf6cjuTdwve5ZIEfgXqH4e57An1D1AKf8CZ3kYrQRqYA==}
    engines: {node: '>= 0.4'}
    dependencies:
      call-bind: 1.0.2
      has-tostringtag: 1.0.0
    dev: true

  /is-callable/1.2.4:
    resolution: {integrity: sha512-nsuwtxZfMX67Oryl9LCQ+upnC0Z0BgpwntpS89m1H/TLF0zNfzfLMV/9Wa/6MZsj0acpEjAO0KF1xT6ZdLl95w==}
    engines: {node: '>= 0.4'}
    dev: true

  /is-core-module/2.9.0:
    resolution: {integrity: sha512-+5FPy5PnwmO3lvfMb0AsoPaBG+5KHUI0wYFXOtYPnVVVspTFUuMZNfNaNVRt3FZadstu2c8x23vykRW/NBoU6A==}
    dependencies:
      has: 1.0.3

  /is-date-object/1.0.5:
    resolution: {integrity: sha512-9YQaSxsAiSwcvS33MBk3wTCVnWK+HhF8VZR2jRxehM16QcVOdHqPn4VPHmRK4lSr38n9JriurInLcP90xsYNfQ==}
    engines: {node: '>= 0.4'}
    dependencies:
      has-tostringtag: 1.0.0
    dev: true

  /is-docker/2.2.1:
    resolution: {integrity: sha512-F+i2BKsFrH66iaUFc0woD8sLy8getkwTwtOBjvs56Cx4CgJDeKQeqfz8wAYiSb8JOprWhHH5p77PbmYCvvUuXQ==}
    engines: {node: '>=8'}
    hasBin: true
    dev: false

  /is-expression/4.0.0:
    resolution: {integrity: sha512-zMIXX63sxzG3XrkHkrAPvm/OVZVSCPNkwMHU8oTX7/U3AL78I0QXCEICXUM13BIa8TYGZ68PiTKfQz3yaTNr4A==}
    dependencies:
      acorn: 7.4.1
      object-assign: 4.1.1
    dev: false

  /is-extendable/0.1.1:
    resolution: {integrity: sha512-5BMULNob1vgFX6EjQw5izWDxrecWK9AM72rugNr0TFldMOi0fj6Jk+zeKIt0xGj4cEfQIJth4w3OKWOJ4f+AFw==}
    engines: {node: '>=0.10.0'}
    dev: true

  /is-extglob/2.1.1:
    resolution: {integrity: sha512-SbKbANkN603Vi4jEZv49LeVJMn4yGwsbzZworEoyEiutsN3nJYdbO36zfhGJ6QEDpOZIFkDtnq5JRxmvl3jsoQ==}
    engines: {node: '>=0.10.0'}

  /is-fullwidth-code-point/3.0.0:
    resolution: {integrity: sha512-zymm5+u+sCsSWyD9qNaejV3DFvhCKclKdizYaJUuHA83RLjb7nSuGnddCHGv0hk+KY7BMAlsWeK4Ueg6EV6XQg==}
    engines: {node: '>=8'}

  /is-glob/4.0.3:
    resolution: {integrity: sha512-xelSayHH36ZgE7ZWhli7pW34hNbNl8Ojv5KVmkJD4hBdD3th8Tfk9vYasLM+mXWOZhFkgZfxhLSnrwRr4elSSg==}
    engines: {node: '>=0.10.0'}
    dependencies:
      is-extglob: 2.1.1

  /is-interactive/1.0.0:
    resolution: {integrity: sha512-2HvIEKRoqS62guEC+qBjpvRubdX910WCMuJTZ+I9yvqKU2/12eSL549HMwtabb4oupdj2sMP50k+XJfB/8JE6w==}
    engines: {node: '>=8'}
    dev: true

  /is-map/2.0.2:
    resolution: {integrity: sha512-cOZFQQozTha1f4MxLFzlgKYPTyj26picdZTx82hbc/Xf4K/tZOOXSCkMvU4pKioRXGDLJRn0GM7Upe7kR721yg==}
    dev: true

  /is-number-object/1.0.7:
    resolution: {integrity: sha512-k1U0IRzLMo7ZlYIfzRu23Oh6MiIFasgpb9X76eqfFZAqwH44UI4KTBvBYIZ1dSL9ZzChTB9ShHfLkR4pdW5krQ==}
    engines: {node: '>= 0.4'}
    dependencies:
      has-tostringtag: 1.0.0
    dev: true

  /is-number/7.0.0:
    resolution: {integrity: sha512-41Cifkg6e8TylSpdtTpeLVMqvSBEVzTttHvERD741+pnZ8ANv0004MRL43QKPDlK9cGvNp6NZWZUBlbGXYxxng==}
    engines: {node: '>=0.12.0'}

  /is-object/1.0.2:
    resolution: {integrity: sha512-2rRIahhZr2UWb45fIOuvZGpFtz0TyOZLf32KxBbSoUCeZR495zCKlWUKKUByk3geS2eAs7ZAABt0Y/Rx0GiQGA==}
    dev: true

  /is-path-inside/3.0.3:
    resolution: {integrity: sha512-Fd4gABb+ycGAmKou8eMftCupSir5lRxqf4aD/vd0cD2qc4HL07OjCeuHMr8Ro4CoMaeCKDB0/ECBOVWjTwUvPQ==}
    engines: {node: '>=8'}
    dev: true

  /is-plain-obj/2.1.0:
    resolution: {integrity: sha512-YWnfyRwxL/+SsrWYfOpUtz5b3YD+nyfkHvjbcanzk8zgyO4ASD67uVMRt8k5bM4lLMDnXfriRhOpemw+NfT1eA==}
    engines: {node: '>=8'}
    dev: true

  /is-potential-custom-element-name/1.0.1:
    resolution: {integrity: sha512-bCYeRA2rVibKZd+s2625gGnGF/t7DSqDs4dP7CrLA1m7jKWz6pps0LpYLJN8Q64HtmPKJ1hrN3nzPNKFEKOUiQ==}
    dev: true

  /is-promise/2.2.2:
    resolution: {integrity: sha512-+lP4/6lKUBfQjZ2pdxThZvLUAafmZb8OAxFb8XXtiQmS35INgr85hdOGoEs124ez1FCnZJt6jau/T+alh58QFQ==}
    dev: false

  /is-regex/1.1.4:
    resolution: {integrity: sha512-kvRdxDsxZjhzUX07ZnLydzS1TU/TJlTUHHY4YLL87e37oUA49DfkLqgy+VjFocowy29cKvcSiu+kIv728jTTVg==}
    engines: {node: '>= 0.4'}
    dependencies:
      call-bind: 1.0.2
      has-tostringtag: 1.0.0

  /is-retry-allowed/2.2.0:
    resolution: {integrity: sha512-XVm7LOeLpTW4jV19QSH38vkswxoLud8sQ57YwJVTPWdiaI9I8keEhGFpBlslyVsgdQy4Opg8QOLb8YRgsyZiQg==}
    engines: {node: '>=10'}
    dev: false

  /is-set/2.0.2:
    resolution: {integrity: sha512-+2cnTEZeY5z/iXGbLhPrOAaK/Mau5k5eXq9j14CpRTftq0pAJu2MwVRSZhyZWBzx3o6X795Lz6Bpb6R0GKf37g==}
    dev: true

  /is-stream/2.0.1:
    resolution: {integrity: sha512-hFoiJiTl63nn+kstHGBtewWSKnQLpyb155KHheA1l39uvtO9nWIop1p3udqPcUd/xbF1VLMO4n7OI6p7RbngDg==}
    engines: {node: '>=8'}
    dev: true

  /is-string/1.0.7:
    resolution: {integrity: sha512-tE2UXzivje6ofPW7l23cjDOMa09gb7xlAqG6jG5ej6uPV32TlWP3NKPigtaGeHNu9fohccRYvIiZMfOOnOYUtg==}
    engines: {node: '>= 0.4'}
    dependencies:
      has-tostringtag: 1.0.0
    dev: true

  /is-symbol/1.0.4:
    resolution: {integrity: sha512-C/CPBqKWnvdcxqIARxyOh4v1UUEOCHpgDa0WYgpKDFMszcrPcffg5uhwSgPCLD2WWxmq6isisz87tzT01tuGhg==}
    engines: {node: '>= 0.4'}
    dependencies:
      has-symbols: 1.0.3
    dev: true

  /is-typed-array/1.1.10:
    resolution: {integrity: sha512-PJqgEHiWZvMpaFZ3uTc8kHPM4+4ADTlDniuQL7cU/UDA0Ql7F70yGfHph3cLNe+c9toaigv+DFzTJKhc2CtO6A==}
    engines: {node: '>= 0.4'}
    dependencies:
      available-typed-arrays: 1.0.5
      call-bind: 1.0.2
      for-each: 0.3.3
      gopd: 1.0.1
      has-tostringtag: 1.0.0
    dev: true

  /is-unicode-supported/0.1.0:
    resolution: {integrity: sha512-knxG2q4UC3u8stRGyAVJCOdxFmv5DZiRcdlIaAQXAbSfJya+OhopNotLQrstBhququ4ZpuKbDc/8S6mgXgPFPw==}
    engines: {node: '>=10'}
    dev: true

  /is-weakmap/2.0.1:
    resolution: {integrity: sha512-NSBR4kH5oVj1Uwvv970ruUkCV7O1mzgVFO4/rev2cLRda9Tm9HrL70ZPut4rOHgY0FNrUu9BCbXA2sdQ+x0chA==}
    dev: true

  /is-weakset/2.0.2:
    resolution: {integrity: sha512-t2yVvttHkQktwnNNmBQ98AhENLdPUTDTE21uPqAQ0ARwQfGeQKRVS0NNurH7bTf7RrvcVn1OOge45CnBeHCSmg==}
    dependencies:
      call-bind: 1.0.2
      get-intrinsic: 1.1.3
    dev: true

  /is-wsl/2.2.0:
    resolution: {integrity: sha512-fKzAra0rGJUUBwGBgNkHZuToZcn+TtXHpeCgmkMJMMYx1sQDYaCSyjJBSCa2nH1DGm7s3n1oBnohoVTBaN7Lww==}
    engines: {node: '>=8'}
    dependencies:
      is-docker: 2.2.1
    dev: false

  /isarray/0.0.1:
    resolution: {integrity: sha512-D2S+3GLxWH+uhrNEcoh/fnmYeP8E8/zHl644d/jdA0g2uyXvy3sb0qxotE+ne0LtccHknQzWwZEzhak7oJ0COQ==}

  /isarray/1.0.0:
    resolution: {integrity: sha512-VLghIWNM6ELQzo7zwmcg0NmTVyWKYjvIeM83yjp0wRDTmUnrM678fQbcKBo6n2CJEF0szoG//ytg+TKla89ALQ==}

  /isarray/2.0.5:
    resolution: {integrity: sha512-xHjhDr3cNBK0BzdUJSPXZntQUx/mwMS5Rw4A7lPJ90XGAO6ISP/ePDNuo0vhqOZU+UD5JoodwCAAoZQd3FeAKw==}
    dev: true

  /isexe/2.0.0:
    resolution: {integrity: sha512-RHxMLp9lnKHGHRng9QFhRCMbYAcVpn69smSGcq3f36xjgVVWThj4qqLbTLlq7Ssj8B+fIQ1EuCEGI2lKsyQeIw==}
    dev: true

  /iterare/1.2.1:
    resolution: {integrity: sha512-RKYVTCjAnRthyJes037NX/IiqeidgN1xc3j1RjFfECFp28A1GVwK9nA+i0rJPaHqSZwygLzRnFlzUuHFoWWy+Q==}
    engines: {node: '>=6'}

  /jake/10.8.5:
    resolution: {integrity: sha512-sVpxYeuAhWt0OTWITwT98oyV0GsXyMlXCF+3L1SuafBVUIr/uILGRB+NqwkzhgXKvoJpDIpQvqkUALgdmQsQxw==}
    engines: {node: '>=10'}
    hasBin: true
    dependencies:
      async: 3.2.3
      chalk: 4.1.2
      filelist: 1.0.4
      minimatch: 3.1.2
    dev: false
    optional: true

  /jest-worker/27.5.1:
    resolution: {integrity: sha512-7vuh85V5cdDofPyxn58nrPjBktZo0u9x1g8WtjQol+jZDaE+fhN+cIvTj11GndBnMnyfrUOG1sZQxCdjKh+DKg==}
    engines: {node: '>= 10.13.0'}
    dependencies:
      '@types/node': 18.11.18
      merge-stream: 2.0.0
      supports-color: 8.1.1
    dev: true

  /jiti/1.16.0:
    resolution: {integrity: sha512-L3BJStEf5NAqNuzrpfbN71dp43mYIcBUlCRea/vdyv5dW/AYa1d4bpelko4SHdY3I6eN9Wzyasxirj1/vv5kmg==}
    hasBin: true
    dev: true

  /js-beautify/1.14.4:
    resolution: {integrity: sha512-+b4A9c3glceZEmxyIbxDOYB0ZJdReLvyU1077RqKsO4dZx9FUHjTOJn8VHwpg33QoucIykOiYbh7MfqBOghnrA==}
    engines: {node: '>=10'}
    hasBin: true
    dependencies:
      config-chain: 1.1.13
      editorconfig: 0.15.3
      glob: 7.2.0
      nopt: 5.0.0
    dev: false

  /js-sdsl/4.1.4:
    resolution: {integrity: sha512-Y2/yD55y5jteOAmY50JbUZYwk3CP3wnLPEZnlR1w9oKhITrBEtAxwuWKebFf8hMrPMgbYwFoWK/lH2sBkErELw==}
    dev: true

  /js-stringify/1.0.2:
    resolution: {integrity: sha512-rtS5ATOo2Q5k1G+DADISilDA6lv79zIiwFd6CcjuIxGKLFm5C+RLImRscVap9k55i+MOZwgliw+NejvkLuGD5g==}
    dev: false

  /js-tokens/4.0.0:
    resolution: {integrity: sha512-RdJUflcE3cUzKiMqQgsCu06FPu9UdIJO0beYbPhHN4k6apgJtifcoCtT9bcxOpYBtpD2kCM6Sbzg4CausW/PKQ==}
    dev: true

  /js-yaml/3.14.1:
    resolution: {integrity: sha512-okMH7OXXJ7YrN9Ok3/SXrnu4iX9yOk+25nqX4imS2npuvTYDmo/QEZoqwZkYaIDk3jVvBOTOIEgEhaLOynBS9g==}
    hasBin: true
    dependencies:
      argparse: 1.0.10
      esprima: 4.0.1
    dev: true

  /js-yaml/4.1.0:
    resolution: {integrity: sha512-wpxZs9NoxZaJESJGIZTyDEaYpl0FKSA+FB9aJiyemKhMwkxQg63h4T1KJgUGHpTqPDNRcmmYLugrRjJlBtWvRA==}
    hasBin: true
    dependencies:
      argparse: 2.0.1

  /jsdom/20.0.3:
    resolution: {integrity: sha512-SYhBvTh89tTfCD/CRdSOm13mOBa42iTaTyfyEWBdKcGdPxPtLFBXuHR8XHb33YNYaP+lLbmSvBTsnoesCNJEsQ==}
    engines: {node: '>=14'}
    peerDependencies:
      canvas: ^2.5.0
    peerDependenciesMeta:
      canvas:
        optional: true
    dependencies:
      abab: 2.0.6
      acorn: 8.8.1
      acorn-globals: 7.0.1
      cssom: 0.5.0
      cssstyle: 2.3.0
      data-urls: 3.0.2
      decimal.js: 10.4.3
      domexception: 4.0.0
      escodegen: 2.0.0
      form-data: 4.0.0
      html-encoding-sniffer: 3.0.0
      http-proxy-agent: 5.0.0
      https-proxy-agent: 5.0.1
      is-potential-custom-element-name: 1.0.1
      nwsapi: 2.2.2
      parse5: 7.1.2
      saxes: 6.0.0
      symbol-tree: 3.2.4
      tough-cookie: 4.1.2
      w3c-xmlserializer: 4.0.0
      webidl-conversions: 7.0.0
      whatwg-encoding: 2.0.0
      whatwg-mimetype: 3.0.0
      whatwg-url: 11.0.0
      ws: 8.11.0
      xml-name-validator: 4.0.0
    transitivePeerDependencies:
      - bufferutil
      - supports-color
      - utf-8-validate
    dev: true

  /json-parse-even-better-errors/2.3.1:
    resolution: {integrity: sha512-xyFwyhro/JEof6Ghe2iz2NcXoj2sloNsWr/XsERDK/oiPCfaNhl5ONfp+jQdAZRQQ0IJWNzH9zIZF7li91kh2w==}
    dev: true

  /json-schema-traverse/0.4.1:
    resolution: {integrity: sha512-xbbCH5dCYU5T8LcEhhuh7HJ88HXuW3qsI3Y0zOZFKfZEHcpWiHU/Jxzk629Brsab/mMiHQti9wMP+845RPe3Vg==}
    dev: true

  /json-schema-traverse/1.0.0:
    resolution: {integrity: sha512-NM8/P9n3XjXhIZn1lLhkFaACTOURQXjWhV4BA/RnOv8xvgqtqpAX9IO4mRQxSx1Rlo4tqzeqb0sOlruaOy3dug==}
    dev: true

  /json-stable-stringify-without-jsonify/1.0.1:
    resolution: {integrity: sha512-Bdboy+l7tA3OGW6FjyFHWkP5LuByj1Tk33Ljyq0axyzdk9//JSi2u3fP1QSmd1KNwq6VOKYGlAu87CisVir6Pw==}
    dev: true

  /json5/2.2.1:
    resolution: {integrity: sha512-1hqLFMSrGHRHxav9q9gNjJ5EXznIxGVO09xQRrwplcS8qs28pZ8s8hupZAmqDwZUmVZ2Qb2jnyPOWcDH8m8dlA==}
    engines: {node: '>=6'}
    hasBin: true
    dev: true

  /json5/2.2.3:
    resolution: {integrity: sha512-XmOWe7eyHYH14cLdVPoyg+GOH3rYX++KpzrylJwSW98t3Nk+U8XOl8FWKOgwtzdb8lXGf6zYwDUzeHMWfxasyg==}
    engines: {node: '>=6'}
    hasBin: true
    dev: true

  /jsonc-parser/3.2.0:
    resolution: {integrity: sha512-gfFQZrcTc8CnKXp6Y4/CBT3fTc0OVuDofpre4aEeEpSBPV5X5v4+Vmx+8snU7RLPrNHPKSgLxGo9YuQzz20o+w==}
    dev: true

  /jsonfile/4.0.0:
    resolution: {integrity: sha512-m6F1R3z8jjlf2imQHS2Qez5sjKWQzbuuhuJ/FKYFRZvPE3PuHcSMVZzfsLhGVOkfd20obL5SWEBew5ShlquNxg==}
    optionalDependencies:
      graceful-fs: 4.2.9
    dev: false

  /jsonfile/6.1.0:
    resolution: {integrity: sha512-5dgndWOriYSm5cnYaJNhalLNDKOqFwyDB/rr1E9ZsGciGvKPs8R2xYGCacuf3z6K1YKDz182fd+fY3cn3pMqXQ==}
    dependencies:
      universalify: 2.0.0
    optionalDependencies:
      graceful-fs: 4.2.9
    dev: true

  /jsonwebtoken/9.0.0:
    resolution: {integrity: sha512-tuGfYXxkQGDPnLJ7SibiQgVgeDgfbPq2k2ICcbgqW8WxWLBAxKQM/ZCu/IT8SOSwmaYl4dpTFCW5xZv7YbbWUw==}
    engines: {node: '>=12', npm: '>=6'}
    dependencies:
      jws: 3.2.2
      lodash: 4.17.21
      ms: 2.1.3
      semver: 7.3.8
    dev: false

  /jstransformer/1.0.0:
    resolution: {integrity: sha512-C9YK3Rf8q6VAPDCCU9fnqo3mAfOH6vUGnMcP4AQAYIEpWtfGLpwOTmZ+igtdK5y+VvI2n3CyYSzy4Qh34eq24A==}
    dependencies:
      is-promise: 2.2.2
      promise: 7.3.1
    dev: false

  /juice/7.0.0:
    resolution: {integrity: sha512-AjKQX31KKN+uJs+zaf+GW8mBO/f/0NqSh2moTMyvwBY+4/lXIYTU8D8I2h6BAV3Xnz6GGsbalUyFqbYMe+Vh+Q==}
    engines: {node: '>=10.0.0'}
    hasBin: true
    dependencies:
      cheerio: 1.0.0-rc.10
      commander: 5.1.0
      mensch: 0.3.4
      slick: 1.12.2
      web-resource-inliner: 5.0.0
    transitivePeerDependencies:
      - encoding
    dev: false

  /just-extend/4.2.1:
    resolution: {integrity: sha512-g3UB796vUFIY90VIv/WX3L2c8CS2MdWUww3CNrYmqza1Fg0DURc2K/O4YrnklBdQarSJ/y8JnJYDGc+1iumQjg==}
    dev: true

  /jwa/1.4.1:
    resolution: {integrity: sha512-qiLX/xhEEFKUAJ6FiBMbes3w9ATzyk5W7Hvzpa/SLYdxNtng+gcurvrI7TbACjIXlsJyr05/S1oUhZrc63evQA==}
    dependencies:
      buffer-equal-constant-time: 1.0.1
      ecdsa-sig-formatter: 1.0.11
      safe-buffer: 5.2.1
    dev: false

  /jws/3.2.2:
    resolution: {integrity: sha512-YHlZCB6lMTllWDtSPHz/ZXTsi8S00usEV6v1tjq8tOUZzw7DpSDWVXjXDre6ed1w/pd495ODpHZYSdkRTsa0HA==}
    dependencies:
      jwa: 1.4.1
      safe-buffer: 5.2.1
    dev: false

  /kind-of/6.0.3:
    resolution: {integrity: sha512-dcS1ul+9tmeD95T+x28/ehLgd9mENa3LsvDTtzm3vyBEO7RPptvAD+t44WVXaUjTBRcrpFeFlC8WCruUR456hw==}
    engines: {node: '>=0.10.0'}
    dev: true

  /kolorist/1.6.0:
    resolution: {integrity: sha512-dLkz37Ab97HWMx9KTes3Tbi3D1ln9fCAy2zr2YVExJasDRPGRaKcoE4fycWNtnCAJfjFqe0cnY+f8KT2JePEXQ==}
    dev: true

  /lefthook-darwin-arm64/1.2.6:
    resolution: {integrity: sha512-RlSzms0h859l74Nlz8oj7ZKXUysO998WhpqABX0uKdsK6QOuDjAMFmwvGx2MzcO7z8SGSlqkgqay4nFULGtvhw==}
    cpu: [arm64]
    os: [darwin]
    requiresBuild: true
    dev: true
    optional: true

  /lefthook-darwin-x64/1.2.6:
    resolution: {integrity: sha512-9aWcuaM69ypAJCpNbF2CyDXwwi8EwQj/vqrPrLh0Nis5kheyRuBAgNSVslEE99ZGGZViNPWPx9hARsWK0ZxQAQ==}
    cpu: [x64]
    os: [darwin]
    requiresBuild: true
    dev: true
    optional: true

  /lefthook-freebsd-arm64/1.2.6:
    resolution: {integrity: sha512-PaY/OreTfNrSQBTl7GuggAKFT0U5p9re0ryjDJMWlkGD3UZfRosnyg5ZRH3HOjBchx2iXDrAeJBfg7a45sIc+A==}
    cpu: [arm64]
    os: [freebsd]
    requiresBuild: true
    dev: true
    optional: true

  /lefthook-freebsd-x64/1.2.6:
    resolution: {integrity: sha512-Ex5ehsPmXThN2eyckHeB6AbKCmxgV2wl27U5p16NH3bzJyXpWPlq6Sg1j2wkx1xLYIrMFwxgy9JVuR4EzOB96w==}
    cpu: [x64]
    os: [freebsd]
    requiresBuild: true
    dev: true
    optional: true

  /lefthook-linux-arm64/1.2.6:
    resolution: {integrity: sha512-CUdw7PIi14LVHmPUDeNHQAcExpcuXrUP6GfnWyf2uQ/5nFSrDwtF0tSCEAtgJgm8Wh38dt5Qyyaxoz4WoGGvZA==}
    cpu: [arm64]
    os: [linux]
    requiresBuild: true
    dev: true
    optional: true

  /lefthook-linux-x64/1.2.6:
    resolution: {integrity: sha512-UXyn2qLKfUQgHipoTYnvHWNagOMOdqyj0oqpIbEuE98/+7AR9OrQF6t7mpL+KDA4IRO8Ba6CcS1nYNxpBKN8kw==}
    cpu: [x64]
    os: [linux]
    requiresBuild: true
    dev: true
    optional: true

  /lefthook-windows-arm64/1.2.6:
    resolution: {integrity: sha512-gAwVbWdSKixxsixnMxfCqYXZ0NNW5sP87evmTvY6hezsYRFqjEgKsxCB1kf/epjlkZPQcN1s81uOYQLy4WKe1g==}
    cpu: [arm64]
    os: [win32]
    requiresBuild: true
    dev: true
    optional: true

  /lefthook-windows-x64/1.2.6:
    resolution: {integrity: sha512-F0JCXgTBfyfCQ7HegVvGVsijWXd2J7LA4iY5fsBNV4stPRMXHnr8RGUbxViprmKudUjcuog1xuGjqNWja8rfNA==}
    cpu: [x64]
    os: [win32]
    requiresBuild: true
    dev: true
    optional: true

  /lefthook/1.2.6:
    resolution: {integrity: sha512-vv3w6gDmFXID89wvrOGMHKbE47UmUVQN0aG4u2UMHGZ0rB8at7glMFnpuWT9361DciBz3lEFGYD4MK5APLoH2Q==}
    hasBin: true
    requiresBuild: true
    optionalDependencies:
      lefthook-darwin-arm64: 1.2.6
      lefthook-darwin-x64: 1.2.6
      lefthook-freebsd-arm64: 1.2.6
      lefthook-freebsd-x64: 1.2.6
      lefthook-linux-arm64: 1.2.6
      lefthook-linux-x64: 1.2.6
      lefthook-windows-arm64: 1.2.6
      lefthook-windows-x64: 1.2.6
    dev: true

  /levn/0.3.0:
    resolution: {integrity: sha512-0OO4y2iOHix2W6ujICbKIaEQXvFQHue65vUG3pb5EUomzPI90z9hsA1VsO/dbIIpC53J8gxM9Q4Oho0jrCM/yA==}
    engines: {node: '>= 0.8.0'}
    dependencies:
      prelude-ls: 1.1.2
      type-check: 0.3.2

  /levn/0.4.1:
    resolution: {integrity: sha512-+bT2uH4E5LGE7h/n3evcS/sQlJXCpIp6ym8OWJ5eV6+67Dsql/LaaT7qJBAt2rzfoa/5QBGBhxDix1dMt2kQKQ==}
    engines: {node: '>= 0.8.0'}
    dependencies:
      prelude-ls: 1.2.1
      type-check: 0.4.0
    dev: true

  /libbase64/1.2.1:
    resolution: {integrity: sha512-l+nePcPbIG1fNlqMzrh68MLkX/gTxk/+vdvAb388Ssi7UuUN31MI44w4Yf33mM3Cm4xDfw48mdf3rkdHszLNew==}
    dev: false

  /libmime/5.1.0:
    resolution: {integrity: sha512-xOqorG21Va+3CjpFOfFTU7SWohHH2uIX9ZY4Byz6J+lvpfvc486tOAT/G9GfbrKtJ9O7NCX9o0aC2lxqbnZ9EA==}
    dependencies:
      encoding-japanese: 2.0.0
      iconv-lite: 0.6.3
      libbase64: 1.2.1
      libqp: 1.1.0
    dev: false

  /libphonenumber-js/1.10.15:
    resolution: {integrity: sha512-sLeVLmWX17VCKKulc+aDIRHS95TxoTsKMRJi5s5gJdwlqNzMWcBCtSHHruVyXjqfi67daXM2SnLf2juSrdx5Sg==}

  /libqp/1.1.0:
    resolution: {integrity: sha512-4Rgfa0hZpG++t1Vi2IiqXG9Ad1ig4QTmtuZF946QJP4bPqOYC78ixUXgz5TW/wE7lNaNKlplSYTxQ+fR2KZ0EA==}
    dev: false

  /lilconfig/2.0.6:
    resolution: {integrity: sha512-9JROoBW7pobfsx+Sq2JsASvCo6Pfo6WWoUW79HuB1BCoBXD4PLWJPqDF6fNj67pqBYTbAHkE57M1kS/+L1neOg==}
    engines: {node: '>=10'}
    dev: true

  /lines-and-columns/1.2.4:
    resolution: {integrity: sha512-7ylylesZQ/PV29jhEDl3Ufjo6ZX7gCqJr5F7PKrqc93v7fzSymt1BpwEU8nAUXs8qzzvqhbjhK5QZg6Mt/HkBg==}
    dev: true

  /linkify-it/3.0.3:
    resolution: {integrity: sha512-ynTsyrFSdE5oZ/O9GEf00kPngmOfVwazR5GKDq6EYfhlpFug3J2zybX56a2PRRpc9P+FuSoGNAwjlbDs9jJBPQ==}
    dependencies:
      uc.micro: 1.0.6
    dev: true

  /linkify-it/4.0.0:
    resolution: {integrity: sha512-QAxkXyzT/TXgwGyY4rTgC95Ex6/lZ5/lYTV9nug6eJt93BCBQGOE47D/g2+/m5J1MrVLr2ot97OXkBZ9bBpR4A==}
    dependencies:
      uc.micro: 1.0.6
    dev: false

  /list-stylesheets/2.0.0:
    resolution: {integrity: sha512-EMhWosVmqftbB3WZb4JWcS3tVj9rhBpkDqB87HaNdOi5gpFZNC+Od7hHPFSSlB99Qt/HxJZs8atINa/z672EDA==}
    dependencies:
      cheerio: 1.0.0-rc.10
      pick-util: 1.1.5
    dev: false

  /loader-runner/4.2.0:
    resolution: {integrity: sha512-92+huvxMvYlMzMt0iIOukcwYBFpkYJdpl2xsZ7LrlayO7E8SOv+JJUEK17B/dJIHAOLMfh2dZZ/Y18WgmGtYNw==}
    engines: {node: '>=6.11.5'}
    dev: true

  /local-pkg/0.4.2:
    resolution: {integrity: sha512-mlERgSPrbxU3BP4qBqAvvwlgW4MTg78iwJdGGnv7kibKjWcJksrG3t6LB5lXI93wXRDvG4NpUgJFmTG4T6rdrg==}
    engines: {node: '>=14'}
    dev: true

  /locate-path/6.0.0:
    resolution: {integrity: sha512-iPZK6eYjbxRu3uB4/WZ3EsEIMJFMqAoopl3R+zuq0UjcAm/MO6KCweDgPfP3elTztoKP3KtnVHxTn2NHBSDVUw==}
    engines: {node: '>=10'}
    dependencies:
      p-locate: 5.0.0
    dev: true

  /lodash.castarray/4.4.0:
    resolution: {integrity: sha512-aVx8ztPv7/2ULbArGJ2Y42bG1mEQ5mGjpdvrbJcJFU3TbYybe+QlLS4pst9zV52ymy2in1KpFPiZnAOATxD4+Q==}
    dev: true

  /lodash.clonedeep/4.5.0:
    resolution: {integrity: sha512-H5ZhCF25riFd9uB5UCkVKo61m3S/xZk1x4wA6yp/L3RFP6Z/eHH1ymQcGLo7J3GMPfm0V/7m1tryHuGVxpqEBQ==}

  /lodash.get/4.4.2:
    resolution: {integrity: sha512-z+Uw/vLuy6gQe8cfaFWD7p0wVv8fJl3mbzXh33RS+0oW2wvUqiRXiQ69gLWSLpgB5/6sU+r6BlQR0MBILadqTQ==}
    dev: true

  /lodash.isplainobject/4.0.6:
    resolution: {integrity: sha512-oSXzaWypCMHkPC3NvBEaPHf0KsA5mvPrOPgQWDsbg8n7orZ290M0BmC/jgRZ4vcJ6DTAhjrsSYgdsW/F+MFOBA==}
    dev: true

  /lodash.merge/4.6.2:
    resolution: {integrity: sha512-0KpjqXRVvrYyCsX1swR/XTK0va6VQkQM6MNo7PqW77ByjAhoARA8EfrP1N4+KlKj8YS0ZUCtRT/YUuhyYDujIQ==}
    dev: true

  /lodash/4.17.21:
    resolution: {integrity: sha512-v2kDEe57lecTulaDIuNTPy3Ry4gLGJ6Z1O3vE1krgXZNrsQ+LFTGHVxVjcXPs17LhbZVGedAJv8XZ1tvj5FvSg==}

  /log-symbols/4.1.0:
    resolution: {integrity: sha512-8XPvpAA8uyhfteu8pIvQxpJZ7SYYdpUivZpGy6sFsBuKRY/7rQGavedeB8aK+Zkyq6upMFVL/9AW6vOYzfRyLg==}
    engines: {node: '>=10'}
    dependencies:
      chalk: 4.1.2
      is-unicode-supported: 0.1.0
    dev: true

  /loupe/2.3.6:
    resolution: {integrity: sha512-RaPMZKiMy8/JruncMU5Bt6na1eftNoo++R4Y+N2FrxkDVTrGvcyzFTsaGif4QTeKESheMGegbhw6iUAq+5A8zA==}
    dependencies:
      get-func-name: 2.0.0
    dev: true

  /lower-case/1.1.4:
    resolution: {integrity: sha512-2Fgx1Ycm599x+WGpIYwJOvsjmXFzTSc34IwDWALRA/8AopUKAVPwfJ+h5+f85BCp0PWmmJcWzEpxOpoXycMpdA==}
    dev: false

  /lower-case/2.0.2:
    resolution: {integrity: sha512-7fm3l3NAF9WfN6W3JOmf5drwpVqX78JtoGJ3A6W0a6ZnldM41w2fV5D490psKFTpMds8TJse/eHLFFsNHHjHgg==}
    dependencies:
      tslib: 2.4.1
    dev: true

  /lru-cache/4.1.5:
    resolution: {integrity: sha512-sWZlbEP2OsHNkXrMl5GYk/jKk70MBng6UU4YI/qGDYbgf6YbP4EvmqISbXCoJiRKs+1bSpFHVgQxvJ17F2li5g==}
    dependencies:
      pseudomap: 1.0.2
      yallist: 2.1.2
    dev: false

  /lru-cache/5.1.1:
    resolution: {integrity: sha512-KpNARQA3Iwv+jTA0utUVVbrh+Jlrr1Fv0e56GGzAFOXN7dk/FviaDW8LHmK52DlcH4WP2n6gI8vN1aesBFgo9w==}
    dependencies:
      yallist: 3.1.1
    dev: false

  /lru-cache/6.0.0:
    resolution: {integrity: sha512-Jo6dJ04CmSjuznwJSS3pUeWmd/H0ffTlkXXgwZi+eq1UCmqQwCh+eLsYOYCwY991i2Fah4h1BEMCx4qThGbsiA==}
    engines: {node: '>=10'}
    dependencies:
      yallist: 4.0.0

  /lru-cache/7.14.1:
    resolution: {integrity: sha512-ysxwsnTKdAx96aTRdhDOCQfDgbHnt8SK0KY8SEjO0wHinhWOFTESbjVCMPbU1uGXg/ch4lifqx0wfjOawU2+WA==}
    engines: {node: '>=12'}

  /macos-release/2.5.0:
    resolution: {integrity: sha512-EIgv+QZ9r+814gjJj0Bt5vSLJLzswGmSUbUpbi9AIr/fsN2IWFBl2NucV9PAiek+U1STK468tEkxmVYUtuAN3g==}
    engines: {node: '>=6'}
    dev: true

  /magic-string/0.25.9:
    resolution: {integrity: sha512-RmF0AsMzgt25qzqqLc1+MbHmhdx0ojF2Fvs4XnOqz2ZOBXzzkEwc/dJQZCYHAn7v1jbVOjAZfK8msRn4BxO4VQ==}
    dependencies:
      sourcemap-codec: 1.4.8

  /magic-string/0.26.7:
    resolution: {integrity: sha512-hX9XH3ziStPoPhJxLq1syWuZMxbDvGNbVchfrdCtanC7D13888bMFow61x8axrx+GfHLtVeAx2kxL7tTGRl+Ow==}
    engines: {node: '>=12'}
    dependencies:
      sourcemap-codec: 1.4.8
    dev: true

  /mailparser/3.5.0:
    resolution: {integrity: sha512-mdr2DFgz8LKC0/Q6io6znA0HVnzaPFT0a4TTnLeZ7mWHlkfnm227Wxlq7mHh7AgeP32h7gOUpXvyhSfJJIEeyg==}
    dependencies:
      encoding-japanese: 2.0.0
      he: 1.2.0
      html-to-text: 8.2.0
      iconv-lite: 0.6.3
      libmime: 5.1.0
      linkify-it: 4.0.0
      mailsplit: 5.3.2
      nodemailer: 6.7.3
      tlds: 1.231.0
    dev: false

  /mailsplit/5.3.2:
    resolution: {integrity: sha512-coES12hhKqagkuBTJoqERX+y9bXNpxbxw3Esd07auuwKYmcagouVlgucyIVRp48fnswMKxcUtLoFn/L1a75ynQ==}
    dependencies:
      libbase64: 1.2.1
      libmime: 5.1.0
      libqp: 1.1.0
    dev: false

  /make-dir/3.1.0:
    resolution: {integrity: sha512-g3FeP20LNwhALb/6Cz6Dd4F2ngze0jz7tbzrD2wAV+o9FeNHe4rL+yK2md0J/fiSf1sa1ADhXqi5+oVwOM/eGw==}
    engines: {node: '>=8'}
    dependencies:
      semver: 6.3.0
    dev: false

  /make-error/1.3.6:
    resolution: {integrity: sha512-s8UhlNe7vPKomQhC1qFelMokr/Sc3AgNbso3n74mVPA5LTZwkB9NlXf4XPamLxJE8h0gh73rM94xvwRT2CVInw==}
    dev: true

  /markdown-it-anchor/8.6.4_2zb4u3vubltivolgu556vv4aom:
    resolution: {integrity: sha512-Ul4YVYZNxMJYALpKtu+ZRdrryYt/GlQ5CK+4l1bp/gWXOG2QWElt6AqF3Mih/wfUKdZbNAZVXGR73/n6U/8img==}
    peerDependencies:
      '@types/markdown-it': '*'
      markdown-it: '*'
    dependencies:
      '@types/markdown-it': 12.2.3
      markdown-it: 12.3.2
    dev: true

  /markdown-it-attrs/4.1.4_markdown-it@12.3.2:
    resolution: {integrity: sha512-53Zfv8PTb6rlVFDlD106xcZHKBSsRZKJ2IW/rTxEJBEVbVaoxaNsmRkG0HXfbHl2SK8kaxZ2QKqdthWy/QBwmA==}
    engines: {node: '>=6'}
    peerDependencies:
      markdown-it: '>= 9.0.0'
    dependencies:
      markdown-it: 12.3.2
    dev: true

  /markdown-it-emoji/2.0.2:
    resolution: {integrity: sha512-zLftSaNrKuYl0kR5zm4gxXjHaOI3FAOEaloKmRA5hijmJZvSjmxcokOLlzycb/HXlUFWzXqpIEoyEMCE4i9MvQ==}
    dev: true

  /markdown-it/12.3.2:
    resolution: {integrity: sha512-TchMembfxfNVpHkbtriWltGWc+m3xszaRD0CZup7GFFhzIgQqxIfn3eGj1yZpfuflzPvfkt611B2Q/Bsk1YnGg==}
    hasBin: true
    dependencies:
      argparse: 2.0.1
      entities: 2.1.0
      linkify-it: 3.0.3
      mdurl: 1.0.1
      uc.micro: 1.0.6
    dev: true

  /mdurl/1.0.1:
    resolution: {integrity: sha512-/sKlQJCBYVY9Ers9hqzKou4H6V5UWc/M59TH2dvkt+84itfnq7uFOMLpOiOS4ujvHP4etln18fmIxA5R5fll0g==}
    dev: true

  /media-typer/0.3.0:
    resolution: {integrity: sha512-dq+qelQ9akHpcOl/gUVRTxVIOkAJ1wR3QAvb4RsVjS8oVoFjDGTc679wJYmUmknUF5HwMLOgb5O+a3KxfWapPQ==}
    engines: {node: '>= 0.6'}

  /mediaquery-text/1.2.0:
    resolution: {integrity: sha512-cJyRqgYQi+hsYhRkyd5le0s4LsEPvOB7r+6X3jdEELNqVlM9mRIgyUPg9BzF+PuTqQH1ZekgIjYVOeWSXWq35Q==}
    dependencies:
      cssom: 0.5.0
    dev: false

  /memfs/3.4.1:
    resolution: {integrity: sha512-1c9VPVvW5P7I85c35zAdEr1TD5+F11IToIHIlrVIcflfnzPkJa0ZoYEoEdYDP8KgPFoSZ/opDrUsAoZWym3mtw==}
    engines: {node: '>= 4.0.0'}
    dependencies:
      fs-monkey: 1.0.3
    dev: true

  /mensch/0.3.4:
    resolution: {integrity: sha512-IAeFvcOnV9V0Yk+bFhYR07O3yNina9ANIN5MoXBKYJ/RLYPurd2d0yw14MDhpr9/momp0WofT1bPUh3hkzdi/g==}
    dev: false

  /merge-descriptors/1.0.1:
    resolution: {integrity: sha512-cCi6g3/Zr1iqQi6ySbseM1Xvooa98N0w31jzUYrXPX2xqObmFGHJ0tQ5u74H3mVh7wLouTseZyYIq39g8cNp1w==}

  /merge-stream/2.0.0:
    resolution: {integrity: sha512-abv/qOcuPfk3URPfDzmZU1LKmuw8kT+0nIHvKrKgFrwifol/doWcdA4ZqsWQ8ENrFKkd67Mfpo/LovbIUsbt3w==}
    dev: true

  /merge2/1.4.1:
    resolution: {integrity: sha512-8q7VEgMJW4J8tcfVPy8g09NcQwZdbwFEqhe/WZkoIzjn/3TGDwtOCYtXGxA3O8tPzpczCCDgv+P2P5y00ZJOOg==}
    engines: {node: '>= 8'}
    dev: true

  /methods/1.1.2:
    resolution: {integrity: sha512-iclAHeNqNm68zFtnZ0e+1L2yUIdvzNoauKU4WBA3VvH/vPFieF7qfRlwUZU+DA9P9bPXIS90ulxoUoCH23sV2w==}
    engines: {node: '>= 0.6'}

  /micromatch/4.0.5:
    resolution: {integrity: sha512-DMy+ERcEW2q8Z2Po+WNXuw3c5YaUSFjAO5GsJqfEl7UjvtIuFKO6ZrKvcItdy98dwFI2N1tg3zNIdKaQT+aNdA==}
    engines: {node: '>=8.6'}
    dependencies:
      braces: 3.0.2
      picomatch: 2.3.1
    dev: true

  /mime-db/1.52.0:
    resolution: {integrity: sha512-sPU4uV7dYlvtWJxwwxHD0PuihVNiE7TyAbQ5SWxDCB9mUYvOgroQOwYQQOKPJ8CIbE+1ETVlOoK1UC2nU3gYvg==}
    engines: {node: '>= 0.6'}

  /mime-types/2.1.35:
    resolution: {integrity: sha512-ZDY+bPm5zTTF+YpCrAU9nK0UgICYPT0QtT1NZWFv4s++TNkcgVaT0g6+4R2uI4MjQjzysHB1zxuWL50hzaeXiw==}
    engines: {node: '>= 0.6'}
    dependencies:
      mime-db: 1.52.0

  /mime/1.6.0:
    resolution: {integrity: sha512-x0Vn8spI+wuJ1O6S7gnbaQg8Pxh4NNHb7KSINmEWKiPE4RKOplvijn+NkmYmmRgP68mc70j2EbeTFRsrswaQeg==}
    engines: {node: '>=4'}
    hasBin: true

  /mime/2.6.0:
    resolution: {integrity: sha512-USPkMeET31rOMiarsBNIHZKLGgvKc/LrjofAnBlOttf5ajRvqiRA8QsenbcooctK6d6Ts6aqZXBA+XbkKthiQg==}
    engines: {node: '>=4.0.0'}
    hasBin: true

  /mimic-fn/2.1.0:
    resolution: {integrity: sha512-OqbOk5oEQeAZ8WXWydlu9HJjz9WVdEIvamMCcXmuqUYjTknH/sqsWvhQ3vgwKFRR1HpjvNBKQ37nbJgYzGqGcg==}
    engines: {node: '>=6'}
    dev: true

  /mini-svg-data-uri/1.4.4:
    resolution: {integrity: sha512-r9deDe9p5FJUPZAk3A59wGH7Ii9YrjjWw0jmw/liSbHl2CHiyXj6FcDXDu2K3TjVAXqiJdaw3xxwlZZr9E6nHg==}
    hasBin: true
    dev: true

  /minimatch/3.1.2:
    resolution: {integrity: sha512-J7p63hRiAjw1NDEww1W7i37+ByIrOWO5XQQAzZ3VOcL0PNybwpfmV/N05zFAzwQ9USyEcX6t3UO+K5aqBQOIHw==}
    dependencies:
      brace-expansion: 1.1.11

  /minimatch/5.0.1:
    resolution: {integrity: sha512-nLDxIFRyhDblz3qMuq+SoRZED4+miJ/G+tdDrjkkkRnjAsBexeGpgjLEQ0blJy7rHhR2b93rhQY4SvyWu9v03g==}
    engines: {node: '>=10'}
    dependencies:
      brace-expansion: 2.0.1
    dev: true

  /minimatch/5.1.2:
    resolution: {integrity: sha512-bNH9mmM9qsJ2X4r2Nat1B//1dJVcn3+iBLa3IgqJ7EbGaDNepL9QSHOxN4ng33s52VMMhhIfgCYDk3C4ZmlDAg==}
    engines: {node: '>=10'}
    dependencies:
      brace-expansion: 2.0.1

  /minimist/1.2.6:
    resolution: {integrity: sha512-Jsjnk4bw3YJqYzbdyBiNsPWHPfO++UGG749Cxs6peCu5Xg4nrena6OVxOYxrQTqww0Jmwt+Ref8rggumkTLz9Q==}

  /minipass/3.3.4:
    resolution: {integrity: sha512-I9WPbWHCGu8W+6k1ZiGpPu0GkoKBeorkfKNuAFBNS1HNFJvke82sxvI5bzcCNpWPorkOO5QQ+zomzzwRxejXiw==}
    engines: {node: '>=8'}
    dependencies:
      yallist: 4.0.0
    dev: false

  /minizlib/2.1.2:
    resolution: {integrity: sha512-bAxsR8BVfj60DWXHE3u30oHzfl4G7khkSuPW+qvpd7jFRHm7dLxOjUk1EHACJ/hxLY8phGJ0YhYHZo7jil7Qdg==}
    engines: {node: '>= 8'}
    dependencies:
      minipass: 3.3.4
      yallist: 4.0.0
    dev: false

  /mjml-accordion/4.13.0:
    resolution: {integrity: sha512-E3yihZW5Oq2p+sWOcr8kWeRTROmiTYOGxB4IOxW/jTycdY07N3FX3e6vuh7Fv3rryHEUaydUQYto3ICVyctI7w==}
    dependencies:
      '@babel/runtime': 7.18.6
      lodash: 4.17.21
      mjml-core: 4.13.0
    transitivePeerDependencies:
      - encoding
    dev: false

  /mjml-body/4.13.0:
    resolution: {integrity: sha512-S4HgwAuO9dEsyX9sr6WBf9/xr+H2ASVaLn22aurJm1S2Lvc1wifLPYBQgFmNdCjaesTCNtOMUDpG+Rbnavyaqg==}
    dependencies:
      '@babel/runtime': 7.18.6
      lodash: 4.17.21
      mjml-core: 4.13.0
    transitivePeerDependencies:
      - encoding
    dev: false

  /mjml-button/4.13.0:
    resolution: {integrity: sha512-3y8IAHCCxh7ESHh1aOOqobZKUgyNxOKAGQ9TlJoyaLpsKUFzkN8nmrD0KXF0ADSuzvhMZ1CdRIJuZ5mjv2TwWQ==}
    dependencies:
      '@babel/runtime': 7.18.6
      lodash: 4.17.21
      mjml-core: 4.13.0
    transitivePeerDependencies:
      - encoding
    dev: false

  /mjml-carousel/4.13.0:
    resolution: {integrity: sha512-ORSY5bEYlMlrWSIKI/lN0Tz3uGltWAjG8DQl2Yr3pwjwOaIzGE+kozrDf+T9xItfiIIbvKajef1dg7B7XgP0zg==}
    dependencies:
      '@babel/runtime': 7.18.6
      lodash: 4.17.21
      mjml-core: 4.13.0
    transitivePeerDependencies:
      - encoding
    dev: false

  /mjml-cli/4.13.0:
    resolution: {integrity: sha512-kAZxpH0QqlTF/CcLzELgKw1ljKRxrmWJ310CJQhbPAxHvwQ/nIb+q82U+zRJAelRPPKjnOb+hSrMRqTgk9rH3w==}
    hasBin: true
    dependencies:
      '@babel/runtime': 7.18.6
      chokidar: 3.5.3
      glob: 7.2.0
      html-minifier: 4.0.0
      js-beautify: 1.14.4
      lodash: 4.17.21
      mjml-core: 4.13.0
      mjml-migrate: 4.13.0
      mjml-parser-xml: 4.13.0
      mjml-validator: 4.13.0
      yargs: 16.2.0
    transitivePeerDependencies:
      - encoding
    dev: false

  /mjml-column/4.13.0:
    resolution: {integrity: sha512-O8FrWKK/bCy9XpKxrKRYWNdgWNaVd4TK4RqMeVI/I70IbnYnc1uf15jnsPMxCBSbT+NyXyk8k7fn099797uwpw==}
    dependencies:
      '@babel/runtime': 7.18.6
      lodash: 4.17.21
      mjml-core: 4.13.0
    transitivePeerDependencies:
      - encoding
    dev: false

  /mjml-core/4.13.0:
    resolution: {integrity: sha512-kU5AoVTlZaXR/EDi3ix66xpzUe+kScYus71lBH/wo/B+LZW70GHE1AYWtsog5oJp1MuTHpMFTNuBD/wePeEgWg==}
    dependencies:
      '@babel/runtime': 7.18.6
      cheerio: 1.0.0-rc.10
      detect-node: 2.0.4
      html-minifier: 4.0.0
      js-beautify: 1.14.4
      juice: 7.0.0
      lodash: 4.17.21
      mjml-migrate: 4.13.0
      mjml-parser-xml: 4.13.0
      mjml-validator: 4.13.0
    transitivePeerDependencies:
      - encoding
    dev: false

  /mjml-divider/4.13.0:
    resolution: {integrity: sha512-ooPCwfmxEC+wJduqObYezMp7W5UCHjL9Y1LPB5FGna2FrOejgfd6Ix3ij8Wrmycmlol7E2N4D7c5NDH5DbRCJg==}
    dependencies:
      '@babel/runtime': 7.18.6
      lodash: 4.17.21
      mjml-core: 4.13.0
    transitivePeerDependencies:
      - encoding
    dev: false

  /mjml-group/4.13.0:
    resolution: {integrity: sha512-U7E8m8aaoAE/dMqjqXPjjrKcwO36B4cquAy9ASldECrIZJBcpFYO6eYf5yLXrNCUM2P0id8pgVjrUq23s00L7Q==}
    dependencies:
      '@babel/runtime': 7.18.6
      lodash: 4.17.21
      mjml-core: 4.13.0
    transitivePeerDependencies:
      - encoding
    dev: false

  /mjml-head-attributes/4.13.0:
    resolution: {integrity: sha512-haggCafno+0lQylxJStkINCVCPMwfTpwE6yjCHeGOpQl/TkoNmjNkDr7DEEbNTZbt4Ekg070lQFn7clDy38EoA==}
    dependencies:
      '@babel/runtime': 7.18.6
      lodash: 4.17.21
      mjml-core: 4.13.0
    transitivePeerDependencies:
      - encoding
    dev: false

  /mjml-head-breakpoint/4.13.0:
    resolution: {integrity: sha512-D2iPDeUKQK1+rYSNa2HGOvgfPxZhNyndTG0iBEb/FxdGge2hbeDCZEN0mwDYE3wWB+qSBqlCuMI+Vr4pEjZbKg==}
    dependencies:
      '@babel/runtime': 7.18.6
      lodash: 4.17.21
      mjml-core: 4.13.0
    transitivePeerDependencies:
      - encoding
    dev: false

  /mjml-head-font/4.13.0:
    resolution: {integrity: sha512-mYn8aWnbrEap5vX2b4662hkUv6WifcYzYn++Yi6OHrJQi55LpzcU+myAGpfQEXXrpU8vGwExMTFKsJq5n2Kaow==}
    dependencies:
      '@babel/runtime': 7.18.6
      lodash: 4.17.21
      mjml-core: 4.13.0
    transitivePeerDependencies:
      - encoding
    dev: false

  /mjml-head-html-attributes/4.13.0:
    resolution: {integrity: sha512-m30Oro297+18Zou/1qYjagtmCOWtYXeoS38OABQ5zOSzMItE3TcZI9JNcOueIIWIyFCETe8StrTAKcQ2GHwsDw==}
    dependencies:
      '@babel/runtime': 7.18.6
      lodash: 4.17.21
      mjml-core: 4.13.0
    transitivePeerDependencies:
      - encoding
    dev: false

  /mjml-head-preview/4.13.0:
    resolution: {integrity: sha512-v0K/NocjFCbaoF/0IMVNmiqov91HxqT07vNTEl0Bt9lKFrTKVC01m1S4K7AB78T/bEeJ/HwmNjr1+TMtVNGGow==}
    dependencies:
      '@babel/runtime': 7.18.6
      lodash: 4.17.21
      mjml-core: 4.13.0
    transitivePeerDependencies:
      - encoding
    dev: false

  /mjml-head-style/4.13.0:
    resolution: {integrity: sha512-tBa33GL9Atn5bAM2UwE+uxv4rI29WgX/e5lXX+5GWlsb4thmiN6rxpFTNqBqWbBNRbZk4UEZF78M7Da8xC1ZGQ==}
    dependencies:
      '@babel/runtime': 7.18.6
      lodash: 4.17.21
      mjml-core: 4.13.0
    transitivePeerDependencies:
      - encoding
    dev: false

  /mjml-head-title/4.13.0:
    resolution: {integrity: sha512-Mq0bjuZXJlwxfVcjuYihQcigZSDTKeQaG3nORR1D0jsOH2BXU4XgUK1UOcTXn2qCBIfRoIMq7rfzYs+L0CRhdw==}
    dependencies:
      '@babel/runtime': 7.18.6
      lodash: 4.17.21
      mjml-core: 4.13.0
    transitivePeerDependencies:
      - encoding
    dev: false

  /mjml-head/4.13.0:
    resolution: {integrity: sha512-sL2qQuoVALXBCiemu4DPo9geDr8DuUdXVJxm+4nd6k5jpLCfSDmFlNhgSsLPzsYn7VEac3/sxsjLtomQ+6/BHg==}
    dependencies:
      '@babel/runtime': 7.18.6
      lodash: 4.17.21
      mjml-core: 4.13.0
    transitivePeerDependencies:
      - encoding
    dev: false

  /mjml-hero/4.13.0:
    resolution: {integrity: sha512-aWEOScdrhyjwdKBWG4XQaElRHP8LU5PtktkpMeBXa4yxrxNs25qRnDqMNkjSrnnmFKWZmQ166tfboY6RBNf0UA==}
    dependencies:
      '@babel/runtime': 7.18.6
      lodash: 4.17.21
      mjml-core: 4.13.0
    transitivePeerDependencies:
      - encoding
    dev: false

  /mjml-image/4.13.0:
    resolution: {integrity: sha512-agMmm2wRZTIrKwrUnYFlnAbtrKYSP0R2en+Vf92HPspAwmaw3/AeOW/QxmSiMhfGf+xsEJyzVvR/nd33jbT3sg==}
    dependencies:
      '@babel/runtime': 7.18.6
      lodash: 4.17.21
      mjml-core: 4.13.0
    transitivePeerDependencies:
      - encoding
    dev: false

  /mjml-migrate/4.13.0:
    resolution: {integrity: sha512-I1euHiAyNpaz+B5vH+Z4T+hg/YtI5p3PqQ3/zTLv8gi24V6BILjTaftWhH5+3R/gQkQhH0NUaWNnRmds+Mq5DQ==}
    hasBin: true
    dependencies:
      '@babel/runtime': 7.18.6
      js-beautify: 1.14.4
      lodash: 4.17.21
      mjml-core: 4.13.0
      mjml-parser-xml: 4.13.0
      yargs: 16.2.0
    transitivePeerDependencies:
      - encoding
    dev: false

  /mjml-navbar/4.13.0:
    resolution: {integrity: sha512-0Oqyyk+OdtXfsjswRb/7Ql1UOjN4MbqFPKoyltJqtj+11MRpF5+Wjd74Dj9H7l81GFwkIB9OaP+ZMiD+TPECgg==}
    dependencies:
      '@babel/runtime': 7.18.6
      lodash: 4.17.21
      mjml-core: 4.13.0
    transitivePeerDependencies:
      - encoding
    dev: false

  /mjml-parser-xml/4.13.0:
    resolution: {integrity: sha512-phljtI8DaW++q0aybR/Ykv9zCyP/jCFypxVNo26r2IQo//VYXyc7JuLZZT8N/LAI8lZcwbTVxQPBzJTmZ5IfwQ==}
    dependencies:
      '@babel/runtime': 7.18.6
      detect-node: 2.0.4
      htmlparser2: 4.1.0
      lodash: 4.17.21
    dev: false

  /mjml-preset-core/4.13.0:
    resolution: {integrity: sha512-gxzYaKkvUrHuzT1oqjEPSDtdmgEnN99Hf5f1r2CR5aMOB1x66EA3T8ATvF1o7qrBTVV4KMVlQem3IubMSYJZRw==}
    dependencies:
      '@babel/runtime': 7.18.6
      mjml-accordion: 4.13.0
      mjml-body: 4.13.0
      mjml-button: 4.13.0
      mjml-carousel: 4.13.0
      mjml-column: 4.13.0
      mjml-divider: 4.13.0
      mjml-group: 4.13.0
      mjml-head: 4.13.0
      mjml-head-attributes: 4.13.0
      mjml-head-breakpoint: 4.13.0
      mjml-head-font: 4.13.0
      mjml-head-html-attributes: 4.13.0
      mjml-head-preview: 4.13.0
      mjml-head-style: 4.13.0
      mjml-head-title: 4.13.0
      mjml-hero: 4.13.0
      mjml-image: 4.13.0
      mjml-navbar: 4.13.0
      mjml-raw: 4.13.0
      mjml-section: 4.13.0
      mjml-social: 4.13.0
      mjml-spacer: 4.13.0
      mjml-table: 4.13.0
      mjml-text: 4.13.0
      mjml-wrapper: 4.13.0
    transitivePeerDependencies:
      - encoding
    dev: false

  /mjml-raw/4.13.0:
    resolution: {integrity: sha512-JbBYxwX1a/zbqnCrlDCRNqov2xqUrMCaEdTHfqE2athj479aQXvLKFM20LilTMaClp/dR0yfvFLfFVrC5ej4FQ==}
    dependencies:
      '@babel/runtime': 7.18.6
      lodash: 4.17.21
      mjml-core: 4.13.0
    transitivePeerDependencies:
      - encoding
    dev: false

  /mjml-section/4.13.0:
    resolution: {integrity: sha512-BLcqlhavtRakKtzDQPLv6Ae4Jt4imYWq/P0jo+Sjk7tP4QifgVA2KEQOirPK5ZUqw/lvK7Afhcths5rXZ2ItnQ==}
    dependencies:
      '@babel/runtime': 7.18.6
      lodash: 4.17.21
      mjml-core: 4.13.0
    transitivePeerDependencies:
      - encoding
    dev: false

  /mjml-social/4.13.0:
    resolution: {integrity: sha512-zL2a7Wwsk8OXF0Bqu+1B3La1UPwdTMcEXptO8zdh2V5LL6Xb7Gfyvx6w0CmmBtG5IjyCtqaKy5wtrcpG9Hvjfg==}
    dependencies:
      '@babel/runtime': 7.18.6
      lodash: 4.17.21
      mjml-core: 4.13.0
    transitivePeerDependencies:
      - encoding
    dev: false

  /mjml-spacer/4.13.0:
    resolution: {integrity: sha512-Acw4QJ0MJ38W4IewXuMX7hLaW1BZaln+gEEuTfrv0xwPdTxX1ILqz4r+s9mYMxYkIDLWMCjBvXyQK6aWlid13A==}
    dependencies:
      '@babel/runtime': 7.18.6
      lodash: 4.17.21
      mjml-core: 4.13.0
    transitivePeerDependencies:
      - encoding
    dev: false

  /mjml-table/4.13.0:
    resolution: {integrity: sha512-UAWPVMaGReQhf776DFdiwdcJTIHTek3zzQ1pb+E7VlypEYgIpFvdUJ39UIiiflhqtdBATmHwKBOtePwU0MzFMg==}
    dependencies:
      '@babel/runtime': 7.18.6
      lodash: 4.17.21
      mjml-core: 4.13.0
    transitivePeerDependencies:
      - encoding
    dev: false

  /mjml-text/4.13.0:
    resolution: {integrity: sha512-uDuraaQFdu+6xfuigCimbeznnOnJfwRdcCL1lTBTusTuEvW/5Va6m2D3mnMeEpl+bp4+cxesXIz9st6A9pcg5A==}
    dependencies:
      '@babel/runtime': 7.18.6
      lodash: 4.17.21
      mjml-core: 4.13.0
    transitivePeerDependencies:
      - encoding
    dev: false

  /mjml-validator/4.13.0:
    resolution: {integrity: sha512-uURYfyQYtHJ6Qz/1A7/+E9ezfcoISoLZhYK3olsxKRViwaA2Mm8gy/J3yggZXnsUXWUns7Qymycm5LglLEIiQg==}
    dependencies:
      '@babel/runtime': 7.18.6
    dev: false

  /mjml-wrapper/4.13.0:
    resolution: {integrity: sha512-p/44JvHg04rAFR7QDImg8nZucEokIjFH6KJMHxsO0frJtLZ+IuakctzlZAADHsqiR52BwocDsXSa+o9SE2l6Ng==}
    dependencies:
      '@babel/runtime': 7.18.6
      lodash: 4.17.21
      mjml-core: 4.13.0
      mjml-section: 4.13.0
    transitivePeerDependencies:
      - encoding
    dev: false

  /mjml/4.13.0:
    resolution: {integrity: sha512-OnFKESouLshz8DPFSb6M/dE8GkhiJnoy6LAam5TiLA1anAj24yQ2ZH388LtQoEkvTisqwiTmc9ejDh5ctnFaJQ==}
    hasBin: true
    dependencies:
      '@babel/runtime': 7.18.6
      mjml-cli: 4.13.0
      mjml-core: 4.13.0
      mjml-migrate: 4.13.0
      mjml-preset-core: 4.13.0
      mjml-validator: 4.13.0
    transitivePeerDependencies:
      - encoding
    dev: false

  /mkdirp/0.5.5:
    resolution: {integrity: sha512-NKmAlESf6jMGym1++R0Ra7wvhV+wFW63FaSOFPwRahvea0gMUcGUhVeAg/0BC0wiv9ih5NYPB1Wn1UEI1/L+xQ==}
    hasBin: true
    dependencies:
      minimist: 1.2.6

  /mkdirp/1.0.4:
    resolution: {integrity: sha512-vVqVZQyf3WLx2Shd0qJ9xuvqgAyKPLAiqITEtqW0oIUjzo3PePDd6fW9iFz30ef7Ysp/oiWqbhszeGWW2T6Gzw==}
    engines: {node: '>=10'}
    hasBin: true
    dev: false

  /mlly/1.0.0:
    resolution: {integrity: sha512-QL108Hwt+u9bXdWgOI0dhzZfACovn5Aen4Xvc8Jasd9ouRH4NjnrXEiyP3nVvJo91zPlYjVRckta0Nt2zfoR6g==}
    dependencies:
      acorn: 8.8.1
      pathe: 1.0.0
      pkg-types: 1.0.1
      ufo: 1.0.1
    dev: true

  /mocha/10.2.0:
    resolution: {integrity: sha512-IDY7fl/BecMwFHzoqF2sg/SHHANeBoMMXFlS9r0OXKDssYE1M5O43wUY/9BVPeIvfH2zmEbBfseqN9gBQZzXkg==}
    engines: {node: '>= 14.0.0'}
    hasBin: true
    dependencies:
      ansi-colors: 4.1.1
      browser-stdout: 1.3.1
      chokidar: 3.5.3
      debug: 4.3.4_supports-color@8.1.1
      diff: 5.0.0
      escape-string-regexp: 4.0.0
      find-up: 5.0.0
      glob: 7.2.0
      he: 1.2.0
      js-yaml: 4.1.0
      log-symbols: 4.1.0
      minimatch: 5.0.1
      ms: 2.1.3
      nanoid: 3.3.3
      serialize-javascript: 6.0.0
      strip-json-comments: 3.1.1
      supports-color: 8.1.1
      workerpool: 6.2.1
      yargs: 16.2.0
      yargs-parser: 20.2.4
      yargs-unparser: 2.0.0
    dev: true

  /module-not-found-error/1.0.1:
    resolution: {integrity: sha512-pEk4ECWQXV6z2zjhRZUongnLJNUeGQJ3w6OQ5ctGwD+i5o93qjRQUk2Rt6VdNeu3sEP0AB4LcfvdebpxBRVr4g==}
    dev: true

  /moo/0.5.1:
    resolution: {integrity: sha512-I1mnb5xn4fO80BH9BLcF0yLypy2UKl+Cb01Fu0hJRkJjlCRtxZMWkTdAtDd5ZqCOxtCkhmRwyI57vWT+1iZ67w==}
    dev: false

  /mri/1.2.0:
    resolution: {integrity: sha512-tzzskb3bG8LvYGFF/mDTpq3jpI6Q9wc3LEmBaghu+DdCssd1FakN7Bc0hVNmEyGq1bq3RgfkCb3cmQLpNPOroA==}
    engines: {node: '>=4'}
    dev: true

  /mrmime/1.0.1:
    resolution: {integrity: sha512-hzzEagAgDyoU1Q6yg5uI+AorQgdvMCur3FcKf7NhMKWsaYg+RnbTyHRa/9IlLF9rf455MOCtcqqrQQ83pPP7Uw==}
    engines: {node: '>=10'}
    dev: true

  /ms/2.0.0:
    resolution: {integrity: sha512-Tpp60P6IUJDTuOq/5Z8cdskzJujfwqfOTkrwIwj7IRISpnkJnT6SyJ4PCPnGMoFjC9ddhal5KVIYtAt97ix05A==}

  /ms/2.1.2:
    resolution: {integrity: sha512-sGkPx+VjMtmA6MX27oA4FBFELFCZZ4S4XqeGOXCv68tT+jb3vk/RyaKWP0PTKyWtmLSM0b+adUTEvbs1PEaH2w==}

  /ms/2.1.3:
    resolution: {integrity: sha512-6FlzubTLZG3J2a/NVCAleEhjzq5oxgHyaCU9yYXvcLsvoVaHJq/s5xXI6/XXP6tz7R9xAOtHnSO/tXtF3WRTlA==}

  /muggle-string/0.1.0:
    resolution: {integrity: sha512-Tr1knR3d2mKvvWthlk7202rywKbiOm4rVFLsfAaSIhJ6dt9o47W4S+JMtWhd/PW9Wrdew2/S2fSvhz3E2gkfEg==}
    dev: true

  /multer/1.4.4-lts.1:
    resolution: {integrity: sha512-WeSGziVj6+Z2/MwQo3GvqzgR+9Uc+qt8SwHKh3gvNPiISKfsMfG4SvCOFYlxxgkXt7yIV2i1yczehm0EOKIxIg==}
    engines: {node: '>= 6.0.0'}
    dependencies:
      append-field: 1.0.0
      busboy: 1.6.0
      concat-stream: 1.6.2
      mkdirp: 0.5.5
      object-assign: 4.1.1
      type-is: 1.6.18
      xtend: 4.0.2

  /mute-stream/0.0.8:
    resolution: {integrity: sha512-nnbWWOkoWyUsTjKrhgD0dcz22mdkSnpYqbEjIm2nhwhuxlSkpywJmBo8h0ZqJdkp73mb90SssHkN4rsRaBAfAA==}
    dev: true

  /nanoid/3.3.3:
    resolution: {integrity: sha512-p1sjXuopFs0xg+fPASzQ28agW1oHD7xDsd9Xkf3T15H3c/cifrFHVwrh74PdoklAPi+i7MdRsE47vm2r6JoB+w==}
    engines: {node: ^10 || ^12 || ^13.7 || ^14 || >=15.0.1}
    hasBin: true
    dev: true

  /nanoid/3.3.4:
    resolution: {integrity: sha512-MqBkQh/OHTS2egovRtLk45wEyNXwF+cokD+1YPf9u5VfJiRdAiRwB2froX5Co9Rh20xs4siNPm8naNotSD6RBw==}
    engines: {node: ^10 || ^12 || ^13.7 || ^14 || >=15.0.1}
    hasBin: true

  /natural-compare-lite/1.4.0:
    resolution: {integrity: sha512-Tj+HTDSJJKaZnfiuw+iaF9skdPpTo2GtEly5JHnWV/hfv2Qj/9RKsGISQtLh2ox3l5EAGw487hnBee0sIJ6v2g==}
    dev: true

  /natural-compare/1.4.0:
    resolution: {integrity: sha512-OWND8ei3VtNC9h7V60qff3SVobHr996CTwgxubgyQYEpg290h9J0buyECNNJexkFm5sOajh5G116RYA1c8ZMSw==}
    dev: true

  /nearley/2.20.1:
    resolution: {integrity: sha512-+Mc8UaAebFzgV+KpI5n7DasuuQCHA89dmwm7JXw3TV43ukfNQ9DnBH3Mdb2g/I4Fdxc26pwimBWvjIw0UAILSQ==}
    hasBin: true
    dependencies:
      commander: 2.20.3
      moo: 0.5.1
      railroad-diagrams: 1.0.0
      randexp: 0.4.6
    dev: false

  /negotiator/0.6.3:
    resolution: {integrity: sha512-+EUsqGPLsM+j/zdChZjsnX51g4XrHFOIXwfnCVPGlQk/k5giakcKsuxCObBRu6DSm9opw/O6slWbJdghQM4bBg==}
    engines: {node: '>= 0.6'}

  /neo-async/2.6.2:
    resolution: {integrity: sha512-Yd3UES5mWCSqR+qNT93S3UoYUkqAZ9lLg8a7g9rimsWmYGK8cVToA4/sF3RrshdyV3sAGMXVUmpMYOw+dLpOuw==}

  /netmask/2.0.2:
    resolution: {integrity: sha512-dBpDMdxv9Irdq66304OLfEmQ9tbNRFnFTuZiLo+bD+r332bBmMJ8GBLXklIXXgxd3+v9+KUnZaUR5PJMa75Gsg==}
    engines: {node: '>= 0.4.0'}
    dev: false

  /nise/5.1.4:
    resolution: {integrity: sha512-8+Ib8rRJ4L0o3kfmyVCL7gzrohyDe0cMFTBa2d364yIrEGMEoetznKJx899YxjybU6bL9SQkYPSBBs1gyYs8Xg==}
    dependencies:
      '@sinonjs/commons': 2.0.0
      '@sinonjs/fake-timers': 10.0.2
      '@sinonjs/text-encoding': 0.7.2
      just-extend: 4.2.1
      path-to-regexp: 1.8.0
    dev: true

  /no-case/2.3.2:
    resolution: {integrity: sha512-rmTZ9kz+f3rCvK2TD1Ue/oZlns7OGoIWP4fc3llxxRXlOkHKoWPPWJOfFYpITabSow43QJbRIoHQXtt10VldyQ==}
    dependencies:
      lower-case: 1.1.4
    dev: false

  /no-case/3.0.4:
    resolution: {integrity: sha512-fgAN3jGAh+RoxUGZHTSOLJIqUc2wmoBwGR4tbpNAKmmovFoWq0OdRkb0VkldReO2a2iBT/OEulG9XSUc10r3zg==}
    dependencies:
      lower-case: 2.0.2
      tslib: 2.4.1
    dev: true

  /node-abort-controller/3.0.1:
    resolution: {integrity: sha512-/ujIVxthRs+7q6hsdjHMaj8hRG9NuWmwrz+JdRwZ14jdFoKSkm+vDsCbF9PLpnSqjaWQJuTmVtcWHNLr+vrOFw==}
    dev: true

  /node-addon-api/5.0.0:
    resolution: {integrity: sha512-CvkDw2OEnme7ybCykJpVcKH+uAOLV2qLqiyla128dN9TkEWfrYmxG6C2boDe5KcNQqZF3orkqzGgOMvZ/JNekA==}
    dev: false

  /node-emoji/1.11.0:
    resolution: {integrity: sha512-wo2DpQkQp7Sjm2A0cq+sN7EHKO6Sl0ctXeBdFZrL9T9+UywORbufTcTZxom8YqpLQt/FqNMUkOpkZrJVYSKD3A==}
    dependencies:
      lodash: 4.17.21
    dev: true

  /node-fetch/2.6.7:
    resolution: {integrity: sha512-ZjMPFEfVx5j+y2yF35Kzx5sF7kDzxuDj6ziH4FFbOp87zKDZNx8yExJIb05OGF4Nlt9IHFIMBkRl41VdvcNdbQ==}
    engines: {node: 4.x || >=6.0.0}
    peerDependencies:
      encoding: ^0.1.0
    peerDependenciesMeta:
      encoding:
        optional: true
    dependencies:
      whatwg-url: 5.0.0

  /node-releases/2.0.6:
    resolution: {integrity: sha512-PiVXnNuFm5+iYkLBNeq5211hvO38y63T0i2KKh2KnUs3RpzJ+JtODFjkD8yjLwnDkTYF1eKXheUwdssR+NRZdg==}
    dev: true

  /nodemailer/6.7.3:
    resolution: {integrity: sha512-KUdDsspqx89sD4UUyUKzdlUOper3hRkDVkrKh/89G+d9WKsU5ox51NWS4tB1XR5dPUdR4SP0E3molyEfOvSa3g==}
    engines: {node: '>=6.0.0'}
    dev: false

  /nodemailer/6.8.0:
    resolution: {integrity: sha512-EjYvSmHzekz6VNkNd12aUqAco+bOkRe3Of5jVhltqKhEsjw/y0PYPJfp83+s9Wzh1dspYAkUW/YNQ350NATbSQ==}
    engines: {node: '>=6.0.0'}
    dev: false

  /nopt/5.0.0:
    resolution: {integrity: sha512-Tbj67rffqceeLpcRXrT7vKAN8CwfPeIBgM7E6iBkmKLV7bEMwpGgYLGv0jACUsECaa/vuxP0IjEont6umdMgtQ==}
    engines: {node: '>=6'}
    hasBin: true
    dependencies:
      abbrev: 1.1.1
    dev: false

  /normalize-path/3.0.0:
    resolution: {integrity: sha512-6eZs5Ls3WtCisHWp9S2GUy8dqkpGi4BVSz3GaqiE6ezub0512ESztXUwUB6C6IKbQkY2Pnb/mD4WYojCRwcwLA==}
    engines: {node: '>=0.10.0'}

  /normalize-range/0.1.2:
    resolution: {integrity: sha512-bdok/XvKII3nUpklnV6P2hxtMNrCboOjAcyBuQnWEhO665FwrSNRxU+AqpsyvO6LgGYPspN+lu5CLtw4jPRKNA==}
    engines: {node: '>=0.10.0'}
    dev: true

  /npm-run-path/4.0.1:
    resolution: {integrity: sha512-S48WzZW777zhNIrn7gxOlISNAqi9ZC/uQFnRdbeIHhZhCA6UqpkOT8T1G7BvfdgP4Er8gF4sUbaS0i7QvIfCWw==}
    engines: {node: '>=8'}
    dependencies:
      path-key: 3.1.1
    dev: true

  /npmlog/5.0.1:
    resolution: {integrity: sha512-AqZtDUWOMKs1G/8lwylVjrdYgqA4d9nu8hc+0gzRxlDb1I10+FHBGMXs6aiQHFdCUUlqH99MUMuLfzWDNDtfxw==}
    dependencies:
      are-we-there-yet: 2.0.0
      console-control-strings: 1.1.0
      gauge: 3.0.2
      set-blocking: 2.0.0
    dev: false

  /nprogress/0.2.0:
    resolution: {integrity: sha512-I19aIingLgR1fmhftnbWWO3dXc0hSxqHQHQb3H8m+K3TnEn/iSeTZZOyvKXWqQESMwuUVnatlCnZdLBZZt2VSA==}
    dev: false

  /nth-check/2.1.1:
    resolution: {integrity: sha512-lqjrjmaOoAnWfMmBPL+XNnynZh2+swxiX3WUE0s4yEHI6m+AwrK2UZOimIRl3X/4QctVqS8AiZjFqyOGrMXb/w==}
    dependencies:
      boolbase: 1.0.0

  /nwsapi/2.2.2:
    resolution: {integrity: sha512-90yv+6538zuvUMnN+zCr8LuV6bPFdq50304114vJYJ8RDyK8D5O9Phpbd6SZWgI7PwzmmfN1upeOJlvybDSgCw==}
    dev: true

  /object-assign/4.1.1:
    resolution: {integrity: sha512-rJgTQnkUnH1sFw8yT6VSU3zD3sWmu6sZhIseY8VX+GRu3P6F7Fu+JNDoXfklElbLJSnc3FUQHVe4cU5hj+BcUg==}
    engines: {node: '>=0.10.0'}

  /object-hash/3.0.0:
    resolution: {integrity: sha512-RSn9F68PjH9HqtltsSnqYC1XXoWe9Bju5+213R98cNGttag9q9yAOTzdbsqvIa7aNm5WffBZFpWYr2aWrklWAw==}
    engines: {node: '>= 6'}

  /object-inspect/1.12.0:
    resolution: {integrity: sha512-Ho2z80bVIvJloH+YzRmpZVQe87+qASmBUKZDWgx9cu+KDrX2ZDH/3tMy+gXbZETVGs2M8YdxObOh7XAtim9Y0g==}

  /object-is/1.1.5:
    resolution: {integrity: sha512-3cyDsyHgtmi7I7DfSSI2LDp6SK2lwvtbg0p0R1e0RvTqF5ceGx+K2dfSjm1bKDMVCFEDAQvy+o8c6a7VujOddw==}
    engines: {node: '>= 0.4'}
    dependencies:
      call-bind: 1.0.2
      define-properties: 1.1.3
    dev: true

  /object-keys/1.1.1:
    resolution: {integrity: sha512-NuAESUOUMrlIXOfHKzD6bpPu3tYt3xvjNdRIQ+FeT0lNb4K8WR70CaDxhuNguS2XG+GjkyMwOzsN5ZktImfhLA==}
    engines: {node: '>= 0.4'}
    dev: true

  /object.assign/4.1.4:
    resolution: {integrity: sha512-1mxKf0e58bvyjSCtKYY4sRe9itRk3PJpquJOjeIkz885CczcI4IvJJDLPS72oowuSh+pBxUFROpX+TU++hxhZQ==}
    engines: {node: '>= 0.4'}
    dependencies:
      call-bind: 1.0.2
      define-properties: 1.1.4
      has-symbols: 1.0.3
      object-keys: 1.1.1
    dev: true

  /on-finished/2.3.0:
    resolution: {integrity: sha512-ikqdkGAAyf/X/gPhXGvfgAytDZtDbr+bkNUJ0N9h5MI/dmdgCs3l6hoHrcUv41sRKew3jIwrp4qQDXiK99Utww==}
    engines: {node: '>= 0.8'}
    dependencies:
      ee-first: 1.1.1
    dev: true

  /on-finished/2.4.1:
    resolution: {integrity: sha512-oVlzkg3ENAhCk2zdv7IJwd/QUD4z2RxRwpkcGY8psCVcCYZNq4wYnVWALHM+brtuJjePWiYF/ClmuDr8Ch5+kg==}
    engines: {node: '>= 0.8'}
    dependencies:
      ee-first: 1.1.1

  /once/1.4.0:
    resolution: {integrity: sha512-lNaJgI+2Q5URQBkccEKHTQOPaXdUxnZZElQTZY0MFUAuaEqe1E+Nyvgdz/aIyNi6Z9MzO5dv1H8n58/GELp3+w==}
    dependencies:
      wrappy: 1.0.2

  /onetime/5.1.2:
    resolution: {integrity: sha512-kbpaSSGJTWdAY5KPVeMOKXSrPtr8C8C7wodJbcsd51jRnmD+GZu8Y0VoU6Dm5Z4vWr0Ig/1NKuWRKf7j5aaYSg==}
    engines: {node: '>=6'}
    dependencies:
      mimic-fn: 2.1.0
    dev: true

  /open/7.4.2:
    resolution: {integrity: sha512-MVHddDVweXZF3awtlAS+6pgKLlm/JgxZ90+/NBurBoQctVOOB/zDdVjcyPzQ+0laDGbsWgrRkflI65sQeOgT9Q==}
    engines: {node: '>=8'}
    dependencies:
      is-docker: 2.2.1
      is-wsl: 2.2.0
    dev: false

  /optionator/0.8.3:
    resolution: {integrity: sha512-+IW9pACdk3XWmmTXG8m3upGUJst5XRGzxMRjXzAuJ1XnIFNvfhjjIuYkDvysnPQ7qzqVzLt78BCruntqRhWQbA==}
    engines: {node: '>= 0.8.0'}
    dependencies:
      deep-is: 0.1.4
      fast-levenshtein: 2.0.6
      levn: 0.3.0
      prelude-ls: 1.1.2
      type-check: 0.3.2
      word-wrap: 1.2.3

  /optionator/0.9.1:
    resolution: {integrity: sha512-74RlY5FCnhq4jRxVUPKDaRwrVNXMqsGsiW6AJw4XK8hmtm10wC0ypZBLw5IIp85NZMr91+qd1RvvENwg7jjRFw==}
    engines: {node: '>= 0.8.0'}
    dependencies:
      deep-is: 0.1.4
      fast-levenshtein: 2.0.6
      levn: 0.4.1
      prelude-ls: 1.2.1
      type-check: 0.4.0
      word-wrap: 1.2.3
    dev: true

  /ora/5.4.1:
    resolution: {integrity: sha512-5b6Y85tPxZZ7QytO+BQzysW31HJku27cRIlkbAXaNx+BdcVi+LlRFmVXzeF6a7JCwJpyw5c4b+YSVImQIrBpuQ==}
    engines: {node: '>=10'}
    dependencies:
      bl: 4.1.0
      chalk: 4.1.2
      cli-cursor: 3.1.0
      cli-spinners: 2.6.1
      is-interactive: 1.0.0
      is-unicode-supported: 0.1.0
      log-symbols: 4.1.0
      strip-ansi: 6.0.1
      wcwidth: 1.0.1
    dev: true

  /orderedmap/2.0.0:
    resolution: {integrity: sha512-buf4PoAMlh45b8a8gsGy/X6w279TSqkyAS0C0wdTSJwFSU+ljQFJON5I8NfjLHoCXwpSROIo2wr0g33T+kQshQ==}
    dev: false

  /os-name/4.0.1:
    resolution: {integrity: sha512-xl9MAoU97MH1Xt5K9ERft2YfCAoaO6msy1OBA0ozxEC0x0TmIoE6K3QvgJMMZA9yKGLmHXNY/YZoDbiGDj4zYw==}
    engines: {node: '>=10'}
    dependencies:
      macos-release: 2.5.0
      windows-release: 4.0.0
    dev: true

  /os-tmpdir/1.0.2:
    resolution: {integrity: sha512-D2FR03Vir7FIu45XBY20mTb+/ZSWB00sjU9jdQXt83gDrI4Ztz5Fs7/yy74g2N5SVQY4xY1qDr4rNddwYRVX0g==}
    engines: {node: '>=0.10.0'}
    dev: true

  /p-limit/3.1.0:
    resolution: {integrity: sha512-TYOanM3wGwNGsZN2cVTYPArw454xnXj5qmWF1bEoAc4+cU/ol7GVh7odevjp1FNHduHc3KZMcFduxU5Xc6uJRQ==}
    engines: {node: '>=10'}
    dependencies:
      yocto-queue: 0.1.0
    dev: true

  /p-locate/5.0.0:
    resolution: {integrity: sha512-LaNjtRWUBY++zB5nE/NwcaoMylSPk+S+ZHNB1TzdbMJMny6dynpAGt7X/tl/QYq3TIeE6nxHppbo2LGymrG5Pw==}
    engines: {node: '>=10'}
    dependencies:
      p-limit: 3.1.0
    dev: true

  /pac-proxy-agent/5.0.0:
    resolution: {integrity: sha512-CcFG3ZtnxO8McDigozwE3AqAw15zDvGH+OjXO4kzf7IkEKkQ4gxQ+3sdF50WmhQ4P/bVusXcqNE2S3XrNURwzQ==}
    engines: {node: '>= 8'}
    dependencies:
      '@tootallnate/once': 1.1.2
      agent-base: 6.0.2
      debug: 4.3.4
      get-uri: 3.0.2
      http-proxy-agent: 4.0.1
      https-proxy-agent: 5.0.1
      pac-resolver: 5.0.1
      raw-body: 2.5.1
      socks-proxy-agent: 5.0.1
    transitivePeerDependencies:
      - supports-color
    dev: false

  /pac-resolver/5.0.1:
    resolution: {integrity: sha512-cy7u00ko2KVgBAjuhevqpPeHIkCIqPe1v24cydhWjmeuzaBfmUWFCZJ1iAh5TuVzVZoUzXIW7K8sMYOZ84uZ9Q==}
    engines: {node: '>= 8'}
    dependencies:
      degenerator: 3.0.2
      ip: 1.1.8
      netmask: 2.0.2
    dev: false

  /param-case/2.1.1:
    resolution: {integrity: sha512-eQE845L6ot89sk2N8liD8HAuH4ca6Vvr7VWAWwt7+kvvG5aBcPmmphQ68JsEG2qa9n1TykS2DLeMt363AAH8/w==}
    dependencies:
      no-case: 2.3.2
    dev: false

  /param-case/3.0.4:
    resolution: {integrity: sha512-RXlj7zCYokReqWpOPH9oYivUzLYZ5vAPIfEmCTNViosC78F8F0H9y7T7gG2M39ymgutxF5gcFEsyZQSph9Bp3A==}
    dependencies:
      dot-case: 3.0.4
      tslib: 2.4.1
    dev: true

  /parent-module/1.0.1:
    resolution: {integrity: sha512-GQ2EWRpQV8/o+Aw8YqtfZZPfNRWZYkbidE9k5rpl/hC3vtHHBfGm2Ifi6qWV+coDGkrUKZAxE3Lot5kcsRlh+g==}
    engines: {node: '>=6'}
    dependencies:
      callsites: 3.1.0
    dev: true

  /parse-code-context/1.0.0:
    resolution: {integrity: sha512-OZQaqKaQnR21iqhlnPfVisFjBWjhnMl5J9MgbP8xC+EwoVqbXrq78lp+9Zb3ahmLzrIX5Us/qbvBnaS3hkH6OA==}
    engines: {node: '>=6'}
    dev: true

  /parse-json/5.2.0:
    resolution: {integrity: sha512-ayCKvm/phCGxOkYRSCM82iDwct8/EonSEgCSxWxD7ve6jHggsFl4fZVQBPRNgQoKiuV/odhFrGzQXZwbifC8Rg==}
    engines: {node: '>=8'}
    dependencies:
      '@babel/code-frame': 7.16.7
      error-ex: 1.3.2
      json-parse-even-better-errors: 2.3.1
      lines-and-columns: 1.2.4
    dev: true

  /parse5-htmlparser2-tree-adapter/6.0.1:
    resolution: {integrity: sha512-qPuWvbLgvDGilKc5BoicRovlT4MtYT6JfJyBOMDsKoiT+GiuP5qyrPCnR9HcPECIJJmZh5jRndyNThnhhb/vlA==}
    dependencies:
      parse5: 6.0.1
    dev: false

  /parse5/6.0.1:
    resolution: {integrity: sha512-Ofn/CTFzRGTTxwpNEs9PP93gXShHcTq255nzRYSKe8AkVpZY7e1fpmTfOyoIvjP5HG7Z2ZM7VS9PPhQGW2pOpw==}
    dev: false

  /parse5/7.1.2:
    resolution: {integrity: sha512-Czj1WaSVpaoj0wbhMzLmWD69anp2WH7FXMB9n1Sy8/ZFF9jolSQVMu1Ij5WIyGmcBmhk7EOndpO4mIpihVqAXw==}
    dependencies:
      entities: 4.4.0
    dev: true

  /parseley/0.7.0:
    resolution: {integrity: sha512-xyOytsdDu077M3/46Am+2cGXEKM9U9QclBDv7fimY7e+BBlxh2JcBp2mgNsmkyA9uvgyTjVzDi7cP1v4hcFxbw==}
    dependencies:
      moo: 0.5.1
      nearley: 2.20.1
    dev: false

  /parseurl/1.3.3:
    resolution: {integrity: sha512-CiyeOxFT/JZyN5m0z9PfXw4SCBJ6Sygz1Dpl0wqjlhDEGGBP1GnsUVEL0p63hoG1fcj3fHynXi9NYO4nWOL+qQ==}
    engines: {node: '>= 0.8'}

  /pascal-case/3.1.2:
    resolution: {integrity: sha512-uWlGT3YSnK9x3BQJaOdcZwrnV6hPpd8jFH1/ucpiLRPh/2zCVJKS19E4GvYHvaCcACn3foXZ0cLB9Wrx1KGe5g==}
    dependencies:
      no-case: 3.0.4
      tslib: 2.4.1
    dev: true

  /passport-jwt/4.0.1:
    resolution: {integrity: sha512-UCKMDYhNuGOBE9/9Ycuoyh7vP6jpeTp/+sfMJl7nLff/t6dps+iaeE0hhNkKN8/HZHcJ7lCdOyDxHdDoxoSvdQ==}
    dependencies:
      jsonwebtoken: 9.0.0
      passport-strategy: 1.0.0
    dev: false

  /passport-local/1.0.0:
    resolution: {integrity: sha512-9wCE6qKznvf9mQYYbgJ3sVOHmCWoUNMVFoZzNoznmISbhnNNPhN9xfY3sLmScHMetEJeoY7CXwfhCe7argfQow==}
    engines: {node: '>= 0.4.0'}
    dependencies:
      passport-strategy: 1.0.0
    dev: false

  /passport-strategy/1.0.0:
    resolution: {integrity: sha512-CB97UUvDKJde2V0KDWWB3lyf6PC3FaZP7YxZ2G8OAtn9p4HI9j9JLP9qjOGZFvyl8uwNT8qM+hGnz/n16NI7oA==}
    engines: {node: '>= 0.4.0'}
    dev: false

  /passport/0.6.0:
    resolution: {integrity: sha512-0fe+p3ZnrWRW74fe8+SvCyf4a3Pb2/h7gFkQ8yTJpAO50gDzlfjZUZTO1k5Eg9kUct22OxHLqDZoKUWRHOh9ug==}
    engines: {node: '>= 0.4.0'}
    dependencies:
      passport-strategy: 1.0.0
      pause: 0.0.1
      utils-merge: 1.0.1
    dev: false

  /path-case/3.0.4:
    resolution: {integrity: sha512-qO4qCFjXqVTrcbPt/hQfhTQ+VhFsqNKOPtytgNKkKxSoEp3XPUQ8ObFuePylOIok5gjn69ry8XiULxCwot3Wfg==}
    dependencies:
      dot-case: 3.0.4
      tslib: 2.4.1
    dev: true

  /path-exists/4.0.0:
    resolution: {integrity: sha512-ak9Qy5Q7jYb2Wwcey5Fpvg2KoAc/ZIhLSLOSBmRmygPsGwkVVt0fZa0qrtMz+m6tJTAHfZQ8FnmB4MG4LWy7/w==}
    engines: {node: '>=8'}
    dev: true

  /path-is-absolute/1.0.1:
    resolution: {integrity: sha512-AVbw3UJ2e9bq64vSaS9Am0fje1Pa8pbGqTTsmXfaIiMpnr5DlDhfJOuLj9Sf95ZPVDAUerDfEk88MPmPe7UCQg==}
    engines: {node: '>=0.10.0'}

  /path-key/3.1.1:
    resolution: {integrity: sha512-ojmeN0qd+y0jszEtoY48r0Peq5dwMEkIlCOu6Q5f41lfkswXuKtYrhgoTpLnyIcHm24Uhqx+5Tqm2InSwLhE6Q==}
    engines: {node: '>=8'}
    dev: true

  /path-parse/1.0.7:
    resolution: {integrity: sha512-LDJzPVEEEPR+y48z93A0Ed0yXb8pAByGWo/k5YYdYgpY2/2EsOsksJrq7lOHxryrVOn1ejG6oAp8ahvOIQD8sw==}

  /path-to-regexp/0.1.7:
    resolution: {integrity: sha512-5DFkuoqlv1uYQKxy8omFBeJPQcdoE07Kv2sferDCrAq1ohOU+MSDswDIbnx3YAM60qIOnYa53wBhXW0EbMonrQ==}

  /path-to-regexp/1.8.0:
    resolution: {integrity: sha512-n43JRhlUKUAlibEJhPeir1ncUID16QnEjNpwzNdO3Lm4ywrBpBZ5oLD0I6br9evr1Y9JTqwRtAh7JLoOzAQdVA==}
    dependencies:
      isarray: 0.0.1
    dev: true

  /path-to-regexp/3.2.0:
    resolution: {integrity: sha512-jczvQbCUS7XmS7o+y1aEO9OBVFeZBQ1MDSEqmO7xSoPgOPoowY/SxLpZ6Vh97/8qHZOteiCKb7gkG9gA2ZUxJA==}

  /path-type/4.0.0:
    resolution: {integrity: sha512-gDKb8aZMDeD/tZWs9P6+q0J9Mwkdl6xMV8TjnGP3qJVJ06bdMgkbBlLU8IdfOsIsFz2BW1rNVT3XuNEl8zPAvw==}
    engines: {node: '>=8'}
    dev: true

  /pathe/0.2.0:
    resolution: {integrity: sha512-sTitTPYnn23esFR3RlqYBWn4c45WGeLcsKzQiUpXJAyfcWkolvlYpV8FLo7JishK946oQwMFUCHXQ9AjGPKExw==}
    dev: true

  /pathe/1.0.0:
    resolution: {integrity: sha512-nPdMG0Pd09HuSsr7QOKUXO2Jr9eqaDiZvDwdyIhNG5SHYujkQHYKDfGQkulBxvbDHz8oHLsTgKN86LSwYzSHAg==}
    dev: true

  /pathval/1.1.1:
    resolution: {integrity: sha512-Dp6zGqpTdETdR63lehJYPeIOqpiNBNtc7BpWSLrOje7UaIsE5aY92r/AunQA7rsXvet3lrJ3JnZX29UPTKXyKQ==}
    dev: true

  /pause/0.0.1:
    resolution: {integrity: sha512-KG8UEiEVkR3wGEb4m5yZkVCzigAD+cVEJck2CzYZO37ZGJfctvVptVO192MwrtPhzONn6go8ylnOdMhKqi4nfg==}
    dev: false

  /pick-util/1.1.5:
    resolution: {integrity: sha512-H0MaM8T7wpQ/azvB12ChZw7kpSFzjsgv3Z+N7fUWnL1McTGSEeroCngcK4eOPiFQq08rAyKX3hadcAB1kUqfXA==}
    dependencies:
      '@jonkemp/package-utils': 1.0.8
    dev: false

  /picocolors/1.0.0:
    resolution: {integrity: sha512-1fygroTLlHu66zi26VoTDv8yRgm0Fccecssto+MhsZ0D/DGW2sm8E8AjW7NU5VVTRt5GxbeZ5qBuJr+HyLYkjQ==}

  /picomatch/2.3.1:
    resolution: {integrity: sha512-JU3teHTNjmE2VCGFzuY8EXzCDVwEqB2a8fsIvwaStHhAWJEeVd1o1QD80CU6+ZdEXXSLbSsuLwJjkCBWqRQUVA==}
    engines: {node: '>=8.6'}

  /pify/2.3.0:
    resolution: {integrity: sha512-udgsAY+fTnvv7kI7aaxbqwWNb0AHiB0qBO89PZKPkoTmGOgdbrHDKD+0B2X4uTfJ/FT1R09r9gTsjUjNJotuog==}
    engines: {node: '>=0.10.0'}
    dev: true

  /pinia/2.0.28_prq2uz4lho2pwp6irk4cfkrxwu:
    resolution: {integrity: sha512-YClq9DkqCblq9rlyUual7ezMu/iICWdBtfJrDt4oWU9Zxpijyz7xB2xTwx57DaBQ96UGvvTMORzALr+iO5PVMw==}
    peerDependencies:
      '@vue/composition-api': ^1.4.0
      typescript: '>=4.4.4'
      vue: ^2.6.14 || ^3.2.0
    peerDependenciesMeta:
      '@vue/composition-api':
        optional: true
      typescript:
        optional: true
    dependencies:
      '@vue/devtools-api': 6.4.5
      typescript: 4.9.4
      vue: 3.2.45
      vue-demi: 0.13.11_vue@3.2.45
    dev: false

  /pirates/4.0.5:
    resolution: {integrity: sha512-8V9+HQPupnaXMA23c5hvl69zXvTwTzyAYasnkb0Tts4XvO4CliqONMOnvlq26rkhLC3nWDFBJf73LU1e1VZLaQ==}
    engines: {node: '>= 6'}
    dev: true

  /pkg-types/1.0.1:
    resolution: {integrity: sha512-jHv9HB+Ho7dj6ItwppRDDl0iZRYBD0jsakHXtFgoLr+cHSF6xC+QL54sJmWxyGxOLYSHm0afhXhXcQDQqH9z8g==}
    dependencies:
      jsonc-parser: 3.2.0
      mlly: 1.0.0
      pathe: 1.0.0
    dev: true

  /pluralize/8.0.0:
    resolution: {integrity: sha512-Nc3IT5yHzflTfbjgqWcCPpo7DaKy4FnpB0l/zCAW0Tc7jxAiuqSxHasntB3D7887LSrA93kDJ9IXovxJYxyLCA==}
    engines: {node: '>=4'}
    dev: true

  /postcss-import/14.1.0_postcss@8.4.21:
    resolution: {integrity: sha512-flwI+Vgm4SElObFVPpTIT7SU7R3qk2L7PyduMcokiaVKuWv9d/U+Gm/QAd8NDLuykTWTkcrjOeD2Pp1rMeBTGw==}
    engines: {node: '>=10.0.0'}
    peerDependencies:
      postcss: ^8.0.0
    dependencies:
      postcss: 8.4.21
      postcss-value-parser: 4.2.0
      read-cache: 1.0.0
      resolve: 1.22.1
    dev: true

  /postcss-js/4.0.0_postcss@8.4.21:
    resolution: {integrity: sha512-77QESFBwgX4irogGVPgQ5s07vLvFqWr228qZY+w6lW599cRlK/HmnlivnnVUxkjHnCu4J16PDMHcH+e+2HbvTQ==}
    engines: {node: ^12 || ^14 || >= 16}
    peerDependencies:
      postcss: ^8.3.3
    dependencies:
      camelcase-css: 2.0.1
      postcss: 8.4.21
    dev: true

  /postcss-load-config/3.1.4_postcss@8.4.21:
    resolution: {integrity: sha512-6DiM4E7v4coTE4uzA8U//WhtPwyhiim3eyjEMFCnUpzbrkK9wJHgKDT2mR+HbtSrd/NubVaYTOpSpjUl8NQeRg==}
    engines: {node: '>= 10'}
    peerDependencies:
      postcss: '>=8.0.9'
      ts-node: '>=9.0.0'
    peerDependenciesMeta:
      postcss:
        optional: true
      ts-node:
        optional: true
    dependencies:
      lilconfig: 2.0.6
      postcss: 8.4.21
      yaml: 1.10.2
    dev: true

  /postcss-nested/6.0.0_postcss@8.4.21:
    resolution: {integrity: sha512-0DkamqrPcmkBDsLn+vQDIrtkSbNkv5AD/M322ySo9kqFkCIYklym2xEmWkwo+Y3/qZo34tzEPNUw4y7yMCdv5w==}
    engines: {node: '>=12.0'}
    peerDependencies:
      postcss: ^8.2.14
    dependencies:
      postcss: 8.4.21
      postcss-selector-parser: 6.0.10
    dev: true

  /postcss-selector-parser/6.0.10:
    resolution: {integrity: sha512-IQ7TZdoaqbT+LCpShg46jnZVlhWD2w6iQYAcYXfHARZ7X1t/UGhhceQDs5X0cGqKvYlHNOuv7Oa1xmb0oQuA3w==}
    engines: {node: '>=4'}
    dependencies:
      cssesc: 3.0.0
      util-deprecate: 1.0.2
    dev: true

  /postcss-value-parser/4.2.0:
    resolution: {integrity: sha512-1NNCs6uurfkVbeXG4S8JFT9t19m45ICnif8zWLd5oPSZ50QnwMfK+H3jv408d4jw/7Bttv5axS5IiHoLaVNHeQ==}
    dev: true

  /postcss/8.4.21:
    resolution: {integrity: sha512-tP7u/Sn/dVxK2NnruI4H9BG+x+Wxz6oeZ1cJ8P6G/PZY0IKk4k/63TDsQf2kQq3+qoJeLm2kIBUNlZe3zgb4Zg==}
    engines: {node: ^10 || ^12 || >=14}
    dependencies:
      nanoid: 3.3.4
      picocolors: 1.0.0
      source-map-js: 1.0.2

  /preact/10.11.2:
    resolution: {integrity: sha512-skAwGDFmgxhq1DCBHke/9e12ewkhc7WYwjuhHB8HHS8zkdtITXLRmUMTeol2ldxvLwYtwbFeifZ9uDDWuyL4Iw==}
    dev: true

  /prelude-ls/1.1.2:
    resolution: {integrity: sha512-ESF23V4SKG6lVSGZgYNpbsiaAkdab6ZgOxe52p7+Kid3W3u3bxR4Vfd/o21dmN7jSt0IwgZ4v5MUd26FEtXE9w==}
    engines: {node: '>= 0.8.0'}

  /prelude-ls/1.2.1:
    resolution: {integrity: sha512-vkcDPrRZo1QZLbn5RLGPpg/WmIQ65qoWWhcGKf/b5eplkkarX0m9z8ppCat4mlOqUsWpyNuYgO3VRyrYHSzX5g==}
    engines: {node: '>= 0.8.0'}
    dev: true

  /prettier-linter-helpers/1.0.0:
    resolution: {integrity: sha512-GbK2cP9nraSSUF9N2XwUwqfzlAFlMNYYl+ShE/V+H8a9uNl/oUqB1w2EL54Jh0OlyRSd8RfWYJ3coVS4TROP2w==}
    engines: {node: '>=6.0.0'}
    dependencies:
      fast-diff: 1.2.0
    dev: true

  /prettier-plugin-tailwindcss/0.2.1_prettier@2.8.2:
    resolution: {integrity: sha512-aIO8IguumORyRsmT+E7JfJ3A9FEoyhqZR7Au7TBOege3VZkgMvHJMkufeYp4zjnDK2iq4ktkvGMNOQR9T8lisQ==}
    engines: {node: '>=12.17.0'}
    peerDependencies:
      prettier: '>=2.2.0'
    dependencies:
      prettier: 2.8.2
    dev: true

  /prettier/2.8.2:
    resolution: {integrity: sha512-BtRV9BcncDyI2tsuS19zzhzoxD8Dh8LiCx7j7tHzrkz8GFXAexeWFdi22mjE1d16dftH2qNaytVxqiRTGlMfpw==}
    engines: {node: '>=10.13.0'}
    hasBin: true
    dev: true

  /preview-email/3.0.5:
    resolution: {integrity: sha512-q37jdkVw+wic0o/7xYhOTBS4kF0WX3two0OepmR1Fhxp9NTpO3rJTccAjQm95gJx/2Wa/Nv98sr9pXIQ77/foA==}
    engines: {node: '>=10'}
    deprecated: Please upgrade to v3.0.7+ as we have added iOS Simulator support to previewing emails! See <https://github.com/forwardemail/preview-email/releases/tag/v3.0.6> and screenshots at <https://github.com/forwardemail/preview-email\#ios-simulator>.
    dependencies:
      dayjs: 1.11.3
      debug: 4.3.4
      mailparser: 3.5.0
      nodemailer: 6.8.0
      open: 7.4.2
      pug: 3.0.2
      uuid: 8.3.2
    transitivePeerDependencies:
      - supports-color
    dev: false

  /prisma/4.8.1:
    resolution: {integrity: sha512-ZMLnSjwulIeYfaU1O6/LF6PEJzxN5par5weykxMykS9Z6ara/j76JH3Yo2AH3bgJbPN4Z6NeCK9s5fDkzf33cg==}
    engines: {node: '>=14.17'}
    hasBin: true
    requiresBuild: true
    dependencies:
      '@prisma/engines': 4.8.1

  /process-nextick-args/2.0.1:
    resolution: {integrity: sha512-3ouUOpQhtgrbOa17J7+uxOTpITYWaGP7/AhoR3+A+/1e9skrzelGi/dXzEYyvbxubEF6Wn2ypscTKiKJFFn1ag==}

  /promise/7.3.1:
    resolution: {integrity: sha512-nolQXZ/4L+bP/UGlkfaIujX9BKxGwmQ9OT4mOt5yvy8iK1h3wqTEJCijzGANTCCl9nWjY41juyAn2K3Q1hLLTg==}
    dependencies:
      asap: 2.0.6
    dev: false

  /prosemirror-commands/1.3.1:
    resolution: {integrity: sha512-XTporPgoECkOQACVw0JTe3RZGi+fls3/byqt+tXwGTkD7qLuB4KdVrJamDMJf4kfKga3uB8hZ+kUUyZ5oWpnfg==}
    dependencies:
      prosemirror-model: 1.18.1
      prosemirror-state: 1.4.1
      prosemirror-transform: 1.7.0
    dev: false

  /prosemirror-dropcursor/1.5.0:
    resolution: {integrity: sha512-vy7i77ddKyXlu8kKBB3nlxLBnsWyKUmQIPB5x8RkYNh01QNp/qqGmdd5yZefJs0s3rtv5r7Izfu2qbtr+tYAMQ==}
    dependencies:
      prosemirror-state: 1.4.1
      prosemirror-transform: 1.7.0
      prosemirror-view: 1.29.0
    dev: false

  /prosemirror-gapcursor/1.3.1:
    resolution: {integrity: sha512-GKTeE7ZoMsx5uVfc51/ouwMFPq0o8YrZ7Hx4jTF4EeGbXxBveUV8CGv46mSHuBBeXGmvu50guoV2kSnOeZZnUA==}
    dependencies:
      prosemirror-keymap: 1.2.0
      prosemirror-model: 1.18.1
      prosemirror-state: 1.4.1
      prosemirror-view: 1.29.0
    dev: false

  /prosemirror-history/1.3.0:
    resolution: {integrity: sha512-qo/9Wn4B/Bq89/YD+eNWFbAytu6dmIM85EhID+fz9Jcl9+DfGEo8TTSrRhP15+fFEoaPqpHSxlvSzSEbmlxlUA==}
    dependencies:
      prosemirror-state: 1.4.1
      prosemirror-transform: 1.7.0
      rope-sequence: 1.3.3
    dev: false

  /prosemirror-keymap/1.2.0:
    resolution: {integrity: sha512-TdSfu+YyLDd54ufN/ZeD1VtBRYpgZnTPnnbY+4R08DDgs84KrIPEPbJL8t1Lm2dkljFx6xeBE26YWH3aIzkPKg==}
    dependencies:
      prosemirror-state: 1.4.1
      w3c-keyname: 2.2.6
    dev: false

  /prosemirror-model/1.18.1:
    resolution: {integrity: sha512-IxSVBKAEMjD7s3n8cgtwMlxAXZrC7Mlag7zYsAKDndAqnDScvSmp/UdnRTV/B33lTCVU3CCm7dyAn/rVVD0mcw==}
    dependencies:
      orderedmap: 2.0.0
    dev: false

  /prosemirror-schema-list/1.2.2:
    resolution: {integrity: sha512-rd0pqSDp86p0MUMKG903g3I9VmElFkQpkZ2iOd3EOVg1vo5Cst51rAsoE+5IPy0LPXq64eGcCYlW1+JPNxOj2w==}
    dependencies:
      prosemirror-model: 1.18.1
      prosemirror-state: 1.4.1
      prosemirror-transform: 1.7.0
    dev: false

  /prosemirror-state/1.4.1:
    resolution: {integrity: sha512-U/LBDW2gNmVa07sz/D229XigSdDQ5CLFwVB1Vb32MJbAHHhWe/6pOc721faI17tqw4pZ49i1xfY/jEZ9tbIhPg==}
    dependencies:
      prosemirror-model: 1.18.1
      prosemirror-transform: 1.7.0
    dev: false

  /prosemirror-transform/1.7.0:
    resolution: {integrity: sha512-O4T697Cqilw06Zvc3Wm+e237R6eZtJL/xGMliCi+Uo8VL6qHk6afz1qq0zNjT3eZMuYwnP8ZS0+YxX/tfcE9TQ==}
    dependencies:
      prosemirror-model: 1.18.1
    dev: false

  /prosemirror-view/1.29.0:
    resolution: {integrity: sha512-bifVd5aD9uCNtpLL1AyhquG/cVbNZSv+ALBxTEGYv51a6OHDhq+aOuzqq4MermNdeBdT+5uyURXCALgzk0EN5g==}
    dependencies:
      prosemirror-model: 1.18.1
      prosemirror-state: 1.4.1
      prosemirror-transform: 1.7.0
    dev: false

  /proto-list/1.2.4:
    resolution: {integrity: sha512-vtK/94akxsTMhe0/cbfpR+syPuszcuwhqVjJq26CuNDgFGj682oRBXOP5MJpv2r7JtE8MsiepGIqvvOTBwn2vA==}
    dev: false

  /proxy-addr/2.0.7:
    resolution: {integrity: sha512-llQsMLSUDUPT44jdrU/O37qlnifitDP+ZwrmmZcoSKyLKvtZxpyV0n2/bD/N4tBAAZ/gJEdZU7KMraoK1+XYAg==}
    engines: {node: '>= 0.10'}
    dependencies:
      forwarded: 0.2.0
      ipaddr.js: 1.9.1

  /proxy-agent/5.0.0:
    resolution: {integrity: sha512-gkH7BkvLVkSfX9Dk27W6TyNOWWZWRilRfk1XxGNWOYJ2TuedAv1yFpCaU9QSBmBe716XOTNpYNOzhysyw8xn7g==}
    engines: {node: '>= 8'}
    dependencies:
      agent-base: 6.0.2
      debug: 4.3.4
      http-proxy-agent: 4.0.1
      https-proxy-agent: 5.0.1
      lru-cache: 5.1.1
      pac-proxy-agent: 5.0.0
      proxy-from-env: 1.1.0
      socks-proxy-agent: 5.0.1
    transitivePeerDependencies:
      - supports-color
    dev: false

  /proxy-from-env/1.1.0:
    resolution: {integrity: sha512-D+zkORCbA9f1tdWRK0RaCR3GPv50cMxcrz4X8k5LTSUD1Dkw47mKJEZQNunItRTkWwgtaUSo1RVFRIG9ZXiFYg==}
    dev: false

  /proxyquire/2.1.3:
    resolution: {integrity: sha512-BQWfCqYM+QINd+yawJz23tbBM40VIGXOdDw3X344KcclI/gtBbdWF6SlQ4nK/bYhF9d27KYug9WzljHC6B9Ysg==}
    dependencies:
      fill-keys: 1.0.2
      module-not-found-error: 1.0.1
      resolve: 1.22.1
    dev: true

  /pseudomap/1.0.2:
    resolution: {integrity: sha512-b/YwNhb8lk1Zz2+bXXpS/LK9OisiZZ1SNsSLxN1x2OXVEhW2Ckr/7mWE5vrC1ZTiJlD9g19jWszTmJsB+oEpFQ==}
    dev: false

  /psl/1.9.0:
    resolution: {integrity: sha512-E/ZsdU4HLs/68gYzgGTkMicWTLPdAftJLfJFlLUAAKZGkStNU72sZjT66SnMDVOfOWY/YAoiD7Jxa9iHvngcag==}
    dev: true

  /pug-attrs/3.0.0:
    resolution: {integrity: sha512-azINV9dUtzPMFQktvTXciNAfAuVh/L/JCl0vtPCwvOA21uZrC08K/UnmrL+SXGEVc1FwzjW62+xw5S/uaLj6cA==}
    dependencies:
      constantinople: 4.0.1
      js-stringify: 1.0.2
      pug-runtime: 3.0.1
    dev: false

  /pug-code-gen/3.0.2:
    resolution: {integrity: sha512-nJMhW16MbiGRiyR4miDTQMRWDgKplnHyeLvioEJYbk1RsPI3FuA3saEP8uwnTb2nTJEKBU90NFVWJBk4OU5qyg==}
    dependencies:
      constantinople: 4.0.1
      doctypes: 1.1.0
      js-stringify: 1.0.2
      pug-attrs: 3.0.0
      pug-error: 2.0.0
      pug-runtime: 3.0.1
      void-elements: 3.1.0
      with: 7.0.2
    dev: false

  /pug-error/2.0.0:
    resolution: {integrity: sha512-sjiUsi9M4RAGHktC1drQfCr5C5eriu24Lfbt4s+7SykztEOwVZtbFk1RRq0tzLxcMxMYTBR+zMQaG07J/btayQ==}
    dev: false

  /pug-filters/4.0.0:
    resolution: {integrity: sha512-yeNFtq5Yxmfz0f9z2rMXGw/8/4i1cCFecw/Q7+D0V2DdtII5UvqE12VaZ2AY7ri6o5RNXiweGH79OCq+2RQU4A==}
    dependencies:
      constantinople: 4.0.1
      jstransformer: 1.0.0
      pug-error: 2.0.0
      pug-walk: 2.0.0
      resolve: 1.22.1
    dev: false

  /pug-lexer/5.0.1:
    resolution: {integrity: sha512-0I6C62+keXlZPZkOJeVam9aBLVP2EnbeDw3An+k0/QlqdwH6rv8284nko14Na7c0TtqtogfWXcRoFE4O4Ff20w==}
    dependencies:
      character-parser: 2.2.0
      is-expression: 4.0.0
      pug-error: 2.0.0
    dev: false

  /pug-linker/4.0.0:
    resolution: {integrity: sha512-gjD1yzp0yxbQqnzBAdlhbgoJL5qIFJw78juN1NpTLt/mfPJ5VgC4BvkoD3G23qKzJtIIXBbcCt6FioLSFLOHdw==}
    dependencies:
      pug-error: 2.0.0
      pug-walk: 2.0.0
    dev: false

  /pug-load/3.0.0:
    resolution: {integrity: sha512-OCjTEnhLWZBvS4zni/WUMjH2YSUosnsmjGBB1An7CsKQarYSWQ0GCVyd4eQPMFJqZ8w9xgs01QdiZXKVjk92EQ==}
    dependencies:
      object-assign: 4.1.1
      pug-walk: 2.0.0
    dev: false

  /pug-parser/6.0.0:
    resolution: {integrity: sha512-ukiYM/9cH6Cml+AOl5kETtM9NR3WulyVP2y4HOU45DyMim1IeP/OOiyEWRr6qk5I5klpsBnbuHpwKmTx6WURnw==}
    dependencies:
      pug-error: 2.0.0
      token-stream: 1.0.0
    dev: false

  /pug-runtime/3.0.1:
    resolution: {integrity: sha512-L50zbvrQ35TkpHwv0G6aLSuueDRwc/97XdY8kL3tOT0FmhgG7UypU3VztfV/LATAvmUfYi4wNxSajhSAeNN+Kg==}
    dev: false

  /pug-strip-comments/2.0.0:
    resolution: {integrity: sha512-zo8DsDpH7eTkPHCXFeAk1xZXJbyoTfdPlNR0bK7rpOMuhBYb0f5qUVCO1xlsitYd3w5FQTK7zpNVKb3rZoUrrQ==}
    dependencies:
      pug-error: 2.0.0
    dev: false

  /pug-walk/2.0.0:
    resolution: {integrity: sha512-yYELe9Q5q9IQhuvqsZNwA5hfPkMJ8u92bQLIMcsMxf/VADjNtEYptU+inlufAFYcWdHlwNfZOEnOOQrZrcyJCQ==}
    dev: false

  /pug/3.0.2:
    resolution: {integrity: sha512-bp0I/hiK1D1vChHh6EfDxtndHji55XP/ZJKwsRqrz6lRia6ZC2OZbdAymlxdVFwd1L70ebrVJw4/eZ79skrIaw==}
    dependencies:
      pug-code-gen: 3.0.2
      pug-filters: 4.0.0
      pug-lexer: 5.0.1
      pug-linker: 4.0.0
      pug-load: 3.0.0
      pug-parser: 6.0.0
      pug-runtime: 3.0.1
      pug-strip-comments: 2.0.0
    dev: false

  /pump/3.0.0:
    resolution: {integrity: sha512-LwZy+p3SFs1Pytd/jYct4wpv49HiYCqd9Rlc5ZVdk0V+8Yzv6jR5Blk3TRmPL1ft69TxP0IMZGJ+WPFU2BFhww==}
    dependencies:
      end-of-stream: 1.4.4
      once: 1.4.0
    dev: true

  /punycode/2.1.1:
    resolution: {integrity: sha512-XRsRjdf+j5ml+y/6GKHPZbrF/8p2Yga0JPtdqTIY2Xe5ohJPD9saDJJLPvp9+NSBprVvevdXZybnj2cv8OEd0A==}
    engines: {node: '>=6'}
    dev: true

  /qs/6.11.0:
    resolution: {integrity: sha512-MvjoMCJwEarSbUYk5O+nmoSzSutSsTwF85zcHPQ9OrlFoZOYIjaqBAJIqIXjptyD5vThxGq52Xu/MaJzRkIk4Q==}
    engines: {node: '>=0.6'}
    dependencies:
      side-channel: 1.0.4

  /querystringify/2.2.0:
    resolution: {integrity: sha512-FIqgj2EUvTa7R50u0rGsyTftzjYmv/a3hO345bZNrqabNqjtgiDMgmo4mkUjd+nzU5oF3dClKqFIPUKybUyqoQ==}
    dev: true

  /queue-microtask/1.2.3:
    resolution: {integrity: sha512-NuaNSa6flKT5JaSYQzJok04JzTL1CA6aGhv5rfLW3PgqA+M2ChpZQnAC8h8i4ZFkBS8X5RqkDBHA7r4hej3K9A==}
    dev: true

  /quick-lru/5.1.1:
    resolution: {integrity: sha512-WuyALRjWPDGtt/wzJiadO5AXY+8hZ80hVpe6MyivgraREW751X3SbhRvG3eLKOYN+8VEvqLcf3wdnt44Z4S4SA==}
    engines: {node: '>=10'}
    dev: true

  /railroad-diagrams/1.0.0:
    resolution: {integrity: sha512-cz93DjNeLY0idrCNOH6PviZGRN9GJhsdm9hpn1YCS879fj4W+x5IFJhhkRZcwVgMmFF7R82UA/7Oh+R8lLZg6A==}
    dev: false

  /randexp/0.4.6:
    resolution: {integrity: sha512-80WNmd9DA0tmZrw9qQa62GPPWfuXJknrmVmLcxvq4uZBdYqb1wYoKTmnlGUchvVWe0XiLupYkBoXVOxz3C8DYQ==}
    engines: {node: '>=0.12'}
    dependencies:
      discontinuous-range: 1.0.0
      ret: 0.1.15
    dev: false

  /randombytes/2.1.0:
    resolution: {integrity: sha512-vYl3iOX+4CKUWuxGi9Ukhie6fsqXqS9FE2Zaic4tNFD2N2QQaXOMFbuKK4QmDHC0JO6B1Zp41J0LpT0oR68amQ==}
    dependencies:
      safe-buffer: 5.2.1
    dev: true

  /range-parser/1.2.1:
    resolution: {integrity: sha512-Hrgsx+orqoygnmhFbKaHE6c296J+HTAQXoxEF6gNupROmmGJRoyzfG3ccAveqCBrwr/2yxQ5BVd/GTl5agOwSg==}
    engines: {node: '>= 0.6'}

  /raw-body/2.5.1:
    resolution: {integrity: sha512-qqJBtEyVgS0ZmPGdCFPWJ3FreoqvG4MVQln/kCgF7Olq95IbOp0/BWyMwbdtn4VTvkM8Y7khCQ2Xgk/tcrCXig==}
    engines: {node: '>= 0.8'}
    dependencies:
      bytes: 3.1.2
      http-errors: 2.0.0
      iconv-lite: 0.4.24
      unpipe: 1.0.0

  /read-cache/1.0.0:
    resolution: {integrity: sha512-Owdv/Ft7IjOgm/i0xvNDZ1LrRANRfew4b2prF3OWMQLxLfu3bS8FVhCsrSCMK4lR56Y9ya+AThoTpDCTxCmpRA==}
    dependencies:
      pify: 2.3.0
    dev: true

  /readable-stream/1.1.14:
    resolution: {integrity: sha512-+MeVjFf4L44XUkhM1eYbD8fyEsxcV81pqMSR5gblfcLCHfZvbrqy4/qYHE+/R5HoBUT11WV5O08Cr1n3YXkWVQ==}
    dependencies:
      core-util-is: 1.0.3
      inherits: 2.0.4
      isarray: 0.0.1
      string_decoder: 0.10.31
    dev: false

  /readable-stream/2.3.7:
    resolution: {integrity: sha512-Ebho8K4jIbHAxnuxi7o42OrZgF/ZTNcsZj6nRKyUmkhLFq8CHItp/fy6hQZuZmP/n3yZ9VBUbp4zz/mX8hmYPw==}
    dependencies:
      core-util-is: 1.0.3
      inherits: 2.0.4
      isarray: 1.0.0
      process-nextick-args: 2.0.1
      safe-buffer: 5.1.2
      string_decoder: 1.1.1
      util-deprecate: 1.0.2

  /readable-stream/3.6.0:
    resolution: {integrity: sha512-BViHy7LKeTz4oNnkcLJ+lVSL6vpiFeX6/d3oSH8zCW7UxP2onchk+vTGB143xuFjHS3deTgkKoXXymXqymiIdA==}
    engines: {node: '>= 6'}
    dependencies:
      inherits: 2.0.4
      string_decoder: 1.3.0
      util-deprecate: 1.0.2

  /readdirp/3.6.0:
    resolution: {integrity: sha512-hOS089on8RduqdbhvQ5Z37A0ESjsqz6qnRcffsMU3495FuTdqSm+7bhJ29JvIOsBDEEnan5DPu9t3To9VRlMzA==}
    engines: {node: '>=8.10.0'}
    dependencies:
      picomatch: 2.3.1

  /rechoir/0.6.2:
    resolution: {integrity: sha512-HFM8rkZ+i3zrV+4LQjwQ0W+ez98pApMGM3HUrN04j3CqzPOzl9nmP15Y8YXNm8QHGv/eacOVEjqhmWpkRV0NAw==}
    engines: {node: '>= 0.10'}
    dependencies:
      resolve: 1.22.1
    dev: true

  /redis-commands/1.7.0:
    resolution: {integrity: sha512-nJWqw3bTFy21hX/CPKHth6sfhZbdiHP6bTawSgQBlKOVRG7EZkfHbbHwQJnrE4vsQf0CMNE+3gJ4Fmm16vdVlQ==}
    dev: false

  /redis-errors/1.2.0:
    resolution: {integrity: sha512-1qny3OExCf0UvUV/5wpYKf2YwPcOqXzkwKKSmKHiE6ZMQs5heeE/c8eXK+PNllPvmjgAbfnsbpkGZWy8cBpn9w==}
    engines: {node: '>=4'}
    dev: false

  /redis-parser/3.0.0:
    resolution: {integrity: sha512-DJnGAeenTdpMEH6uAJRK/uiyEIH9WVsUmoLwzudwGJUwZPp80PDBWPHXSAGNPwNvIXAbe7MSUB1zQFugFml66A==}
    engines: {node: '>=4'}
    dependencies:
      redis-errors: 1.2.0
    dev: false

  /redis/3.1.2:
    resolution: {integrity: sha512-grn5KoZLr/qrRQVwoSkmzdbw6pwF+/rwODtrOr6vuBRiR/f3rjSTGupbF90Zpqm2oenix8Do6RV7pYEkGwlKkw==}
    engines: {node: '>=10'}
    dependencies:
      denque: 1.5.1
      redis-commands: 1.7.0
      redis-errors: 1.2.0
      redis-parser: 3.0.0
    dev: false

  /reflect-metadata/0.1.13:
    resolution: {integrity: sha512-Ts1Y/anZELhSsjMcU605fU9RE4Oi3p5ORujwbIKXfWa+0Zxs510Qrmrce5/Jowq3cHSZSJqBjypxmHarc+vEWg==}

  /regenerator-runtime/0.13.9:
    resolution: {integrity: sha512-p3VT+cOEgxFsRRA9X4lkI1E+k2/CtnKtU4gcxyaCUreilL/vqI6CdZ3wxVUx3UOUg+gnUOQQcRI7BmSI656MYA==}
    dev: false

  /regexp.prototype.flags/1.4.3:
    resolution: {integrity: sha512-fjggEOO3slI6Wvgjwflkc4NFRCTZAu5CnNfBd5qOMYhWdn67nJBBu34/TkD++eeFmd8C9r9jfXJ27+nSiRkSUA==}
    engines: {node: '>= 0.4'}
    dependencies:
      call-bind: 1.0.2
      define-properties: 1.1.3
      functions-have-names: 1.2.3
    dev: true

  /regexpp/3.2.0:
    resolution: {integrity: sha512-pq2bWo9mVD43nbts2wGv17XLiNLya+GklZ8kaDLV2Z08gDCsGpnKn9BFMepvWuHCbyVvY7J5o5+BVvoQbmlJLg==}
    engines: {node: '>=8'}
    dev: true

  /relateurl/0.2.7:
    resolution: {integrity: sha512-G08Dxvm4iDN3MLM0EsP62EDV9IuhXPR6blNz6Utcp7zyV3tr4HVNINt6MpaRWbxoOHT3Q7YN2P+jaHX8vUbgog==}
    engines: {node: '>= 0.10'}
    dev: false

  /remote-content/3.0.0:
    resolution: {integrity: sha512-/hjCYVqWY/jYR07ptEJpClnYrGedSQ5AxCrEeMb3NlrxTgUK/7+iCOReE3z1QMYm3UL7sJX3o7cww/NC6UgyhA==}
    dependencies:
      proxy-from-env: 1.1.0
      superagent: 7.1.5
      superagent-proxy: 3.0.0_superagent@7.1.5
    transitivePeerDependencies:
      - supports-color
    dev: false

  /require-directory/2.1.1:
    resolution: {integrity: sha512-fGxEI7+wsG9xrvdjsrlmL22OMTTiHRwAMroiEeMgq8gzoLC/PQr7RsRDSTLUg/bZAZtF+TVIkHc6/4RIKrui+Q==}
    engines: {node: '>=0.10.0'}

  /require-from-string/2.0.2:
    resolution: {integrity: sha512-Xf0nWe6RseziFMu+Ap9biiUbmplq6S9/p+7w7YXP/JBHhrUDDUhwa+vANyubuqfZWTveU//DYVGsDG7RKL/vEw==}
    engines: {node: '>=0.10.0'}
    dev: true

  /requires-port/1.0.0:
    resolution: {integrity: sha512-KigOCHcocU3XODJxsu8i/j8T9tzT4adHiecwORRQ0ZZFcp7ahwXuRU1m+yuO90C5ZUyGeGfocHDI14M3L3yDAQ==}
    dev: true

  /resolve-from/4.0.0:
    resolution: {integrity: sha512-pb/MYmXstAkysRFx8piNI1tGFNQIFA3vkE3Gq4EuA1dF6gHp/+vgZqsCGJapvy8N3Q+4o7FwvquPJcnZ7RYy4g==}
    engines: {node: '>=4'}
    dev: true

  /resolve/1.22.1:
    resolution: {integrity: sha512-nBpuuYuY5jFsli/JIs1oldw6fOQCBioohqWZg/2hiaOybXOft4lonv85uDOKXdf8rhyK159cxU5cDcK/NKk8zw==}
    hasBin: true
    dependencies:
      is-core-module: 2.9.0
      path-parse: 1.0.7
      supports-preserve-symlinks-flag: 1.0.0

  /restore-cursor/3.1.0:
    resolution: {integrity: sha512-l+sSefzHpj5qimhFSE5a8nufZYAM3sBSVMAPtYkmC+4EH2anSGaEMXSD0izRQbu9nfyQ9y5JrVmp7E8oZrUjvA==}
    engines: {node: '>=8'}
    dependencies:
      onetime: 5.1.2
      signal-exit: 3.0.7
    dev: true

  /ret/0.1.15:
    resolution: {integrity: sha512-TTlYpa+OL+vMMNG24xSlQGEJ3B/RzEfUlLct7b5G/ytav+wPrplCpVMFuwzXbkecJrb6IYo1iFb0S9v37754mg==}
    engines: {node: '>=0.12'}
    dev: false

  /reusify/1.0.4:
    resolution: {integrity: sha512-U9nH88a3fc/ekCF1l0/UP1IosiuIjyTh7hBvXVMHYgVcfGvt897Xguj2UOLDeI5BG2m7/uwyaLVT6fbtCwTyzw==}
    engines: {iojs: '>=1.0.0', node: '>=0.10.0'}
    dev: true

  /rimraf/3.0.2:
    resolution: {integrity: sha512-JZkJMZkAGFFPP2YqXZXPbMlMBgsxzE8ILs4lMIX/2o0L9UBw9O/Y3o6wFw/i9YLapcUJWwqbi3kdxIPdC62TIA==}
    dependencies:
      glob: 7.2.0

  /rollup/2.79.1:
    resolution: {integrity: sha512-uKxbd0IhMZOhjAiD5oAFp7BqvkA4Dv47qpOCtaNvng4HBwdbWtdOh8f5nZNuk2rp51PMGk3bzfWu5oayNEuYnw==}
    engines: {node: '>=10.0.0'}
    hasBin: true
    optionalDependencies:
      fsevents: 2.3.2
    dev: true

  /rollup/3.7.4:
    resolution: {integrity: sha512-jN9rx3k5pfg9H9al0r0y1EYKSeiRANZRYX32SuNXAnKzh6cVyf4LZVto1KAuDnbHT03E1CpsgqDKaqQ8FZtgxw==}
    engines: {node: '>=14.18.0', npm: '>=8.0.0'}
    hasBin: true
    optionalDependencies:
      fsevents: 2.3.2
    dev: true

  /rope-sequence/1.3.3:
    resolution: {integrity: sha512-85aZYCxweiD5J8yTEbw+E6A27zSnLPNDL0WfPdw3YYodq7WjnTKo0q4dtyQ2gz23iPT8Q9CUyJtAaUNcTxRf5Q==}
    dev: false

  /run-async/2.4.1:
    resolution: {integrity: sha512-tvVnVv01b8c1RrA6Ep7JkStj85Guv/YrMcwqYQnwjsAS2cTmmPGBBjAjpCW7RrSodNSoE2/qg9O4bceNvUuDgQ==}
    engines: {node: '>=0.12.0'}
    dev: true

  /run-parallel/1.2.0:
    resolution: {integrity: sha512-5l4VyZR86LZ/lDxZTR6jqL8AFE2S0IFLMP26AbjsLVADxHdhB/c0GUsH+y39UfCi3dzz8OlQuPmnaJOMoDHQBA==}
    dependencies:
      queue-microtask: 1.2.3
    dev: true

  /rxjs/6.6.7:
    resolution: {integrity: sha512-hTdwr+7yYNIT5n4AMYp85KA6yw2Va0FLa3Rguvbpa4W3I5xynaBZo41cM3XM+4Q6fRMj3sBYIR1VAmZMXYJvRQ==}
    engines: {npm: '>=2.0.0'}
    dependencies:
      tslib: 1.14.1
    dev: true

  /rxjs/7.8.0:
    resolution: {integrity: sha512-F2+gxDshqmIub1KdvZkaEfGDwLNpPvk9Fs6LD/MyQxNgMds/WH9OdDDXOmxUZpME+iSK3rQCctkL0DYyytUqMg==}
    dependencies:
      tslib: 2.4.1

  /sade/1.8.1:
    resolution: {integrity: sha512-xal3CZX1Xlo/k4ApwCFrHVACi9fBqJ7V+mwhBsuf/1IOKbBy098Fex+Wa/5QMubw09pSZ/u8EY8PWgevJsXp1A==}
    engines: {node: '>=6'}
    dependencies:
      mri: 1.2.0
    dev: true

  /safe-buffer/5.1.2:
    resolution: {integrity: sha512-Gd2UZBJDkXlY7GbJxfsE8/nvKkUEU1G38c1siN6QP6a9PT9MmHB8GnpscSmMJSoF8LOIrt8ud/wPtojys4G6+g==}

  /safe-buffer/5.2.1:
    resolution: {integrity: sha512-rp3So07KcdmmKbGvgaNxQSJr7bGVSVk5S9Eq1F+ppbRo70+YeaDxkw5Dd8NPN+GD6bjnYm2VuPuCXmpuYvmCXQ==}

  /safer-buffer/2.1.2:
    resolution: {integrity: sha512-YZo3K82SD7Riyi0E1EQPojLz7kpepnSQI9IyPbHHg1XXXevb5dJI7tpyN2ADxGcQbHG7vcyRHk0cbwqcQriUtg==}

  /saxes/6.0.0:
    resolution: {integrity: sha512-xAg7SOnEhrm5zI3puOOKyy1OMcMlIJZYNJY7xLBwSze0UjhPLnWfj2GF2EpT0jmzaJKIWKHLsaSSajf35bcYnA==}
    engines: {node: '>=v12.22.7'}
    dependencies:
      xmlchars: 2.2.0
    dev: true

  /schema-utils/3.1.1:
    resolution: {integrity: sha512-Y5PQxS4ITlC+EahLuXaY86TXfR7Dc5lw294alXOq86JAHCihAIZfqv8nNCWvaEJvaC51uN9hbLGeV0cFBdH+Fw==}
    engines: {node: '>= 10.13.0'}
    dependencies:
      '@types/json-schema': 7.0.10
      ajv: 6.12.6
      ajv-keywords: 3.5.2_ajv@6.12.6
    dev: true

  /section-matter/1.0.0:
    resolution: {integrity: sha512-vfD3pmTzGpufjScBh50YHKzEu2lxBWhVEHsNGoEXmCmn2hKGfeNLYMzCJpe8cD7gqX7TJluOVpBkAequ6dgMmA==}
    engines: {node: '>=4'}
    dependencies:
      extend-shallow: 2.0.1
      kind-of: 6.0.3
    dev: true

  /selderee/0.6.0:
    resolution: {integrity: sha512-ibqWGV5aChDvfVdqNYuaJP/HnVBhlRGSRrlbttmlMpHcLuTqqbMH36QkSs9GEgj5M88JDYLI8eyP94JaQ8xRlg==}
    dependencies:
      parseley: 0.7.0
    dev: false

  /semver/5.7.1:
    resolution: {integrity: sha512-sauaDf/PZdVgrLTNYHRtpXa1iRiKcaebiKQ1BJdpQlWH2lCvexQdX55snPFyK7QzpudqbCI0qXFfOasHdyNDGQ==}
    hasBin: true
    dev: false

  /semver/6.3.0:
    resolution: {integrity: sha512-b39TBaTSfV6yBrapU89p5fKekE2m/NwnDocOVruQFS1/veMgdzuPcnOM34M6CwxW8jH/lxEa5rBoDeUwu5HHTw==}
    hasBin: true
    dev: false

  /semver/7.3.7:
    resolution: {integrity: sha512-QlYTucUYOews+WeEujDoEGziz4K6c47V/Bd+LjSSYcA94p+DmINdf7ncaUinThfvZyu13lN9OY1XDxt8C0Tw0g==}
    engines: {node: '>=10'}
    hasBin: true
    dependencies:
      lru-cache: 6.0.0
    dev: true

  /semver/7.3.8:
    resolution: {integrity: sha512-NB1ctGL5rlHrPJtFDVIVzTyQylMLu9N9VICA6HSFJo8MCGVTMW6gfpicwKmmK/dAjTOrqu5l63JJOpDSrAis3A==}
    engines: {node: '>=10'}
    hasBin: true
    dependencies:
      lru-cache: 6.0.0

  /send/0.18.0:
    resolution: {integrity: sha512-qqWzuOjSFOuqPjFe4NOsMLafToQQwBSOEpS+FwEt3A2V3vKubTquT3vmLTQpFgMXp8AlFWFuP1qKaJZOtPpVXg==}
    engines: {node: '>= 0.8.0'}
    dependencies:
      debug: 2.6.9
      depd: 2.0.0
      destroy: 1.2.0
      encodeurl: 1.0.2
      escape-html: 1.0.3
      etag: 1.8.1
      fresh: 0.5.2
      http-errors: 2.0.0
      mime: 1.6.0
      ms: 2.1.3
      on-finished: 2.4.1
      range-parser: 1.2.1
      statuses: 2.0.1
    transitivePeerDependencies:
      - supports-color

  /sentence-case/3.0.4:
    resolution: {integrity: sha512-8LS0JInaQMCRoQ7YUytAo/xUu5W2XnQxV2HI/6uM6U7CITS1RqPElr30V6uIqyMKM9lJGRVFy5/4CuzcixNYSg==}
    dependencies:
      no-case: 3.0.4
      tslib: 2.4.1
      upper-case-first: 2.0.2
    dev: true

  /serialize-javascript/6.0.0:
    resolution: {integrity: sha512-Qr3TosvguFt8ePWqsvRfrKyQXIiW+nGbYpy8XK24NQHE83caxWt+mIymTT19DGFbNWNLfEwsrkSmN64lVWB9ag==}
    dependencies:
      randombytes: 2.1.0
    dev: true

  /serve-static/1.15.0:
    resolution: {integrity: sha512-XGuRDNjXUijsUL0vl6nSD7cwURuzEgglbOaFuZM9g3kwDXOWVTck0jLzjPzGD+TazWbboZYu52/9/XPdUgne9g==}
    engines: {node: '>= 0.8.0'}
    dependencies:
      encodeurl: 1.0.2
      escape-html: 1.0.3
      parseurl: 1.3.3
      send: 0.18.0
    transitivePeerDependencies:
      - supports-color

  /set-blocking/2.0.0:
    resolution: {integrity: sha512-KiKBS8AnWGEyLzofFfmvKwpdPzqiy16LvQfK3yv/fVH7Bj13/wl3JSR1J+rfgRE9q7xUJK4qvgS8raSOeLUehw==}
    dev: false

  /setprototypeof/1.2.0:
    resolution: {integrity: sha512-E5LDX7Wrp85Kil5bhZv46j8jOeboKq5JMmYM3gVGdGH8xFpPWXUMsNrlODCrkoxMEeNi/XZIwuRvY4XNwYMJpw==}

  /shebang-command/2.0.0:
    resolution: {integrity: sha512-kHxr2zZpYtdmrN1qDjrrX/Z1rR1kG8Dx+gkpK1G4eXmvXswmcE1hTWBWYUzlraYw1/yZp6YuDY77YtvbN0dmDA==}
    engines: {node: '>=8'}
    dependencies:
      shebang-regex: 3.0.0
    dev: true

  /shebang-regex/3.0.0:
    resolution: {integrity: sha512-7++dFhtcx3353uBaq8DDR4NuxBetBzC7ZQOhmTQInHEd6bSrXdiEyzCvG07Z44UYdLShWUyXt5M/yhz8ekcb1A==}
    engines: {node: '>=8'}
    dev: true

  /shelljs/0.8.5:
    resolution: {integrity: sha512-TiwcRcrkhHvbrZbnRcFYMLl30Dfov3HKqzp5tO5b4pt6G/SezKcYhmDg15zXVBswHmctSAQKznqNW2LO5tTDow==}
    engines: {node: '>=4'}
    hasBin: true
    dependencies:
      glob: 7.2.0
      interpret: 1.4.0
      rechoir: 0.6.2
    dev: true

  /shiki-es/0.1.2:
    resolution: {integrity: sha512-eqtfk8idlYlSLAn0gp0Ly2+FbKc2d78IddigHSS4iHAnpXoY2kdRzyFGZOdi6TvemYMnRhZBi1HsSqZc5eNKqg==}
    dev: true

  /shiki/0.12.1:
    resolution: {integrity: sha512-aieaV1m349rZINEBkjxh2QbBvFFQOlgqYTNtCal82hHj4dDZ76oMlQIX+C7ryerBTDiga3e5NfH6smjdJ02BbQ==}
    dependencies:
      jsonc-parser: 3.2.0
      vscode-oniguruma: 1.7.0
      vscode-textmate: 8.0.0
    dev: true

  /side-channel/1.0.4:
    resolution: {integrity: sha512-q5XPytqFEIKHkGdiMIrY10mvLRvnQh42/+GoBlFW3b2LXLE2xxJpZFdm94we0BaoV3RwJyGqg5wS7epxTv0Zvw==}
    dependencies:
      call-bind: 1.0.2
      get-intrinsic: 1.1.3
      object-inspect: 1.12.0

  /sigmund/1.0.1:
    resolution: {integrity: sha512-fCvEXfh6NWpm+YSuY2bpXb/VIihqWA6hLsgboC+0nl71Q7N7o2eaCW8mJa/NLvQhs6jpd3VZV4UiUQlV6+lc8g==}
    dev: false

  /signal-exit/3.0.7:
    resolution: {integrity: sha512-wnD2ZE+l+SPC/uoS0vXeE9L1+0wuaMqKlfz9AMUo38JsyLSBWSFcHR1Rri62LZc12vLr1gb3jl7iwQhgwpAbGQ==}

  /sinon/15.0.1:
    resolution: {integrity: sha512-PZXKc08f/wcA/BMRGBze2Wmw50CWPiAH3E21EOi4B49vJ616vW4DQh4fQrqsYox2aNR/N3kCqLuB0PwwOucQrg==}
    dependencies:
      '@sinonjs/commons': 2.0.0
      '@sinonjs/fake-timers': 10.0.2
      '@sinonjs/samsam': 7.0.1
      diff: 5.1.0
      nise: 5.1.4
      supports-color: 7.2.0
    dev: true

  /sirv/2.0.2:
    resolution: {integrity: sha512-4Qog6aE29nIjAOKe/wowFTxOdmbEZKb+3tsLljaBRzJwtqto0BChD2zzH0LhgCSXiI+V7X+Y45v14wBZQ1TK3w==}
    engines: {node: '>= 10'}
    dependencies:
      '@polka/url': 1.0.0-next.21
      mrmime: 1.0.1
      totalist: 3.0.0
    dev: true

  /slash/3.0.0:
    resolution: {integrity: sha512-g9Q1haeby36OSStwb4ntCGGGaKsaVSjQ68fBxoQcutl5fS1vuY18H3wSt3jFyFtrkx+Kz0V1G85A4MyAdDMi2Q==}
    engines: {node: '>=8'}
    dev: true

  /slash/4.0.0:
    resolution: {integrity: sha512-3dOsAHXXUkQTpOYcoAxLIorMTp4gIQr5IW3iVb7A7lFIp0VHhnynm9izx6TssdrIcVIESAlVjtnO2K8bg+Coew==}
    engines: {node: '>=12'}
    dev: true

  /slick/1.12.2:
    resolution: {integrity: sha512-4qdtOGcBjral6YIBCWJ0ljFSKNLz9KkhbWtuGvUyRowl1kxfuE1x/Z/aJcaiilpb3do9bl5K7/1h9XC5wWpY/A==}
    dev: false

  /smart-buffer/4.2.0:
    resolution: {integrity: sha512-94hK0Hh8rPqQl2xXc3HsaBoOXKV20MToPkcXvwbISWLEs+64sBq5kFgn2kJDHb1Pry9yrP0dxrCI9RRci7RXKg==}
    engines: {node: '>= 6.0.0', npm: '>= 3.0.0'}
    dev: false

  /snake-case/3.0.4:
    resolution: {integrity: sha512-LAOh4z89bGQvl9pFfNF8V146i7o7/CqFPbqzYgP+yYzDIDeS9HaNFtXABamRW+AQzEVODcvE79ljJ+8a9YSdMg==}
    dependencies:
      dot-case: 3.0.4
      tslib: 2.4.1
    dev: true

  /socks-proxy-agent/5.0.1:
    resolution: {integrity: sha512-vZdmnjb9a2Tz6WEQVIurybSwElwPxMZaIc7PzqbJTrezcKNznv6giT7J7tZDZ1BojVaa1jvO/UiUdhDVB0ACoQ==}
    engines: {node: '>= 6'}
    dependencies:
      agent-base: 6.0.2
      debug: 4.3.4
      socks: 2.6.2
    transitivePeerDependencies:
      - supports-color
    dev: false

  /socks/2.6.2:
    resolution: {integrity: sha512-zDZhHhZRY9PxRruRMR7kMhnf3I8hDs4S3f9RecfnGxvcBHQcKcIH/oUcEWffsfl1XxdYlA7nnlGbbTvPz9D8gA==}
    engines: {node: '>= 10.13.0', npm: '>= 3.0.0'}
    dependencies:
      ip: 1.1.8
      smart-buffer: 4.2.0
    dev: false

  /source-map-js/1.0.2:
    resolution: {integrity: sha512-R0XvVJ9WusLiqTCEiGCmICCMplcCkIwwR11mOSD9CR5u+IXYdiseeEuXCVAjS54zqwkLcPNnmU4OeJ6tUrWhDw==}
    engines: {node: '>=0.10.0'}

  /source-map-support/0.5.21:
    resolution: {integrity: sha512-uBHU3L3czsIyYXKX88fdrGovxdSCoTGDRZ6SYXtSRxLZUzHg5P/66Ht6uoUlHu9EZod+inXhKo3qQgwXUT/y1w==}
    dependencies:
      buffer-from: 1.1.2
      source-map: 0.6.1
    dev: true

  /source-map/0.6.1:
    resolution: {integrity: sha512-UjgapumWlbMhkBgzT7Ykc5YXUT46F0iKu8SGXq0bcwP5dz/h0Plj6enJqjz1Zbq2l5WaqYnrVbwWOWMyF3F47g==}
    engines: {node: '>=0.10.0'}

  /source-map/0.7.4:
    resolution: {integrity: sha512-l3BikUxvPOcn5E74dZiq5BGsTb5yEwhaTSzccU6t4sDOH8NWJCstKO5QT2CvtFoK6F0saL7p9xHAqHOlCPJygA==}
    engines: {node: '>= 8'}
    dev: true

  /sourcemap-codec/1.4.8:
    resolution: {integrity: sha512-9NykojV5Uih4lgo5So5dtw+f0JgJX30KCNI8gwhz2J9A15wD0Ml6tjHKwf6fTSa6fAdVBdZeNOs9eJ71qCk8vA==}
    deprecated: Please use @jridgewell/sourcemap-codec instead

  /specificity/0.4.1:
    resolution: {integrity: sha512-1klA3Gi5PD1Wv9Q0wUoOQN1IWAuPu0D1U03ThXTr0cJ20+/iq2tHSDnK7Kk/0LXJ1ztUB2/1Os0wKmfyNgUQfg==}
    hasBin: true
    dev: false

  /sprintf-js/1.0.3:
    resolution: {integrity: sha512-D9cPgkvLlV3t3IzL0D0YLvGA9Ahk4PcvVwUbN0dSGr1aP0Nrt4AEnTUbuGvquEC0mA64Gqt1fzirlRs5ibXx8g==}
    dev: true

  /statuses/1.5.0:
    resolution: {integrity: sha512-OpZ3zP+jT1PI7I8nemJX4AKmAX070ZkYPVWV/AaKTJl+tXCTGyVdC1a4SL8RUQYEwk/f34ZX8UTykN68FwrqAA==}
    engines: {node: '>= 0.6'}
    dev: true

  /statuses/2.0.1:
    resolution: {integrity: sha512-RwNA9Z/7PrK06rYLIzFMlaF+l73iwpzsqRIFgbMLbTcLD6cOao82TaWefPXQvB2fOC4AjuYSEndS7N/mTCbkdQ==}
    engines: {node: '>= 0.8'}

  /streamsearch/1.1.0:
    resolution: {integrity: sha512-Mcc5wHehp9aXz1ax6bZUyY5afg9u2rv5cqQI3mRrYkGC8rW2hM02jWuwjtL++LS5qinSyhj2QfLyNsuc+VsExg==}
    engines: {node: '>=10.0.0'}

  /string-width/4.2.3:
    resolution: {integrity: sha512-wKyQRQpjJ0sIp62ErSZdGsjMJWsap5oRNihHhu6G7JVO/9jIB6UyevL+tXuOqrng8j/cxKTWyWUwvSTriiZz/g==}
    engines: {node: '>=8'}
    dependencies:
      emoji-regex: 8.0.0
      is-fullwidth-code-point: 3.0.0
      strip-ansi: 6.0.1

  /string_decoder/0.10.31:
    resolution: {integrity: sha512-ev2QzSzWPYmy9GuqfIVildA4OdcGLeFZQrq5ys6RtiuF+RQQiZWr8TZNyAcuVXyQRYfEO+MsoB/1BuQVhOJuoQ==}
    dev: false

  /string_decoder/1.1.1:
    resolution: {integrity: sha512-n/ShnvDi6FHbbVfviro+WojiFzv+s8MPMHBczVePfUpDJLwoLT0ht1l4YwBCbi8pJAveEEdnkHyPyTP/mzRfwg==}
    dependencies:
      safe-buffer: 5.1.2

  /string_decoder/1.3.0:
    resolution: {integrity: sha512-hkRX8U1WjJFd8LsDJ2yQ/wWWxaopEsABU1XfkM8A+j0+85JAGppt16cr1Whg6KIbb4okU6Mql6BOj+uup/wKeA==}
    dependencies:
      safe-buffer: 5.2.1

  /strip-ansi/6.0.1:
    resolution: {integrity: sha512-Y38VPSHcqkFrCpFnQ9vuSXmquuv5oXOKpGeT6aGrr3o3Gc9AlVa6JBfUSOCnbxGGZF+/0ooI7KrPuUSztUdU5A==}
    engines: {node: '>=8'}
    dependencies:
      ansi-regex: 5.0.1

  /strip-bom-string/1.0.0:
    resolution: {integrity: sha512-uCC2VHvQRYu+lMh4My/sFNmF2klFymLX1wHJeXnbEJERpV/ZsVuonzerjfrGpIGF7LBVa1O7i9kjiWvJiFck8g==}
    engines: {node: '>=0.10.0'}
    dev: true

  /strip-bom/3.0.0:
    resolution: {integrity: sha512-vavAMRXOgBVNF6nyEEmL3DBK19iRpDcoIwW+swQ+CbGiu7lju6t+JklA1MHweoWtadgt4ISVUsXLyDq34ddcwA==}
    engines: {node: '>=4'}
    dev: true

  /strip-final-newline/2.0.0:
    resolution: {integrity: sha512-BrpvfNAE3dcvq7ll3xVumzjKjZQ5tI1sEUIKr3Uoks0XUl45St3FlatVqef9prk4jRDzhW6WZg+3bk93y6pLjA==}
    engines: {node: '>=6'}
    dev: true

  /strip-json-comments/3.1.1:
    resolution: {integrity: sha512-6fPc+R4ihwqP6N/aIv2f1gMH8lOVtWQHoqC4yK6oSDVVocumAsfCqjkXnqiYMhmMwS/mEHLp7Vehlt3ql6lEig==}
    engines: {node: '>=8'}
    dev: true

  /style-data/2.0.0:
    resolution: {integrity: sha512-8RJ+MnHlwFUrf3B3gUjs9KIrOk0TppHHwfIHfBd6QjYmZcuzN1OGqeMkWA3ZnD6GiRWJjCVouY/l11v4rlfnPA==}
    dependencies:
      cheerio: 1.0.0-rc.10
      mediaquery-text: 1.2.0
      pick-util: 1.1.5
    dev: false

  /style-mod/4.0.0:
    resolution: {integrity: sha512-OPhtyEjyyN9x3nhPsu76f52yUGXiZcgvsrFVtvTkyGRQJ0XK+GPc6ov1z+lRpbeabka+MYEQxOYRnt5nF30aMw==}

  /superagent-proxy/3.0.0_superagent@7.1.5:
    resolution: {integrity: sha512-wAlRInOeDFyd9pyonrkJspdRAxdLrcsZ6aSnS+8+nu4x1aXbz6FWSTT9M6Ibze+eG60szlL7JA8wEIV7bPWuyQ==}
    engines: {node: '>=6'}
    peerDependencies:
      superagent: '>= 0.15.4 || 1 || 2 || 3'
    dependencies:
      debug: 4.3.4
      proxy-agent: 5.0.0
      superagent: 7.1.5
    transitivePeerDependencies:
      - supports-color
    dev: false

  /superagent/7.1.5:
    resolution: {integrity: sha512-HQYyGuDRFGmZ6GNC4hq2f37KnsY9Lr0/R1marNZTgMweVDQLTLJJ6DGQ9Tj/xVVs5HEnop9EMmTbywb5P30aqw==}
    engines: {node: '>=6.4.0 <13 || >=14'}
    dependencies:
      component-emitter: 1.3.0
      cookiejar: 2.1.3
      debug: 4.3.4
      fast-safe-stringify: 2.1.1
      form-data: 4.0.0
      formidable: 2.1.1
      methods: 1.1.2
      mime: 2.6.0
      qs: 6.11.0
      readable-stream: 3.6.0
      semver: 7.3.8
    transitivePeerDependencies:
      - supports-color
    dev: false

  /superagent/8.0.6:
    resolution: {integrity: sha512-HqSe6DSIh3hEn6cJvCkaM1BLi466f1LHi4yubR0tpewlMpk4RUFFy35bKz8SsPBwYfIIJy5eclp+3tCYAuX0bw==}
    engines: {node: '>=6.4.0 <13 || >=14'}
    dependencies:
      component-emitter: 1.3.0
      cookiejar: 2.1.3
      debug: 4.3.4
      fast-safe-stringify: 2.1.1
      form-data: 4.0.0
      formidable: 2.1.1
      methods: 1.1.2
      mime: 2.6.0
      qs: 6.11.0
      semver: 7.3.8
    transitivePeerDependencies:
      - supports-color
    dev: true

  /supertest/6.3.3:
    resolution: {integrity: sha512-EMCG6G8gDu5qEqRQ3JjjPs6+FYT1a7Hv5ApHvtSghmOFJYtsU5S+pSb6Y2EUeCEY3CmEL3mmQ8YWlPOzQomabA==}
    engines: {node: '>=6.4.0'}
    dependencies:
      methods: 1.1.2
      superagent: 8.0.6
    transitivePeerDependencies:
      - supports-color
    dev: true

  /supports-color/5.5.0:
    resolution: {integrity: sha512-QjVjwdXIt408MIiAqCX4oUKsgU2EqAGzs2Ppkm4aQYbjm+ZEWEcW4SfFNTr4uMNZma0ey4f5lgLrkB0aX0QMow==}
    engines: {node: '>=4'}
    dependencies:
      has-flag: 3.0.0
    dev: true

  /supports-color/7.2.0:
    resolution: {integrity: sha512-qpCAvRl9stuOHveKsn7HncJRvv501qIacKzQlO/+Lwxc9+0q2wLyv4Dfvt80/DPn2pqOBsJdDiogXGR9+OvwRw==}
    engines: {node: '>=8'}
    dependencies:
      has-flag: 4.0.0

  /supports-color/8.1.1:
    resolution: {integrity: sha512-MpUEN2OodtUzxvKQl72cUF7RQ5EiHsGvSsVG0ia9c5RbWGL2CI4C7EpPS8UTBIplnlzZiNuV56w+FuNxy3ty2Q==}
    engines: {node: '>=10'}
    dependencies:
      has-flag: 4.0.0
    dev: true

  /supports-preserve-symlinks-flag/1.0.0:
    resolution: {integrity: sha512-ot0WnXS9fgdkgIcePe6RHNk1WA8+muPa6cSjeR3V8K27q9BB1rTE3R1p7Hv0z1ZyAc8s6Vvv8DIyWf681MAt0w==}
    engines: {node: '>= 0.4'}

  /swagger-ui-dist/4.15.1:
    resolution: {integrity: sha512-DlZARu6ckUFqDe0j5IPayO4k0gQvYQw9Un02MhxAgaMtVnTH2vmyyDe+yKeV0r1LiiPx3JbasdS/5Yyb/AV3iw==}
    dev: false

  /swagger-ui-dist/4.15.5:
    resolution: {integrity: sha512-V3eIa28lwB6gg7/wfNvAbjwJYmDXy1Jo1POjyTzlB6wPcHiGlRxq39TSjYGVjQrUSAzpv+a7nzp7mDxgNy57xA==}
    dev: false

  /swagger-ui-express/4.6.0_express@4.18.2:
    resolution: {integrity: sha512-ZxpQFp1JR2RF8Ar++CyJzEDdvufa08ujNUJgMVTMWPi86CuQeVdBtvaeO/ysrz6dJAYXf9kbVNhWD7JWocwqsA==}
    engines: {node: '>= v0.10.32'}
    peerDependencies:
      express: '>=4.0.0'
    dependencies:
      express: 4.18.2
      swagger-ui-dist: 4.15.1
    dev: false

  /symbol-observable/4.0.0:
    resolution: {integrity: sha512-b19dMThMV4HVFynSAM1++gBHAbk2Tc/osgLIBZMKsyqh34jb2e8Os7T6ZW/Bt3pJFdBTd2JwAnAAEQV7rSNvcQ==}
    engines: {node: '>=0.10'}
    dev: true

  /symbol-tree/3.2.4:
    resolution: {integrity: sha512-9QNk5KwDF+Bvz+PyObkmSYjI5ksVUYtjW7AU22r2NKcfLJcXp96hkDWU3+XndOsUb+AQ9QhfzfCT2O+CNWT5Tw==}
    dev: true

  /tailwindcss/3.2.4_postcss@8.4.21:
    resolution: {integrity: sha512-AhwtHCKMtR71JgeYDaswmZXhPcW9iuI9Sp2LvZPo9upDZ7231ZJ7eA9RaURbhpXGVlrjX4cFNlB4ieTetEb7hQ==}
    engines: {node: '>=12.13.0'}
    hasBin: true
    peerDependencies:
      postcss: ^8.0.9
    dependencies:
      arg: 5.0.2
      chokidar: 3.5.3
      color-name: 1.1.4
      detective: 5.2.1
      didyoumean: 1.2.2
      dlv: 1.1.3
      fast-glob: 3.2.12
      glob-parent: 6.0.2
      is-glob: 4.0.3
      lilconfig: 2.0.6
      micromatch: 4.0.5
      normalize-path: 3.0.0
      object-hash: 3.0.0
      picocolors: 1.0.0
      postcss: 8.4.21
      postcss-import: 14.1.0_postcss@8.4.21
      postcss-js: 4.0.0_postcss@8.4.21
      postcss-load-config: 3.1.4_postcss@8.4.21
      postcss-nested: 6.0.0_postcss@8.4.21
      postcss-selector-parser: 6.0.10
      postcss-value-parser: 4.2.0
      quick-lru: 5.1.1
      resolve: 1.22.1
    transitivePeerDependencies:
      - ts-node
    dev: true

  /tapable/2.2.1:
    resolution: {integrity: sha512-GNzQvQTOIP6RyTfE2Qxb8ZVlNmw0n88vp1szwWRimP02mnTsx3Wtn5qRdqY9w2XduFNUgvOwhNnQsjwCp+kqaQ==}
    engines: {node: '>=6'}
    dev: true

  /tar/6.1.11:
    resolution: {integrity: sha512-an/KZQzQUkZCkuoAA64hM92X0Urb6VpRhAFllDzz44U2mcD5scmT3zBc4VgVpkugF580+DQn8eAFSyoQt0tznA==}
    engines: {node: '>= 10'}
    dependencies:
      chownr: 2.0.0
      fs-minipass: 2.1.0
      minipass: 3.3.4
      minizlib: 2.1.2
      mkdirp: 1.0.4
      yallist: 4.0.0
    dev: false

  /terser-webpack-plugin/5.3.1_66vbogangvry5myman7b26hqka:
    resolution: {integrity: sha512-GvlZdT6wPQKbDNW/GDQzZFg/j4vKU96yl2q6mcUkzKOgW4gwf1Z8cZToUCrz31XHlPWH8MVb1r2tFtdDtTGJ7g==}
    engines: {node: '>= 10.13.0'}
    peerDependencies:
      '@swc/core': '*'
      esbuild: '*'
      uglify-js: '*'
      webpack: ^5.1.0
    peerDependenciesMeta:
      '@swc/core':
        optional: true
      esbuild:
        optional: true
      uglify-js:
        optional: true
    dependencies:
      '@swc/core': 1.3.25
      jest-worker: 27.5.1
      schema-utils: 3.1.1
      serialize-javascript: 6.0.0
      source-map: 0.6.1
      terser: 5.12.1
      webpack: 5.75.0_@swc+core@1.3.25
    dev: true

  /terser/5.12.1:
    resolution: {integrity: sha512-NXbs+7nisos5E+yXwAD+y7zrcTkMqb0dEJxIGtSKPdCBzopf7ni4odPul2aechpV7EXNvOudYOX2bb5tln1jbQ==}
    engines: {node: '>=10'}
    hasBin: true
    dependencies:
      acorn: 8.8.1
      commander: 2.20.3
      source-map: 0.7.4
      source-map-support: 0.5.21
    dev: true

  /text-table/0.2.0:
    resolution: {integrity: sha512-N+8UisAXDGk8PFXP4HAzVR9nbfmVJ3zYLAWiTIoqC5v5isinhr+r5uaO8+7r3BMfuNIufIsA7RdpVgacC2cSpw==}
    dev: true

  /through/2.3.8:
    resolution: {integrity: sha512-w89qg7PI8wAdvX60bMDP+bFoD5Dvhm9oLheFp5O4a2QF0cSBGsBX4qZmadPMvVqlLJBBci+WqGGOAPvcDeNSVg==}
    dev: true

  /tinypool/0.1.3:
    resolution: {integrity: sha512-2IfcQh7CP46XGWGGbdyO4pjcKqsmVqFAPcXfPxcPXmOWt9cYkTP9HcDmGgsfijYoAEc4z9qcpM/BaBz46Y9/CQ==}
    engines: {node: '>=14.0.0'}
    dev: true

  /tippy.js/6.3.7:
    resolution: {integrity: sha512-E1d3oP2emgJ9dRQZdf3Kkn0qJgI6ZLpyS5z6ZkY1DF3kaQaBsGZsndEpHwx+eC+tYM41HaSNvNtLx8tU57FzTQ==}
    dependencies:
      '@popperjs/core': 2.11.6
    dev: false

  /tlds/1.231.0:
    resolution: {integrity: sha512-L7UQwueHSkGxZHQBXHVmXW64oi+uqNtzFt2x6Ssk7NVnpIbw16CRs4eb/jmKOZ9t2JnqZ/b3Cfvo97lnXqKrhw==}
    hasBin: true
    dev: false

  /tmp/0.0.33:
    resolution: {integrity: sha512-jRCJlojKnZ3addtTOjdIqoRuPEKBvNXcGYqzO6zWZX8KfKEpnGY5jfggJQ3EjKuu8D4bJRr0y+cYJFmYbImXGw==}
    engines: {node: '>=0.6.0'}
    dependencies:
      os-tmpdir: 1.0.2
    dev: true

  /to-fast-properties/2.0.0:
    resolution: {integrity: sha512-/OaKK0xYrs3DmxRYqL/yDc+FxFUVYhDlXMhRmv3z915w2HF1tnN1omB354j8VUGO/hbRzyD6Y3sA7v7GS/ceog==}
    engines: {node: '>=4'}

  /to-regex-range/5.0.1:
    resolution: {integrity: sha512-65P7iz6X5yEr1cwcgvQxbbIw7Uk3gOy5dIdtZ4rDveLqhrdJP+Li/Hx6tyK0NEb+2GCyneCMJiGqrADCSNk8sQ==}
    engines: {node: '>=8.0'}
    dependencies:
      is-number: 7.0.0

  /toidentifier/1.0.1:
    resolution: {integrity: sha512-o5sSPKEkg/DIQNmH43V0/uerLrpzVedkUh8tGNvaeXpfpuwjKenlSox/2O/BTlZUtEe+JG7s5YhEz608PlAHRA==}
    engines: {node: '>=0.6'}

  /token-stream/1.0.0:
    resolution: {integrity: sha512-VSsyNPPW74RpHwR8Fc21uubwHY7wMDeJLys2IX5zJNih+OnAnaifKHo+1LHT7DAdloQ7apeaaWg8l7qnf/TnEg==}
    dev: false

  /totalist/3.0.0:
    resolution: {integrity: sha512-eM+pCBxXO/njtF7vdFsHuqb+ElbxqtI4r5EAvk6grfAFyJ6IvWlSkfZ5T9ozC6xWw3Fj1fGoSmrl0gUs46JVIw==}
    engines: {node: '>=6'}
    dev: true

  /tough-cookie/4.1.2:
    resolution: {integrity: sha512-G9fqXWoYFZgTc2z8Q5zaHy/vJMjm+WV0AkAeHxVCQiEB1b+dGvWzFW6QV07cY5jQ5gRkeid2qIkzkxUnmoQZUQ==}
    engines: {node: '>=6'}
    dependencies:
      psl: 1.9.0
      punycode: 2.1.1
      universalify: 0.2.0
      url-parse: 1.5.10
    dev: true

  /tr46/0.0.3:
    resolution: {integrity: sha512-N3WMsuqV66lT30CrXNbEjx4GEwlow3v6rr4mCcv6prnfwhS01rkgyFdjPNBYd9br7LpXV1+Emh01fHnq2Gdgrw==}

  /tr46/3.0.0:
    resolution: {integrity: sha512-l7FvfAHlcmulp8kr+flpQZmVwtu7nfRV7NZujtN0OqES8EL4O4e0qqzL0DC5gAvx/ZC/9lk6rhcUwYvkBnBnYA==}
    engines: {node: '>=12'}
    dependencies:
      punycode: 2.1.1
    dev: true

  /tree-kill/1.2.2:
    resolution: {integrity: sha512-L0Orpi8qGpRG//Nd+H90vFB+3iHnue1zSSGmNOOCh1GLJ7rUKVwV2HvijphGQS2UmhUZewS9VgvxYIdgr+fG1A==}
    hasBin: true
    dev: true

  /ts-loader/9.4.2_3fkjkrd3audxnith3e7fo4fnxi:
    resolution: {integrity: sha512-OmlC4WVmFv5I0PpaxYb+qGeGOdm5giHU7HwDDUjw59emP2UYMHy9fFSDcYgSNoH8sXcj4hGCSEhlDZ9ULeDraA==}
    engines: {node: '>=12.0.0'}
    peerDependencies:
      typescript: '*'
      webpack: ^5.0.0
    dependencies:
      chalk: 4.1.2
      enhanced-resolve: 5.10.0
      micromatch: 4.0.5
      semver: 7.3.8
      typescript: 4.9.4
      webpack: 5.75.0_@swc+core@1.3.25
    dev: true

  /ts-node/10.9.1_h4s5tc4wq4kcse7jq5bao6xoy4:
    resolution: {integrity: sha512-NtVysVPkxxrwFGUUxGYhfux8k78pQB3JqYBXlLRZgdGUqTO5wU/UyHop5p70iEbGhB7q5KmiZiU0Y3KlJrScEw==}
    hasBin: true
    peerDependencies:
      '@swc/core': '>=1.2.50'
      '@swc/wasm': '>=1.2.50'
      '@types/node': '*'
      typescript: '>=2.7'
    peerDependenciesMeta:
      '@swc/core':
        optional: true
      '@swc/wasm':
        optional: true
    dependencies:
      '@cspotcode/source-map-support': 0.8.1
      '@swc/core': 1.3.25
      '@tsconfig/node10': 1.0.8
      '@tsconfig/node12': 1.0.9
      '@tsconfig/node14': 1.0.1
      '@tsconfig/node16': 1.0.2
      '@types/node': 18.11.18
      acorn: 8.7.1
      acorn-walk: 8.2.0
      arg: 4.1.3
      create-require: 1.1.1
      diff: 4.0.2
      make-error: 1.3.6
      typescript: 4.9.4
      v8-compile-cache-lib: 3.0.1
      yn: 3.1.1
    dev: true

  /tsconfig-paths-webpack-plugin/4.0.0:
    resolution: {integrity: sha512-fw/7265mIWukrSHd0i+wSwx64kYUSAKPfxRDksjKIYTxSAp9W9/xcZVBF4Kl0eqQd5eBpAQ/oQrc5RyM/0c1GQ==}
    engines: {node: '>=10.13.0'}
    dependencies:
      chalk: 4.1.2
      enhanced-resolve: 5.10.0
      tsconfig-paths: 4.1.2
    dev: true

  /tsconfig-paths/4.1.1:
    resolution: {integrity: sha512-VgPrtLKpRgEAJsMj5Q/I/mXouC6A/7eJ/X4Nuk6o0cRPwBtznYxTCU4FodbexbzH9somBPEXYi0ZkUViUpJ21Q==}
    engines: {node: '>=6'}
    dependencies:
      json5: 2.2.3
      minimist: 1.2.6
      strip-bom: 3.0.0
    dev: true

  /tsconfig-paths/4.1.2:
    resolution: {integrity: sha512-uhxiMgnXQp1IR622dUXI+9Ehnws7i/y6xvpZB9IbUVOPy0muvdvgXeZOn88UcGPiT98Vp3rJPTa8bFoalZ3Qhw==}
    engines: {node: '>=6'}
    dependencies:
      json5: 2.2.3
      minimist: 1.2.6
      strip-bom: 3.0.0
    dev: true

  /tslib/1.14.1:
    resolution: {integrity: sha512-Xni35NKzjgMrwevysHTCArtLDpPvye8zV/0E4EyYn43P7/7qvQwPh9BGkHewbMulVntbigmcT7rdX3BNo9wRJg==}
    dev: true

  /tslib/2.4.1:
    resolution: {integrity: sha512-tGyy4dAjRIEwI7BzsB0lynWgOpfqjUdq91XXAlIWD2OwKBH7oCl/GZG/HT4BOHrTlPMOASlMQ7veyTqpmRcrNA==}

  /tsutils/3.21.0_typescript@4.9.4:
    resolution: {integrity: sha512-mHKK3iUXL+3UF6xL5k0PEhKRUBKPBCv/+RkEOpjRWxxx27KKRBmmA60A9pgOUvMi8GKhRMPEmjBRPzs2W7O1OA==}
    engines: {node: '>= 6'}
    peerDependencies:
      typescript: '>=2.8.0 || >= 3.2.0-dev || >= 3.3.0-dev || >= 3.4.0-dev || >= 3.5.0-dev || >= 3.6.0-dev || >= 3.6.0-beta || >= 3.7.0-dev || >= 3.7.0-beta'
    dependencies:
      tslib: 1.14.1
      typescript: 4.9.4
    dev: true

  /type-check/0.3.2:
    resolution: {integrity: sha512-ZCmOJdvOWDBYJlzAoFkC+Q0+bUyEOS1ltgp1MGU03fqHG+dbi9tBFU2Rd9QKiDZFAYrhPh2JUf7rZRIuHRKtOg==}
    engines: {node: '>= 0.8.0'}
    dependencies:
      prelude-ls: 1.1.2

  /type-check/0.4.0:
    resolution: {integrity: sha512-XleUoc9uwGXqjWwXaUTZAmzMcFZ5858QA2vvx1Ur5xIcixXIP+8LnFDgRplU30us6teqdlskFfu+ae4K79Ooew==}
    engines: {node: '>= 0.8.0'}
    dependencies:
      prelude-ls: 1.2.1
    dev: true

  /type-detect/4.0.8:
    resolution: {integrity: sha512-0fr/mIH1dlO+x7TlcMy+bIDqKPsw/70tVyeHW787goQjhmqaZe10uwLujubK9q9Lg6Fiho1KUKDYz0Z7k7g5/g==}
    engines: {node: '>=4'}
    dev: true

  /type-fest/0.20.2:
    resolution: {integrity: sha512-Ne+eE4r0/iWnpAxD852z3A+N0Bt5RN//NjJwRd2VFHEmrywxf5vsZlh4R6lixl6B+wz/8d+maTSAkN1FIkI3LQ==}
    engines: {node: '>=10'}
    dev: true

  /type-fest/0.21.3:
    resolution: {integrity: sha512-t0rzBq87m3fVcduHDUFhKmyyX+9eo6WQjZvf51Ea/M0Q7+T374Jp1aUiyUl0GKxp8M/OETVHSDvmkyPgvX+X2w==}
    engines: {node: '>=10'}
    dev: true

  /type-is/1.6.18:
    resolution: {integrity: sha512-TkRKr9sUTxEH8MdfuCSP7VizJyzRNMjj2J2do2Jr3Kym598JVdEksuzPQCnlFPW4ky9Q+iA+ma9BGm06XQBy8g==}
    engines: {node: '>= 0.6'}
    dependencies:
      media-typer: 0.3.0
      mime-types: 2.1.35

  /typedarray/0.0.6:
    resolution: {integrity: sha512-/aCDEGatGvZ2BIk+HmLf4ifCJFwvKFNb9/JeZPMulfgFracn9QFcAf5GO8B/mweUjSoblS5In0cWhqpfs/5PQA==}

  /typescript/4.9.4:
    resolution: {integrity: sha512-Uz+dTXYzxXXbsFpM86Wh3dKCxrQqUcVMxwU54orwlJjOpO3ao8L7j5lH+dWfTwgCwIuM9GQ2kvVotzYJMXTBZg==}
    engines: {node: '>=4.2.0'}
    hasBin: true

  /uc.micro/1.0.6:
    resolution: {integrity: sha512-8Y75pvTYkLJW2hWQHXxoqRgV7qb9B+9vFEtidML+7koHUFapnVJAZ6cKs+Qjz5Aw3aZWHMC6u0wJE3At+nSGwA==}

  /ufo/1.0.1:
    resolution: {integrity: sha512-boAm74ubXHY7KJQZLlXrtMz52qFvpsbOxDcZOnw/Wf+LS4Mmyu7JxmzD4tDLtUQtmZECypJ0FrCz4QIe6dvKRA==}
    dev: true

  /uglify-js/3.16.2:
    resolution: {integrity: sha512-AaQNokTNgExWrkEYA24BTNMSjyqEXPSfhqoS0AxmHkCJ4U+Dyy5AvbGV/sqxuxficEfGGoX3zWw9R7QpLFfEsg==}
    engines: {node: '>=0.8.0'}
    hasBin: true
    dev: false

  /universalify/0.1.2:
    resolution: {integrity: sha512-rBJeI5CXAlmy1pV+617WB9J63U6XcazHHF2f2dbJix4XzpUF0RS3Zbj0FGIOCAva5P/d/GBOYaACQ1w+0azUkg==}
    engines: {node: '>= 4.0.0'}
    dev: false

  /universalify/0.2.0:
    resolution: {integrity: sha512-CJ1QgKmNg3CwvAv/kOFmtnEN05f0D/cn9QntgNOQlQF9dgvVTHj3t+8JPdjqawCHk7V/KA+fbUqzZ9XWhcqPUg==}
    engines: {node: '>= 4.0.0'}
    dev: true

  /universalify/2.0.0:
    resolution: {integrity: sha512-hAZsKq7Yy11Zu1DE0OzWjw7nnLZmJZYTDZZyEFHZdUhV8FkH5MCfoU1XMaxXovpyW5nq5scPqq0ZDP9Zyl04oQ==}
    engines: {node: '>= 10.0.0'}
    dev: true

  /unpipe/1.0.0:
    resolution: {integrity: sha512-pjy2bYhSsufwWlKwPc+l3cN7+wuJlK6uz0YdJEOlQDbl6jo/YlPi4mb8agUkVC8BF7V8NuzeyPNqRksA3hztKQ==}
    engines: {node: '>= 0.8'}

  /unplugin-icons/0.15.1:
    resolution: {integrity: sha512-d4Gc8A4qIJYIXKueltTwoHfR3Cxsdfnmz8lSN5dsITEyai5tdb0uWpbQkn3j9HUlLDSB1ybdQIf5CItxJT3UDw==}
    peerDependencies:
      '@svgr/core': '>=5.5.0'
      '@vue/compiler-sfc': ^3.0.2 || ^2.7.0
      vue-template-compiler: ^2.6.12
      vue-template-es2015-compiler: ^1.9.0
    peerDependenciesMeta:
      '@svgr/core':
        optional: true
      '@vue/compiler-sfc':
        optional: true
      vue-template-compiler:
        optional: true
      vue-template-es2015-compiler:
        optional: true
    dependencies:
      '@antfu/install-pkg': 0.1.1
      '@antfu/utils': 0.7.2
      '@iconify/utils': 2.0.11
      debug: 4.3.4
      kolorist: 1.6.0
      local-pkg: 0.4.2
      unplugin: 1.0.1
    transitivePeerDependencies:
      - supports-color
    dev: true

  /unplugin/1.0.1:
    resolution: {integrity: sha512-aqrHaVBWW1JVKBHmGo33T5TxeL0qWzfvjWokObHA9bYmN7eNDkwOxmLjhioHl9878qDFMAaT51XNroRyuz7WxA==}
    dependencies:
      acorn: 8.8.1
      chokidar: 3.5.3
      webpack-sources: 3.2.3
      webpack-virtual-modules: 0.5.0
    dev: true

  /update-browserslist-db/1.0.9_browserslist@4.21.4:
    resolution: {integrity: sha512-/xsqn21EGVdXI3EXSum1Yckj3ZVZugqyOZQ/CxYPBD/R+ko9NSUScf8tFF4dOKY+2pvSSJA/S+5B8s4Zr4kyvg==}
    hasBin: true
    peerDependencies:
      browserslist: '>= 4.21.0'
    dependencies:
      browserslist: 4.21.4
      escalade: 3.1.1
      picocolors: 1.0.0
    dev: true

  /upper-case-first/2.0.2:
    resolution: {integrity: sha512-514ppYHBaKwfJRK/pNC6c/OxfGa0obSnAl106u97Ed0I625Nin96KAjttZF6ZL3e1XLtphxnqrOi9iWgm+u+bg==}
    dependencies:
      tslib: 2.4.1
    dev: true

  /upper-case/1.1.3:
    resolution: {integrity: sha512-WRbjgmYzgXkCV7zNVpy5YgrHgbBv126rMALQQMrmzOVC4GM2waQ9x7xtm8VU+1yF2kWyPzI9zbZ48n4vSxwfSA==}
    dev: false

  /upper-case/2.0.2:
    resolution: {integrity: sha512-KgdgDGJt2TpuwBUIjgG6lzw2GWFRCW9Qkfkiv0DxqHHLYJHmtmdUIKcZd8rHgFSjopVTlw6ggzCm1b8MFQwikg==}
    dependencies:
      tslib: 2.4.1
    dev: true

  /uri-js/4.4.1:
    resolution: {integrity: sha512-7rKUyy33Q1yc98pQ1DAmLtwX109F7TIfWlW1Ydo8Wl1ii1SeHieeh0HHfPeL2fMXK6z0s8ecKs9frCuLJvndBg==}
    dependencies:
      punycode: 2.1.1
    dev: true

  /url-parse/1.5.10:
    resolution: {integrity: sha512-WypcfiRhfeUP9vvF0j6rw0J3hrWrw6iZv3+22h6iRMJ/8z1Tj6XfLP4DsUix5MhMPnXpiHDoKyoZ/bdCkwBCiQ==}
    dependencies:
      querystringify: 2.2.0
      requires-port: 1.0.0
    dev: true

  /util-deprecate/1.0.2:
    resolution: {integrity: sha512-EPD5q1uXyFxJpCrLnCc1nHnq3gOa6DZBocAIiI2TaSCA7VCJ1UJDMagCzIkXNsUYfD1daK//LTEQ8xiIbrHtcw==}

  /utils-merge/1.0.1:
    resolution: {integrity: sha512-pMZTvIkT1d+TFGvDOqodOclx0QWkkgi6Tdoa8gC8ffGAAqz9pzPTZWAybbsHHoED/ztMtkv/VoYTYyShUn81hA==}
    engines: {node: '>= 0.4.0'}

  /uuid/8.3.2:
    resolution: {integrity: sha512-+NYs2QeMWy+GWFOEm9xnn6HCDp0l7QBD7ml8zLUmJ+93Q5NF0NocErnwkTkXVFNiX3/fpC6afS8Dhb/gz7R7eg==}
    hasBin: true
    dev: false

  /uuid/9.0.0:
    resolution: {integrity: sha512-MXcSTerfPa4uqyzStbRoTgt5XIe3x5+42+q1sDuy3R5MDk66URdLMOZe5aPX/SQd+kuYAh0FdP/pO28IkQyTeg==}
    hasBin: true

  /v8-compile-cache-lib/3.0.1:
    resolution: {integrity: sha512-wa7YjyUGfNZngI/vtK0UHAN+lgDCxBPCylVXGp0zu59Fz5aiGtNXaq3DhIov063MorB+VfufLh3JlF2KdTK3xg==}
    dev: true

  /valid-data-url/3.0.1:
    resolution: {integrity: sha512-jOWVmzVceKlVVdwjNSenT4PbGghU0SBIizAev8ofZVgivk/TVHXSbNL8LP6M3spZvkR9/QolkyJavGSX5Cs0UA==}
    engines: {node: '>=10'}
    dev: false

  /validator/13.7.0:
    resolution: {integrity: sha512-nYXQLCBkpJ8X6ltALua9dRrZDHVYxjJ1wgskNt1lH9fzGjs3tgojGSCBjmEPwkWS1y29+DrizMTW19Pr9uB2nw==}
    engines: {node: '>= 0.10'}

  /vary/1.1.2:
    resolution: {integrity: sha512-BNGbWLfd0eUPabhkXUVm0j8uuvREyTh5ovRa/dyow/BqAbZJyC+5fU+IzQOzmAKzYqYRAISoRhdQr3eIZ/PXqg==}
    engines: {node: '>= 0.8'}

  /vite-node/0.26.0_@types+node@18.11.18:
    resolution: {integrity: sha512-nLtHWCv6reONl1oFsKhQ/LT7n3UNLpvVARAJlmGrQV6qSElht/9AdN41Pa+WSkw2Winh682UzM0Yw0GNlfqejw==}
    engines: {node: '>=v14.16.0'}
    hasBin: true
    dependencies:
      debug: 4.3.4
      mlly: 1.0.0
      pathe: 0.2.0
      source-map: 0.6.1
      source-map-support: 0.5.21
      vite: 4.0.4_@types+node@18.11.18
    transitivePeerDependencies:
      - '@types/node'
      - less
      - sass
      - stylus
      - sugarss
      - supports-color
      - terser
    dev: true

  /vite-plugin-pages/0.28.0_vite@3.2.5:
    resolution: {integrity: sha512-yncDncFVnjUzhqJnwCgGDZoZ/wO6MEOMe93f2MQjplKXm1MpmHCrTkFCPnQyYGZTVKPAN+y7BQcIpNWPFLQ4+w==}
    peerDependencies:
      '@vue/compiler-sfc': ^2.7.0 || ^3.0.0
      vite: ^2.0.0 || ^3.0.0-0 || ^4.0.0
    peerDependenciesMeta:
      '@vue/compiler-sfc':
        optional: true
    dependencies:
      '@types/debug': 4.1.7
      debug: 4.3.4
      deep-equal: 2.1.0
      extract-comments: 1.1.0
      fast-glob: 3.2.12
      json5: 2.2.1
      local-pkg: 0.4.2
      picocolors: 1.0.0
      vite: 3.2.5_@types+node@18.11.18
      yaml: 2.1.3
    transitivePeerDependencies:
      - supports-color
    dev: true

  /vite-plugin-vue-layouts/0.7.0_3nkpb5yzbuphqhegz2uv6y4s3u:
    resolution: {integrity: sha512-k5XDmRNFo4M/GmUjhbRXj2WmJiFcGoVI8l/uZ72RHyRDQr4wE/6Zq/KFq0lqXomWQxTSzakQRUswzNwtvZLE8A==}
    peerDependencies:
      vite: ^2.5.0 || ^3.0.0-0
      vue: ^2.6.12 || ^3.2.4
      vue-router: ^3.5.1 || ^ 4.0.11
    dependencies:
      '@vue/compiler-sfc': 3.2.45
      debug: 4.3.4
      fast-glob: 3.2.12
      vite: 3.2.5_@types+node@18.11.18
      vue: 3.2.45
      vue-router: 4.1.6_vue@3.2.45
    transitivePeerDependencies:
      - supports-color
    dev: true

  /vite/3.2.5_@types+node@18.11.18:
    resolution: {integrity: sha512-4mVEpXpSOgrssFZAOmGIr85wPHKvaDAcXqxVxVRZhljkJOMZi1ibLibzjLHzJvcok8BMguLc7g1W6W/GqZbLdQ==}
    engines: {node: ^14.18.0 || >=16.0.0}
    hasBin: true
    peerDependencies:
      '@types/node': '>= 14'
      less: '*'
      sass: '*'
      stylus: '*'
      sugarss: '*'
      terser: ^5.4.0
    peerDependenciesMeta:
      '@types/node':
        optional: true
      less:
        optional: true
      sass:
        optional: true
      stylus:
        optional: true
      sugarss:
        optional: true
      terser:
        optional: true
    dependencies:
      '@types/node': 18.11.18
      esbuild: 0.15.10
      postcss: 8.4.21
      resolve: 1.22.1
      rollup: 2.79.1
    optionalDependencies:
      fsevents: 2.3.2
    dev: true

  /vite/4.0.4:
    resolution: {integrity: sha512-xevPU7M8FU0i/80DMR+YhgrzR5KS2ORy1B4xcX/cXLsvnUWvfHuqMmVU6N0YiJ4JWGRJJsLCgjEzKjG9/GKoSw==}
    engines: {node: ^14.18.0 || >=16.0.0}
    hasBin: true
    peerDependencies:
      '@types/node': '>= 14'
      less: '*'
      sass: '*'
      stylus: '*'
      sugarss: '*'
      terser: ^5.4.0
    peerDependenciesMeta:
      '@types/node':
        optional: true
      less:
        optional: true
      sass:
        optional: true
      stylus:
        optional: true
      sugarss:
        optional: true
      terser:
        optional: true
    dependencies:
      esbuild: 0.16.4
      postcss: 8.4.21
      resolve: 1.22.1
      rollup: 3.7.4
    optionalDependencies:
      fsevents: 2.3.2
    dev: true

  /vite/4.0.4_@types+node@18.11.18:
    resolution: {integrity: sha512-xevPU7M8FU0i/80DMR+YhgrzR5KS2ORy1B4xcX/cXLsvnUWvfHuqMmVU6N0YiJ4JWGRJJsLCgjEzKjG9/GKoSw==}
    engines: {node: ^14.18.0 || >=16.0.0}
    hasBin: true
    peerDependencies:
      '@types/node': '>= 14'
      less: '*'
      sass: '*'
      stylus: '*'
      sugarss: '*'
      terser: ^5.4.0
    peerDependenciesMeta:
      '@types/node':
        optional: true
      less:
        optional: true
      sass:
        optional: true
      stylus:
        optional: true
      sugarss:
        optional: true
      terser:
        optional: true
    dependencies:
      '@types/node': 18.11.18
      esbuild: 0.16.4
      postcss: 8.4.21
      resolve: 1.22.1
      rollup: 3.7.4
    optionalDependencies:
      fsevents: 2.3.2
    dev: true

  /vitepress/1.0.0-alpha.35_tbpndr44ulefs3hehwpi2mkf2y:
    resolution: {integrity: sha512-tJQjJstq+Ryb4pKtlxV4tD8KhxId+DTbR1FRrtJBhA+Vv4nexFHra5M9EgK9jUmoMc3rkyNaw7P3Kkix0ArP1w==}
    hasBin: true
    dependencies:
      '@docsearch/css': 3.3.1
      '@docsearch/js': 3.3.1_tbpndr44ulefs3hehwpi2mkf2y
      '@vitejs/plugin-vue': 4.0.0_vite@4.0.4+vue@3.2.45
      '@vue/devtools-api': 6.4.5
      '@vueuse/core': 9.10.0_vue@3.2.45
      body-scroll-lock: 4.0.0-beta.0
      shiki: 0.12.1
      vite: 4.0.4
      vue: 3.2.45
    transitivePeerDependencies:
      - '@algolia/client-search'
      - '@types/node'
      - '@types/react'
      - '@vue/composition-api'
      - less
      - react
      - react-dom
      - sass
      - stylus
      - sugarss
      - terser
    dev: true

  /vm2/3.9.10:
    resolution: {integrity: sha512-AuECTSvwu2OHLAZYhG716YzwodKCIJxB6u1zG7PgSQwIgAlEaoXH52bxdcvT8GkGjnYK7r7yWDW0m0sOsPuBjQ==}
    engines: {node: '>=6.0'}
    hasBin: true
    dependencies:
      acorn: 8.8.1
      acorn-walk: 8.2.0
    dev: false

  /void-elements/3.1.0:
    resolution: {integrity: sha512-Dhxzh5HZuiHQhbvTW9AMetFfBHDMYpo23Uo9btPXgdYP+3T5S+p+jgNy7spra+veYhBP2dCSgxR/i2Y02h5/6w==}
    engines: {node: '>=0.10.0'}
    dev: false

  /vscode-oniguruma/1.7.0:
    resolution: {integrity: sha512-L9WMGRfrjOhgHSdOYgCt/yRMsXzLDJSL7BPrOZt73gU0iWO4mpqzqQzOz5srxqTvMBaR0XZTSrVWo4j55Rc6cA==}
    dev: true

  /vscode-textmate/8.0.0:
    resolution: {integrity: sha512-AFbieoL7a5LMqcnOF04ji+rpXadgOXnZsxQr//r83kLPr7biP7am3g9zbaZIaBGwBRWeSvoMD4mgPdX3e4NWBg==}
    dev: true

  /vue-demi/0.13.11_vue@3.2.45:
    resolution: {integrity: sha512-IR8HoEEGM65YY3ZJYAjMlKygDQn25D5ajNFNoKh9RSDMQtlzCxtfQjdQgv9jjK+m3377SsJXY8ysq8kLCZL25A==}
    engines: {node: '>=12'}
    hasBin: true
    requiresBuild: true
    peerDependencies:
      '@vue/composition-api': ^1.0.0-rc.1
      vue: ^3.0.0-0 || ^2.6.0
    peerDependenciesMeta:
      '@vue/composition-api':
        optional: true
    dependencies:
      vue: 3.2.45

  /vue-dompurify-html/3.1.2_vue@3.2.45:
    resolution: {integrity: sha512-2xCnSuog5+OPUtmeAwPZY/6oV9YKuLhjgcl5EUw3jKbmhnyPo8YyCczCeRNGBorVcz1fCGm6PEOIUSXNS8I0ZA==}
    peerDependencies:
      vue: ^2.7.0 || ^3.0.0
    dependencies:
      dompurify: 2.4.0
      vue: 3.2.45
      vue-demi: 0.13.11_vue@3.2.45
    transitivePeerDependencies:
      - '@vue/composition-api'
    dev: false

  /vue-eslint-parser/9.1.0_eslint@8.31.0:
    resolution: {integrity: sha512-NGn/iQy8/Wb7RrRa4aRkokyCZfOUWk19OP5HP6JEozQFX5AoS/t+Z0ZN7FY4LlmWc4FNI922V7cvX28zctN8dQ==}
    engines: {node: ^14.17.0 || >=16.0.0}
    peerDependencies:
      eslint: '>=6.0.0'
    dependencies:
      debug: 4.3.4
      eslint: 8.31.0
      eslint-scope: 7.1.1
      eslint-visitor-keys: 3.3.0
      espree: 9.4.0
      esquery: 1.4.0
      lodash: 4.17.21
      semver: 7.3.7
    transitivePeerDependencies:
      - supports-color
    dev: true

  /vue-router/4.1.6_vue@3.2.45:
    resolution: {integrity: sha512-DYWYwsG6xNPmLq/FmZn8Ip+qrhFEzA14EI12MsMgVxvHFDYvlr4NXpVF5hrRH1wVcDP8fGi5F4rxuJSl8/r+EQ==}
    peerDependencies:
      vue: ^3.2.0
    dependencies:
      '@vue/devtools-api': 6.4.5
      vue: 3.2.45

  /vue-template-compiler/2.7.14:
    resolution: {integrity: sha512-zyA5Y3ArvVG0NacJDkkzJuPQDF8RFeRlzV2vLeSnhSpieO6LK2OVbdLPi5MPPs09Ii+gMO8nY4S3iKQxBxDmWQ==}
    dependencies:
      de-indent: 1.0.2
      he: 1.2.0
    dev: true

  /vue-tsc/1.0.24_typescript@4.9.4:
    resolution: {integrity: sha512-mmU1s5SAqE1nByQAiQnao9oU4vX+mSdsgI8H57SfKH6UVzq/jP9+Dbi2GaV+0b4Cn361d2ln8m6xeU60ApiEXg==}
    hasBin: true
    peerDependencies:
      typescript: '*'
    dependencies:
      '@volar/vue-language-core': 1.0.24
      '@volar/vue-typescript': 1.0.24
      typescript: 4.9.4
    dev: true

  /vue/3.2.45:
    resolution: {integrity: sha512-9Nx/Mg2b2xWlXykmCwiTUCWHbWIj53bnkizBxKai1g61f2Xit700A1ljowpTIM11e3uipOeiPcSqnmBg6gyiaA==}
    dependencies:
      '@vue/compiler-dom': 3.2.45
      '@vue/compiler-sfc': 3.2.45
      '@vue/runtime-dom': 3.2.45
      '@vue/server-renderer': 3.2.45_vue@3.2.45
      '@vue/shared': 3.2.45

  /w3c-keyname/2.2.6:
    resolution: {integrity: sha512-f+fciywl1SJEniZHD6H+kUO8gOnwIr7f4ijKA6+ZvJFjeGi1r4PDLl53Ayud9O/rk64RqgoQine0feoeOU0kXg==}

  /w3c-xmlserializer/4.0.0:
    resolution: {integrity: sha512-d+BFHzbiCx6zGfz0HyQ6Rg69w9k19nviJspaj4yNscGjrHu94sVP+aRm75yEbCh+r2/yR+7q6hux9LVtbuTGBw==}
    engines: {node: '>=14'}
    dependencies:
      xml-name-validator: 4.0.0
    dev: true

  /watchpack/2.4.0:
    resolution: {integrity: sha512-Lcvm7MGST/4fup+ifyKi2hjyIAwcdI4HRgtvTpIUxBRhB+RFtUh8XtDOxUfctVCnhVi+QQj49i91OyvzkJl6cg==}
    engines: {node: '>=10.13.0'}
    dependencies:
      glob-to-regexp: 0.4.1
      graceful-fs: 4.2.9
    dev: true

  /wcwidth/1.0.1:
    resolution: {integrity: sha512-XHPEwS0q6TaxcvG85+8EYkbiCux2XtWG2mkc47Ng2A77BQu9+DqIOJldST4HgPkuea7dvKSj5VgX3P1d4rW8Tg==}
    dependencies:
      defaults: 1.0.3
    dev: true

  /web-resource-inliner/5.0.0:
    resolution: {integrity: sha512-AIihwH+ZmdHfkJm7BjSXiEClVt4zUFqX4YlFAzjL13wLtDuUneSaFvDBTbdYRecs35SiU7iNKbMnN+++wVfb6A==}
    engines: {node: '>=10.0.0'}
    dependencies:
      ansi-colors: 4.1.3
      escape-goat: 3.0.0
      htmlparser2: 4.1.0
      mime: 2.6.0
      node-fetch: 2.6.7
      valid-data-url: 3.0.1
    transitivePeerDependencies:
      - encoding
    dev: false

  /webidl-conversions/3.0.1:
    resolution: {integrity: sha512-2JAn3z8AR6rjK8Sm8orRC0h/bcl/DqL7tRPdGZ4I1CjdF+EaMLmYxBHyXuKL849eucPFhvBoxMsflfOb8kxaeQ==}

  /webidl-conversions/7.0.0:
    resolution: {integrity: sha512-VwddBukDzu71offAQR975unBIGqfKZpM+8ZX6ySk8nYhVoo5CYaZyzt3YBvYtRtO+aoGlqxPg/B87NGVZ/fu6g==}
    engines: {node: '>=12'}
    dev: true

  /webpack-node-externals/3.0.0:
    resolution: {integrity: sha512-LnL6Z3GGDPht/AigwRh2dvL9PQPFQ8skEpVrWZXLWBYmqcaojHNN0onvHzie6rq7EWKrrBfPYqNEzTJgiwEQDQ==}
    engines: {node: '>=6'}
    dev: true

  /webpack-sources/3.2.3:
    resolution: {integrity: sha512-/DyMEOrDgLKKIG0fmvtz+4dUX/3Ghozwgm6iPp8KRhvn+eQf9+Q7GWxVNMk3+uCPWfdXYC4ExGBckIXdFEfH1w==}
    engines: {node: '>=10.13.0'}
    dev: true

  /webpack-virtual-modules/0.5.0:
    resolution: {integrity: sha512-kyDivFZ7ZM0BVOUteVbDFhlRt7Ah/CSPwJdi8hBpkK7QLumUqdLtVfm/PX/hkcnrvr0i77fO5+TjZ94Pe+C9iw==}
    dev: true

  /webpack/5.75.0_@swc+core@1.3.25:
    resolution: {integrity: sha512-piaIaoVJlqMsPtX/+3KTTO6jfvrSYgauFVdt8cr9LTHKmcq/AMd4mhzsiP7ZF/PGRNPGA8336jldh9l2Kt2ogQ==}
    engines: {node: '>=10.13.0'}
    hasBin: true
    peerDependencies:
      webpack-cli: '*'
    peerDependenciesMeta:
      webpack-cli:
        optional: true
    dependencies:
      '@types/eslint-scope': 3.7.3
      '@types/estree': 0.0.51
      '@webassemblyjs/ast': 1.11.1
      '@webassemblyjs/wasm-edit': 1.11.1
      '@webassemblyjs/wasm-parser': 1.11.1
      acorn: 8.8.1
      acorn-import-assertions: 1.8.0_acorn@8.8.1
      browserslist: 4.21.4
      chrome-trace-event: 1.0.3
      enhanced-resolve: 5.10.0
      es-module-lexer: 0.9.3
      eslint-scope: 5.1.1
      events: 3.3.0
      glob-to-regexp: 0.4.1
      graceful-fs: 4.2.9
      json-parse-even-better-errors: 2.3.1
      loader-runner: 4.2.0
      mime-types: 2.1.35
      neo-async: 2.6.2
      schema-utils: 3.1.1
      tapable: 2.2.1
      terser-webpack-plugin: 5.3.1_66vbogangvry5myman7b26hqka
      watchpack: 2.4.0
      webpack-sources: 3.2.3
    transitivePeerDependencies:
      - '@swc/core'
      - esbuild
      - uglify-js
    dev: true

  /whatwg-encoding/2.0.0:
    resolution: {integrity: sha512-p41ogyeMUrw3jWclHWTQg1k05DSVXPLcVxRTYsXUk+ZooOCZLcoYgPZ/HL/D/N+uQPOtcp1me1WhBEaX02mhWg==}
    engines: {node: '>=12'}
    dependencies:
      iconv-lite: 0.6.3
    dev: true

  /whatwg-mimetype/3.0.0:
    resolution: {integrity: sha512-nt+N2dzIutVRxARx1nghPKGv1xHikU7HKdfafKkLNLindmPU/ch3U31NOCGGA/dmPcmb1VlofO0vnKAcsm0o/Q==}
    engines: {node: '>=12'}
    dev: true

  /whatwg-url/11.0.0:
    resolution: {integrity: sha512-RKT8HExMpoYx4igMiVMY83lN6UeITKJlBQ+vR/8ZJ8OCdSiN3RwCq+9gH0+Xzj0+5IrM6i4j/6LuvzbZIQgEcQ==}
    engines: {node: '>=12'}
    dependencies:
      tr46: 3.0.0
      webidl-conversions: 7.0.0
    dev: true

  /whatwg-url/5.0.0:
    resolution: {integrity: sha512-saE57nupxk6v3HY35+jzBwYa0rKSy0XR8JSxZPwgLr7ys0IBzhGviA1/TUGJLmSVqs8pb9AnvICXEuOHLprYTw==}
    dependencies:
      tr46: 0.0.3
      webidl-conversions: 3.0.1

  /which-boxed-primitive/1.0.2:
    resolution: {integrity: sha512-bwZdv0AKLpplFY2KZRX6TvyuN7ojjr7lwkg6ml0roIy9YeuSr7JS372qlNW18UQYzgYK9ziGcerWqZOmEn9VNg==}
    dependencies:
      is-bigint: 1.0.4
      is-boolean-object: 1.1.2
      is-number-object: 1.0.7
      is-string: 1.0.7
      is-symbol: 1.0.4
    dev: true

  /which-collection/1.0.1:
    resolution: {integrity: sha512-W8xeTUwaln8i3K/cY1nGXzdnVZlidBcagyNFtBdD5kxnb4TvGKR7FfSIS3mYpwWS1QUCutfKz8IY8RjftB0+1A==}
    dependencies:
      is-map: 2.0.2
      is-set: 2.0.2
      is-weakmap: 2.0.1
      is-weakset: 2.0.2
    dev: true

  /which-typed-array/1.1.9:
    resolution: {integrity: sha512-w9c4xkx6mPidwp7180ckYWfMmvxpjlZuIudNtDf4N/tTAUB8VJbX25qZoAsrtGuYNnGw3pa0AXgbGKRB8/EceA==}
    engines: {node: '>= 0.4'}
    dependencies:
      available-typed-arrays: 1.0.5
      call-bind: 1.0.2
      for-each: 0.3.3
      gopd: 1.0.1
      has-tostringtag: 1.0.0
      is-typed-array: 1.1.10
    dev: true

  /which/2.0.2:
    resolution: {integrity: sha512-BLI3Tl1TW3Pvl70l3yq3Y64i+awpwXqsGBYWkkqMtnbXgrMD+yj7rhW0kuEDxzJaYXGjEW5ogapKNMEKNMjibA==}
    engines: {node: '>= 8'}
    hasBin: true
    dependencies:
      isexe: 2.0.0
    dev: true

  /wide-align/1.1.5:
    resolution: {integrity: sha512-eDMORYaPNZ4sQIuuYPDHdQvf4gyCF9rEEV/yPxGfwPkRodwEgiMUUXTx/dex+Me0wxx53S+NgUHaP7y3MGlDmg==}
    dependencies:
      string-width: 4.2.3
    dev: false

  /windows-release/4.0.0:
    resolution: {integrity: sha512-OxmV4wzDKB1x7AZaZgXMVsdJ1qER1ed83ZrTYd5Bwq2HfJVg3DJS8nqlAG4sMoJ7mu8cuRmLEYyU13BKwctRAg==}
    engines: {node: '>=10'}
    dependencies:
      execa: 4.1.0
    dev: true

  /with/7.0.2:
    resolution: {integrity: sha512-RNGKj82nUPg3g5ygxkQl0R937xLyho1J24ItRCBTr/m1YnZkzJy1hUiHUJrc/VlsDQzsCnInEGSg3bci0Lmd4w==}
    engines: {node: '>= 10.0.0'}
    dependencies:
      '@babel/parser': 7.17.8
      '@babel/types': 7.17.0
      assert-never: 1.2.1
      babel-walk: 3.0.0-canary-5
    dev: false

  /word-wrap/1.2.3:
    resolution: {integrity: sha512-Hz/mrNwitNRh/HUAtM/VT/5VH+ygD6DV7mYKZAtHOrbs8U7lvPS6xf7EJKMF0uW1KJCl0H701g3ZGus+muE5vQ==}
    engines: {node: '>=0.10.0'}

  /wordwrap/1.0.0:
    resolution: {integrity: sha512-gvVzJFlPycKc5dZN4yPkP8w7Dc37BtP1yczEneOb4uq34pXZcvrtRTmWV8W+Ume+XCxKgbjM+nevkyFPMybd4Q==}
    dev: false

  /workerpool/6.2.1:
    resolution: {integrity: sha512-ILEIE97kDZvF9Wb9f6h5aXK4swSlKGUcOEGiIYb2OOu/IrDU9iwj0fD//SsA6E5ibwJxpEvhullJY4Sl4GcpAw==}
    dev: true

  /wrap-ansi/7.0.0:
    resolution: {integrity: sha512-YVGIj2kamLSTxw6NsZjoBxfSwsn0ycdesmc4p+Q21c5zPuZ1pl+NfxVdxPtdHvmNVOQ6XSYG4AUtyt/Fi7D16Q==}
    engines: {node: '>=10'}
    dependencies:
      ansi-styles: 4.3.0
      string-width: 4.2.3
      strip-ansi: 6.0.1

  /wrappy/1.0.2:
    resolution: {integrity: sha512-l4Sp/DRseor9wL6EvV2+TuQn63dMkPjZ/sp9XkghTEbV9KlPS1xUsZ3u7/IQO4wxtcFB4bgpQPRcR3QCvezPcQ==}

  /ws/8.11.0:
    resolution: {integrity: sha512-HPG3wQd9sNQoT9xHyNCXoDUa+Xw/VevmY9FoHyQ+g+rrMn4j6FB4np7Z0OhdTgjx6MgQLK7jwSy1YecU1+4Asg==}
    engines: {node: '>=10.0.0'}
    peerDependencies:
      bufferutil: ^4.0.1
      utf-8-validate: ^5.0.2
    peerDependenciesMeta:
      bufferutil:
        optional: true
      utf-8-validate:
        optional: true
    dev: true

  /xml-name-validator/4.0.0:
    resolution: {integrity: sha512-ICP2e+jsHvAj2E2lIHxa5tjXRlKDJo4IdvPvCXbXQGdzSfmSpNVyIKMvoZHjDY9DP0zV17iI85o90vRFXNccRw==}
    engines: {node: '>=12'}
    dev: true

  /xmlchars/2.2.0:
    resolution: {integrity: sha512-JZnDKK8B0RCDw84FNdDAIpZK+JuJw+s7Lz8nksI7SIuU3UXJJslUthsi+uWBUYOwPFwW7W7PRLRfUKpxjtjFCw==}
    dev: true

  /xregexp/2.0.0:
    resolution: {integrity: sha512-xl/50/Cf32VsGq/1R8jJE5ajH1yMCQkpmoS10QbFZWl2Oor4H0Me64Pu2yxvsRWK3m6soJbmGfzSR7BYmDcWAA==}
    dev: false

  /xtend/4.0.2:
    resolution: {integrity: sha512-LKYU1iAXJXUgAXn9URjiu+MWhyUXHsvfp7mcuYm9dSUKK0/CjtrUwFAxD82/mCWbtLsGjFIad0wIsod4zrTAEQ==}
    engines: {node: '>=0.4'}

  /y18n/5.0.8:
    resolution: {integrity: sha512-0pfFzegeDWJHJIAmTLRP2DwHjdF5s7jo9tuztdQxAhINCdvS+3nGINqPd00AphqJR/0LhANUS6/+7SCb98YOfA==}
    engines: {node: '>=10'}

  /yallist/2.1.2:
    resolution: {integrity: sha512-ncTzHV7NvsQZkYe1DW7cbDLm0YpzHmZF5r/iyP3ZnQtMiJ+pjzisCiMNI+Sj+xQF5pXhSHxSB3uDbsBTzY/c2A==}
    dev: false

  /yallist/3.1.1:
    resolution: {integrity: sha512-a4UGQaWPH59mOXUYnAG2ewncQS4i4F43Tv3JoAM+s2VDAmS9NsK8GpDMLrCHPksFT7h3K6TOoUNn2pb7RoXx4g==}
    dev: false

  /yallist/4.0.0:
    resolution: {integrity: sha512-3wdGidZyq5PB084XLES5TpOSRA3wjXAlIWMhum2kRcv/41Sn2emQ0dycQW4uZXLejwKvg6EsvbdlVL+FYEct7A==}

  /yaml/1.10.2:
    resolution: {integrity: sha512-r3vXyErRCYJ7wg28yvBY5VSoAF8ZvlcW9/BwUzEtUsjvX/DKs24dIkuwjtuprwJJHsbyUbLApepYTR1BN4uHrg==}
    engines: {node: '>= 6'}
    dev: true

  /yaml/2.1.3:
    resolution: {integrity: sha512-AacA8nRULjKMX2DvWvOAdBZMOfQlypSFkjcOcu9FalllIDJ1kvlREzcdIZmidQUqqeMv7jorHjq2HlLv/+c2lg==}
    engines: {node: '>= 14'}
    dev: true

  /yargs-parser/20.2.4:
    resolution: {integrity: sha512-WOkpgNhPTlE73h4VFAFsOnomJVaovO8VqLDzy5saChRBFQFBoMYirowyW+Q9HB4HFF4Z7VZTiG3iSzJJA29yRA==}
    engines: {node: '>=10'}
    dev: true

  /yargs-parser/20.2.9:
    resolution: {integrity: sha512-y11nGElTIV+CT3Zv9t7VKl+Q3hTQoT9a1Qzezhhl6Rp21gJ/IVTW7Z3y9EWXhuUBC2Shnf+DX0antecpAwSP8w==}
    engines: {node: '>=10'}

  /yargs-parser/21.1.1:
    resolution: {integrity: sha512-tVpsJW7DdjecAiFpbIB1e3qxIQsE6NoPc5/eTdrbbIC4h0LVsWhnoa3g+m2HclBIujHzsxZ4VJVA+GUuc2/LBw==}
    engines: {node: '>=12'}
    dev: true

  /yargs-unparser/2.0.0:
    resolution: {integrity: sha512-7pRTIA9Qc1caZ0bZ6RYRGbHJthJWuakf+WmHK0rVeLkNrrGhfoabBNdue6kdINI6r4if7ocq9aD/n7xwKOdzOA==}
    engines: {node: '>=10'}
    dependencies:
      camelcase: 6.3.0
      decamelize: 4.0.0
      flat: 5.0.2
      is-plain-obj: 2.1.0
    dev: true

  /yargs/16.2.0:
    resolution: {integrity: sha512-D1mvvtDG0L5ft/jGWkLpG1+m0eQxOfaBvTNELraWj22wSVUMWxZUvYgJYcKh6jGGIkJFhH4IZPQhR4TKpc8mBw==}
    engines: {node: '>=10'}
    dependencies:
      cliui: 7.0.4
      escalade: 3.1.1
      get-caller-file: 2.0.5
      require-directory: 2.1.1
      string-width: 4.2.3
      y18n: 5.0.8
      yargs-parser: 20.2.9

  /yn/3.1.1:
    resolution: {integrity: sha512-Ux4ygGWsu2c7isFWe8Yu1YluJmqVhxqK2cLXNQA5AcC3QfbGNpM7fu0Y8b/z16pXLnFxZYvWhd3fhBY9DLmC6Q==}
    engines: {node: '>=6'}
    dev: true

  /yocto-queue/0.1.0:
    resolution: {integrity: sha512-rVksvsnNCdJ/ohGc6xgPwyN8eheCxsiLM8mxuE/t/mOVqJewPuO1miLpTHQiRgTKCLexL4MeAFVagts7HmNZ2Q==}
    engines: {node: '>=10'}
    dev: true<|MERGE_RESOLUTION|>--- conflicted
+++ resolved
@@ -112,7 +112,7 @@
       swagger-ui-express: 4.6.0_express@4.18.2
     devDependencies:
       '@nestjs/cli': 9.1.8_@swc+core@1.3.25
-      '@nestjs/schematics': 9.0.4_typescript@4.9.4
+      '@nestjs/schematics': 9.0.4_bpd7edbl7imd2lxcmdt57tn7ne
       '@nestjs/testing': 9.2.1_wdbvfsxfdwzlwdfiyh2gynjl4m
       '@swc/core': 1.3.25
       '@swc/register': 0.1.10_@swc+core@1.3.25
@@ -202,7 +202,7 @@
       '@codemirror/theme-one-dark': 6.1.0
       '@codemirror/view': 6.7.2
       '@tiptap/starter-kit': 2.0.0-beta.209_abnlhagdy6u44isuyzyni4aaei
-      '@tiptap/vue-3': 2.0.0-beta.209_bg7tl5ashwhqbujig4qwlgx6lu
+      '@tiptap/vue-3': 2.0.0-beta.209_nysk3ttsy4zmouxoe5f435v374
       '@vueuse/components': 9.10.0_vue@3.2.45
       '@vueuse/core': 9.10.0_vue@3.2.45
       '@vueuse/math': 9.10.0_vue@3.2.45
@@ -232,7 +232,7 @@
       autoprefixer: 10.4.13_postcss@8.4.21
       histoire: 0.12.4_olpw4qxmxw3gu2g5e2gxcovo5e
       postcss: 8.4.21
-      tailwindcss: 3.2.4_postcss@8.4.21
+      tailwindcss: 3.2.4
       typescript: 4.9.4
       unplugin-icons: 0.15.1
       vite: 3.2.5_@types+node@18.11.18
@@ -353,7 +353,7 @@
       '@algolia/requester-common': 4.14.2
     dev: true
 
-  /@angular-devkit/core/15.0.4:
+  /@angular-devkit/core/15.0.4_chokidar@3.5.3:
     resolution: {integrity: sha512-4ITpRAevd652SxB+qNesIQ9qfbm7wT5UBU5kJOPPwGL77I21g8CQpkmV1n5VSacPvC9Zbz90feOWexf7w7JzcA==}
     engines: {node: ^14.20.0 || ^16.13.0 || >=18.10.0, npm: ^6.11.0 || ^7.5.6 || >=8.0.0, yarn: '>= 1.13.0'}
     peerDependencies:
@@ -363,23 +363,7 @@
         optional: true
     dependencies:
       ajv: 8.11.0
-      ajv-formats: 2.1.1_ajv@8.11.0
-      jsonc-parser: 3.2.0
-      rxjs: 6.6.7
-      source-map: 0.7.4
-    dev: true
-
-  /@angular-devkit/core/15.0.4_chokidar@3.5.3:
-    resolution: {integrity: sha512-4ITpRAevd652SxB+qNesIQ9qfbm7wT5UBU5kJOPPwGL77I21g8CQpkmV1n5VSacPvC9Zbz90feOWexf7w7JzcA==}
-    engines: {node: ^14.20.0 || ^16.13.0 || >=18.10.0, npm: ^6.11.0 || ^7.5.6 || >=8.0.0, yarn: '>= 1.13.0'}
-    peerDependencies:
-      chokidar: ^3.5.2
-    peerDependenciesMeta:
-      chokidar:
-        optional: true
-    dependencies:
-      ajv: 8.11.0
-      ajv-formats: 2.1.1_ajv@8.11.0
+      ajv-formats: 2.1.1
       chokidar: 3.5.3
       jsonc-parser: 3.2.0
       rxjs: 6.6.7
@@ -397,19 +381,6 @@
       inquirer: 8.2.4
       symbol-observable: 4.0.0
       yargs-parser: 21.1.1
-    transitivePeerDependencies:
-      - chokidar
-    dev: true
-
-  /@angular-devkit/schematics/15.0.4:
-    resolution: {integrity: sha512-/gXiLFS0+xFdx6wPoBpe/c6/K9I5edMpaASqPf4XheKtrsSvL+qTlIi3nsbfItzOiDXbaBmlbxGfkMHz/yg0Ig==}
-    engines: {node: ^14.20.0 || ^16.13.0 || >=18.10.0, npm: ^6.11.0 || ^7.5.6 || >=8.0.0, yarn: '>= 1.13.0'}
-    dependencies:
-      '@angular-devkit/core': 15.0.4
-      jsonc-parser: 3.2.0
-      magic-string: 0.26.7
-      ora: 5.4.1
-      rxjs: 6.6.7
     transitivePeerDependencies:
       - chokidar
     dev: true
@@ -1289,21 +1260,6 @@
       - chokidar
     dev: true
 
-  /@nestjs/schematics/9.0.4_typescript@4.9.4:
-    resolution: {integrity: sha512-egurCfAc4e5i1r2TmeAF0UrOKejFmT5oTdv4b7HcOVPupc3QGU7CbEfGleL3mkM5AjrixTQeMxU9bJ00ttAbGg==}
-    peerDependencies:
-      typescript: ^4.3.5
-    dependencies:
-      '@angular-devkit/core': 15.0.4
-      '@angular-devkit/schematics': 15.0.4
-      fs-extra: 11.1.0
-      jsonc-parser: 3.2.0
-      pluralize: 8.0.0
-      typescript: 4.9.4
-    transitivePeerDependencies:
-      - chokidar
-    dev: true
-
   /@nestjs/swagger/6.1.4_4fhhxyztwhblafku3krlstrun4:
     resolution: {integrity: sha512-kE8VjR+NaoKqxg8XqM/YYfALScPh4AcoR8Wywga8/OxHsTHY+MKxqvTpWp7IhCUWSA6xT8nQUpcC9Rt7C+r7Hw==}
     peerDependencies:
@@ -1575,7 +1531,7 @@
       tailwindcss: '>=3.0.0 || >= 3.0.0-alpha.1'
     dependencies:
       mini-svg-data-uri: 1.4.4
-      tailwindcss: 3.2.4_postcss@8.4.21
+      tailwindcss: 3.2.4
     dev: true
 
   /@tailwindcss/typography/0.5.8_tailwindcss@3.2.4:
@@ -1587,7 +1543,7 @@
       lodash.isplainobject: 4.0.6
       lodash.merge: 4.6.2
       postcss-selector-parser: 6.0.10
-      tailwindcss: 3.2.4_postcss@8.4.21
+      tailwindcss: 3.2.4
     dev: true
 
   /@tiptap/core/2.0.0-beta.209_xf6vrbde4aaztseepsc2w7fjwu:
@@ -1626,18 +1582,20 @@
       '@tiptap/core': 2.0.0-beta.209_xf6vrbde4aaztseepsc2w7fjwu
     dev: false
 
-  /@tiptap/extension-bubble-menu/2.0.0-beta.209_gggtkz4424gx75osy6lrhjpoqy:
+  /@tiptap/extension-bubble-menu/2.0.0-beta.209_jeu4ouigj7ewrtcth6npa4rbbm:
     resolution: {integrity: sha512-tceZAuDpy3J96uGyCzpJFD3fHABJDTJTq5E0hm+TRQT+eVGVqZI0PE3/4yVFgkCshioTuJq8veMDFcqNsSkKsQ==}
-    peerDependencies:
-      '@tiptap/core': ^2.0.0-beta.193
-      prosemirror-state: ^1.4.1
-      prosemirror-view: ^1.28.2
     dependencies:
       '@tiptap/core': 2.0.0-beta.209_xf6vrbde4aaztseepsc2w7fjwu
       lodash: 4.17.21
       prosemirror-state: 1.4.1
       prosemirror-view: 1.29.0
       tippy.js: 6.3.7
+    transitivePeerDependencies:
+      - prosemirror-commands
+      - prosemirror-keymap
+      - prosemirror-model
+      - prosemirror-schema-list
+      - prosemirror-transform
     dev: false
 
   /@tiptap/extension-bullet-list/2.0.0-beta.209_f4ffqkgz5d3wev7su7t7l2rrua:
@@ -1826,7 +1784,7 @@
       - prosemirror-view
     dev: false
 
-  /@tiptap/vue-3/2.0.0-beta.209_bg7tl5ashwhqbujig4qwlgx6lu:
+  /@tiptap/vue-3/2.0.0-beta.209_nysk3ttsy4zmouxoe5f435v374:
     resolution: {integrity: sha512-v0GUO6mcRgDfT6bNX3fHJds9QIpYqFBiGaanvTDVlOhErOSgrOx2+QuEieG0F9nUQ1az9h0kj5NZxvP9CeTlcQ==}
     peerDependencies:
       '@tiptap/core': ^2.0.0-beta.193
@@ -1835,11 +1793,17 @@
       vue: ^3.0.0
     dependencies:
       '@tiptap/core': 2.0.0-beta.209_xf6vrbde4aaztseepsc2w7fjwu
-      '@tiptap/extension-bubble-menu': 2.0.0-beta.209_gggtkz4424gx75osy6lrhjpoqy
+      '@tiptap/extension-bubble-menu': 2.0.0-beta.209_jeu4ouigj7ewrtcth6npa4rbbm
       '@tiptap/extension-floating-menu': 2.0.0-beta.209_gggtkz4424gx75osy6lrhjpoqy
       prosemirror-state: 1.4.1
       prosemirror-view: 1.29.0
       vue: 3.2.45
+    transitivePeerDependencies:
+      - prosemirror-commands
+      - prosemirror-keymap
+      - prosemirror-model
+      - prosemirror-schema-list
+      - prosemirror-transform
     dev: false
 
   /@tootallnate/once/1.1.2:
@@ -2309,24 +2273,6 @@
       '@vue/compiler-core': 3.2.45
       '@vue/shared': 3.2.45
 
-<<<<<<< HEAD
-=======
-  /@vue/compiler-sfc/3.2.39:
-    resolution: {integrity: sha512-fqAQgFs1/BxTUZkd0Vakn3teKUt//J3c420BgnYgEOoVdTwYpBTSXCMJ88GOBCylmUBbtquGPli9tVs7LzsWIA==}
-    dependencies:
-      '@babel/parser': 7.17.8
-      '@vue/compiler-core': 3.2.39
-      '@vue/compiler-dom': 3.2.39
-      '@vue/compiler-ssr': 3.2.39
-      '@vue/reactivity-transform': 3.2.39
-      '@vue/shared': 3.2.39
-      estree-walker: 2.0.2
-      magic-string: 0.25.9
-      postcss: 8.4.21
-      source-map: 0.6.1
-    dev: true
-
->>>>>>> 62ee2917
   /@vue/compiler-sfc/3.2.45:
     resolution: {integrity: sha512-1jXDuWah1ggsnSAOGsec8cFjT/K6TMZ0sPL3o3d84Ft2AYZi2jWJgRMjw4iaK0rBfA89L5gw427H4n1RZQBu6Q==}
     dependencies:
@@ -2634,10 +2580,8 @@
     transitivePeerDependencies:
       - supports-color
 
-  /ajv-formats/2.1.1_ajv@8.11.0:
+  /ajv-formats/2.1.1:
     resolution: {integrity: sha512-Wx0Kx52hxE7C18hkMEggYlEifqWZtYaRgouJor+WMdPnQyEK13vgEWyVNup7SoeeoLMsr4kf5h6dOW11I15MUA==}
-    peerDependencies:
-      ajv: ^8.0.0
     peerDependenciesMeta:
       ajv:
         optional: true
@@ -8029,12 +7973,10 @@
     resolution: {integrity: sha512-9QNk5KwDF+Bvz+PyObkmSYjI5ksVUYtjW7AU22r2NKcfLJcXp96hkDWU3+XndOsUb+AQ9QhfzfCT2O+CNWT5Tw==}
     dev: true
 
-  /tailwindcss/3.2.4_postcss@8.4.21:
+  /tailwindcss/3.2.4:
     resolution: {integrity: sha512-AhwtHCKMtR71JgeYDaswmZXhPcW9iuI9Sp2LvZPo9upDZ7231ZJ7eA9RaURbhpXGVlrjX4cFNlB4ieTetEb7hQ==}
     engines: {node: '>=12.13.0'}
     hasBin: true
-    peerDependencies:
-      postcss: ^8.0.9
     dependencies:
       arg: 5.0.2
       chokidar: 3.5.3
