lockfileVersion: '6.0'

settings:
  autoInstallPeers: true
  excludeLinksFromLockfile: false

importers:

  .:
    devDependencies:
      '@commitlint/cli':
        specifier: ^17.6.5
        version: 17.6.5
      '@commitlint/config-conventional':
        specifier: ^17.6.5
        version: 17.6.5
      '@commitlint/types':
        specifier: ^17.4.4
        version: 17.4.4
      '@typescript-eslint/eslint-plugin':
        specifier: ^5.59.11
        version: 5.59.11(@typescript-eslint/parser@5.59.11)(eslint@8.43.0)(typescript@5.1.3)
      '@typescript-eslint/parser':
        specifier: ^5.59.11
        version: 5.59.11(eslint@8.43.0)(typescript@5.1.3)
      eslint:
        specifier: ^8.43.0
        version: 8.43.0
      eslint-config-prettier:
        specifier: ^8.8.0
        version: 8.8.0(eslint@8.43.0)
      eslint-plugin-prettier:
        specifier: ^4.2.1
        version: 4.2.1(eslint-config-prettier@8.8.0)(eslint@8.43.0)(prettier@2.8.8)
      eslint-plugin-vue:
        specifier: ^9.15.0
        version: 9.15.0(eslint@8.43.0)
      lefthook:
        specifier: ^1.4.2
        version: 1.4.2
      prettier:
        specifier: ^2.8.8
        version: 2.8.8
      prettier-plugin-tailwindcss:
        specifier: ^0.3.0
        version: 0.3.0(prettier@2.8.8)
      typescript:
        specifier: ^5.1.3
        version: 5.1.3
      vitepress:
        specifier: 1.0.0-beta.2
        version: 1.0.0-beta.2(@algolia/client-search@4.14.3)(@types/node@18.16.18)(search-insights@2.6.0)
      vue-eslint-parser:
        specifier: ^9.3.1
        version: 9.3.1(eslint@8.43.0)

  backend:
    dependencies:
      '@apollo/server':
        specifier: ^4.7.4
        version: 4.7.4(graphql@16.6.0)
      '@nestjs-modules/mailer':
        specifier: ^1.8.1
        version: 1.8.1(@nestjs/common@10.0.1)(@nestjs/core@10.0.1)(nodemailer@6.9.3)
      '@nestjs/apollo':
        specifier: ^12.0.1
        version: 12.0.1(@apollo/server@4.7.4)(@nestjs/common@10.0.1)(@nestjs/core@10.0.1)(@nestjs/graphql@12.0.1)(graphql@16.6.0)
      '@nestjs/cache-manager':
        specifier: ^2.0.0
        version: 2.0.0(@nestjs/common@10.0.1)(cache-manager@5.2.3)(reflect-metadata@0.1.13)(rxjs@7.8.1)
      '@nestjs/common':
        specifier: ^10.0.1
        version: 10.0.1(class-transformer@0.5.1)(class-validator@0.14.0)(reflect-metadata@0.1.13)(rxjs@7.8.1)
      '@nestjs/config':
        specifier: ^3.0.0
        version: 3.0.0(@nestjs/common@10.0.1)(reflect-metadata@0.1.13)
      '@nestjs/core':
        specifier: ^10.0.1
        version: 10.0.1(@nestjs/common@10.0.1)(@nestjs/platform-express@10.0.1)(reflect-metadata@0.1.13)(rxjs@7.8.1)
      '@nestjs/graphql':
        specifier: ^12.0.1
        version: 12.0.1(@nestjs/common@10.0.1)(@nestjs/core@10.0.1)(class-transformer@0.5.1)(class-validator@0.14.0)(graphql@16.6.0)(reflect-metadata@0.1.13)
      '@nestjs/jwt':
        specifier: ^10.1.0
        version: 10.1.0(@nestjs/common@10.0.1)
      '@nestjs/passport':
        specifier: ^10.0.0
        version: 10.0.0(@nestjs/common@10.0.1)(passport@0.6.0)
      '@nestjs/platform-express':
        specifier: ^10.0.1
        version: 10.0.1(@nestjs/common@10.0.1)(@nestjs/core@10.0.1)
      '@nestjs/swagger':
        specifier: ^7.0.1
        version: 7.0.1(@nestjs/common@10.0.1)(@nestjs/core@10.0.1)(class-transformer@0.5.1)(class-validator@0.14.0)(reflect-metadata@0.1.13)
      '@prisma/client':
        specifier: ^4.15.0
        version: 4.15.0(prisma@4.15.0)
      argon2:
        specifier: ^0.30.3
        version: 0.30.3
      cache-manager:
        specifier: ^5.2.3
        version: 5.2.3
      cache-manager-redis-yet:
        specifier: ^4.1.2
        version: 4.1.2
      class-transformer:
        specifier: ^0.5.1
        version: 0.5.1
      class-validator:
        specifier: ^0.14.0
        version: 0.14.0
      cookie-parser:
        specifier: ^1.4.6
        version: 1.4.6
      dayjs:
        specifier: ^1.11.8
        version: 1.11.8
      graphql:
        specifier: ^16.6.0
        version: 16.6.0
      handlebars:
        specifier: ^4.7.7
        version: 4.7.7
      nodemailer:
        specifier: ^6.9.3
        version: 6.9.3
      passport:
        specifier: ^0.6.0
        version: 0.6.0
      passport-jwt:
        specifier: ^4.0.1
        version: 4.0.1
      passport-local:
        specifier: ^1.0.0
        version: 1.0.0
      reflect-metadata:
        specifier: ^0.1.13
        version: 0.1.13
      rxjs:
        specifier: ^7.8.1
        version: 7.8.1
      swagger-ui-express:
        specifier: ^4.6.3
        version: 4.6.3(express@4.18.2)
    devDependencies:
<<<<<<< HEAD
      '@nestjs/cli': 9.1.5
      '@nestjs/schematics': 9.0.3_bpd7edbl7imd2lxcmdt57tn7ne
      '@nestjs/testing': 9.2.1_wdbvfsxfdwzlwdfiyh2gynjl4m
      '@types/cache-manager': 4.0.2
      '@types/express': 4.17.14
      '@types/jest': 29.2.4
      '@types/node': 18.11.14
      '@types/nodemailer': 6.4.6
      '@types/passport-jwt': 3.0.7
      '@types/passport-local': 1.0.34
      '@types/supertest': 2.0.12
      jest: 29.3.1_bc7tlvhcwewbokgzoddgjsdvnu
      prisma: 4.7.1
      source-map-support: 0.5.21
      supertest: 6.3.3
      ts-jest: 29.0.3_g3scfs5mqqufznuojsifc2eoje
      ts-loader: 9.4.2_zaqho7obzjkaaboxb7rksrqya4
      ts-node: 10.9.1_jxffkbksrxcpjftzfp475m3gy4
      tsconfig-paths: 4.1.1
      typescript: 4.9.4

  frontend:
    specifiers:
      '@histoire/plugin-vue': ^0.11.9
      '@iconify-json/bi': ^1.1.12
      '@iconify-json/fa6-brands': ^1.1.8
      '@iconify-json/fa6-regular': ^1.1.8
      '@iconify-json/fa6-solid': ^1.1.9
      '@iconify-json/fluent': ^1.1.17
      '@iconify-json/iconoir': ^1.1.15
      '@iconify-json/ri': ^1.1.4
      '@tailwindcss/forms': ^0.5.3
      '@tailwindcss/typography': ^0.5.8
      '@tiptap/starter-kit': ^2.0.0-beta.207
      '@tiptap/vue-3': ^2.0.0-beta.207
      '@types/node': ^18.11.14
      '@types/nprogress': ^0.2.0
      '@vitejs/plugin-vue': ^3.2.0
      '@vue/tsconfig': ^0.1.3
      '@vueuse/components': ^9.6.0
      '@vueuse/core': ^9.6.0
      '@vueuse/math': ^9.6.0
      autoprefixer: ^10.4.13
      axios: ^1.2.1
      axios-retry: ^3.3.1
      histoire: ^0.11.9
      nprogress: 0.2.0
      pinia: ^2.0.28
      postcss: ^8.4.20
      tailwindcss: ^3.2.4
      typescript: ^4.9.4
      unplugin-icons: ^0.14.15
      vite: ^3.2.5
      vite-plugin-pages: ^0.28.0
      vite-plugin-vue-layouts: ^0.7.0
      vue: ^3.2.45
      vue-dompurify-html: ^3.1.1
      vue-router: ^4.1.6
      vue-tsc: ^1.0.13
    dependencies:
      '@tiptap/starter-kit': 2.0.0-beta.207_abnlhagdy6u44isuyzyni4aaei
      '@tiptap/vue-3': 2.0.0-beta.207_7lquielyyuhhm44ylxneibjsjy
      '@vueuse/components': 9.6.0_vue@3.2.45
      '@vueuse/core': 9.6.0_vue@3.2.45
      '@vueuse/math': 9.6.0_vue@3.2.45
      axios: 1.2.1
      axios-retry: 3.3.1
      nprogress: 0.2.0
      pinia: 2.0.28_prq2uz4lho2pwp6irk4cfkrxwu
      vue: 3.2.45
      vue-dompurify-html: 3.1.1_vue@3.2.45
      vue-router: 4.1.6_vue@3.2.45
    devDependencies:
      '@histoire/plugin-vue': 0.11.9_vgxee6juai2ux6n5oucjlvgv4a
      '@iconify-json/bi': 1.1.12
      '@iconify-json/fa6-brands': 1.1.8
      '@iconify-json/fa6-regular': 1.1.8
      '@iconify-json/fa6-solid': 1.1.9
      '@iconify-json/fluent': 1.1.17
      '@iconify-json/iconoir': 1.1.15
      '@iconify-json/ri': 1.1.4
      '@tailwindcss/forms': 0.5.3_tailwindcss@3.2.4
      '@tailwindcss/typography': 0.5.8_tailwindcss@3.2.4
      '@types/node': 18.11.14
      '@types/nprogress': 0.2.0
      '@vitejs/plugin-vue': 3.2.0_vite@3.2.5+vue@3.2.45
      '@vue/tsconfig': 0.1.3
      autoprefixer: 10.4.13_postcss@8.4.20
      histoire: 0.11.9_n6ei63cpe43beiimwe7zv3fimy
      postcss: 8.4.20
      tailwindcss: 3.2.4
      typescript: 4.9.4
      unplugin-icons: 0.14.15
      vite: 3.2.5_@types+node@18.11.14
      vite-plugin-pages: 0.28.0_vite@3.2.5
      vite-plugin-vue-layouts: 0.7.0_3nkpb5yzbuphqhegz2uv6y4s3u
      vue-tsc: 1.0.13_typescript@4.9.4
=======
      '@nestjs/cli':
        specifier: ^10.0.2
        version: 10.0.2(@swc/core@1.3.64)
      '@nestjs/schematics':
        specifier: ^10.0.1
        version: 10.0.1(chokidar@3.5.3)(typescript@5.1.3)
      '@nestjs/testing':
        specifier: ^10.0.1
        version: 10.0.1(@nestjs/common@10.0.1)(@nestjs/core@10.0.1)(@nestjs/platform-express@10.0.1)
      '@swc/core':
        specifier: ^1.3.64
        version: 1.3.64
      '@swc/register':
        specifier: ^0.1.10
        version: 0.1.10(@swc/core@1.3.64)
      '@types/cache-manager':
        specifier: ^4.0.2
        version: 4.0.2
      '@types/chai':
        specifier: ^4.3.5
        version: 4.3.5
      '@types/chai-as-promised':
        specifier: ^7.1.5
        version: 7.1.5
      '@types/express':
        specifier: ^4.17.17
        version: 4.17.17
      '@types/mocha':
        specifier: ^10.0.1
        version: 10.0.1
      '@types/node':
        specifier: ^18.16.18
        version: 18.16.18
      '@types/nodemailer':
        specifier: ^6.4.8
        version: 6.4.8
      '@types/passport-jwt':
        specifier: ^3.0.8
        version: 3.0.8
      '@types/passport-local':
        specifier: ^1.0.35
        version: 1.0.35
      '@types/proxyquire':
        specifier: ^1.3.28
        version: 1.3.28
      '@types/sinon':
        specifier: ^10.0.15
        version: 10.0.15
      '@types/supertest':
        specifier: ^2.0.12
        version: 2.0.12
      chai:
        specifier: ^4.3.7
        version: 4.3.7
      chai-as-promised:
        specifier: ^7.1.1
        version: 7.1.1(chai@4.3.7)
      graphql-type-json:
        specifier: ^0.3.2
        version: 0.3.2(graphql@16.6.0)
      mocha:
        specifier: ^10.2.0
        version: 10.2.0
      prisma:
        specifier: ^4.15.0
        version: 4.15.0
      prisma-nestjs-graphql:
        specifier: ^18.0.2
        version: 18.0.2
      proxyquire:
        specifier: ^2.1.3
        version: 2.1.3
      sinon:
        specifier: ^15.1.2
        version: 15.1.2
      source-map-support:
        specifier: ^0.5.21
        version: 0.5.21
      supertest:
        specifier: ^6.3.3
        version: 6.3.3
      ts-loader:
        specifier: ^9.4.3
        version: 9.4.3(typescript@5.1.3)(webpack@5.87.0)
      ts-node:
        specifier: ^10.9.1
        version: 10.9.1(@swc/core@1.3.64)(@types/node@18.16.18)(typescript@5.1.3)
      tsconfig-paths:
        specifier: ^4.2.0
        version: 4.2.0
      typescript:
        specifier: ^5.1.3
        version: 5.1.3

  frontend:
    dependencies:
      '@codemirror/autocomplete':
        specifier: ^6.8.0
        version: 6.8.0(@codemirror/language@6.8.0)(@codemirror/state@6.2.1)(@codemirror/view@6.13.2)(@lezer/common@1.0.2)
      '@codemirror/commands':
        specifier: ^6.2.4
        version: 6.2.4
      '@codemirror/lang-cpp':
        specifier: ^6.0.2
        version: 6.0.2
      '@codemirror/lang-java':
        specifier: ^6.0.1
        version: 6.0.1
      '@codemirror/lang-javascript':
        specifier: ^6.1.9
        version: 6.1.9
      '@codemirror/lang-python':
        specifier: ^6.1.3
        version: 6.1.3(@codemirror/state@6.2.1)(@codemirror/view@6.13.2)(@lezer/common@1.0.2)
      '@codemirror/language':
        specifier: ^6.8.0
        version: 6.8.0
      '@codemirror/state':
        specifier: ^6.2.1
        version: 6.2.1
      '@codemirror/theme-one-dark':
        specifier: ^6.1.2
        version: 6.1.2
      '@codemirror/view':
        specifier: ^6.13.2
        version: 6.13.2
      '@tiptap/starter-kit':
        specifier: ^2.0.3
        version: 2.0.3(@tiptap/pm@2.0.3)
      '@tiptap/vue-3':
        specifier: ^2.0.3
        version: 2.0.3(@tiptap/core@2.0.3)(@tiptap/pm@2.0.3)(vue@3.3.4)
      '@vueuse/components':
        specifier: ^10.2.0
        version: 10.2.0(vue@3.3.4)
      '@vueuse/core':
        specifier: ^10.2.0
        version: 10.2.0(vue@3.3.4)
      '@vueuse/math':
        specifier: ^10.2.0
        version: 10.2.0(vue@3.3.4)
      '@vueuse/router':
        specifier: ^10.2.0
        version: 10.2.0(vue-router@4.2.2)(vue@3.3.4)
      axios:
        specifier: ^1.4.0
        version: 1.4.0
      axios-retry:
        specifier: ^3.5.0
        version: 3.5.0
      nprogress:
        specifier: 0.2.0
        version: 0.2.0
      pinia:
        specifier: ^2.1.4
        version: 2.1.4(typescript@5.1.3)(vue@3.3.4)
      vue:
        specifier: ^3.3.4
        version: 3.3.4
      vue-dompurify-html:
        specifier: ^4.1.4
        version: 4.1.4(vue@3.3.4)
      vue-router:
        specifier: ^4.2.2
        version: 4.2.2(vue@3.3.4)
    devDependencies:
      '@histoire/plugin-vue':
        specifier: ^0.16.1
        version: 0.16.1(histoire@0.16.2)(vite@4.3.9)(vue@3.3.4)
      '@iconify-json/ant-design':
        specifier: ^1.1.5
        version: 1.1.5
      '@iconify-json/bi':
        specifier: ^1.1.17
        version: 1.1.17
      '@iconify-json/fa6-brands':
        specifier: ^1.1.11
        version: 1.1.11
      '@iconify-json/fa6-regular':
        specifier: ^1.1.11
        version: 1.1.11
      '@iconify-json/fa6-solid':
        specifier: ^1.1.13
        version: 1.1.13
      '@iconify-json/fluent':
        specifier: ^1.1.23
        version: 1.1.23
      '@iconify-json/iconoir':
        specifier: ^1.1.28
        version: 1.1.28
      '@iconify-json/ri':
        specifier: ^1.1.9
        version: 1.1.9
      '@tailwindcss/forms':
        specifier: ^0.5.3
        version: 0.5.3(tailwindcss@3.3.2)
      '@tailwindcss/typography':
        specifier: ^0.5.9
        version: 0.5.9(tailwindcss@3.3.2)
      '@tsconfig/node18':
        specifier: ^2.0.1
        version: 2.0.1
      '@types/node':
        specifier: ^18.16.18
        version: 18.16.18
      '@types/nprogress':
        specifier: ^0.2.0
        version: 0.2.0
      '@vitejs/plugin-vue':
        specifier: ^4.2.3
        version: 4.2.3(vite@4.3.9)(vue@3.3.4)
      '@vue/tsconfig':
        specifier: ^0.4.0
        version: 0.4.0
      autoprefixer:
        specifier: ^10.4.14
        version: 10.4.14(postcss@8.4.24)
      histoire:
        specifier: ^0.16.2
        version: 0.16.2(@types/node@18.16.18)(vite@4.3.9)
      postcss:
        specifier: ^8.4.24
        version: 8.4.24
      tailwindcss:
        specifier: ^3.3.2
        version: 3.3.2(ts-node@10.9.1)
      typescript:
        specifier: ^5.1.3
        version: 5.1.3
      unplugin-icons:
        specifier: ^0.16.3
        version: 0.16.3
      vite:
        specifier: ^4.3.9
        version: 4.3.9(@types/node@18.16.18)
      vite-plugin-checker:
        specifier: ^0.6.0
        version: 0.6.0(eslint@8.43.0)(typescript@5.1.3)(vite@4.3.9)(vue-tsc@1.8.0)
      vite-plugin-pages:
        specifier: ^0.31.0
        version: 0.31.0(vite@4.3.9)
      vite-plugin-vue-layouts:
        specifier: ^0.8.0
        version: 0.8.0(vite@4.3.9)(vue-router@4.2.2)(vue@3.3.4)
      vue-tsc:
        specifier: ^1.8.0
        version: 1.8.0(typescript@5.1.3)
>>>>>>> 7509476e

packages:

  /@akryum/tinypool@0.3.1:
    resolution: {integrity: sha512-nznEC1ZA/m3hQDEnrGQ4c5gkaa9pcaVnw4LFJyzBAaR7E3nfiAPEHS3otnSafpZouVnoKeITl5D+2LsnwlnK8g==}
    engines: {node: '>=14.0.0'}
    dev: true

  /@algolia/autocomplete-core@1.9.3(@algolia/client-search@4.14.3)(algoliasearch@4.14.3)(search-insights@2.6.0):
    resolution: {integrity: sha512-009HdfugtGCdC4JdXUbVJClA0q0zh24yyePn+KUGk3rP7j8FEe/m5Yo/z65gn6nP/cM39PxpzqKrL7A6fP6PPw==}
    dependencies:
      '@algolia/autocomplete-plugin-algolia-insights': 1.9.3(@algolia/client-search@4.14.3)(algoliasearch@4.14.3)(search-insights@2.6.0)
      '@algolia/autocomplete-shared': 1.9.3(@algolia/client-search@4.14.3)(algoliasearch@4.14.3)
    transitivePeerDependencies:
      - '@algolia/client-search'
      - algoliasearch
      - search-insights
    dev: true

  /@algolia/autocomplete-plugin-algolia-insights@1.9.3(@algolia/client-search@4.14.3)(algoliasearch@4.14.3)(search-insights@2.6.0):
    resolution: {integrity: sha512-a/yTUkcO/Vyy+JffmAnTWbr4/90cLzw+CC3bRbhnULr/EM0fGNvM13oQQ14f2moLMcVDyAx/leczLlAOovhSZg==}
    peerDependencies:
      search-insights: '>= 1 < 3'
    dependencies:
      '@algolia/autocomplete-shared': 1.9.3(@algolia/client-search@4.14.3)(algoliasearch@4.14.3)
      search-insights: 2.6.0
    transitivePeerDependencies:
      - '@algolia/client-search'
      - algoliasearch
    dev: true

  /@algolia/autocomplete-preset-algolia@1.9.3(@algolia/client-search@4.14.3)(algoliasearch@4.14.3):
    resolution: {integrity: sha512-d4qlt6YmrLMYy95n5TB52wtNDr6EgAIPH81dvvvW8UmuWRgxEtY0NJiPwl/h95JtG2vmRM804M0DSwMCNZlzRA==}
    peerDependencies:
      '@algolia/client-search': '>= 4.9.1 < 6'
      algoliasearch: '>= 4.9.1 < 6'
    dependencies:
      '@algolia/autocomplete-shared': 1.9.3(@algolia/client-search@4.14.3)(algoliasearch@4.14.3)
      '@algolia/client-search': 4.14.3
      algoliasearch: 4.14.3
    dev: true

  /@algolia/autocomplete-shared@1.9.3(@algolia/client-search@4.14.3)(algoliasearch@4.14.3):
    resolution: {integrity: sha512-Wnm9E4Ye6Rl6sTTqjoymD+l8DjSTHsHboVRYrKgEt8Q7UHm9nYbqhN/i0fhUYA3OAEH7WA8x3jfpnmJm3rKvaQ==}
    peerDependencies:
      '@algolia/client-search': '>= 4.9.1 < 6'
      algoliasearch: '>= 4.9.1 < 6'
    dependencies:
      '@algolia/client-search': 4.14.3
      algoliasearch: 4.14.3
    dev: true

  /@algolia/cache-browser-local-storage@4.14.3:
    resolution: {integrity: sha512-hWH1yCxgG3+R/xZIscmUrWAIBnmBFHH5j30fY/+aPkEZWt90wYILfAHIOZ1/Wxhho5SkPfwFmT7ooX2d9JeQBw==}
    dependencies:
      '@algolia/cache-common': 4.14.3
    dev: true

  /@algolia/cache-common@4.14.3:
    resolution: {integrity: sha512-oZJofOoD9FQOwiGTzyRnmzvh3ZP8WVTNPBLH5xU5JNF7drDbRT0ocVT0h/xB2rPHYzOeXRrLaQQBwRT/CKom0Q==}
    dev: true

  /@algolia/cache-in-memory@4.14.3:
    resolution: {integrity: sha512-ES0hHQnzWjeioLQf5Nq+x1AWdZJ50znNPSH3puB/Y4Xsg4Av1bvLmTJe7SY2uqONaeMTvL0OaVcoVtQgJVw0vg==}
    dependencies:
      '@algolia/cache-common': 4.14.3
    dev: true

  /@algolia/client-account@4.14.3:
    resolution: {integrity: sha512-PBcPb0+f5Xbh5UfLZNx2Ow589OdP8WYjB4CnvupfYBrl9JyC1sdH4jcq/ri8osO/mCZYjZrQsKAPIqW/gQmizQ==}
    dependencies:
      '@algolia/client-common': 4.14.3
      '@algolia/client-search': 4.14.3
      '@algolia/transporter': 4.14.3
    dev: true

  /@algolia/client-analytics@4.14.3:
    resolution: {integrity: sha512-eAwQq0Hb/aauv9NhCH5Dp3Nm29oFx28sayFN2fdOWemwSeJHIl7TmcsxVlRsO50fsD8CtPcDhtGeD3AIFLNvqw==}
    dependencies:
      '@algolia/client-common': 4.14.3
      '@algolia/client-search': 4.14.3
      '@algolia/requester-common': 4.14.3
      '@algolia/transporter': 4.14.3
    dev: true

  /@algolia/client-common@4.14.3:
    resolution: {integrity: sha512-jkPPDZdi63IK64Yg4WccdCsAP4pHxSkr4usplkUZM5C1l1oEpZXsy2c579LQ0rvwCs5JFmwfNG4ahOszidfWPw==}
    dependencies:
      '@algolia/requester-common': 4.14.3
      '@algolia/transporter': 4.14.3
    dev: true

  /@algolia/client-personalization@4.14.3:
    resolution: {integrity: sha512-UCX1MtkVNgaOL9f0e22x6tC9e2H3unZQlSUdnVaSKpZ+hdSChXGaRjp2UIT7pxmPqNCyv51F597KEX5WT60jNg==}
    dependencies:
      '@algolia/client-common': 4.14.3
      '@algolia/requester-common': 4.14.3
      '@algolia/transporter': 4.14.3
    dev: true

  /@algolia/client-search@4.14.3:
    resolution: {integrity: sha512-I2U7xBx5OPFdPLA8AXKUPPxGY3HDxZ4r7+mlZ8ZpLbI8/ri6fnu6B4z3wcL7sgHhDYMwnAE8Xr0AB0h3Hnkp4A==}
    dependencies:
      '@algolia/client-common': 4.14.3
      '@algolia/requester-common': 4.14.3
      '@algolia/transporter': 4.14.3
    dev: true

  /@algolia/logger-common@4.14.3:
    resolution: {integrity: sha512-kUEAZaBt/J3RjYi8MEBT2QEexJR2kAE2mtLmezsmqMQZTV502TkHCxYzTwY2dE7OKcUTxi4OFlMuS4GId9CWPw==}
    dev: true

  /@algolia/logger-console@4.14.3:
    resolution: {integrity: sha512-ZWqAlUITktiMN2EiFpQIFCJS10N96A++yrexqC2Z+3hgF/JcKrOxOdT4nSCQoEPvU4Ki9QKbpzbebRDemZt/hw==}
    dependencies:
      '@algolia/logger-common': 4.14.3
    dev: true

  /@algolia/requester-browser-xhr@4.14.3:
    resolution: {integrity: sha512-AZeg2T08WLUPvDncl2XLX2O67W5wIO8MNaT7z5ii5LgBTuk/rU4CikTjCe2xsUleIZeFl++QrPAi4Bdxws6r/Q==}
    dependencies:
      '@algolia/requester-common': 4.14.3
    dev: true

  /@algolia/requester-common@4.14.3:
    resolution: {integrity: sha512-RrRzqNyKFDP7IkTuV3XvYGF9cDPn9h6qEDl595lXva3YUk9YSS8+MGZnnkOMHvjkrSCKfoLeLbm/T4tmoIeclw==}
    dev: true

  /@algolia/requester-node-http@4.14.3:
    resolution: {integrity: sha512-O5wnPxtDRPuW2U0EaOz9rMMWdlhwP0J0eSL1Z7TtXF8xnUeeUyNJrdhV5uy2CAp6RbhM1VuC3sOJcIR6Av+vbA==}
    dependencies:
      '@algolia/requester-common': 4.14.3
    dev: true

<<<<<<< HEAD
  /@angular-devkit/core/14.2.1_chokidar@3.5.3:
    resolution: {integrity: sha512-lW8oNGuJqr4r31FWBjfWQYkSXdiOHBGOThIEtHvUVBKfPF/oVrupLueCUgBPel+NvxENXdo93uPsqHN7bZbmsQ==}
    engines: {node: ^14.15.0 || >=16.10.0, npm: ^6.11.0 || ^7.5.6 || >=8.0.0, yarn: '>= 1.13.0'}
    peerDependencies:
      chokidar: ^3.5.2
    peerDependenciesMeta:
      chokidar:
        optional: true
    dependencies:
      ajv: 8.11.0
      ajv-formats: 2.1.1
      chokidar: 3.5.3
      jsonc-parser: 3.1.0
      rxjs: 6.6.7
      source-map: 0.7.4
=======
  /@algolia/transporter@4.14.3:
    resolution: {integrity: sha512-2qlKlKsnGJ008exFRb5RTeTOqhLZj0bkMCMVskxoqWejs2Q2QtWmsiH98hDfpw0fmnyhzHEt0Z7lqxBYp8bW2w==}
    dependencies:
      '@algolia/cache-common': 4.14.3
      '@algolia/logger-common': 4.14.3
      '@algolia/requester-common': 4.14.3
    dev: true

  /@alloc/quick-lru@5.2.0:
    resolution: {integrity: sha512-UrcABB+4bUrFABwbluTIBErXwvbsU/V7TZWfmbgJfbkwiBuziS9gxdODUyuiecfdGQ85jglMW6juS3+z5TsKLw==}
    engines: {node: '>=10'}
>>>>>>> 7509476e
    dev: true

  /@angular-devkit/core@16.1.0(chokidar@3.5.3):
    resolution: {integrity: sha512-mrWpuDvttmhrCGcLc68RIXKtTzUhkBTsE5ZZFZNO1+FSC+vO/ZpyCpPd6C+6coM68NfXYjHlms5XF6KbxeGn/Q==}
    engines: {node: ^16.14.0 || >=18.10.0, npm: ^6.11.0 || ^7.5.6 || >=8.0.0, yarn: '>= 1.13.0'}
    peerDependencies:
      chokidar: ^3.5.2
    peerDependenciesMeta:
      chokidar:
        optional: true
    dependencies:
<<<<<<< HEAD
      ajv: 8.11.0
      ajv-formats: 2.1.1
=======
      ajv: 8.12.0
      ajv-formats: 2.1.1(ajv@8.12.0)
>>>>>>> 7509476e
      chokidar: 3.5.3
      jsonc-parser: 3.2.0
      rxjs: 7.8.1
      source-map: 0.7.4
    dev: true

  /@angular-devkit/schematics-cli@16.1.0(chokidar@3.5.3):
    resolution: {integrity: sha512-siBpRDmMMV7NB+NvaDHeJ4doHoSkFwIywwFj8GXnBCtobyxrBl1EyG1cKK+FHRydYtyYIk8FEoOpJA9oE9S2hg==}
    engines: {node: ^16.14.0 || >=18.10.0, npm: ^6.11.0 || ^7.5.6 || >=8.0.0, yarn: '>= 1.13.0'}
    hasBin: true
    dependencies:
      '@angular-devkit/core': 16.1.0(chokidar@3.5.3)
      '@angular-devkit/schematics': 16.1.0(chokidar@3.5.3)
      ansi-colors: 4.1.3
      inquirer: 8.2.4
      symbol-observable: 4.0.0
      yargs-parser: 21.1.1
    transitivePeerDependencies:
      - chokidar
    dev: true

<<<<<<< HEAD
  /@angular-devkit/schematics/14.2.1_chokidar@3.5.3:
    resolution: {integrity: sha512-0U18FwDYt4zROBPrvewH6iBTkf2ozVHN4/gxUb9jWrqVw8mPU5AWc/iYxQLHBSinkr2Egjo1H/i9aBqgJSeh3g==}
    engines: {node: ^14.15.0 || >=16.10.0, npm: ^6.11.0 || ^7.5.6 || >=8.0.0, yarn: '>= 1.13.0'}
    dependencies:
      '@angular-devkit/core': 14.2.1_chokidar@3.5.3
      jsonc-parser: 3.1.0
      magic-string: 0.26.2
      ora: 5.4.1
      rxjs: 6.6.7
    transitivePeerDependencies:
      - chokidar
    dev: true

  /@angular-devkit/schematics/14.2.2_chokidar@3.5.3:
    resolution: {integrity: sha512-90hseNg1yQ2AR+lVr/NByZRHnYAlzCL6hr9p9q1KPHxA3Owo04yX6n6dvR/xf27hCopXInXKPsasR59XCx5ZOQ==}
    engines: {node: ^14.15.0 || >=16.10.0, npm: ^6.11.0 || ^7.5.6 || >=8.0.0, yarn: '>= 1.13.0'}
    dependencies:
      '@angular-devkit/core': 14.2.2_chokidar@3.5.3
      jsonc-parser: 3.1.0
      magic-string: 0.26.2
=======
  /@angular-devkit/schematics@16.1.0(chokidar@3.5.3):
    resolution: {integrity: sha512-LM35PH9DT3eQRSZgrkk2bx1ZQjjVh8BCByTlr37/c+FnF9mNbeBsa1YkxrlsN/CwO+045OwEwRHnkM9Zcx0U/A==}
    engines: {node: ^16.14.0 || >=18.10.0, npm: ^6.11.0 || ^7.5.6 || >=8.0.0, yarn: '>= 1.13.0'}
    dependencies:
      '@angular-devkit/core': 16.1.0(chokidar@3.5.3)
      jsonc-parser: 3.2.0
      magic-string: 0.30.0
>>>>>>> 7509476e
      ora: 5.4.1
      rxjs: 7.8.1
    transitivePeerDependencies:
      - chokidar
    dev: true

  /@antfu/install-pkg@0.1.1:
    resolution: {integrity: sha512-LyB/8+bSfa0DFGC06zpCEfs89/XoWZwws5ygEa5D+Xsm3OfI+aXQ86VgVG7Acyef+rSZ5HE7J8rrxzrQeM3PjQ==}
    dependencies:
      execa: 5.1.1
      find-up: 5.0.0
    dev: true

  /@antfu/utils@0.7.4:
    resolution: {integrity: sha512-qe8Nmh9rYI/HIspLSTwtbMFPj6dISG6+dJnOguTlPNXtCvS2uezdxscVBb7/3DrmNbQK49TDqpkSQ1chbRGdpQ==}
    dev: true

  /@apollo/cache-control-types@1.0.2(graphql@16.6.0):
    resolution: {integrity: sha512-Por80co1eUm4ATsvjCOoS/tIR8PHxqVjsA6z76I6Vw0rFn4cgyVElQcmQDIZiYsy41k8e5xkrMRECkM2WR8pNw==}
    peerDependencies:
      graphql: 14.x || 15.x || 16.x
    dependencies:
      graphql: 16.6.0
    dev: false

  /@apollo/protobufjs@1.2.7:
    resolution: {integrity: sha512-Lahx5zntHPZia35myYDBRuF58tlwPskwHc5CWBZC/4bMKB6siTBWwtMrkqXcsNwQiFSzSx5hKdRPUmemrEp3Gg==}
    hasBin: true
    requiresBuild: true
    dependencies:
      '@protobufjs/aspromise': 1.1.2
      '@protobufjs/base64': 1.1.2
      '@protobufjs/codegen': 2.0.4
      '@protobufjs/eventemitter': 1.1.0
      '@protobufjs/fetch': 1.1.0
      '@protobufjs/float': 1.0.2
      '@protobufjs/inquire': 1.1.0
      '@protobufjs/path': 1.1.2
      '@protobufjs/pool': 1.1.0
      '@protobufjs/utf8': 1.1.0
      '@types/long': 4.0.2
      long: 4.0.0
    dev: false

  /@apollo/server-gateway-interface@1.1.0(graphql@16.6.0):
    resolution: {integrity: sha512-0rhG++QtGfr4YhhIHgxZ9BdMFthaPY6LbhI9Au90osbfLMiZ7f8dmZsEX1mp7O1h8MJwCu6Dp0I/KcGbSvfUGA==}
    peerDependencies:
      graphql: 14.x || 15.x || 16.x
    dependencies:
      '@apollo/usage-reporting-protobuf': 4.1.0
      '@apollo/utils.fetcher': 2.0.0
      '@apollo/utils.keyvaluecache': 2.1.0
      '@apollo/utils.logger': 2.0.0
      graphql: 16.6.0
    dev: false

  /@apollo/server-plugin-landing-page-graphql-playground@4.0.0(@apollo/server@4.7.4):
    resolution: {integrity: sha512-PBDtKI/chJ+hHeoJUUH9Kuqu58txQl00vUGuxqiC9XcReulIg7RjsyD0G1u3drX4V709bxkL5S0nTeXfRHD0qA==}
    engines: {node: '>=14.0'}
    deprecated: The use of GraphQL Playground in Apollo Server was supported in previous versions, but this is no longer the case as of December 31, 2022. This package exists for v4 migration purposes only. We do not intend to resolve security issues or other bugs with this package if they arise, so please migrate away from this to [Apollo Server's default Explorer](https://www.apollographql.com/docs/apollo-server/api/plugin/landing-pages) as soon as possible.
    peerDependencies:
      '@apollo/server': ^4.0.0
    dependencies:
      '@apollo/server': 4.7.4(graphql@16.6.0)
      '@apollographql/graphql-playground-html': 1.6.29
    dev: false

  /@apollo/server@4.7.4(graphql@16.6.0):
    resolution: {integrity: sha512-7MwEsBR+4JRfjAzrFIOP0m/NdzNCyVOlRWCO/86zs73CC+trr08FklTD7JD0yx5BJDfyzjdhF2BZ1sEYvp/Waw==}
    engines: {node: '>=14.16.0'}
    peerDependencies:
      graphql: ^16.6.0
    dependencies:
      '@apollo/cache-control-types': 1.0.2(graphql@16.6.0)
      '@apollo/server-gateway-interface': 1.1.0(graphql@16.6.0)
      '@apollo/usage-reporting-protobuf': 4.1.0
      '@apollo/utils.createhash': 2.0.0
      '@apollo/utils.fetcher': 2.0.0
      '@apollo/utils.isnodelike': 2.0.0
      '@apollo/utils.keyvaluecache': 2.1.0
      '@apollo/utils.logger': 2.0.0
      '@apollo/utils.usagereporting': 2.1.0(graphql@16.6.0)
      '@apollo/utils.withrequired': 2.0.0
      '@graphql-tools/schema': 9.0.17(graphql@16.6.0)
      '@josephg/resolvable': 1.0.1
      '@types/express': 4.17.17
      '@types/express-serve-static-core': 4.17.33
      '@types/node-fetch': 2.6.2
      async-retry: 1.3.3
      body-parser: 1.20.2
      cors: 2.8.5
      express: 4.18.2
      graphql: 16.6.0
      loglevel: 1.8.1
      lru-cache: 7.17.0
      negotiator: 0.6.3
      node-abort-controller: 3.1.1
      node-fetch: 2.6.7
      uuid: 9.0.0
      whatwg-mimetype: 3.0.0
    transitivePeerDependencies:
      - encoding
      - supports-color
    dev: false

  /@apollo/usage-reporting-protobuf@4.1.0:
    resolution: {integrity: sha512-hXouMuw5pQVkzi8dgMybmr6Y11+eRmMQVoB5TF0HyTwAg9SOq/v3OCuiYqcVUKdBcskU9Msp+XvjAk0GKpWCwQ==}
    dependencies:
      '@apollo/protobufjs': 1.2.7
    dev: false

  /@apollo/utils.createhash@2.0.0:
    resolution: {integrity: sha512-9GhGGD3J0HJF/VC+odwYpKi3Cg1NWrsO8GQvyGwDS5v/78I3154Hn8s4tpW+nqoaQ/lAvxdQQr3HM1b5HLM6Ww==}
    engines: {node: '>=14'}
    dependencies:
      '@apollo/utils.isnodelike': 2.0.0
      sha.js: 2.4.11
    dev: false

  /@apollo/utils.dropunuseddefinitions@2.0.1(graphql@16.6.0):
    resolution: {integrity: sha512-EsPIBqsSt2BwDsv8Wu76LK5R1KtsVkNoO4b0M5aK0hx+dGg9xJXuqlr7Fo34Dl+y83jmzn+UvEW+t1/GP2melA==}
    engines: {node: '>=14'}
    peerDependencies:
      graphql: 14.x || 15.x || 16.x
    dependencies:
      graphql: 16.6.0
    dev: false

  /@apollo/utils.fetcher@2.0.0:
    resolution: {integrity: sha512-RC0twEwwBKbhk/y4B2X4YEciRG1xoKMgiPy5xQqNMd3pG78sR+ybctG/m7c/8+NaaQOS22UPUCBd6yS6WihBIg==}
    engines: {node: '>=14'}
    dev: false

  /@apollo/utils.isnodelike@2.0.0:
    resolution: {integrity: sha512-77CiAM2qDXn0haQYrgX0UgrboQykb+bOHaz5p3KKItMwUZ/EFphzuB2vqHvubneIc9dxJcTx2L7MFDswRw/JAQ==}
    engines: {node: '>=14'}
    dev: false

  /@apollo/utils.keyvaluecache@2.1.0:
    resolution: {integrity: sha512-WBNI4H1dGX2fHMk5j4cJo7mlXWn1X6DYCxQ50IvmI7Xv7Y4QKiA5EwbLOCITh9OIZQrVX7L0ASBSgTt6jYx/cg==}
    engines: {node: '>=14'}
    dependencies:
      '@apollo/utils.logger': 2.0.0
      lru-cache: 7.17.0
    dev: false

  /@apollo/utils.logger@2.0.0:
    resolution: {integrity: sha512-o8qYwgV2sYg+PcGKIfwAZaZsQOTEfV8q3mH7Pw8GB/I/Uh2L9iaHdpiKuR++j7oe1K87lFm0z/JAezMOR9CGhg==}
    engines: {node: '>=14'}
    dev: false

  /@apollo/utils.printwithreducedwhitespace@2.0.1(graphql@16.6.0):
    resolution: {integrity: sha512-9M4LUXV/fQBh8vZWlLvb/HyyhjJ77/I5ZKu+NBWV/BmYGyRmoEP9EVAy7LCVoY3t8BDcyCAGfxJaLFCSuQkPUg==}
    engines: {node: '>=14'}
    peerDependencies:
      graphql: 14.x || 15.x || 16.x
    dependencies:
      graphql: 16.6.0
    dev: false

  /@apollo/utils.removealiases@2.0.1(graphql@16.6.0):
    resolution: {integrity: sha512-0joRc2HBO4u594Op1nev+mUF6yRnxoUH64xw8x3bX7n8QBDYdeYgY4tF0vJReTy+zdn2xv6fMsquATSgC722FA==}
    engines: {node: '>=14'}
    peerDependencies:
      graphql: 14.x || 15.x || 16.x
    dependencies:
      graphql: 16.6.0
    dev: false

  /@apollo/utils.sortast@2.0.1(graphql@16.6.0):
    resolution: {integrity: sha512-eciIavsWpJ09za1pn37wpsCGrQNXUhM0TktnZmHwO+Zy9O4fu/WdB4+5BvVhFiZYOXvfjzJUcc+hsIV8RUOtMw==}
    engines: {node: '>=14'}
    peerDependencies:
      graphql: 14.x || 15.x || 16.x
    dependencies:
      graphql: 16.6.0
      lodash.sortby: 4.7.0
    dev: false

  /@apollo/utils.stripsensitiveliterals@2.0.1(graphql@16.6.0):
    resolution: {integrity: sha512-QJs7HtzXS/JIPMKWimFnUMK7VjkGQTzqD9bKD1h3iuPAqLsxd0mUNVbkYOPTsDhUKgcvUOfOqOJWYohAKMvcSA==}
    engines: {node: '>=14'}
    peerDependencies:
      graphql: 14.x || 15.x || 16.x
    dependencies:
      graphql: 16.6.0
    dev: false

  /@apollo/utils.usagereporting@2.1.0(graphql@16.6.0):
    resolution: {integrity: sha512-LPSlBrn+S17oBy5eWkrRSGb98sWmnEzo3DPTZgp8IQc8sJe0prDgDuppGq4NeQlpoqEHz0hQeYHAOA0Z3aQsxQ==}
    engines: {node: '>=14'}
    peerDependencies:
      graphql: 14.x || 15.x || 16.x
    dependencies:
      '@apollo/usage-reporting-protobuf': 4.1.0
      '@apollo/utils.dropunuseddefinitions': 2.0.1(graphql@16.6.0)
      '@apollo/utils.printwithreducedwhitespace': 2.0.1(graphql@16.6.0)
      '@apollo/utils.removealiases': 2.0.1(graphql@16.6.0)
      '@apollo/utils.sortast': 2.0.1(graphql@16.6.0)
      '@apollo/utils.stripsensitiveliterals': 2.0.1(graphql@16.6.0)
      graphql: 16.6.0
    dev: false

  /@apollo/utils.withrequired@2.0.0:
    resolution: {integrity: sha512-+djpTu6AEE/A1etryZs9tmXRyDY6XXGe3G29MS/LB09uHq3pcl3n4Q5lvDTL5JWKuJixrulg5djePLDAooG8dQ==}
    engines: {node: '>=14'}
    dev: false

  /@apollographql/graphql-playground-html@1.6.29:
    resolution: {integrity: sha512-xCcXpoz52rI4ksJSdOCxeOCn2DLocxwHf9dVT/Q90Pte1LX+LY+91SFtJF3KXVHH8kEin+g1KKCQPKBjZJfWNA==}
    dependencies:
      xss: 1.0.14
    dev: false

  /@babel/code-frame@7.16.7:
    resolution: {integrity: sha512-iAXqUn8IIeBTNd72xsFlgaXHkMBMt6y4HJp1tIaK465CWLT/fG1aqB7ykr95gHHmlBdGbFeWWfyB4NJJ0nmeIg==}
    engines: {node: '>=6.9.0'}
    dependencies:
      '@babel/highlight': 7.16.10
    dev: true

  /@babel/helper-validator-identifier@7.16.7:
    resolution: {integrity: sha512-hsEnFemeiW4D08A5gUAZxLBTXpZ39P+a+DGDsHw1yxqyQ/jzFEnxf5uTEGp+3bzAbNOxU1paTgYS4ECU/IgfDw==}
    engines: {node: '>=6.9.0'}

  /@babel/highlight@7.16.10:
    resolution: {integrity: sha512-5FnTQLSLswEj6IkgVw5KusNUUFY9ZGqe/TRFnP/BKYHYgfh7tc+C7mwiy95/yNP7Dh9x580Vv8r7u7ZfTBFxdw==}
    engines: {node: '>=6.9.0'}
    dependencies:
      '@babel/helper-validator-identifier': 7.16.7
      chalk: 2.4.2
      js-tokens: 4.0.0
    dev: true

  /@babel/parser@7.21.8:
    resolution: {integrity: sha512-6zavDGdzG3gUqAdWvlLFfk+36RilI+Pwyuuh7HItyeScCWP3k6i8vKclAQ0bM/0y/Kz/xiwvxhMv9MgTJP5gmA==}
    engines: {node: '>=6.0.0'}
    hasBin: true
    dependencies:
      '@babel/types': 7.17.0

  /@babel/runtime@7.18.6:
    resolution: {integrity: sha512-t9wi7/AW6XtKahAe20Yw0/mMljKq0B1r2fPdvaAdV/KPDZewFXdaaa6K7lxmZBZ8FBNpCiAT6iHPmd6QO9bKfQ==}
    engines: {node: '>=6.9.0'}
    dependencies:
      regenerator-runtime: 0.13.9
    dev: false

  /@babel/types@7.17.0:
    resolution: {integrity: sha512-TmKSNO4D5rzhL5bjWFcVHHLETzfQ/AmbKpKPOSjlP0WoHZ6L911fgoOKY4Alp/emzG4cHJdyN49zpgkbXFEHHw==}
    engines: {node: '>=6.9.0'}
    dependencies:
      '@babel/helper-validator-identifier': 7.16.7
      to-fast-properties: 2.0.0

  /@codemirror/autocomplete@6.8.0(@codemirror/language@6.8.0)(@codemirror/state@6.2.1)(@codemirror/view@6.13.2)(@lezer/common@1.0.2):
    resolution: {integrity: sha512-nTimZYnTYaZ5skAt+zlk8BD41GvjpWgtDni2K+BritA7Ed9A0aJWwo1ohTvwUEfHfhIVtcFSLEddVPkegw8C/Q==}
    peerDependencies:
      '@codemirror/language': ^6.0.0
      '@codemirror/state': ^6.0.0
      '@codemirror/view': ^6.0.0
      '@lezer/common': ^1.0.0
    dependencies:
      '@codemirror/language': 6.8.0
      '@codemirror/state': 6.2.1
      '@codemirror/view': 6.13.2
      '@lezer/common': 1.0.2
    dev: false

  /@codemirror/commands@6.2.4:
    resolution: {integrity: sha512-42lmDqVH0ttfilLShReLXsDfASKLXzfyC36bzwcqzox9PlHulMcsUOfHXNo2X2aFMVNUoQ7j+d4q5bnfseYoOA==}
    dependencies:
      '@codemirror/language': 6.8.0
      '@codemirror/state': 6.2.1
      '@codemirror/view': 6.13.2
      '@lezer/common': 1.0.2

  /@codemirror/lang-cpp@6.0.2:
    resolution: {integrity: sha512-6oYEYUKHvrnacXxWxYa6t4puTlbN3dgV662BDfSH8+MfjQjVmP697/KYTDOqpxgerkvoNm7q5wlFMBeX8ZMocg==}
    dependencies:
      '@codemirror/language': 6.8.0
      '@lezer/cpp': 1.1.0
    dev: false

  /@codemirror/lang-java@6.0.1:
    resolution: {integrity: sha512-OOnmhH67h97jHzCuFaIEspbmsT98fNdhVhmA3zCxW0cn7l8rChDhZtwiwJ/JOKXgfm4J+ELxQihxaI7bj7mJRg==}
    dependencies:
      '@codemirror/language': 6.8.0
      '@lezer/java': 1.0.3
    dev: false

  /@codemirror/lang-javascript@6.1.9:
    resolution: {integrity: sha512-z3jdkcqOEBT2txn2a87A0jSy6Te3679wg/U8QzMeftFt+4KA6QooMwfdFzJiuC3L6fXKfTXZcDocoaxMYfGz0w==}
    dependencies:
      '@codemirror/autocomplete': 6.8.0(@codemirror/language@6.8.0)(@codemirror/state@6.2.1)(@codemirror/view@6.13.2)(@lezer/common@1.0.2)
      '@codemirror/language': 6.8.0
      '@codemirror/lint': 6.1.0
      '@codemirror/state': 6.2.1
      '@codemirror/view': 6.13.2
      '@lezer/common': 1.0.2
      '@lezer/javascript': 1.4.1
    dev: false

  /@codemirror/lang-json@6.0.1:
    resolution: {integrity: sha512-+T1flHdgpqDDlJZ2Lkil/rLiRy684WMLc74xUnjJH48GQdfJo/pudlTRreZmKwzP8/tGdKf83wlbAdOCzlJOGQ==}
    dependencies:
      '@codemirror/language': 6.8.0
      '@lezer/json': 1.0.0
    dev: true

  /@codemirror/lang-python@6.1.3(@codemirror/state@6.2.1)(@codemirror/view@6.13.2)(@lezer/common@1.0.2):
    resolution: {integrity: sha512-S9w2Jl74hFlD5nqtUMIaXAq9t5WlM0acCkyuQWUUSvZclk1sV+UfnpFiZzuZSG+hfEaOmxKR5UxY/Uxswn7EhQ==}
    dependencies:
      '@codemirror/autocomplete': 6.8.0(@codemirror/language@6.8.0)(@codemirror/state@6.2.1)(@codemirror/view@6.13.2)(@lezer/common@1.0.2)
      '@codemirror/language': 6.8.0
      '@lezer/python': 1.1.7
    transitivePeerDependencies:
      - '@codemirror/state'
      - '@codemirror/view'
      - '@lezer/common'
    dev: false

  /@codemirror/language@6.8.0:
    resolution: {integrity: sha512-r1paAyWOZkfY0RaYEZj3Kul+MiQTEbDvYqf8gPGaRvNneHXCmfSaAVFjwRUPlgxS8yflMxw2CTu6uCMp8R8A2g==}
    dependencies:
      '@codemirror/state': 6.2.1
      '@codemirror/view': 6.13.2
      '@lezer/common': 1.0.2
      '@lezer/highlight': 1.1.3
      '@lezer/lr': 1.3.3
      style-mod: 4.0.0

  /@codemirror/lint@6.1.0:
    resolution: {integrity: sha512-mdvDQrjRmYPvQ3WrzF6Ewaao+NWERYtpthJvoQ3tK3t/44Ynhk8ZGjTSL9jMEv8CgSMogmt75X8ceOZRDSXHtQ==}
    dependencies:
      '@codemirror/state': 6.2.1
      '@codemirror/view': 6.13.2
      crelt: 1.0.5

  /@codemirror/state@6.2.1:
    resolution: {integrity: sha512-RupHSZ8+OjNT38zU9fKH2sv+Dnlr8Eb8sl4NOnnqz95mCFTZUaiRP8Xv5MeeaG0px2b8Bnfe7YGwCV3nsBhbuw==}

  /@codemirror/theme-one-dark@6.1.2:
    resolution: {integrity: sha512-F+sH0X16j/qFLMAfbciKTxVOwkdAS336b7AXTKOZhy8BR3eH/RelsnLgLFINrpST63mmN2OuwUt0W2ndUgYwUA==}
    dependencies:
      '@codemirror/language': 6.8.0
      '@codemirror/state': 6.2.1
      '@codemirror/view': 6.13.2
      '@lezer/highlight': 1.1.3

  /@codemirror/view@6.13.2:
    resolution: {integrity: sha512-XA/jUuu1H+eTja49654QkrQwx2CuDMdjciHcdqyasfTVo4HRlvj87rD/Qmm4HfnhwX8234FQSSA8HxEzxihX/Q==}
    dependencies:
      '@codemirror/state': 6.2.1
      style-mod: 4.0.0
      w3c-keyname: 2.2.6

  /@colors/colors@1.5.0:
    resolution: {integrity: sha512-ooWCrlZP11i8GImSjTHYHLkvFDP48nS4+204nGb1RiX/WXYHmJA2III9/e2DWVabCESdW7hBAEzHRqUn9OUVvQ==}
    engines: {node: '>=0.1.90'}
    requiresBuild: true
    dev: true
    optional: true

  /@commitlint/cli@17.6.5:
    resolution: {integrity: sha512-3PQrWr/uo6lzF5k7n5QuosCYnzaxP9qGBp3jhWP0Vmsa7XA6wrl9ccPqfQyXpSbQE3zBROVO3TDqgPKe4tfmLQ==}
    engines: {node: '>=v14'}
    hasBin: true
    dependencies:
      '@commitlint/format': 17.4.4
      '@commitlint/lint': 17.6.5
      '@commitlint/load': 17.5.0
      '@commitlint/read': 17.5.1
      '@commitlint/types': 17.4.4
      execa: 5.1.1
      lodash.isfunction: 3.0.9
      resolve-from: 5.0.0
      resolve-global: 1.0.0
      yargs: 17.7.1
    transitivePeerDependencies:
      - '@swc/core'
      - '@swc/wasm'
    dev: true

  /@commitlint/config-conventional@17.6.5:
    resolution: {integrity: sha512-Xl9H9KLl86NZm5CYNTNF9dcz1xelE/EbvhWIWcYxG/rn3UWYWdWmmnX2q6ZduNdLFSGbOxzUpIx61j5zxbeXxg==}
    engines: {node: '>=v14'}
    dependencies:
      conventional-changelog-conventionalcommits: 5.0.0
    dev: true

  /@commitlint/config-validator@17.4.4:
    resolution: {integrity: sha512-bi0+TstqMiqoBAQDvdEP4AFh0GaKyLFlPPEObgI29utoKEYoPQTvF0EYqIwYYLEoJYhj5GfMIhPHJkTJhagfeg==}
    engines: {node: '>=v14'}
    dependencies:
      '@commitlint/types': 17.4.4
      ajv: 8.12.0
    dev: true

  /@commitlint/ensure@17.4.4:
    resolution: {integrity: sha512-AHsFCNh8hbhJiuZ2qHv/m59W/GRE9UeOXbkOqxYMNNg9pJ7qELnFcwj5oYpa6vzTSHtPGKf3C2yUFNy1GGHq6g==}
    engines: {node: '>=v14'}
    dependencies:
      '@commitlint/types': 17.4.4
      lodash.camelcase: 4.3.0
      lodash.kebabcase: 4.1.1
      lodash.snakecase: 4.1.1
      lodash.startcase: 4.4.0
      lodash.upperfirst: 4.3.1
    dev: true

  /@commitlint/execute-rule@17.4.0:
    resolution: {integrity: sha512-LIgYXuCSO5Gvtc0t9bebAMSwd68ewzmqLypqI2Kke1rqOqqDbMpYcYfoPfFlv9eyLIh4jocHWwCK5FS7z9icUA==}
    engines: {node: '>=v14'}
    dev: true

  /@commitlint/format@17.4.4:
    resolution: {integrity: sha512-+IS7vpC4Gd/x+uyQPTAt3hXs5NxnkqAZ3aqrHd5Bx/R9skyCAWusNlNbw3InDbAK6j166D9asQM8fnmYIa+CXQ==}
    engines: {node: '>=v14'}
    dependencies:
      '@commitlint/types': 17.4.4
      chalk: 4.1.2
    dev: true

  /@commitlint/is-ignored@17.6.5:
    resolution: {integrity: sha512-CQvAPt9gX7cuUbMrIaIMKczfWJqqr6m8IlJs0F2zYwyyMTQ87QMHIj5jJ5HhOaOkaj6dvTMVGx8Dd1I4xgUuoQ==}
    engines: {node: '>=v14'}
    dependencies:
      '@commitlint/types': 17.4.4
      semver: 7.5.0
    dev: true

  /@commitlint/lint@17.6.5:
    resolution: {integrity: sha512-BSJMwkE4LWXrOsiP9KoHG+/heSDfvOL/Nd16+ojTS/DX8HZr8dNl8l3TfVr/d/9maWD8fSegRGtBtsyGuugFrw==}
    engines: {node: '>=v14'}
    dependencies:
      '@commitlint/is-ignored': 17.6.5
      '@commitlint/parse': 17.6.5
      '@commitlint/rules': 17.6.5
      '@commitlint/types': 17.4.4
    dev: true

  /@commitlint/load@17.5.0:
    resolution: {integrity: sha512-l+4W8Sx4CD5rYFsrhHH8HP01/8jEP7kKf33Xlx2Uk2out/UKoKPYMOIRcDH5ppT8UXLMV+x6Wm5osdRKKgaD1Q==}
    engines: {node: '>=v14'}
    dependencies:
      '@commitlint/config-validator': 17.4.4
      '@commitlint/execute-rule': 17.4.0
      '@commitlint/resolve-extends': 17.4.4
      '@commitlint/types': 17.4.4
      '@types/node': 18.16.18
      chalk: 4.1.2
      cosmiconfig: 8.0.0
      cosmiconfig-typescript-loader: 4.3.0(@types/node@18.16.18)(cosmiconfig@8.0.0)(ts-node@10.9.1)(typescript@5.1.3)
      lodash.isplainobject: 4.0.6
      lodash.merge: 4.6.2
      lodash.uniq: 4.5.0
      resolve-from: 5.0.0
      ts-node: 10.9.1(@types/node@18.16.18)(typescript@5.1.3)
      typescript: 5.1.3
    transitivePeerDependencies:
      - '@swc/core'
      - '@swc/wasm'
    dev: true

  /@commitlint/message@17.4.2:
    resolution: {integrity: sha512-3XMNbzB+3bhKA1hSAWPCQA3lNxR4zaeQAQcHj0Hx5sVdO6ryXtgUBGGv+1ZCLMgAPRixuc6en+iNAzZ4NzAa8Q==}
    engines: {node: '>=v14'}
    dev: true

  /@commitlint/parse@17.6.5:
    resolution: {integrity: sha512-0zle3bcn1Hevw5Jqpz/FzEWNo2KIzUbc1XyGg6WrWEoa6GH3A1pbqNF6MvE6rjuy6OY23c8stWnb4ETRZyN+Yw==}
    engines: {node: '>=v14'}
    dependencies:
      '@commitlint/types': 17.4.4
      conventional-changelog-angular: 5.0.13
      conventional-commits-parser: 3.2.4
    dev: true

  /@commitlint/read@17.5.1:
    resolution: {integrity: sha512-7IhfvEvB//p9aYW09YVclHbdf1u7g7QhxeYW9ZHSO8Huzp8Rz7m05aCO1mFG7G8M+7yfFnXB5xOmG18brqQIBg==}
    engines: {node: '>=v14'}
    dependencies:
      '@commitlint/top-level': 17.4.0
      '@commitlint/types': 17.4.4
      fs-extra: 11.1.0
      git-raw-commits: 2.0.11
      minimist: 1.2.6
    dev: true

  /@commitlint/resolve-extends@17.4.4:
    resolution: {integrity: sha512-znXr1S0Rr8adInptHw0JeLgumS11lWbk5xAWFVno+HUFVN45875kUtqjrI6AppmD3JI+4s0uZlqqlkepjJd99A==}
    engines: {node: '>=v14'}
    dependencies:
      '@commitlint/config-validator': 17.4.4
      '@commitlint/types': 17.4.4
      import-fresh: 3.3.0
      lodash.mergewith: 4.6.2
      resolve-from: 5.0.0
      resolve-global: 1.0.0
    dev: true

  /@commitlint/rules@17.6.5:
    resolution: {integrity: sha512-uTB3zSmnPyW2qQQH+Dbq2rekjlWRtyrjDo4aLFe63uteandgkI+cc0NhhbBAzcXShzVk0qqp8SlkQMu0mgHg/A==}
    engines: {node: '>=v14'}
    dependencies:
      '@commitlint/ensure': 17.4.4
      '@commitlint/message': 17.4.2
      '@commitlint/to-lines': 17.4.0
      '@commitlint/types': 17.4.4
      execa: 5.1.1
    dev: true

  /@commitlint/to-lines@17.4.0:
    resolution: {integrity: sha512-LcIy/6ZZolsfwDUWfN1mJ+co09soSuNASfKEU5sCmgFCvX5iHwRYLiIuoqXzOVDYOy7E7IcHilr/KS0e5T+0Hg==}
    engines: {node: '>=v14'}
    dev: true

  /@commitlint/top-level@17.4.0:
    resolution: {integrity: sha512-/1loE/g+dTTQgHnjoCy0AexKAEFyHsR2zRB4NWrZ6lZSMIxAhBJnmCqwao7b4H8888PsfoTBCLBYIw8vGnej8g==}
    engines: {node: '>=v14'}
    dependencies:
      find-up: 5.0.0
    dev: true

  /@commitlint/types@17.4.4:
    resolution: {integrity: sha512-amRN8tRLYOsxRr6mTnGGGvB5EmW/4DDjLMgiwK3CCVEmN6Sr/6xePGEpWaspKkckILuUORCwe6VfDBw6uj4axQ==}
    engines: {node: '>=v14'}
    dependencies:
      chalk: 4.1.2
    dev: true

  /@cspotcode/source-map-support@0.8.1:
    resolution: {integrity: sha512-IchNf6dN4tHoMFIn/7OE8LWZ19Y6q/67Bmf6vnGREv8RSbBVb9LPJxEcnwrcwX6ixSvaiGoomAUvu4YSxXrVgw==}
    engines: {node: '>=12'}
    dependencies:
      '@jridgewell/trace-mapping': 0.3.9
    dev: true

  /@docsearch/css@3.5.1:
    resolution: {integrity: sha512-2Pu9HDg/uP/IT10rbQ+4OrTQuxIWdKVUEdcw9/w7kZJv9NeHS6skJx1xuRiFyoGKwAzcHXnLp7csE99sj+O1YA==}
    dev: true

  /@docsearch/js@3.5.1(@algolia/client-search@4.14.3)(search-insights@2.6.0):
    resolution: {integrity: sha512-EXi8de5njxgP6TV3N9ytnGRLG9zmBNTEZjR4VzwPcpPLbZxxTLG2gaFyJyKiFVQxHW/DPlMrDJA3qoRRGEkgZw==}
    dependencies:
      '@docsearch/react': 3.5.1(@algolia/client-search@4.14.3)(search-insights@2.6.0)
      preact: 10.12.1
    transitivePeerDependencies:
      - '@algolia/client-search'
      - '@types/react'
      - react
      - react-dom
      - search-insights
    dev: true

  /@docsearch/react@3.5.1(@algolia/client-search@4.14.3)(search-insights@2.6.0):
    resolution: {integrity: sha512-t5mEODdLzZq4PTFAm/dvqcvZFdPDMdfPE5rJS5SC8OUq9mPzxEy6b+9THIqNM9P0ocCb4UC5jqBrxKclnuIbzQ==}
    peerDependencies:
      '@types/react': '>= 16.8.0 < 19.0.0'
      react: '>= 16.8.0 < 19.0.0'
      react-dom: '>= 16.8.0 < 19.0.0'
    peerDependenciesMeta:
      '@types/react':
        optional: true
      react:
        optional: true
      react-dom:
        optional: true
    dependencies:
      '@algolia/autocomplete-core': 1.9.3(@algolia/client-search@4.14.3)(algoliasearch@4.14.3)(search-insights@2.6.0)
      '@algolia/autocomplete-preset-algolia': 1.9.3(@algolia/client-search@4.14.3)(algoliasearch@4.14.3)
      '@docsearch/css': 3.5.1
      algoliasearch: 4.14.3
    transitivePeerDependencies:
      - '@algolia/client-search'
      - search-insights
    dev: true

  /@esbuild/android-arm64@0.17.12:
    resolution: {integrity: sha512-WQ9p5oiXXYJ33F2EkE3r0FRDFVpEdcDiwNX3u7Xaibxfx6vQE0Sb8ytrfQsA5WO6kDn6mDfKLh6KrPBjvkk7xA==}
    engines: {node: '>=12'}
    cpu: [arm64]
    os: [android]
    requiresBuild: true
    dev: true
    optional: true

  /@esbuild/android-arm@0.17.12:
    resolution: {integrity: sha512-E/sgkvwoIfj4aMAPL2e35VnUJspzVYl7+M1B2cqeubdBhADV4uPon0KCc8p2G+LqSJ6i8ocYPCqY3A4GGq0zkQ==}
    engines: {node: '>=12'}
    cpu: [arm]
    os: [android]
    requiresBuild: true
    dev: true
    optional: true

  /@esbuild/android-x64@0.17.12:
    resolution: {integrity: sha512-m4OsaCr5gT+se25rFPHKQXARMyAehHTQAz4XX1Vk3d27VtqiX0ALMBPoXZsGaB6JYryCLfgGwUslMqTfqeLU0w==}
    engines: {node: '>=12'}
    cpu: [x64]
    os: [android]
    requiresBuild: true
    dev: true
    optional: true

  /@esbuild/darwin-arm64@0.17.12:
    resolution: {integrity: sha512-O3GCZghRIx+RAN0NDPhyyhRgwa19MoKlzGonIb5hgTj78krqp9XZbYCvFr9N1eUxg0ZQEpiiZ4QvsOQwBpP+lg==}
    engines: {node: '>=12'}
    cpu: [arm64]
    os: [darwin]
    requiresBuild: true
    dev: true
    optional: true

  /@esbuild/darwin-x64@0.17.12:
    resolution: {integrity: sha512-5D48jM3tW27h1qjaD9UNRuN+4v0zvksqZSPZqeSWggfMlsVdAhH3pwSfQIFJwcs9QJ9BRibPS4ViZgs3d2wsCA==}
    engines: {node: '>=12'}
    cpu: [x64]
    os: [darwin]
    requiresBuild: true
    dev: true
    optional: true

  /@esbuild/freebsd-arm64@0.17.12:
    resolution: {integrity: sha512-OWvHzmLNTdF1erSvrfoEBGlN94IE6vCEaGEkEH29uo/VoONqPnoDFfShi41Ew+yKimx4vrmmAJEGNoyyP+OgOQ==}
    engines: {node: '>=12'}
    cpu: [arm64]
    os: [freebsd]
    requiresBuild: true
    dev: true
    optional: true

  /@esbuild/freebsd-x64@0.17.12:
    resolution: {integrity: sha512-A0Xg5CZv8MU9xh4a+7NUpi5VHBKh1RaGJKqjxe4KG87X+mTjDE6ZvlJqpWoeJxgfXHT7IMP9tDFu7IZ03OtJAw==}
    engines: {node: '>=12'}
    cpu: [x64]
    os: [freebsd]
    requiresBuild: true
    dev: true
    optional: true

  /@esbuild/linux-arm64@0.17.12:
    resolution: {integrity: sha512-cK3AjkEc+8v8YG02hYLQIQlOznW+v9N+OI9BAFuyqkfQFR+DnDLhEM5N8QRxAUz99cJTo1rLNXqRrvY15gbQUg==}
    engines: {node: '>=12'}
    cpu: [arm64]
    os: [linux]
    requiresBuild: true
    dev: true
    optional: true

  /@esbuild/linux-arm@0.17.12:
    resolution: {integrity: sha512-WsHyJ7b7vzHdJ1fv67Yf++2dz3D726oO3QCu8iNYik4fb5YuuReOI9OtA+n7Mk0xyQivNTPbl181s+5oZ38gyA==}
    engines: {node: '>=12'}
    cpu: [arm]
    os: [linux]
    requiresBuild: true
    dev: true
    optional: true

  /@esbuild/linux-ia32@0.17.12:
    resolution: {integrity: sha512-jdOBXJqcgHlah/nYHnj3Hrnl9l63RjtQ4vn9+bohjQPI2QafASB5MtHAoEv0JQHVb/xYQTFOeuHnNYE1zF7tYw==}
    engines: {node: '>=12'}
    cpu: [ia32]
    os: [linux]
    requiresBuild: true
    dev: true
    optional: true

  /@esbuild/linux-loong64@0.17.12:
    resolution: {integrity: sha512-GTOEtj8h9qPKXCyiBBnHconSCV9LwFyx/gv3Phw0pa25qPYjVuuGZ4Dk14bGCfGX3qKF0+ceeQvwmtI+aYBbVA==}
    engines: {node: '>=12'}
    cpu: [loong64]
    os: [linux]
    requiresBuild: true
    dev: true
    optional: true

  /@esbuild/linux-mips64el@0.17.12:
    resolution: {integrity: sha512-o8CIhfBwKcxmEENOH9RwmUejs5jFiNoDw7YgS0EJTF6kgPgcqLFjgoc5kDey5cMHRVCIWc6kK2ShUePOcc7RbA==}
    engines: {node: '>=12'}
    cpu: [mips64el]
    os: [linux]
    requiresBuild: true
    dev: true
    optional: true

  /@esbuild/linux-ppc64@0.17.12:
    resolution: {integrity: sha512-biMLH6NR/GR4z+ap0oJYb877LdBpGac8KfZoEnDiBKd7MD/xt8eaw1SFfYRUeMVx519kVkAOL2GExdFmYnZx3A==}
    engines: {node: '>=12'}
    cpu: [ppc64]
    os: [linux]
    requiresBuild: true
    dev: true
    optional: true

  /@esbuild/linux-riscv64@0.17.12:
    resolution: {integrity: sha512-jkphYUiO38wZGeWlfIBMB72auOllNA2sLfiZPGDtOBb1ELN8lmqBrlMiucgL8awBw1zBXN69PmZM6g4yTX84TA==}
    engines: {node: '>=12'}
    cpu: [riscv64]
    os: [linux]
    requiresBuild: true
    dev: true
    optional: true

  /@esbuild/linux-s390x@0.17.12:
    resolution: {integrity: sha512-j3ucLdeY9HBcvODhCY4b+Ds3hWGO8t+SAidtmWu/ukfLLG/oYDMaA+dnugTVAg5fnUOGNbIYL9TOjhWgQB8W5g==}
    engines: {node: '>=12'}
    cpu: [s390x]
    os: [linux]
    requiresBuild: true
    dev: true
    optional: true

  /@esbuild/linux-x64@0.17.12:
    resolution: {integrity: sha512-uo5JL3cgaEGotaqSaJdRfFNSCUJOIliKLnDGWaVCgIKkHxwhYMm95pfMbWZ9l7GeW9kDg0tSxcy9NYdEtjwwmA==}
    engines: {node: '>=12'}
    cpu: [x64]
    os: [linux]
    requiresBuild: true
    dev: true
    optional: true

  /@esbuild/netbsd-x64@0.17.12:
    resolution: {integrity: sha512-DNdoRg8JX+gGsbqt2gPgkgb00mqOgOO27KnrWZtdABl6yWTST30aibGJ6geBq3WM2TIeW6COs5AScnC7GwtGPg==}
    engines: {node: '>=12'}
    cpu: [x64]
    os: [netbsd]
    requiresBuild: true
    dev: true
    optional: true

  /@esbuild/openbsd-x64@0.17.12:
    resolution: {integrity: sha512-aVsENlr7B64w8I1lhHShND5o8cW6sB9n9MUtLumFlPhG3elhNWtE7M1TFpj3m7lT3sKQUMkGFjTQBrvDDO1YWA==}
    engines: {node: '>=12'}
    cpu: [x64]
    os: [openbsd]
    requiresBuild: true
    dev: true
    optional: true

  /@esbuild/sunos-x64@0.17.12:
    resolution: {integrity: sha512-qbHGVQdKSwi0JQJuZznS4SyY27tYXYF0mrgthbxXrZI3AHKuRvU+Eqbg/F0rmLDpW/jkIZBlCO1XfHUBMNJ1pg==}
    engines: {node: '>=12'}
    cpu: [x64]
    os: [sunos]
    requiresBuild: true
    dev: true
    optional: true

  /@esbuild/win32-arm64@0.17.12:
    resolution: {integrity: sha512-zsCp8Ql+96xXTVTmm6ffvoTSZSV2B/LzzkUXAY33F/76EajNw1m+jZ9zPfNJlJ3Rh4EzOszNDHsmG/fZOhtqDg==}
    engines: {node: '>=12'}
    cpu: [arm64]
    os: [win32]
    requiresBuild: true
    dev: true
    optional: true

  /@esbuild/win32-ia32@0.17.12:
    resolution: {integrity: sha512-FfrFjR4id7wcFYOdqbDfDET3tjxCozUgbqdkOABsSFzoZGFC92UK7mg4JKRc/B3NNEf1s2WHxJ7VfTdVDPN3ng==}
    engines: {node: '>=12'}
    cpu: [ia32]
    os: [win32]
    requiresBuild: true
    dev: true
    optional: true

  /@esbuild/win32-x64@0.17.12:
    resolution: {integrity: sha512-JOOxw49BVZx2/5tW3FqkdjSD/5gXYeVGPDcB0lvap0gLQshkh1Nyel1QazC+wNxus3xPlsYAgqU1BUmrmCvWtw==}
    engines: {node: '>=12'}
    cpu: [x64]
    os: [win32]
    requiresBuild: true
    dev: true
    optional: true

  /@eslint-community/eslint-utils@4.4.0(eslint@8.43.0):
    resolution: {integrity: sha512-1/sA4dwrzBAyeUoQ6oxahHKmrZvsnLCg4RfxW3ZFGGmQkSNQPFNLV9CUEFQP1x9EYXHTo5p6xdhZM1Ne9p/AfA==}
    engines: {node: ^12.22.0 || ^14.17.0 || >=16.0.0}
    peerDependencies:
      eslint: ^6.0.0 || ^7.0.0 || >=8.0.0
    dependencies:
      eslint: 8.43.0
      eslint-visitor-keys: 3.4.1
    dev: true

  /@eslint-community/regexpp@4.4.0:
    resolution: {integrity: sha512-A9983Q0LnDGdLPjxyXQ00sbV+K+O+ko2Dr+CZigbHWtX9pNfxlaBkMR8X1CztI73zuEyEBXTVjx7CE+/VSwDiQ==}
    engines: {node: ^12.0.0 || ^14.0.0 || >=16.0.0}
    dev: true

  /@eslint/eslintrc@2.0.3:
    resolution: {integrity: sha512-+5gy6OQfk+xx3q0d6jGZZC3f3KzAkXc/IanVxd1is/VIIziRqqt3ongQz0FiTUXqTk0c7aDB3OaFuKnuSoJicQ==}
    engines: {node: ^12.22.0 || ^14.17.0 || >=16.0.0}
    dependencies:
      ajv: 6.12.6
      debug: 4.3.4(supports-color@8.1.1)
      espree: 9.5.2
      globals: 13.20.0
      ignore: 5.2.4
      import-fresh: 3.3.0
      js-yaml: 4.1.0
      minimatch: 3.1.2
      strip-json-comments: 3.1.1
    transitivePeerDependencies:
      - supports-color
    dev: true

  /@eslint/js@8.43.0:
    resolution: {integrity: sha512-s2UHCoiXfxMvmfzqoN+vrQ84ahUSYde9qNO1MdxmoEhyHWsfmwOpFlwYV+ePJEVc7gFnATGUi376WowX1N7tFg==}
    engines: {node: ^12.22.0 || ^14.17.0 || >=16.0.0}
    dev: true

  /@graphql-tools/merge@8.4.0(graphql@16.6.0):
    resolution: {integrity: sha512-3XYCWe0d3I4F1azNj1CdShlbHfTIfiDgj00R9uvFH8tHKh7i1IWN3F7QQYovcHKhayaR6zPok3YYMESYQcBoaA==}
    peerDependencies:
      graphql: ^14.0.0 || ^15.0.0 || ^16.0.0 || ^17.0.0
    dependencies:
      '@graphql-tools/utils': 9.2.1(graphql@16.6.0)
      graphql: 16.6.0
      tslib: 2.5.3
    dev: false

  /@graphql-tools/merge@9.0.0(graphql@16.6.0):
    resolution: {integrity: sha512-J7/xqjkGTTwOJmaJQJ2C+VDBDOWJL3lKrHJN4yMaRLAJH3PosB7GiPRaSDZdErs0+F77sH2MKs2haMMkywzx7Q==}
    engines: {node: '>=16.0.0'}
    peerDependencies:
      graphql: ^14.0.0 || ^15.0.0 || ^16.0.0 || ^17.0.0
    dependencies:
      '@graphql-tools/utils': 10.0.1(graphql@16.6.0)
      graphql: 16.6.0
      tslib: 2.5.3
    dev: false

  /@graphql-tools/schema@10.0.0(graphql@16.6.0):
    resolution: {integrity: sha512-kf3qOXMFcMs2f/S8Y3A8fm/2w+GaHAkfr3Gnhh2LOug/JgpY/ywgFVxO3jOeSpSEdoYcDKLcXVjMigNbY4AdQg==}
    engines: {node: '>=16.0.0'}
    peerDependencies:
      graphql: ^14.0.0 || ^15.0.0 || ^16.0.0 || ^17.0.0
    dependencies:
      '@graphql-tools/merge': 9.0.0(graphql@16.6.0)
      '@graphql-tools/utils': 10.0.1(graphql@16.6.0)
      graphql: 16.6.0
      tslib: 2.5.3
      value-or-promise: 1.0.12
    dev: false

  /@graphql-tools/schema@9.0.17(graphql@16.6.0):
    resolution: {integrity: sha512-HVLq0ecbkuXhJlpZ50IHP5nlISqH2GbNgjBJhhRzHeXhfwlUOT4ISXGquWTmuq61K0xSaO0aCjMpxe4QYbKTng==}
    peerDependencies:
      graphql: ^14.0.0 || ^15.0.0 || ^16.0.0 || ^17.0.0
    dependencies:
      '@graphql-tools/merge': 8.4.0(graphql@16.6.0)
      '@graphql-tools/utils': 9.2.1(graphql@16.6.0)
      graphql: 16.6.0
      tslib: 2.5.3
      value-or-promise: 1.0.12
    dev: false

  /@graphql-tools/utils@10.0.1(graphql@16.6.0):
    resolution: {integrity: sha512-i1FozbDGHgdsFA47V/JvQZ0FE8NAy0Eiz7HGCJO2MkNdZAKNnwei66gOq0JWYVFztwpwbVQ09GkKhq7Kjcq5Cw==}
    engines: {node: '>=16.0.0'}
    peerDependencies:
      graphql: ^14.0.0 || ^15.0.0 || ^16.0.0 || ^17.0.0
    dependencies:
      '@graphql-typed-document-node/core': 3.2.0(graphql@16.6.0)
      graphql: 16.6.0
      tslib: 2.5.3
    dev: false

  /@graphql-tools/utils@9.2.1(graphql@16.6.0):
    resolution: {integrity: sha512-WUw506Ql6xzmOORlriNrD6Ugx+HjVgYxt9KCXD9mHAak+eaXSwuGGPyE60hy9xaDEoXKBsG7SkG69ybitaVl6A==}
    peerDependencies:
      graphql: ^14.0.0 || ^15.0.0 || ^16.0.0 || ^17.0.0
    dependencies:
      '@graphql-typed-document-node/core': 3.2.0(graphql@16.6.0)
      graphql: 16.6.0
      tslib: 2.5.3
    dev: false

  /@graphql-typed-document-node/core@3.2.0(graphql@16.6.0):
    resolution: {integrity: sha512-mB9oAsNCm9aM3/SOv4YtBMqZbYj10R7dkq8byBqxGY/ncFwhf2oQzMV+LCRlWoDSEBJ3COiR1yeDvMtsoOsuFQ==}
    peerDependencies:
      graphql: ^0.8.0 || ^0.9.0 || ^0.10.0 || ^0.11.0 || ^0.12.0 || ^0.13.0 || ^14.0.0 || ^15.0.0 || ^16.0.0 || ^17.0.0
    dependencies:
      graphql: 16.6.0
    dev: false

  /@histoire/app@0.16.1(vite@4.3.9):
    resolution: {integrity: sha512-13komnhVk1Pk0wMmkJKDPWT8RKpA5HfAbeeXSHAq29pvFP9Faq+dAa62g1wqOpoyJD5C7SkI0OPI3eJwJHgTiQ==}
    dependencies:
      '@histoire/controls': 0.16.1(vite@4.3.9)
      '@histoire/shared': 0.16.1(vite@4.3.9)
      '@histoire/vendors': 0.16.0
      '@types/flexsearch': 0.7.3
      flexsearch: 0.7.21
      shiki-es: 0.2.0
    transitivePeerDependencies:
      - vite
    dev: true

  /@histoire/controls@0.16.1(vite@4.3.9):
    resolution: {integrity: sha512-Ot/J/LPzUexn+fLrJrWu3jUakx9aVSJWKnriiJSmEodAxJq+4mrprX3xS0bnzieud19pJc3mzC/MSD94urTbHA==}
    dependencies:
      '@codemirror/commands': 6.2.4
      '@codemirror/lang-json': 6.0.1
      '@codemirror/language': 6.8.0
      '@codemirror/lint': 6.1.0
      '@codemirror/state': 6.2.1
      '@codemirror/theme-one-dark': 6.1.2
      '@codemirror/view': 6.13.2
      '@histoire/shared': 0.16.1(vite@4.3.9)
      '@histoire/vendors': 0.16.0
    transitivePeerDependencies:
      - vite
    dev: true

  /@histoire/plugin-vue@0.16.1(histoire@0.16.2)(vite@4.3.9)(vue@3.3.4):
    resolution: {integrity: sha512-K7ZZl5tA8PWHjQsWFmFX3xa4HlRs+S8+nxym1Smh4dudQ6XSVwdF+gsPQ+RE4zwf6YQ8HDPsvOobI31dz6F4Tg==}
    peerDependencies:
      histoire: ^0.16.1
      vue: ^3.2.47
    dependencies:
      '@histoire/controls': 0.16.1(vite@4.3.9)
      '@histoire/shared': 0.16.1(vite@4.3.9)
      '@histoire/vendors': 0.16.0
      change-case: 4.1.2
      globby: 13.1.3
      histoire: 0.16.2(@types/node@18.16.18)(vite@4.3.9)
      launch-editor: 2.6.0
      pathe: 0.2.0
      vue: 3.3.4
    transitivePeerDependencies:
      - vite
    dev: true

  /@histoire/shared@0.16.1(vite@4.3.9):
    resolution: {integrity: sha512-bcySHGC6kcZ1U9OZUcBQCROTBygTZ9T9MlqfeGtBtJWXGdmHPZ/64elZOY36O8gUAMF89Q08EIVe5cIQ0SJ3Uw==}
    peerDependencies:
      vite: ^2.9.0 || ^3.0.0 || ^4.0.0
    dependencies:
      '@histoire/vendors': 0.16.0
      '@types/fs-extra': 9.0.13
      '@types/markdown-it': 12.2.3
      chokidar: 3.5.3
      pathe: 0.2.0
      picocolors: 1.0.0
      vite: 4.3.9(@types/node@18.16.18)
    dev: true

  /@histoire/vendors@0.16.0:
    resolution: {integrity: sha512-MVr3P2q5Q9UiLJJT99b+j2ABCSerQG4VnUeCr5+eOxyEmoIFz1a0KGJimzqQM0EoVnMQmiaNN3WhuUYG+DWh/w==}
    dev: true

  /@humanwhocodes/config-array@0.11.10:
    resolution: {integrity: sha512-KVVjQmNUepDVGXNuoRRdmmEjruj0KfiGSbS8LVc12LMsWDQzRXJ0qdhN8L8uUigKpfEHRhlaQFY0ib1tnUbNeQ==}
    engines: {node: '>=10.10.0'}
    dependencies:
      '@humanwhocodes/object-schema': 1.2.1
      debug: 4.3.4(supports-color@8.1.1)
      minimatch: 3.1.2
    transitivePeerDependencies:
      - supports-color
    dev: true

  /@humanwhocodes/module-importer@1.0.1:
    resolution: {integrity: sha512-bxveV4V8v5Yb4ncFTT3rPSgZBOpCkjfK0y4oVVVJwIuDVBRMDXrPyXRL988i5ap9m9bnyEEjWfm5WkBmtffLfA==}
    engines: {node: '>=12.22'}
    dev: true

  /@humanwhocodes/object-schema@1.2.1:
    resolution: {integrity: sha512-ZnQMnLV4e7hDlUvw8H+U8ASL02SS2Gn6+9Ac3wGGLIe7+je2AeAOxPY+izIPJDfFDb7eDjev0Us8MO1iFRN8hA==}
    dev: true

  /@iconify-json/ant-design@1.1.5:
    resolution: {integrity: sha512-lNEC95u9QdmS3GfMLnbAjLZCfQ9i4xURyn7P4UVHa6ejjLjs5FVyi/J+itrmnBpwb36YZo4CT0GDIn2AgvkNng==}
    dependencies:
      '@iconify/types': 2.0.0
    dev: true

  /@iconify-json/bi@1.1.17:
    resolution: {integrity: sha512-wWu0uLe3STp9JiE7TIZLvlZwQ7DJkup8lr59A4Ayl6b41KLBiAxnCi8l+Ohmtkdr6auNo8UM//gO0Pcx48GhOg==}
    dependencies:
      '@iconify/types': 2.0.0
    dev: true

  /@iconify-json/fa6-brands@1.1.11:
    resolution: {integrity: sha512-+/dsIafxFCXlUvti0EHzVas9tnYXGqcSpybTBzzXbSVl2Ay1v26e/so/fz2Wrh8L3JrXq0LrMUYDsgZ4geQOqw==}
    dependencies:
      '@iconify/types': 2.0.0
    dev: true

  /@iconify-json/fa6-regular@1.1.11:
    resolution: {integrity: sha512-ekohCwqrZIbDJUHwZoiUO5O8bz/LiF1JIfHGHUbP+Y9IZwZqMac+1Td8xzQ+d/6FEIgVjmxccbph/wCCVznFyQ==}
    dependencies:
      '@iconify/types': 2.0.0
    dev: true

  /@iconify-json/fa6-solid@1.1.13:
    resolution: {integrity: sha512-4rpV5lqeerkL3PBuoIYFKtOWjEIcv2q9g+lai0jSTlgzmF/hcxkozXzhhGtEjQhYqAIPR01wxlHFIhwhLN2O9w==}
    dependencies:
      '@iconify/types': 2.0.0
    dev: true

  /@iconify-json/fluent@1.1.23:
    resolution: {integrity: sha512-JnoPSSD6oycyCEFvLGK9f91NDyQw6V8WgA1mGS7L/G8dD2N9fVZwn50Z7IIbfm79fMyNq6xn4AYEqPtnQYNncQ==}
    dependencies:
      '@iconify/types': 2.0.0
    dev: true

  /@iconify-json/iconoir@1.1.28:
    resolution: {integrity: sha512-0W0Kre4S9tv2LShEW/DpTNHmW/LDsC2EFj42QhR1NrwB4Swtdg4TPgubkzCwKJKATM6lRlFMcPXX1ZhSKfoFAQ==}
    dependencies:
      '@iconify/types': 2.0.0
    dev: true

  /@iconify-json/ri@1.1.9:
    resolution: {integrity: sha512-YOSBce/bzkORxBI1mYz4b9vidaJDeorwzuddFoIV9ajazncI55VLtQ+puIra0d3HQhYfswNSwRy8PrHTZmvaOg==}
    dependencies:
      '@iconify/types': 2.0.0
    dev: true

  /@iconify/types@2.0.0:
    resolution: {integrity: sha512-+wluvCrRhXrhyOmRDJ3q8mux9JkKy5SJ/v8ol2tu4FVjyYvtEzkc/3pK15ET6RKg4b4w4BmTk1+gsCUhf21Ykg==}
    dev: true

  /@iconify/utils@2.1.6:
    resolution: {integrity: sha512-WJNcj/mmFQoYok+576EexlCQe/g2tZ8X9jR4QLo++z6DlVqrjwt7FBYetTQ3iyTtrPMFHcAx0JiCqtUz30XG5A==}
    dependencies:
      '@antfu/install-pkg': 0.1.1
      '@antfu/utils': 0.7.4
      '@iconify/types': 2.0.0
      debug: 4.3.4(supports-color@8.1.1)
      kolorist: 1.8.0
      local-pkg: 0.4.3
    transitivePeerDependencies:
      - supports-color
    dev: true

  /@jonkemp/package-utils@1.0.8:
    resolution: {integrity: sha512-bIcKnH5YmtTYr7S6J3J86dn/rFiklwRpOqbTOQ9C0WMmR9FKHVb3bxs2UYfqEmNb93O4nbA97sb6rtz33i9SyA==}
    dev: false

  /@josephg/resolvable@1.0.1:
    resolution: {integrity: sha512-CtzORUwWTTOTqfVtHaKRJ0I1kNQd1bpn3sUh8I3nJDVY+5/M/Oe1DnEWzPQvqq/xPIIkzzzIP7mfCoAjFRvDhg==}
    dev: false

  /@jridgewell/gen-mapping@0.3.3:
    resolution: {integrity: sha512-HLhSWOLRi875zjjMG/r+Nv0oCW8umGb0BgEhyX3dDX3egwZtB8PqLnjz3yedt8R5StBrzcg4aBpnh8UA9D1BoQ==}
    engines: {node: '>=6.0.0'}
    dependencies:
      '@jridgewell/set-array': 1.1.2
      '@jridgewell/sourcemap-codec': 1.4.14
      '@jridgewell/trace-mapping': 0.3.18
    dev: true

  /@jridgewell/resolve-uri@3.1.0:
    resolution: {integrity: sha512-F2msla3tad+Mfht5cJq7LSXcdudKTWCVYUgw6pLFOOHSTtZlj6SWNYAp+AhuqLmWdBO2X5hPrLcu8cVP8fy28w==}
    engines: {node: '>=6.0.0'}
    dev: true

  /@jridgewell/set-array@1.1.2:
    resolution: {integrity: sha512-xnkseuNADM0gt2bs+BvhO0p78Mk762YnZdsuzFV018NoG1Sj1SCQvpSqa7XUaTam5vAGasABV9qXASMKnFMwMw==}
    engines: {node: '>=6.0.0'}
    dev: true

  /@jridgewell/source-map@0.3.3:
    resolution: {integrity: sha512-b+fsZXeLYi9fEULmfBrhxn4IrPlINf8fiNarzTof004v3lFdntdwa9PF7vFJqm3mg7s+ScJMxXaE3Acp1irZcg==}
    dependencies:
      '@jridgewell/gen-mapping': 0.3.3
      '@jridgewell/trace-mapping': 0.3.18
    dev: true

  /@jridgewell/sourcemap-codec@1.4.14:
    resolution: {integrity: sha512-XPSJHWmi394fuUuzDnGz1wiKqWfo1yXecHQMRf2l6hztTO+nPru658AyDngaBe7isIxEkRsPR3FZh+s7iVa4Uw==}

  /@jridgewell/trace-mapping@0.3.18:
    resolution: {integrity: sha512-w+niJYzMHdd7USdiH2U6869nqhD2nbfZXND5Yp93qIbEmnDNk7PD48o+YchRVpzMU7M6jVCbenTR7PA1FLQ9pA==}
    dependencies:
      '@jridgewell/resolve-uri': 3.1.0
      '@jridgewell/sourcemap-codec': 1.4.14
    dev: true

  /@jridgewell/trace-mapping@0.3.9:
    resolution: {integrity: sha512-3Belt6tdc8bPgAtbcmdtNJlirVoTmEb5e2gC94PnkwEW9jI6CAHUeoG85tjWP5WquqfavoMtMwiG4P926ZKKuQ==}
    dependencies:
      '@jridgewell/resolve-uri': 3.1.0
      '@jridgewell/sourcemap-codec': 1.4.14
    dev: true

  /@lezer/common@1.0.2:
    resolution: {integrity: sha512-SVgiGtMnMnW3ActR8SXgsDhw7a0w0ChHSYAyAUxxrOiJ1OqYWEKk/xJd84tTSPo1mo6DXLObAJALNnd0Hrv7Ng==}

  /@lezer/cpp@1.1.0:
    resolution: {integrity: sha512-zUHrjNFuY/DOZCkOBJ6qItQIkcopHM/Zv/QOE0a4XNG3HDNahxTNu5fQYl8dIuKCpxCqRdMl5cEwl5zekFc7BA==}
    dependencies:
      '@lezer/highlight': 1.1.3
      '@lezer/lr': 1.3.3
    dev: false

  /@lezer/highlight@1.1.3:
    resolution: {integrity: sha512-3vLKLPThO4td43lYRBygmMY18JN3CPh9w+XS2j8WC30vR4yZeFG4z1iFe4jXE43NtGqe//zHW5q8ENLlHvz9gw==}
    dependencies:
      '@lezer/common': 1.0.2

  /@lezer/java@1.0.3:
    resolution: {integrity: sha512-kKN17wmgP1cgHb8juR4pwVSPMKkDMzY/lAPbBsZ1fpXwbk2sg3N1kIrf0q+LefxgrANaQb/eNO7+m2QPruTFng==}
    dependencies:
      '@lezer/highlight': 1.1.3
      '@lezer/lr': 1.3.3
    dev: false

  /@lezer/javascript@1.4.1:
    resolution: {integrity: sha512-Hqx36DJeYhKtdpc7wBYPR0XF56ZzIp0IkMO/zNNj80xcaFOV4Oj/P7TQc/8k2TxNhzl7tV5tXS8ZOCPbT4L3nA==}
    dependencies:
      '@lezer/highlight': 1.1.3
      '@lezer/lr': 1.3.3
    dev: false

  /@lezer/json@1.0.0:
    resolution: {integrity: sha512-zbAuUY09RBzCoCA3lJ1+ypKw5WSNvLqGMtasdW6HvVOqZoCpPr8eWrsGnOVWGKGn8Rh21FnrKRVlJXrGAVUqRw==}
    dependencies:
      '@lezer/highlight': 1.1.3
      '@lezer/lr': 1.3.3
    dev: true

  /@lezer/lr@1.3.3:
    resolution: {integrity: sha512-JPQe3mwJlzEVqy67iQiiGozhcngbO8QBgpqZM6oL1Wj/dXckrEexpBLeFkq0edtW5IqnPRFxA24BHJni8Js69w==}
    dependencies:
      '@lezer/common': 1.0.2

  /@lezer/python@1.1.7:
    resolution: {integrity: sha512-RbhKQ9+Y/r/Xv6OcJmETEM5tBFdpdAJRqrgi3akJkWBLCuiAaLP/jKdYzu+ICljaSXPCQeznrv+r9HUEnjq3HQ==}
    dependencies:
      '@lezer/highlight': 1.1.3
      '@lezer/lr': 1.3.3
    dev: false

  /@linaria/core@3.0.0-beta.13:
    resolution: {integrity: sha512-3zEi5plBCOsEzUneRVuQb+2SAx3qaC1dj0FfFAI6zIJQoDWu0dlSwKijMRack7oO9tUWrchfj3OkKQAd1LBdVg==}
    dev: false

  /@lukeed/csprng@1.0.1:
    resolution: {integrity: sha512-uSvJdwQU5nK+Vdf6zxcWAY2A8r7uqe+gePwLWzJ+fsQehq18pc0I2hJKwypZ2aLM90+Er9u1xn4iLJPZ+xlL4g==}
    engines: {node: '>=8'}

  /@mapbox/node-pre-gyp@1.0.10:
    resolution: {integrity: sha512-4ySo4CjzStuprMwk35H5pPbkymjv1SF3jGLj6rAHp/xT/RF7TL7bd9CTm1xDY49K2qF7jmR/g7k+SkLETP6opA==}
    hasBin: true
    dependencies:
      detect-libc: 2.0.1
      https-proxy-agent: 5.0.1
      make-dir: 3.1.0
      node-fetch: 2.6.7
      nopt: 5.0.0
      npmlog: 5.0.1
      rimraf: 3.0.2
      semver: 7.5.0
      tar: 6.1.11
    transitivePeerDependencies:
      - encoding
      - supports-color
    dev: false

  /@nestjs-modules/mailer@1.8.1(@nestjs/common@10.0.1)(@nestjs/core@10.0.1)(nodemailer@6.9.3):
    resolution: {integrity: sha512-rNlKzNB+Vr/aRDVcTibj2JCJQcTSE59EBQIpCwh/FkKg0Be1xoF3dQDZ4dmc9X1j396fkIBI5aQ5XAtJNPdxpw==}
    peerDependencies:
      '@nestjs/common': ^7.0.9 || ^8.0.0 || ^9.0.0
      '@nestjs/core': ^7.0.9 || ^8.0.0 || ^9.0.0
      nodemailer: ^6.4.6
    dependencies:
      '@nestjs/common': 10.0.1(class-transformer@0.5.1)(class-validator@0.14.0)(reflect-metadata@0.1.13)(rxjs@7.8.1)
      '@nestjs/core': 10.0.1(@nestjs/common@10.0.1)(@nestjs/platform-express@10.0.1)(reflect-metadata@0.1.13)(rxjs@7.8.1)
      glob: 8.0.3
      inline-css: 4.0.1
      mjml: 4.13.0
      nodemailer: 6.9.3
      preview-email: 3.0.5
    optionalDependencies:
      '@types/ejs': 3.1.1
      '@types/pug': 2.0.6
      ejs: 3.1.8
      handlebars: 4.7.7
      pug: 3.0.2
    transitivePeerDependencies:
      - encoding
      - supports-color
    dev: false

  /@nestjs/apollo@12.0.1(@apollo/server@4.7.4)(@nestjs/common@10.0.1)(@nestjs/core@10.0.1)(@nestjs/graphql@12.0.1)(graphql@16.6.0):
    resolution: {integrity: sha512-qThl0gK3nFGohWh72FADM69JI6cW7tNDeox8zJpLtzxb8zCTncq5NOJpGjF8wlEyMgXnq7bdQw6aWmbWeSEgpw==}
    peerDependencies:
      '@apollo/gateway': ^2.0.0
      '@apollo/server': ^4.3.2
      '@apollo/subgraph': ^2.0.0
      '@as-integrations/fastify': ^1.3.0 || ^2.0.0
      '@nestjs/common': ^9.3.8 || ^10.0.0
      '@nestjs/core': ^9.3.8 || ^10.0.0
      '@nestjs/graphql': ^12.0.0
      graphql: ^16.6.0
    peerDependenciesMeta:
      '@apollo/gateway':
        optional: true
      '@apollo/subgraph':
        optional: true
      '@as-integrations/fastify':
        optional: true
    dependencies:
      '@apollo/server': 4.7.4(graphql@16.6.0)
      '@apollo/server-plugin-landing-page-graphql-playground': 4.0.0(@apollo/server@4.7.4)
      '@nestjs/common': 10.0.1(class-transformer@0.5.1)(class-validator@0.14.0)(reflect-metadata@0.1.13)(rxjs@7.8.1)
      '@nestjs/core': 10.0.1(@nestjs/common@10.0.1)(@nestjs/platform-express@10.0.1)(reflect-metadata@0.1.13)(rxjs@7.8.1)
      '@nestjs/graphql': 12.0.1(@nestjs/common@10.0.1)(@nestjs/core@10.0.1)(class-transformer@0.5.1)(class-validator@0.14.0)(graphql@16.6.0)(reflect-metadata@0.1.13)
      graphql: 16.6.0
      iterall: 1.3.0
      lodash.omit: 4.5.0
      tslib: 2.5.3
    dev: false

  /@nestjs/cache-manager@2.0.0(@nestjs/common@10.0.1)(cache-manager@5.2.3)(reflect-metadata@0.1.13)(rxjs@7.8.1):
    resolution: {integrity: sha512-DSBAPQhgG7mRZZSqzqFXoZKtrT/ehlcEvXBpYVd6i42XdM0fLdmp8+6usev12POOkZTLMxRiW87J8U9cGjaExg==}
    peerDependencies:
      '@nestjs/common': ^9.0.0 || ^10.0.0
      cache-manager: <=5
      reflect-metadata: ^0.1.12
      rxjs: ^7.0.0
    dependencies:
      '@nestjs/common': 10.0.1(class-transformer@0.5.1)(class-validator@0.14.0)(reflect-metadata@0.1.13)(rxjs@7.8.1)
      cache-manager: 5.2.3
      reflect-metadata: 0.1.13
      rxjs: 7.8.1
    dev: false

  /@nestjs/cli@10.0.2(@swc/core@1.3.64):
    resolution: {integrity: sha512-zM21oq+RL5tZu4zByIXlv+RAqE/SujGJVF+p1oDZkpSzbRD3Nn3iElYDQLNnFLwFBbVhUUdN9s5BxJhFrFJD3g==}
    engines: {node: '>= 16'}
    hasBin: true
    peerDependencies:
      '@swc/cli': ^0.1.62
      '@swc/core': ^1.3.62
    peerDependenciesMeta:
      '@swc/cli':
        optional: true
      '@swc/core':
        optional: true
    dependencies:
      '@angular-devkit/core': 16.1.0(chokidar@3.5.3)
      '@angular-devkit/schematics': 16.1.0(chokidar@3.5.3)
      '@angular-devkit/schematics-cli': 16.1.0(chokidar@3.5.3)
      '@nestjs/schematics': 10.0.1(chokidar@3.5.3)(typescript@5.1.3)
      '@swc/core': 1.3.64
      chalk: 4.1.2
      chokidar: 3.5.3
      cli-table3: 0.6.3
      commander: 4.1.1
      fork-ts-checker-webpack-plugin: 8.0.0(typescript@5.1.3)(webpack@5.87.0)
      inquirer: 8.2.5
      node-emoji: 1.11.0
      ora: 5.4.1
      os-name: 4.0.1
      rimraf: 4.4.1
      shelljs: 0.8.5
      source-map-support: 0.5.21
      tree-kill: 1.2.2
      tsconfig-paths: 4.2.0
      tsconfig-paths-webpack-plugin: 4.0.1
      typescript: 5.1.3
      webpack: 5.87.0(@swc/core@1.3.64)
      webpack-node-externals: 3.0.0
    transitivePeerDependencies:
      - esbuild
      - uglify-js
      - webpack-cli
    dev: true

  /@nestjs/common@10.0.1(class-transformer@0.5.1)(class-validator@0.14.0)(reflect-metadata@0.1.13)(rxjs@7.8.1):
    resolution: {integrity: sha512-sRx6GmXlawcX2U5GRuFDoFiVZvV11NZONu44CdCHASPGFuFfCtVFTXQLYsy5uCKH+jRe11xRvlOmKRpsyfgUsA==}
    peerDependencies:
      class-transformer: '*'
      class-validator: '*'
      reflect-metadata: ^0.1.12
      rxjs: ^7.1.0
    peerDependenciesMeta:
      class-transformer:
        optional: true
      class-validator:
        optional: true
    dependencies:
      class-transformer: 0.5.1
      class-validator: 0.14.0
      iterare: 1.2.1
      reflect-metadata: 0.1.13
      rxjs: 7.8.1
      tslib: 2.5.3
      uid: 2.0.2

  /@nestjs/config@3.0.0(@nestjs/common@10.0.1)(reflect-metadata@0.1.13):
    resolution: {integrity: sha512-fzASk1Uv6AjdE6uA1na8zpqRCXAhRpcfgpCVv3SAKlgJ3VR3bEjcI4G17WHLgLBsmPzI1ofdkSI451WLD1F1Rw==}
    peerDependencies:
      '@nestjs/common': ^8.0.0 || ^9.0.0 || ^10.0.0
      reflect-metadata: ^0.1.13
    dependencies:
      '@nestjs/common': 10.0.1(class-transformer@0.5.1)(class-validator@0.14.0)(reflect-metadata@0.1.13)(rxjs@7.8.1)
      dotenv: 16.1.4
      dotenv-expand: 10.0.0
      lodash: 4.17.21
      reflect-metadata: 0.1.13
      uuid: 9.0.0
    dev: false

  /@nestjs/core@10.0.1(@nestjs/common@10.0.1)(@nestjs/platform-express@10.0.1)(reflect-metadata@0.1.13)(rxjs@7.8.1):
    resolution: {integrity: sha512-7FDR8eJEBazsFfF6j8YEotqEKvRuLWX0jEqZ5tYt3Vnhd9oS08TgnOX4jC08uWhlI/38o/Qe70i1NIjJETouFQ==}
    requiresBuild: true
    peerDependencies:
      '@nestjs/common': ^10.0.0
      '@nestjs/microservices': ^10.0.0
      '@nestjs/platform-express': ^10.0.0
      '@nestjs/websockets': ^10.0.0
      reflect-metadata: ^0.1.12
      rxjs: ^7.1.0
    peerDependenciesMeta:
      '@nestjs/microservices':
        optional: true
      '@nestjs/platform-express':
        optional: true
      '@nestjs/websockets':
        optional: true
    dependencies:
      '@nestjs/common': 10.0.1(class-transformer@0.5.1)(class-validator@0.14.0)(reflect-metadata@0.1.13)(rxjs@7.8.1)
      '@nestjs/platform-express': 10.0.1(@nestjs/common@10.0.1)(@nestjs/core@10.0.1)
      '@nuxtjs/opencollective': 0.3.2
      fast-safe-stringify: 2.1.1
      iterare: 1.2.1
      path-to-regexp: 3.2.0
      reflect-metadata: 0.1.13
      rxjs: 7.8.1
      tslib: 2.5.3
      uid: 2.0.2
    transitivePeerDependencies:
      - encoding

  /@nestjs/graphql@12.0.1(@nestjs/common@10.0.1)(@nestjs/core@10.0.1)(class-transformer@0.5.1)(class-validator@0.14.0)(graphql@16.6.0)(reflect-metadata@0.1.13):
    resolution: {integrity: sha512-6/bnatLaizmCJuaWhR10ro7ieG3D2mKE5xUsf7yGMVeip8LN0lmPE/pdqHpXZLaIeIPGe3NajLvCUkW7PPtdBA==}
    peerDependencies:
      '@apollo/subgraph': ^2.0.0
      '@nestjs/common': ^9.3.8 || ^10.0.0
      '@nestjs/core': ^9.3.8 || ^10.0.0
      class-transformer: '*'
      class-validator: '*'
      graphql: ^16.6.0
      reflect-metadata: ^0.1.13
      ts-morph: ^16.0.0 || ^17.0.0 || ^18.0.0 || ^19.0.0
    peerDependenciesMeta:
      '@apollo/subgraph':
        optional: true
      class-transformer:
        optional: true
      class-validator:
        optional: true
      ts-morph:
        optional: true
    dependencies:
      '@graphql-tools/merge': 9.0.0(graphql@16.6.0)
      '@graphql-tools/schema': 10.0.0(graphql@16.6.0)
      '@graphql-tools/utils': 10.0.1(graphql@16.6.0)
      '@nestjs/common': 10.0.1(class-transformer@0.5.1)(class-validator@0.14.0)(reflect-metadata@0.1.13)(rxjs@7.8.1)
      '@nestjs/core': 10.0.1(@nestjs/common@10.0.1)(@nestjs/platform-express@10.0.1)(reflect-metadata@0.1.13)(rxjs@7.8.1)
      '@nestjs/mapped-types': 2.0.0(@nestjs/common@10.0.1)(class-transformer@0.5.1)(class-validator@0.14.0)(reflect-metadata@0.1.13)
      chokidar: 3.5.3
      class-transformer: 0.5.1
      class-validator: 0.14.0
      fast-glob: 3.2.12
      graphql: 16.6.0
      graphql-tag: 2.12.6(graphql@16.6.0)
      graphql-ws: 5.13.1(graphql@16.6.0)
      lodash: 4.17.21
      normalize-path: 3.0.0
      reflect-metadata: 0.1.13
      subscriptions-transport-ws: 0.11.0(graphql@16.6.0)
      tslib: 2.5.3
      uuid: 9.0.0
      ws: 8.13.0
    transitivePeerDependencies:
      - bufferutil
      - utf-8-validate
    dev: false

  /@nestjs/jwt@10.1.0(@nestjs/common@10.0.1):
    resolution: {integrity: sha512-iLwCGS25ybUxGS7i5j/Mwuyzvp/WxJftHlm8aLEBv5GV92apz6L1QVjxLdZrqXbzo++C8gdJauhzil8qitY+6w==}
    peerDependencies:
      '@nestjs/common': ^8.0.0 || ^9.0.0 || ^10.0.0
    dependencies:
      '@nestjs/common': 10.0.1(class-transformer@0.5.1)(class-validator@0.14.0)(reflect-metadata@0.1.13)(rxjs@7.8.1)
      '@types/jsonwebtoken': 9.0.2
      jsonwebtoken: 9.0.0
    dev: false

  /@nestjs/mapped-types@2.0.0(@nestjs/common@10.0.1)(class-transformer@0.5.1)(class-validator@0.14.0)(reflect-metadata@0.1.13):
    resolution: {integrity: sha512-JyIOY1OE4x2t8Z2ImWLQJnHVqLCBHJZXm6RqcOG3+4rIsqMQxm5smHbb7H5C6tLAdDcRYd/fG2gYK1J1GiqKLw==}
    peerDependencies:
      '@nestjs/common': ^8.0.0 || ^9.0.0 || ^10.0.0
      class-transformer: ^0.4.0 || ^0.5.0
      class-validator: ^0.13.0 || ^0.14.0
      reflect-metadata: ^0.1.12
    peerDependenciesMeta:
      class-transformer:
        optional: true
      class-validator:
        optional: true
    dependencies:
      '@nestjs/common': 10.0.1(class-transformer@0.5.1)(class-validator@0.14.0)(reflect-metadata@0.1.13)(rxjs@7.8.1)
      class-transformer: 0.5.1
      class-validator: 0.14.0
      reflect-metadata: 0.1.13
    dev: false

  /@nestjs/passport@10.0.0(@nestjs/common@10.0.1)(passport@0.6.0):
    resolution: {integrity: sha512-IlKKc6M7JOe+4dBbW6gZsXBSD05ZYgwfGf3GJhgCmUGYVqffpDdALQSS6JftnExrE+12rACoEmHkzYwKAGVK0Q==}
    peerDependencies:
      '@nestjs/common': ^8.0.0 || ^9.0.0 || ^10.0.0
      passport: ^0.4.0 || ^0.5.0 || ^0.6.0
    dependencies:
      '@nestjs/common': 10.0.1(class-transformer@0.5.1)(class-validator@0.14.0)(reflect-metadata@0.1.13)(rxjs@7.8.1)
      passport: 0.6.0
    dev: false

  /@nestjs/platform-express@10.0.1(@nestjs/common@10.0.1)(@nestjs/core@10.0.1):
    resolution: {integrity: sha512-yOcwltBdOUcVU7Va1Gv1mAZ+qd5rLVKncmIgEhQzJysMlaZDsVvHo2eLWQZCYEuoHo5LK3FjhERO0lfjjSbCLA==}
    peerDependencies:
      '@nestjs/common': ^10.0.0
      '@nestjs/core': ^10.0.0
    dependencies:
      '@nestjs/common': 10.0.1(class-transformer@0.5.1)(class-validator@0.14.0)(reflect-metadata@0.1.13)(rxjs@7.8.1)
      '@nestjs/core': 10.0.1(@nestjs/common@10.0.1)(@nestjs/platform-express@10.0.1)(reflect-metadata@0.1.13)(rxjs@7.8.1)
      body-parser: 1.20.2
      cors: 2.8.5
      express: 4.18.2
      multer: 1.4.4-lts.1
      tslib: 2.5.3
    transitivePeerDependencies:
      - supports-color

<<<<<<< HEAD
  /@nestjs/schematics/9.0.3_ar2on76c45aosuucycxzxivxgm:
    resolution: {integrity: sha512-kZrU/lrpVd2cnK8I3ibDb3Wi1ppl3wX3U3lVWoL+DzRRoezWKkh8upEL4q0koKmuXnsmLiu3UPxFeMOrJV7TSA==}
    peerDependencies:
      typescript: ^4.3.5
    dependencies:
      '@angular-devkit/core': 14.2.1_chokidar@3.5.3
      '@angular-devkit/schematics': 14.2.1_chokidar@3.5.3
      fs-extra: 10.1.0
      jsonc-parser: 3.2.0
      pluralize: 8.0.0
      typescript: 4.8.4
    transitivePeerDependencies:
      - chokidar
    dev: true

  /@nestjs/schematics/9.0.3_bpd7edbl7imd2lxcmdt57tn7ne:
    resolution: {integrity: sha512-kZrU/lrpVd2cnK8I3ibDb3Wi1ppl3wX3U3lVWoL+DzRRoezWKkh8upEL4q0koKmuXnsmLiu3UPxFeMOrJV7TSA==}
=======
  /@nestjs/schematics@10.0.1(chokidar@3.5.3)(typescript@5.1.3):
    resolution: {integrity: sha512-buxpYtSwOmWyf0nUJWJCkCkYITwbOfIEKHTnGS7sDbcfaajrOFXb5pPAGD2E1CUb3C1+NkQIURPKzs0IouZTQg==}
>>>>>>> 7509476e
    peerDependencies:
      typescript: '>=4.8.2'
    dependencies:
<<<<<<< HEAD
      '@angular-devkit/core': 14.2.1_chokidar@3.5.3
      '@angular-devkit/schematics': 14.2.1_chokidar@3.5.3
      fs-extra: 10.1.0
=======
      '@angular-devkit/core': 16.1.0(chokidar@3.5.3)
      '@angular-devkit/schematics': 16.1.0(chokidar@3.5.3)
      comment-json: 4.2.3
>>>>>>> 7509476e
      jsonc-parser: 3.2.0
      pluralize: 8.0.0
      typescript: 5.1.3
    transitivePeerDependencies:
      - chokidar
    dev: true

  /@nestjs/swagger@7.0.1(@nestjs/common@10.0.1)(@nestjs/core@10.0.1)(class-transformer@0.5.1)(class-validator@0.14.0)(reflect-metadata@0.1.13):
    resolution: {integrity: sha512-V5W03kPSQUFZDvf+SixijuH1/IZBO0RInh9n6CV8WAd9jzteJBMh8mQ/FK6RB9Rf8EApUv2foCM2ZuSUxw7h0A==}
    peerDependencies:
      '@fastify/static': ^6.0.0
      '@nestjs/common': ^9.0.0 || ^10.0.0
      '@nestjs/core': ^9.0.0 || ^10.0.0
      class-transformer: '*'
      class-validator: '*'
      reflect-metadata: ^0.1.12
    peerDependenciesMeta:
      '@fastify/static':
        optional: true
      class-transformer:
        optional: true
      class-validator:
        optional: true
    dependencies:
      '@nestjs/common': 10.0.1(class-transformer@0.5.1)(class-validator@0.14.0)(reflect-metadata@0.1.13)(rxjs@7.8.1)
      '@nestjs/core': 10.0.1(@nestjs/common@10.0.1)(@nestjs/platform-express@10.0.1)(reflect-metadata@0.1.13)(rxjs@7.8.1)
      '@nestjs/mapped-types': 2.0.0(@nestjs/common@10.0.1)(class-transformer@0.5.1)(class-validator@0.14.0)(reflect-metadata@0.1.13)
      class-transformer: 0.5.1
      class-validator: 0.14.0
      js-yaml: 4.1.0
      lodash: 4.17.21
      path-to-regexp: 3.2.0
      reflect-metadata: 0.1.13
      swagger-ui-dist: 4.19.0
    dev: false

  /@nestjs/testing@10.0.1(@nestjs/common@10.0.1)(@nestjs/core@10.0.1)(@nestjs/platform-express@10.0.1):
    resolution: {integrity: sha512-DAH1wLGLS+Jq1XVGjoGF3Ee7Hlz336Fqh/uslQnhQP8jfqhfsSKlxsQfX/mZ97ZXUzjKjBwQ7OmjsYfKjhEncg==}
    peerDependencies:
      '@nestjs/common': ^10.0.0
      '@nestjs/core': ^10.0.0
      '@nestjs/microservices': ^10.0.0
      '@nestjs/platform-express': ^10.0.0
    peerDependenciesMeta:
      '@nestjs/microservices':
        optional: true
      '@nestjs/platform-express':
        optional: true
    dependencies:
      '@nestjs/common': 10.0.1(class-transformer@0.5.1)(class-validator@0.14.0)(reflect-metadata@0.1.13)(rxjs@7.8.1)
      '@nestjs/core': 10.0.1(@nestjs/common@10.0.1)(@nestjs/platform-express@10.0.1)(reflect-metadata@0.1.13)(rxjs@7.8.1)
      '@nestjs/platform-express': 10.0.1(@nestjs/common@10.0.1)(@nestjs/core@10.0.1)
      tslib: 2.5.3
    dev: true

  /@nodelib/fs.scandir@2.1.5:
    resolution: {integrity: sha512-vq24Bq3ym5HEQm2NKCr3yXDwjc7vTsEThRDnkp2DK9p1uqLR+DHurm/NOTo0KG7HYHU7eppKZj3MyqYuMBf62g==}
    engines: {node: '>= 8'}
    dependencies:
      '@nodelib/fs.stat': 2.0.5
      run-parallel: 1.2.0

  /@nodelib/fs.stat@2.0.5:
    resolution: {integrity: sha512-RkhPPp2zrqDAQA/2jNhnztcPAlv64XdhIp7a7454A5ovI7Bukxgt7MX7udwAu3zg1DcpPU0rz3VV1SeaqvY4+A==}
    engines: {node: '>= 8'}

  /@nodelib/fs.walk@1.2.8:
    resolution: {integrity: sha512-oGB+UxlgWcgQkgwo8GcEGwemoTFt3FIO9ababBmaGwXIoBKZ+GTy0pP185beGg7Llih/NSHSV2XAs1lnznocSg==}
    engines: {node: '>= 8'}
    dependencies:
      '@nodelib/fs.scandir': 2.1.5
      fastq: 1.15.0

  /@nuxtjs/opencollective@0.3.2:
    resolution: {integrity: sha512-um0xL3fO7Mf4fDxcqx9KryrB7zgRM5JSlvGN5AGkP6JLM5XEKyjeAiPbNxdXVXQ16isuAhYpvP88NgL2BGd6aA==}
    engines: {node: '>=8.0.0', npm: '>=5.0.0'}
    hasBin: true
    dependencies:
      chalk: 4.1.2
      consola: 2.15.3
      node-fetch: 2.6.7
    transitivePeerDependencies:
      - encoding

  /@phc/format@1.0.0:
    resolution: {integrity: sha512-m7X9U6BG2+J+R1lSOdCiITLLrxm+cWlNI3HUFA92oLO77ObGNzaKdh8pMLqdZcshtkKuV84olNNXDfMc4FezBQ==}
    engines: {node: '>=10'}
    dev: false

  /@polka/url@1.0.0-next.21:
    resolution: {integrity: sha512-a5Sab1C4/icpTZVzZc5Ghpz88yQtGOyNqYXcZgOssB2uuAr+wF/MvN6bgtW32q7HHrvBki+BsZ0OuNv6EV3K9g==}
    dev: true

  /@popperjs/core@2.11.6:
    resolution: {integrity: sha512-50/17A98tWUfQ176raKiOGXuYpLyyVMkxxG6oylzL3BPOlA6ADGdK7EYunSa4I064xerltq9TGXs8HmOk5E+vw==}
    dev: false

  /@prisma/client@4.15.0(prisma@4.15.0):
    resolution: {integrity: sha512-xnROvyABcGiwqRNdrObHVZkD9EjkJYHOmVdlKy1yGgI+XOzvMzJ4tRg3dz1pUlsyhKxXGCnjIQjWW+2ur+YXuw==}
    engines: {node: '>=14.17'}
    requiresBuild: true
    peerDependencies:
      prisma: '*'
    peerDependenciesMeta:
      prisma:
        optional: true
    dependencies:
      '@prisma/engines-version': 4.15.0-28.8fbc245156db7124f997f4cecdd8d1219e360944
      prisma: 4.15.0
    dev: false

  /@prisma/debug@4.14.0:
    resolution: {integrity: sha512-K3yFVN3BZRCoSwit0uFAXSFlt3lz6iKJqPPZMuEH6n7zCFRBoQJhDT+QiMIfMdf6eOy4f0H4yK0KFRnx4TJA7Q==}
    dependencies:
      '@types/debug': 4.1.7
      debug: 4.3.4(supports-color@8.1.1)
      strip-ansi: 6.0.1
    transitivePeerDependencies:
      - supports-color
    dev: true

  /@prisma/engines-version@4.15.0-28.8fbc245156db7124f997f4cecdd8d1219e360944:
    resolution: {integrity: sha512-sVOig4tjGxxlYaFcXgE71f/rtFhzyYrfyfNFUsxCIEJyVKU9rdOWIlIwQ2NQ7PntvGnn+x0XuFo4OC1jvPJKzg==}
    dev: false

  /@prisma/engines@4.15.0:
    resolution: {integrity: sha512-FTaOCGs0LL0OW68juZlGxFtYviZa4xdQj/rQEdat2txw0s3Vu/saAPKjNVXfIgUsGXmQ72HPgNr6935/P8FNAA==}
    requiresBuild: true

  /@prisma/generator-helper@4.14.0:
    resolution: {integrity: sha512-cOULdYfbjxPqdN/ctHKYwqyjcOWaHxS4TuhvK9nCLFAgLh92VAla65aMgbmcqaynh1X6HVlGu0hLbHNACOqKRA==}
    dependencies:
      '@prisma/debug': 4.14.0
      '@types/cross-spawn': 6.0.2
      cross-spawn: 7.0.3
      kleur: 4.1.5
    transitivePeerDependencies:
      - supports-color
    dev: true

  /@protobufjs/aspromise@1.1.2:
    resolution: {integrity: sha512-j+gKExEuLmKwvz3OgROXtrJ2UG2x8Ch2YZUxahh+s1F2HZ+wAceUNLkvy6zKCPVRkU++ZWQrdxsUeQXmcg4uoQ==}
    dev: false

  /@protobufjs/base64@1.1.2:
    resolution: {integrity: sha512-AZkcAA5vnN/v4PDqKyMR5lx7hZttPDgClv83E//FMNhR2TMcLUhfRUBHCmSl0oi9zMgDDqRUJkSxO3wm85+XLg==}
    dev: false

  /@protobufjs/codegen@2.0.4:
    resolution: {integrity: sha512-YyFaikqM5sH0ziFZCN3xDC7zeGaB/d0IUb9CATugHWbd1FRFwWwt4ld4OYMPWu5a3Xe01mGAULCdqhMlPl29Jg==}
    dev: false

  /@protobufjs/eventemitter@1.1.0:
    resolution: {integrity: sha512-j9ednRT81vYJ9OfVuXG6ERSTdEL1xVsNgqpkxMsbIabzSo3goCjDIveeGv5d03om39ML71RdmrGNjG5SReBP/Q==}
    dev: false

  /@protobufjs/fetch@1.1.0:
    resolution: {integrity: sha512-lljVXpqXebpsijW71PZaCYeIcE5on1w5DlQy5WH6GLbFryLUrBD4932W/E2BSpfRJWseIL4v/KPgBFxDOIdKpQ==}
    dependencies:
      '@protobufjs/aspromise': 1.1.2
      '@protobufjs/inquire': 1.1.0
    dev: false

  /@protobufjs/float@1.0.2:
    resolution: {integrity: sha512-Ddb+kVXlXst9d+R9PfTIxh1EdNkgoRe5tOX6t01f1lYWOvJnSPDBlG241QLzcyPdoNTsblLUdujGSE4RzrTZGQ==}
    dev: false

  /@protobufjs/inquire@1.1.0:
    resolution: {integrity: sha512-kdSefcPdruJiFMVSbn801t4vFK7KB/5gd2fYvrxhuJYg8ILrmn9SKSX2tZdV6V+ksulWqS7aXjBcRXl3wHoD9Q==}
    dev: false

  /@protobufjs/path@1.1.2:
    resolution: {integrity: sha512-6JOcJ5Tm08dOHAbdR3GrvP+yUUfkjG5ePsHYczMFLq3ZmMkAD98cDgcT2iA1lJ9NVwFd4tH/iSSoe44YWkltEA==}
    dev: false

  /@protobufjs/pool@1.1.0:
    resolution: {integrity: sha512-0kELaGSIDBKvcgS4zkjz1PeddatrjYcmMWOlAuAPwAeccUrPHdUqo/J6LiymHHEiJT5NrF1UVwxY14f+fy4WQw==}
    dev: false

  /@protobufjs/utf8@1.1.0:
    resolution: {integrity: sha512-Vvn3zZrhQZkkBE8LSuW3em98c0FwgO4nxzv6OdSxPKJIEKY2bGbHn+mhGIPerzI4twdxaP8/0+06HBpwf345Lw==}
    dev: false

  /@redis/bloom@1.2.0(@redis/client@1.5.8):
    resolution: {integrity: sha512-HG2DFjYKbpNmVXsa0keLHp/3leGJz1mjh09f2RLGGLQZzSHpkmZWuwJbAvo3QcRY8p80m5+ZdXZdYOSBLlp7Cg==}
    peerDependencies:
      '@redis/client': ^1.0.0
    dependencies:
      '@redis/client': 1.5.8
    dev: false

  /@redis/client@1.5.8:
    resolution: {integrity: sha512-xzElwHIO6rBAqzPeVnCzgvrnBEcFL1P0w8P65VNLRkdVW8rOE58f52hdj0BDgmsdOm4f1EoXPZtH4Fh7M/qUpw==}
    engines: {node: '>=14'}
    dependencies:
      cluster-key-slot: 1.1.2
      generic-pool: 3.9.0
      yallist: 4.0.0
    dev: false

  /@redis/graph@1.1.0(@redis/client@1.5.8):
    resolution: {integrity: sha512-16yZWngxyXPd+MJxeSr0dqh2AIOi8j9yXKcKCwVaKDbH3HTuETpDVPcLujhFYVPtYrngSco31BUcSa9TH31Gqg==}
    peerDependencies:
      '@redis/client': ^1.0.0
    dependencies:
      '@redis/client': 1.5.8
    dev: false

  /@redis/json@1.0.4(@redis/client@1.5.8):
    resolution: {integrity: sha512-LUZE2Gdrhg0Rx7AN+cZkb1e6HjoSKaeeW8rYnt89Tly13GBI5eP4CwDVr+MY8BAYfCg4/N15OUrtLoona9uSgw==}
    peerDependencies:
      '@redis/client': ^1.0.0
    dependencies:
      '@redis/client': 1.5.8
    dev: false

  /@redis/search@1.1.3(@redis/client@1.5.8):
    resolution: {integrity: sha512-4Dg1JjvCevdiCBTZqjhKkGoC5/BcB7k9j99kdMnaXFXg8x4eyOIVg9487CMv7/BUVkFLZCaIh8ead9mU15DNng==}
    peerDependencies:
      '@redis/client': ^1.0.0
    dependencies:
      '@redis/client': 1.5.8
    dev: false

  /@redis/time-series@1.0.4(@redis/client@1.5.8):
    resolution: {integrity: sha512-ThUIgo2U/g7cCuZavucQTQzA9g9JbDDY2f64u3AbAoz/8vE2lt2U37LamDUVChhaDA3IRT9R6VvJwqnUfTJzng==}
    peerDependencies:
      '@redis/client': ^1.0.0
    dependencies:
      '@redis/client': 1.5.8
    dev: false

  /@remirror/core-constants@2.0.0:
    resolution: {integrity: sha512-vpePPMecHJllBqCWXl6+FIcZqS+tRUM2kSCCKFeEo1H3XUEv3ocijBIPhnlSAa7g6maX+12ATTgxrOsLpWVr2g==}
    dependencies:
      '@babel/runtime': 7.18.6
    dev: false

  /@remirror/core-helpers@2.0.1:
    resolution: {integrity: sha512-s8M1pn33aBUhduvD1QR02uUQMegnFkGaTr4c1iBzxTTyg0rbQstzuQ7Q8TkL6n64JtgCdJS9jLz2dONb2meBKQ==}
    dependencies:
      '@babel/runtime': 7.18.6
      '@linaria/core': 3.0.0-beta.13
      '@remirror/core-constants': 2.0.0
      '@remirror/types': 1.0.0
      '@types/object.omit': 3.0.0
      '@types/object.pick': 1.3.2
      '@types/throttle-debounce': 2.1.0
      case-anything: 2.1.10
      dash-get: 1.0.2
      deepmerge: 4.2.2
      fast-deep-equal: 3.1.3
      make-error: 1.3.6
      object.omit: 3.0.0
      object.pick: 1.3.0
      throttle-debounce: 3.0.1
    dev: false

  /@remirror/types@1.0.0:
    resolution: {integrity: sha512-7HQbW7k8VxrAtfzs9FxwO6XSDabn8tSFDi1wwzShOnU+cvaYpfxu0ygyTk3TpXsag1hgFKY3ZIlAfB4WVz2LkQ==}
    dependencies:
      type-fest: 2.19.0
    dev: false

  /@selderee/plugin-htmlparser2@0.6.0:
    resolution: {integrity: sha512-J3jpy002TyBjd4N/p6s+s90eX42H2eRhK3SbsZuvTDv977/E8p2U3zikdiehyJja66do7FlxLomZLPlvl2/xaA==}
    dependencies:
      domhandler: 4.3.1
      selderee: 0.6.0
    dev: false

  /@sinonjs/commons@2.0.0:
    resolution: {integrity: sha512-uLa0j859mMrg2slwQYdO/AkrOfmH+X6LTVmNTS9CqexuE2IvVORIkSpJLqePAbEnKJ77aMmCwr1NUZ57120Xcg==}
    dependencies:
      type-detect: 4.0.8
    dev: true

  /@sinonjs/commons@3.0.0:
    resolution: {integrity: sha512-jXBtWAF4vmdNmZgD5FoKsVLv3rPgDnLgPbU84LIJ3otV44vJlDRokVng5v8NFJdCf/da9legHcKaRuZs4L7faA==}
    dependencies:
      type-detect: 4.0.8
    dev: true

  /@sinonjs/fake-timers@10.2.0:
    resolution: {integrity: sha512-OPwQlEdg40HAj5KNF8WW6q2KG4Z+cBCZb3m4ninfTZKaBmbIJodviQsDBoYMPHkOyJJMHnOJo5j2+LKDOhOACg==}
    deprecated: Use version 10.1.0. Version 10.2.0 has potential breaking issues
    dependencies:
      '@sinonjs/commons': 3.0.0
    dev: true

  /@sinonjs/samsam@8.0.0:
    resolution: {integrity: sha512-Bp8KUVlLp8ibJZrnvq2foVhP0IVX2CIprMJPK0vqGqgrDa0OHVKeZyBykqskkrdxV6yKBPmGasO8LVjAKR3Gew==}
    dependencies:
      '@sinonjs/commons': 2.0.0
      lodash.get: 4.4.2
      type-detect: 4.0.8
    dev: true

  /@sinonjs/text-encoding@0.7.2:
    resolution: {integrity: sha512-sXXKG+uL9IrKqViTtao2Ws6dy0znu9sOaP1di/jKGW1M6VssO8vlpXCQcpZ+jisQ1tTFAC5Jo/EOzFbggBagFQ==}
    dev: true

  /@swc/core-darwin-arm64@1.3.64:
    resolution: {integrity: sha512-gSPld6wxZBZoEvZXWmNfd+eJGlGvrEXmhMBCUwSccpuMa0KqK7F6AAZVu7kFkmlXPq2kS8owjk6/VXnVBmm5Vw==}
    engines: {node: '>=10'}
    cpu: [arm64]
    os: [darwin]
    requiresBuild: true
    dev: true
    optional: true

  /@swc/core-darwin-x64@1.3.64:
    resolution: {integrity: sha512-SJd1pr+U2pz5ZVv5BL36CN879Pn1V0014uVNlB+6yNh3e8T0fjUbtRJcbFiBB+OeYuJ1UNUeslaRJtKJNtMH7A==}
    engines: {node: '>=10'}
    cpu: [x64]
    os: [darwin]
    requiresBuild: true
    dev: true
    optional: true

  /@swc/core-linux-arm-gnueabihf@1.3.64:
    resolution: {integrity: sha512-XE60bZS+qO+d8IQYAayhn3TRqyzVmQeOsX2B1yUHuKZU3Zb/mt/cmD/HLzZZW7J3z19kYf2na7Hvmnt3amUGoA==}
    engines: {node: '>=10'}
    cpu: [arm]
    os: [linux]
    requiresBuild: true
    dev: true
    optional: true

  /@swc/core-linux-arm64-gnu@1.3.64:
    resolution: {integrity: sha512-+jcUua4cYLRMqDicv+4AaTZUGgYWXkXVI9AzaAgfkMNLU2TMXwuYXopxk1giAMop88+ovzYIqrxErRdu70CgtQ==}
    engines: {node: '>=10'}
    cpu: [arm64]
    os: [linux]
    requiresBuild: true
    dev: true
    optional: true

  /@swc/core-linux-arm64-musl@1.3.64:
    resolution: {integrity: sha512-50MI8NFYUKhLncqY2piM/XOnNqZT6zY2ZoNOFsy63/T2gAYy1ts4mF4YUEkg4XOA2zhue1JSLZBUrHQXbgMYUQ==}
    engines: {node: '>=10'}
    cpu: [arm64]
    os: [linux]
    requiresBuild: true
    dev: true
    optional: true

  /@swc/core-linux-x64-gnu@1.3.64:
    resolution: {integrity: sha512-bT8seQ41Q4J2JDgn2JpFCGNehGAIilAkZ476gEaKKroEWepBhkD0K1MspSSVYSJhLSGbBVSaadUEiBPxWgu1Rw==}
    engines: {node: '>=10'}
    cpu: [x64]
    os: [linux]
    requiresBuild: true
    dev: true
    optional: true

  /@swc/core-linux-x64-musl@1.3.64:
    resolution: {integrity: sha512-sJgh3TXCDOEq/Au4XLAgNqy4rVcLeywQBoftnV3rcvX1/u9OCSRzgKLgYc5d1pEN5AMJV1l4u26kbGlQuZ+yRw==}
    engines: {node: '>=10'}
    cpu: [x64]
    os: [linux]
    requiresBuild: true
    dev: true
    optional: true

  /@swc/core-win32-arm64-msvc@1.3.64:
    resolution: {integrity: sha512-zWIy+mAWDjtJjl4e4mmhQL7g9KbkOwcWbeoIk4C6NT4VpjnjdX1pMml/Ez2sF5J5cGBwu7B1ePfTe/kAE6G36Q==}
    engines: {node: '>=10'}
    cpu: [arm64]
    os: [win32]
    requiresBuild: true
    dev: true
    optional: true

  /@swc/core-win32-ia32-msvc@1.3.64:
    resolution: {integrity: sha512-6HMiuUeSMpTUAimb1E+gUNjy8m211oAzw+wjU8oOdA6iihWaLBz4TOhU9IaKZPPjqEcYGwqaT3tj5b5+mxde6Q==}
    engines: {node: '>=10'}
    cpu: [ia32]
    os: [win32]
    requiresBuild: true
    dev: true
    optional: true

  /@swc/core-win32-x64-msvc@1.3.64:
    resolution: {integrity: sha512-c8Al0JJfmgnO9sg6w34PICibqI4p7iXywo+wOxjY88oFwMcfV5rGaif1Fe3RqxJP/1WtUV7lYuKKZrneMXtyLA==}
    engines: {node: '>=10'}
    cpu: [x64]
    os: [win32]
    requiresBuild: true
    dev: true
    optional: true

  /@swc/core@1.3.64:
    resolution: {integrity: sha512-be1dk2pfjzBjFp/+p47/wvOAm7KpEtsi7hqI3ofox6pK3hBJChHgVTLVV9xqZm7CnYdyYYw3Z78hH6lrwutxXQ==}
    engines: {node: '>=10'}
    requiresBuild: true
    peerDependencies:
      '@swc/helpers': ^0.5.0
    peerDependenciesMeta:
      '@swc/helpers':
        optional: true
    optionalDependencies:
      '@swc/core-darwin-arm64': 1.3.64
      '@swc/core-darwin-x64': 1.3.64
      '@swc/core-linux-arm-gnueabihf': 1.3.64
      '@swc/core-linux-arm64-gnu': 1.3.64
      '@swc/core-linux-arm64-musl': 1.3.64
      '@swc/core-linux-x64-gnu': 1.3.64
      '@swc/core-linux-x64-musl': 1.3.64
      '@swc/core-win32-arm64-msvc': 1.3.64
      '@swc/core-win32-ia32-msvc': 1.3.64
      '@swc/core-win32-x64-msvc': 1.3.64
    dev: true

  /@swc/register@0.1.10(@swc/core@1.3.64):
    resolution: {integrity: sha512-6STwH/q4dc3pitXLVkV7sP0Hiy+zBsU2wOF1aXpXR95pnH3RYHKIsDC+gvesfyB7jxNT9OOZgcqOp9RPxVTx9A==}
    hasBin: true
    peerDependencies:
      '@swc/core': ^1.0.46
    dependencies:
      '@swc/core': 1.3.64
      lodash.clonedeep: 4.5.0
      pirates: 4.0.5
      source-map-support: 0.5.21
    dev: true

  /@tailwindcss/forms@0.5.3(tailwindcss@3.3.2):
    resolution: {integrity: sha512-y5mb86JUoiUgBjY/o6FJSFZSEttfb3Q5gllE4xoKjAAD+vBrnIhE4dViwUuow3va8mpH4s9jyUbUbrRGoRdc2Q==}
    peerDependencies:
      tailwindcss: '>=3.0.0 || >= 3.0.0-alpha.1'
    dependencies:
      mini-svg-data-uri: 1.4.4
<<<<<<< HEAD
      tailwindcss: 3.2.4
=======
      tailwindcss: 3.3.2(ts-node@10.9.1)
>>>>>>> 7509476e
    dev: true

  /@tailwindcss/typography@0.5.9(tailwindcss@3.3.2):
    resolution: {integrity: sha512-t8Sg3DyynFysV9f4JDOVISGsjazNb48AeIYQwcL+Bsq5uf4RYL75C1giZ43KISjeDGBaTN3Kxh7Xj/vRSMJUUg==}
    peerDependencies:
      tailwindcss: '>=3.0.0 || insiders'
    dependencies:
      lodash.castarray: 4.4.0
      lodash.isplainobject: 4.0.6
      lodash.merge: 4.6.2
      postcss-selector-parser: 6.0.10
<<<<<<< HEAD
      tailwindcss: 3.2.4
=======
      tailwindcss: 3.3.2(ts-node@10.9.1)
>>>>>>> 7509476e
    dev: true

  /@tiptap/core@2.0.3(@tiptap/pm@2.0.3):
    resolution: {integrity: sha512-jLyVIWAdjjlNzrsRhSE2lVL/7N8228/1R1QtaVU85UlMIwHFAcdzhD8FeiKkqxpTnGpaDVaTy7VNEtEgaYdCyA==}
    peerDependencies:
      '@tiptap/pm': ^2.0.0
    dependencies:
      '@tiptap/pm': 2.0.3(@tiptap/core@2.0.3)
    dev: false

  /@tiptap/extension-blockquote@2.0.3(@tiptap/core@2.0.3):
    resolution: {integrity: sha512-rkUcFv2iL6f86DBBHoa4XdKNG2StvkJ7tfY9GoMpT46k3nxOaMTqak9/qZOo79TWxMLYtXzoxtKIkmWsbbcj4A==}
    peerDependencies:
      '@tiptap/core': ^2.0.0
    dependencies:
      '@tiptap/core': 2.0.3(@tiptap/pm@2.0.3)
    dev: false

  /@tiptap/extension-bold@2.0.3(@tiptap/core@2.0.3):
    resolution: {integrity: sha512-OGT62fMRovSSayjehumygFWTg2Qn0IDbqyMpigg/RUAsnoOI2yBZFVrdM2gk1StyoSay7gTn2MLw97IUfr7FXg==}
    peerDependencies:
      '@tiptap/core': ^2.0.0
    dependencies:
      '@tiptap/core': 2.0.3(@tiptap/pm@2.0.3)
    dev: false

<<<<<<< HEAD
  /@tiptap/extension-bubble-menu/2.0.0-beta.207_jeu4ouigj7ewrtcth6npa4rbbm:
    resolution: {integrity: sha512-Lo+mO71CJaWAvDuPmxGCGS6XGyH6gt2hTVkGAQKR3PRmctnutBvaJF/BOY5wb20/wtkK39UHVc75enn0svdYmg==}
=======
  /@tiptap/extension-bubble-menu@2.0.3(@tiptap/core@2.0.3)(@tiptap/pm@2.0.3):
    resolution: {integrity: sha512-lPt1ELrYCuoQrQEUukqjp9xt38EwgPUwaKHI3wwt2Rbv+C6q1gmRsK1yeO/KqCNmFxNqF2p9ZF9srOnug/RZDQ==}
    peerDependencies:
      '@tiptap/core': ^2.0.0
      '@tiptap/pm': ^2.0.0
>>>>>>> 7509476e
    dependencies:
      '@tiptap/core': 2.0.3(@tiptap/pm@2.0.3)
      '@tiptap/pm': 2.0.3(@tiptap/core@2.0.3)
      tippy.js: 6.3.7
    transitivePeerDependencies:
      - prosemirror-commands
      - prosemirror-keymap
      - prosemirror-model
      - prosemirror-schema-list
      - prosemirror-transform
    dev: false

  /@tiptap/extension-bullet-list@2.0.3(@tiptap/core@2.0.3):
    resolution: {integrity: sha512-RtaLiRvZbMTOje+FW5bn+mYogiIgNxOm065wmyLPypnTbLSeHeYkoqVSqzZeqUn+7GLnwgn1shirUe6csVE/BA==}
    peerDependencies:
      '@tiptap/core': ^2.0.0
    dependencies:
      '@tiptap/core': 2.0.3(@tiptap/pm@2.0.3)
    dev: false

  /@tiptap/extension-code-block@2.0.3(@tiptap/core@2.0.3)(@tiptap/pm@2.0.3):
    resolution: {integrity: sha512-F4xMy18EwgpyY9f5Te7UuF7UwxRLptOtCq1p2c2DfxBvHDWhAjQqVqcW/sq/I/WuED7FwCnPLyyAasPiVPkLPw==}
    peerDependencies:
      '@tiptap/core': ^2.0.0
      '@tiptap/pm': ^2.0.0
    dependencies:
      '@tiptap/core': 2.0.3(@tiptap/pm@2.0.3)
      '@tiptap/pm': 2.0.3(@tiptap/core@2.0.3)
    dev: false

  /@tiptap/extension-code@2.0.3(@tiptap/core@2.0.3):
    resolution: {integrity: sha512-LsVCKVxgBtkstAr1FjxN8T3OjlC76a2X8ouoZpELMp+aXbjqyanCKzt+sjjUhE4H0yLFd4v+5v6UFoCv4EILiw==}
    peerDependencies:
      '@tiptap/core': ^2.0.0
    dependencies:
      '@tiptap/core': 2.0.3(@tiptap/pm@2.0.3)
    dev: false

  /@tiptap/extension-document@2.0.3(@tiptap/core@2.0.3):
    resolution: {integrity: sha512-PsYeNQQBYIU9ayz1R11Kv/kKNPFNIV8tApJ9pxelXjzcAhkjncNUazPN/dyho60mzo+WpsmS3ceTj/gK3bCtWA==}
    peerDependencies:
      '@tiptap/core': ^2.0.0
    dependencies:
      '@tiptap/core': 2.0.3(@tiptap/pm@2.0.3)
    dev: false

  /@tiptap/extension-dropcursor@2.0.3(@tiptap/core@2.0.3)(@tiptap/pm@2.0.3):
    resolution: {integrity: sha512-McthMrfusn6PjcaynJLheZJcXto8TaIW5iVitYh8qQrDXr31MALC/5GvWuiswmQ8bAXiWPwlLDYE/OJfwtggaw==}
    peerDependencies:
      '@tiptap/core': ^2.0.0
      '@tiptap/pm': ^2.0.0
    dependencies:
      '@tiptap/core': 2.0.3(@tiptap/pm@2.0.3)
      '@tiptap/pm': 2.0.3(@tiptap/core@2.0.3)
    dev: false

  /@tiptap/extension-floating-menu@2.0.3(@tiptap/core@2.0.3)(@tiptap/pm@2.0.3):
    resolution: {integrity: sha512-zN1vRGRvyK3pO2aHRmQSOTpl4UJraXYwKYM009n6WviYKUNm0LPGo+VD4OAtdzUhPXyccnlsTv2p6LIqFty6Bg==}
    peerDependencies:
      '@tiptap/core': ^2.0.0
      '@tiptap/pm': ^2.0.0
    dependencies:
      '@tiptap/core': 2.0.3(@tiptap/pm@2.0.3)
      '@tiptap/pm': 2.0.3(@tiptap/core@2.0.3)
      tippy.js: 6.3.7
    dev: false

  /@tiptap/extension-gapcursor@2.0.3(@tiptap/core@2.0.3)(@tiptap/pm@2.0.3):
    resolution: {integrity: sha512-6I9EzzsYOyyqDvDvxIK6Rv3EXB+fHKFj8ntHO8IXmeNJ6pkhOinuXVsW6Yo7TcDYoTj4D5I2MNFAW2rIkgassw==}
    peerDependencies:
      '@tiptap/core': ^2.0.0
      '@tiptap/pm': ^2.0.0
    dependencies:
      '@tiptap/core': 2.0.3(@tiptap/pm@2.0.3)
      '@tiptap/pm': 2.0.3(@tiptap/core@2.0.3)
    dev: false

  /@tiptap/extension-hard-break@2.0.3(@tiptap/core@2.0.3):
    resolution: {integrity: sha512-RCln6ARn16jvKTjhkcAD5KzYXYS0xRMc0/LrHeV8TKdCd4Yd0YYHe0PU4F9gAgAfPQn7Dgt4uTVJLN11ICl8sQ==}
    peerDependencies:
      '@tiptap/core': ^2.0.0
    dependencies:
      '@tiptap/core': 2.0.3(@tiptap/pm@2.0.3)
    dev: false

  /@tiptap/extension-heading@2.0.3(@tiptap/core@2.0.3):
    resolution: {integrity: sha512-f0IEv5ms6aCzL80WeZ1qLCXTkRVwbpRr1qAETjg3gG4eoJN18+lZNOJYpyZy3P92C5KwF2T3Av00eFyVLIbb8Q==}
    peerDependencies:
      '@tiptap/core': ^2.0.0
    dependencies:
      '@tiptap/core': 2.0.3(@tiptap/pm@2.0.3)
    dev: false

  /@tiptap/extension-history@2.0.3(@tiptap/core@2.0.3)(@tiptap/pm@2.0.3):
    resolution: {integrity: sha512-00KHIcJ8kivn2ARI6NQYphv2LfllVCXViHGm0EhzDW6NQxCrriJKE3tKDcTFCu7LlC5doMpq9Z6KXdljc4oVeQ==}
    peerDependencies:
      '@tiptap/core': ^2.0.0
      '@tiptap/pm': ^2.0.0
    dependencies:
      '@tiptap/core': 2.0.3(@tiptap/pm@2.0.3)
      '@tiptap/pm': 2.0.3(@tiptap/core@2.0.3)
    dev: false

  /@tiptap/extension-horizontal-rule@2.0.3(@tiptap/core@2.0.3)(@tiptap/pm@2.0.3):
    resolution: {integrity: sha512-SZRUSh07b/M0kJHNKnfBwBMWrZBEm/E2LrK1NbluwT3DBhE+gvwiEdBxgB32zKHNxaDEXUJwUIPNC3JSbKvPUA==}
    peerDependencies:
      '@tiptap/core': ^2.0.0
      '@tiptap/pm': ^2.0.0
    dependencies:
      '@tiptap/core': 2.0.3(@tiptap/pm@2.0.3)
      '@tiptap/pm': 2.0.3(@tiptap/core@2.0.3)
    dev: false

  /@tiptap/extension-italic@2.0.3(@tiptap/core@2.0.3):
    resolution: {integrity: sha512-cfS5sW0gu7qf4ihwnLtW/QMTBrBEXaT0sJl3RwkhjIBg/65ywJKE5Nz9ewnQHmDeT18hvMJJ1VIb4j4ze9jj9A==}
    peerDependencies:
      '@tiptap/core': ^2.0.0
    dependencies:
      '@tiptap/core': 2.0.3(@tiptap/pm@2.0.3)
    dev: false

  /@tiptap/extension-list-item@2.0.3(@tiptap/core@2.0.3):
    resolution: {integrity: sha512-p7cUsk0LpM1PfdAuFE8wYBNJ3gvA0UhNGR08Lo++rt9UaCeFLSN1SXRxg97c0oa5+Ski7SrCjIJ5Ynhz0viTjQ==}
    peerDependencies:
      '@tiptap/core': ^2.0.0
    dependencies:
      '@tiptap/core': 2.0.3(@tiptap/pm@2.0.3)
    dev: false

  /@tiptap/extension-ordered-list@2.0.3(@tiptap/core@2.0.3):
    resolution: {integrity: sha512-ZB3MpZh/GEy1zKgw7XDQF4FIwycZWNof1k9WbDZOI063Ch4qHZowhVttH2mTCELuyvTMM/o9a8CS7qMqQB48bw==}
    peerDependencies:
      '@tiptap/core': ^2.0.0
    dependencies:
      '@tiptap/core': 2.0.3(@tiptap/pm@2.0.3)
    dev: false

  /@tiptap/extension-paragraph@2.0.3(@tiptap/core@2.0.3):
    resolution: {integrity: sha512-a+tKtmj4bU3GVCH1NE8VHWnhVexxX5boTVxsHIr4yGG3UoKo1c5AO7YMaeX2W5xB5iIA+BQqOPCDPEAx34dd2A==}
    peerDependencies:
      '@tiptap/core': ^2.0.0
    dependencies:
      '@tiptap/core': 2.0.3(@tiptap/pm@2.0.3)
    dev: false

  /@tiptap/extension-strike@2.0.3(@tiptap/core@2.0.3):
    resolution: {integrity: sha512-RO4/EYe2iPD6ifDHORT8fF6O9tfdtnzxLGwZIKZXnEgtweH+MgoqevEzXYdS+54Wraq4TUQGNcsYhe49pv7Rlw==}
    peerDependencies:
      '@tiptap/core': ^2.0.0
    dependencies:
      '@tiptap/core': 2.0.3(@tiptap/pm@2.0.3)
    dev: false

  /@tiptap/extension-text@2.0.3(@tiptap/core@2.0.3):
    resolution: {integrity: sha512-LvzChcTCcPSMNLUjZe/A9SHXWGDHtvk73fR7CBqAeNU0MxhBPEBI03GFQ6RzW3xX0CmDmjpZoDxFMB+hDEtW1A==}
    peerDependencies:
      '@tiptap/core': ^2.0.0
    dependencies:
      '@tiptap/core': 2.0.3(@tiptap/pm@2.0.3)
    dev: false

  /@tiptap/pm@2.0.3(@tiptap/core@2.0.3):
    resolution: {integrity: sha512-I9dsInD89Agdm1QjFRO9dmJtU1ldVSILNPW0pEhv9wYqYVvl4HUj/JMtYNqu2jWrCHNXQcaX/WkdSdvGJtmg5g==}
    peerDependencies:
      '@tiptap/core': ^2.0.0
    dependencies:
      '@tiptap/core': 2.0.3(@tiptap/pm@2.0.3)
      prosemirror-changeset: 2.2.0
      prosemirror-collab: 1.3.0
      prosemirror-commands: 1.5.0
      prosemirror-dropcursor: 1.7.0
      prosemirror-gapcursor: 1.3.1
      prosemirror-history: 1.3.0
      prosemirror-inputrules: 1.2.0
      prosemirror-keymap: 1.2.1
      prosemirror-markdown: 1.10.1
      prosemirror-menu: 1.2.1
      prosemirror-model: 1.19.0
      prosemirror-schema-basic: 1.2.1
      prosemirror-schema-list: 1.2.2
      prosemirror-state: 1.4.2
      prosemirror-tables: 1.3.2
      prosemirror-trailing-node: 2.0.3(prosemirror-model@1.19.0)(prosemirror-state@1.4.2)(prosemirror-view@1.30.1)
      prosemirror-transform: 1.7.1
      prosemirror-view: 1.30.1
    dev: false

  /@tiptap/starter-kit@2.0.3(@tiptap/pm@2.0.3):
    resolution: {integrity: sha512-t4WG4w93zTpL2VxhVyJJvl3kdLF001ZrhpOuEiZqEMBMUMbM56Uiigv1CnUQpTFrjDAh3IM8hkqzAh20TYw2iQ==}
    dependencies:
      '@tiptap/core': 2.0.3(@tiptap/pm@2.0.3)
      '@tiptap/extension-blockquote': 2.0.3(@tiptap/core@2.0.3)
      '@tiptap/extension-bold': 2.0.3(@tiptap/core@2.0.3)
      '@tiptap/extension-bullet-list': 2.0.3(@tiptap/core@2.0.3)
      '@tiptap/extension-code': 2.0.3(@tiptap/core@2.0.3)
      '@tiptap/extension-code-block': 2.0.3(@tiptap/core@2.0.3)(@tiptap/pm@2.0.3)
      '@tiptap/extension-document': 2.0.3(@tiptap/core@2.0.3)
      '@tiptap/extension-dropcursor': 2.0.3(@tiptap/core@2.0.3)(@tiptap/pm@2.0.3)
      '@tiptap/extension-gapcursor': 2.0.3(@tiptap/core@2.0.3)(@tiptap/pm@2.0.3)
      '@tiptap/extension-hard-break': 2.0.3(@tiptap/core@2.0.3)
      '@tiptap/extension-heading': 2.0.3(@tiptap/core@2.0.3)
      '@tiptap/extension-history': 2.0.3(@tiptap/core@2.0.3)(@tiptap/pm@2.0.3)
      '@tiptap/extension-horizontal-rule': 2.0.3(@tiptap/core@2.0.3)(@tiptap/pm@2.0.3)
      '@tiptap/extension-italic': 2.0.3(@tiptap/core@2.0.3)
      '@tiptap/extension-list-item': 2.0.3(@tiptap/core@2.0.3)
      '@tiptap/extension-ordered-list': 2.0.3(@tiptap/core@2.0.3)
      '@tiptap/extension-paragraph': 2.0.3(@tiptap/core@2.0.3)
      '@tiptap/extension-strike': 2.0.3(@tiptap/core@2.0.3)
      '@tiptap/extension-text': 2.0.3(@tiptap/core@2.0.3)
    transitivePeerDependencies:
<<<<<<< HEAD
      - prosemirror-commands
      - prosemirror-dropcursor
      - prosemirror-gapcursor
      - prosemirror-history
      - prosemirror-keymap
      - prosemirror-model
      - prosemirror-schema-list
      - prosemirror-state
      - prosemirror-transform
      - prosemirror-view
    dev: false

  /@tiptap/vue-3/2.0.0-beta.207_7lquielyyuhhm44ylxneibjsjy:
    resolution: {integrity: sha512-tJ3Yv9I77R60jMUhy893JpfsLPIJ2G6/yzLpG4ZDliNNPoOIKCTCk6+wDm1DpVls6ovyalOrTWyXzpf00q0/XQ==}
    peerDependencies:
      '@tiptap/core': ^2.0.0-beta.193
      prosemirror-state: ^1.4.1
      prosemirror-view: ^1.28.2
      vue: ^3.0.0
    dependencies:
      '@tiptap/core': 2.0.0-beta.207_xf6vrbde4aaztseepsc2w7fjwu
      '@tiptap/extension-bubble-menu': 2.0.0-beta.207_jeu4ouigj7ewrtcth6npa4rbbm
      '@tiptap/extension-floating-menu': 2.0.0-beta.207_go7dl3evndwr4nm2ycopdmhooe
      prosemirror-state: 1.4.1
      prosemirror-view: 1.29.0
      vue: 3.2.45
    transitivePeerDependencies:
      - prosemirror-commands
      - prosemirror-keymap
      - prosemirror-model
      - prosemirror-schema-list
      - prosemirror-transform
=======
      - '@tiptap/pm'
    dev: false

  /@tiptap/vue-3@2.0.3(@tiptap/core@2.0.3)(@tiptap/pm@2.0.3)(vue@3.3.4):
    resolution: {integrity: sha512-2CtNUzt+e7sgvIjxPOyBwoiRcuCHNeJzW+XGxNK2uCWlAKp/Yw3boJ51d51UuIbj9RitGHJ5GpCdLJoL7SDiQA==}
    peerDependencies:
      '@tiptap/core': ^2.0.0
      '@tiptap/pm': ^2.0.0
      vue: ^3.0.0
    dependencies:
      '@tiptap/core': 2.0.3(@tiptap/pm@2.0.3)
      '@tiptap/extension-bubble-menu': 2.0.3(@tiptap/core@2.0.3)(@tiptap/pm@2.0.3)
      '@tiptap/extension-floating-menu': 2.0.3(@tiptap/core@2.0.3)(@tiptap/pm@2.0.3)
      '@tiptap/pm': 2.0.3(@tiptap/core@2.0.3)
      vue: 3.3.4
>>>>>>> 7509476e
    dev: false

  /@tootallnate/once@1.1.2:
    resolution: {integrity: sha512-RbzJvlNzmRq5c3O09UipeuXno4tA1FE6ikOjxZK0tuxVv3412l64l5t1W5pj4+rJq9vpkm/kwiR07aZXnsKPxw==}
    engines: {node: '>= 6'}
    dev: false

  /@tootallnate/once@2.0.0:
    resolution: {integrity: sha512-XCuKFP5PS55gnMVu3dty8KPatLqUoy/ZYzDzAGCQ8JNFCkLXzmI7vNHCR+XpbZaMWQK/vQubr7PkYq8g470J/A==}
    engines: {node: '>= 10'}
    dev: true

  /@ts-morph/common@0.17.0:
    resolution: {integrity: sha512-RMSSvSfs9kb0VzkvQ2NWobwnj7TxCA9vI/IjR9bDHqgAyVbu2T0DN4wiKVqomyDWqO7dPr/tErSfq7urQ1Q37g==}
    dependencies:
      fast-glob: 3.2.12
      minimatch: 5.1.2
      mkdirp: 1.0.4
      path-browserify: 1.0.1
    dev: true

  /@tsconfig/node10@1.0.8:
    resolution: {integrity: sha512-6XFfSQmMgq0CFLY1MslA/CPUfhIL919M1rMsa5lP2P097N2Wd1sSX0tx1u4olM16fLNhtHZpRhedZJphNJqmZg==}
    dev: true

  /@tsconfig/node12@1.0.9:
    resolution: {integrity: sha512-/yBMcem+fbvhSREH+s14YJi18sp7J9jpuhYByADT2rypfajMZZN4WQ6zBGgBKp53NKmqI36wFYDb3yaMPurITw==}
    dev: true

  /@tsconfig/node14@1.0.1:
    resolution: {integrity: sha512-509r2+yARFfHHE7T6Puu2jjkoycftovhXRqW328PDXTVGKihlb1P8Z9mMZH04ebyajfRY7dedfGynlrFHJUQCg==}
    dev: true

  /@tsconfig/node16@1.0.2:
    resolution: {integrity: sha512-eZxlbI8GZscaGS7kkc/trHTT5xgrjH3/1n2JDwusC9iahPKWMRvRjJSAN5mCXviuTGQ/lHnhvv8Q1YTpnfz9gA==}
    dev: true

  /@tsconfig/node18@2.0.1:
    resolution: {integrity: sha512-UqdfvuJK0SArA2CxhKWwwAWfnVSXiYe63bVpMutc27vpngCntGUZQETO24pEJ46zU6XM+7SpqYoMgcO3bM11Ew==}
    dev: true

  /@types/body-parser@1.19.2:
    resolution: {integrity: sha512-ALYone6pm6QmwZoAgeyNksccT9Q4AWZQ6PvfwR37GT6r6FWUPguq6sUmNGSMV2Wr761oQoBxwGGa6DR5o1DC9g==}
    dependencies:
      '@types/connect': 3.4.35
      '@types/node': 18.16.18

  /@types/cache-manager@4.0.2:
    resolution: {integrity: sha512-fT5FMdzsiSX0AbgnS5gDvHl2Nco0h5zYyjwDQy4yPC7Ww6DeGMVKPRqIZtg9HOXDV2kkc18SL1B0N8f0BecrCA==}
    dev: true

  /@types/chai-as-promised@7.1.5:
    resolution: {integrity: sha512-jStwss93SITGBwt/niYrkf2C+/1KTeZCZl1LaeezTlqppAKeoQC7jxyqYuP72sxBGKCIbw7oHgbYssIRzT5FCQ==}
    dependencies:
      '@types/chai': 4.3.5
    dev: true

  /@types/chai@4.3.5:
    resolution: {integrity: sha512-mEo1sAde+UCE6b2hxn332f1g1E8WfYRu6p5SvTKr2ZKC1f7gFJXk4h5PyGP9Dt6gCaG8y8XhwnXWC6Iy2cmBng==}
    dev: true

  /@types/connect@3.4.35:
    resolution: {integrity: sha512-cdeYyv4KWoEgpBISTxWvqYsVy444DOqehiF3fM3ne10AmJ62RSyNkUnxMJXHQWRQQX2eR94m5y1IZyDwBjV9FQ==}
    dependencies:
      '@types/node': 18.16.18

  /@types/cookiejar@2.1.2:
    resolution: {integrity: sha512-t73xJJrvdTjXrn4jLS9VSGRbz0nUY3cl2DMGDU48lKl+HR9dbbjW2A9r3g40VA++mQpy6uuHg33gy7du2BKpog==}
    dev: true

  /@types/cross-spawn@6.0.2:
    resolution: {integrity: sha512-KuwNhp3eza+Rhu8IFI5HUXRP0LIhqH5cAjubUvGXXthh4YYBuP2ntwEX+Cz8GJoZUHlKo247wPWOfA9LYEq4cw==}
    dependencies:
      '@types/node': 18.16.18
    dev: true

  /@types/debug@4.1.7:
    resolution: {integrity: sha512-9AonUzyTjXXhEOa0DnqpzZi6VHlqKMswga9EXjpXnnqxwLtdvPPtlO8evrI5D9S6asFRCQ6v+wpiUKbw+vKqyg==}
    dependencies:
      '@types/ms': 0.7.31
    dev: true

  /@types/debug@4.1.8:
    resolution: {integrity: sha512-/vPO1EPOs306Cvhwv7KfVfYvOJqA/S/AXjaHQiJboCZzcNDb+TIJFN9/2C9DZ//ijSKWioNyUxD792QmDJ+HKQ==}
    dependencies:
      '@types/ms': 0.7.31
    dev: true

  /@types/ejs@3.1.1:
    resolution: {integrity: sha512-RQul5wEfY7BjWm0sYY86cmUN/pcXWGyVxWX93DFFJvcrxax5zKlieLwA3T77xJGwNcZW0YW6CYG70p1m8xPFmA==}
    dev: false
    optional: true

  /@types/eslint-scope@3.7.3:
    resolution: {integrity: sha512-PB3ldyrcnAicT35TWPs5IcwKD8S333HMaa2VVv4+wdvebJkjWuW/xESoB8IwRcog8HYVYamb1g/R31Qv5Bx03g==}
    dependencies:
      '@types/eslint': 8.4.1
      '@types/estree': 1.0.1
    dev: true

  /@types/eslint@8.4.1:
    resolution: {integrity: sha512-GE44+DNEyxxh2Kc6ro/VkIj+9ma0pO0bwv9+uHSyBrikYOHr8zYcdPvnBOp1aw8s+CjRvuSx7CyWqRrNFQ59mA==}
    dependencies:
      '@types/estree': 1.0.1
      '@types/json-schema': 7.0.10
    dev: true

  /@types/estree@1.0.1:
    resolution: {integrity: sha512-LG4opVs2ANWZ1TJoKc937iMmNstM/d0ae1vNbnBvBhqCSezgVUOzcLCqbI5elV8Vy6WKwKjaqR+zO9VKirBBCA==}
    dev: true

  /@types/express-serve-static-core@4.17.33:
    resolution: {integrity: sha512-TPBqmR/HRYI3eC2E5hmiivIzv+bidAfXofM+sbonAGvyDhySGw9/PQZFt2BLOrjUUR++4eJVpx6KnLQK1Fk9tA==}
    dependencies:
      '@types/node': 18.16.18
      '@types/qs': 6.9.7
      '@types/range-parser': 1.2.4

  /@types/express@4.17.17:
    resolution: {integrity: sha512-Q4FmmuLGBG58btUnfS1c1r/NQdlp3DMfGDGig8WhfpA2YRUtEkxAjkZb0yvplJGYdF1fsQ81iMDcH24sSCNC/Q==}
    dependencies:
      '@types/body-parser': 1.19.2
      '@types/express-serve-static-core': 4.17.33
      '@types/qs': 6.9.7
      '@types/serve-static': 1.13.10

  /@types/flexsearch@0.7.3:
    resolution: {integrity: sha512-HXwADeHEP4exXkCIwy2n1+i0f1ilP1ETQOH5KDOugjkTFZPntWo0Gr8stZOaebkxsdx+k0X/K6obU/+it07ocg==}
    dev: true

  /@types/fs-extra@9.0.13:
    resolution: {integrity: sha512-nEnwB++1u5lVDM2UI4c1+5R+FYaKfaAzS4OococimjVm3nQw3TuzH5UNsocrcTBbhnerblyHj4A49qXbIiZdpA==}
    dependencies:
      '@types/node': 18.16.18
    dev: true

  /@types/json-schema@7.0.10:
    resolution: {integrity: sha512-BLO9bBq59vW3fxCpD4o0N4U+DXsvwvIcl+jofw0frQo/GrBFC+/jRZj1E7kgp6dvTyNmA4y6JCV5Id/r3mNP5A==}
    dev: true

  /@types/jsonwebtoken@8.5.8:
    resolution: {integrity: sha512-zm6xBQpFDIDM6o9r6HSgDeIcLy82TKWctCXEPbJJcXb5AKmi5BNNdLXneixK4lplX3PqIVcwLBCGE/kAGnlD4A==}
    dependencies:
      '@types/node': 18.16.18
    dev: true

  /@types/jsonwebtoken@9.0.2:
    resolution: {integrity: sha512-drE6uz7QBKq1fYqqoFKTDRdFCPHd5TCub75BM+D+cMx7NU9hUz7SESLfC2fSCXVFMO5Yj8sOWHuGqPgjc+fz0Q==}
    dependencies:
      '@types/node': 18.16.18
    dev: false

  /@types/linkify-it@3.0.2:
    resolution: {integrity: sha512-HZQYqbiFVWufzCwexrvh694SOim8z2d+xJl5UNamcvQFejLY/2YUtzXHYi3cHdI7PMlS8ejH2slRAOJQ32aNbA==}
    dev: true

  /@types/long@4.0.2:
    resolution: {integrity: sha512-MqTGEo5bj5t157U6fA/BiDynNkn0YknVdh48CMPkTSpFTVmvao5UQmm7uEF6xBEo7qIMAlY/JSleYaE6VOdpaA==}
    dev: false

  /@types/markdown-it@12.2.3:
    resolution: {integrity: sha512-GKMHFfv3458yYy+v/N8gjufHO6MSZKCOXpZc5GXIWWy8uldwfmPn98vp81gZ5f9SVw8YYBctgfJ22a2d7AOMeQ==}
    dependencies:
      '@types/linkify-it': 3.0.2
      '@types/mdurl': 1.0.2
    dev: true

  /@types/mdurl@1.0.2:
    resolution: {integrity: sha512-eC4U9MlIcu2q0KQmXszyn5Akca/0jrQmwDRgpAMJai7qBWq4amIQhZyNau4VYGtCeALvW1/NtjzJJ567aZxfKA==}
    dev: true

  /@types/mime@1.3.2:
    resolution: {integrity: sha512-YATxVxgRqNH6nHEIsvg6k2Boc1JHI9ZbH5iWFFv/MTkchz3b1ieGDa5T0a9RznNdI0KhVbdbWSN+KWWrQZRxTw==}

  /@types/minimist@1.2.2:
    resolution: {integrity: sha512-jhuKLIRrhvCPLqwPcx6INqmKeiA5EWrsCOPhrlFSrbrmU4ZMPjj5Ul/oLCMDO98XRUIwVm78xICz4EPCektzeQ==}
    dev: true

  /@types/mocha@10.0.1:
    resolution: {integrity: sha512-/fvYntiO1GeICvqbQ3doGDIP97vWmvFt83GKguJ6prmQM2iXZfFcq6YE8KteFyRtX2/h5Hf91BYvPodJKFYv5Q==}
    dev: true

  /@types/ms@0.7.31:
    resolution: {integrity: sha512-iiUgKzV9AuaEkZqkOLDIvlQiL6ltuZd9tGcW3gwpnX8JbuiuhFlEGmmFXEXkN50Cvq7Os88IY2v0dkDqXYWVgA==}
    dev: true

  /@types/node-fetch@2.6.2:
    resolution: {integrity: sha512-DHqhlq5jeESLy19TYhLakJ07kNumXWjcDdxXsLUMJZ6ue8VZJj4kLPQVE/2mdHh3xZziNF1xppu5lwmS53HR+A==}
    dependencies:
      '@types/node': 18.16.18
      form-data: 3.0.1
    dev: false

  /@types/node@18.16.18:
    resolution: {integrity: sha512-/aNaQZD0+iSBAGnvvN2Cx92HqE5sZCPZtx2TsK+4nvV23fFe09jVDvpArXr2j9DnYlzuU9WuoykDDc6wqvpNcw==}

  /@types/nodemailer@6.4.8:
    resolution: {integrity: sha512-oVsJSCkqViCn8/pEu2hfjwVO+Gb3e+eTWjg3PcjeFKRItfKpKwHphQqbYmPQrlMk+op7pNNWPbsJIEthpFN/OQ==}
    dependencies:
      '@types/node': 18.16.18
    dev: true

  /@types/normalize-package-data@2.4.1:
    resolution: {integrity: sha512-Gj7cI7z+98M282Tqmp2K5EIsoouUEzbBJhQQzDE3jSIRk6r9gsz0oUokqIUR4u1R3dMHo0pDHM7sNOHyhulypw==}
    dev: true

  /@types/nprogress@0.2.0:
    resolution: {integrity: sha512-1cYJrqq9GezNFPsWTZpFut/d4CjpZqA0vhqDUPFWYKF1oIyBz5qnoYMzR+0C/T96t3ebLAC1SSnwrVOm5/j74A==}
    dev: true

  /@types/object.omit@3.0.0:
    resolution: {integrity: sha512-I27IoPpH250TUzc9FzXd0P1BV/BMJuzqD3jOz98ehf9dQqGkxlq+hO1bIqZGWqCg5bVOy0g4AUVJtnxe0klDmw==}
    dev: false

  /@types/object.pick@1.3.2:
    resolution: {integrity: sha512-sn7L+qQ6RLPdXRoiaE7bZ/Ek+o4uICma/lBFPyJEKDTPTBP1W8u0c4baj3EiS4DiqLs+Hk+KUGvMVJtAw3ePJg==}
    dev: false

  /@types/parse-json@4.0.0:
    resolution: {integrity: sha512-//oorEZjL6sbPcKUaCdIGlIUeH26mgzimjBB77G6XRgnDl/L5wOnpyBGRe/Mmf5CVW3PwEBE1NjiMZ/ssFh4wA==}
    dev: true

  /@types/passport-jwt@3.0.8:
    resolution: {integrity: sha512-VKJZDJUAHFhPHHYvxdqFcc5vlDht8Q2pL1/ePvKAgqRThDaCc84lSYOTQmnx3+JIkDlN+2KfhFhXIzlcVT+Pcw==}
    dependencies:
      '@types/express': 4.17.17
      '@types/jsonwebtoken': 8.5.8
      '@types/passport-strategy': 0.2.35
    dev: true

  /@types/passport-local@1.0.35:
    resolution: {integrity: sha512-K4eLTJ8R0yYW8TvCqkjB0pTKoqfUSdl5PfZdidTjV2ETV3604fQxtY6BHKjQWAx50WUS0lqzBvKv3LoI1ZBPeA==}
    dependencies:
      '@types/express': 4.17.17
      '@types/passport': 1.0.9
      '@types/passport-strategy': 0.2.35
    dev: true

  /@types/passport-strategy@0.2.35:
    resolution: {integrity: sha512-o5D19Jy2XPFoX2rKApykY15et3Apgax00RRLf0RUotPDUsYrQa7x4howLYr9El2mlUApHmCMv5CZ1IXqKFQ2+g==}
    dependencies:
      '@types/express': 4.17.17
      '@types/passport': 1.0.9
    dev: true

  /@types/passport@1.0.9:
    resolution: {integrity: sha512-9+ilzUhmZQR4JP49GdC2O4UdDE3POPLwpmaTC/iLkW7l0TZCXOo1zsTnnlXPq6rP1UsUZPfbAV4IUdiwiXyC7g==}
    dependencies:
      '@types/express': 4.17.17
    dev: true

  /@types/proxyquire@1.3.28:
    resolution: {integrity: sha512-SQaNzWQ2YZSr7FqAyPPiA3FYpux2Lqh3HWMZQk47x3xbMCqgC/w0dY3dw9rGqlweDDkrySQBcaScXWeR+Yb11Q==}
    dev: true

  /@types/pug@2.0.6:
    resolution: {integrity: sha512-SnHmG9wN1UVmagJOnyo/qkk0Z7gejYxOYYmaAwr5u2yFYfsupN3sg10kyzN8Hep/2zbHxCnsumxOoRIRMBwKCg==}
    dev: false
    optional: true

  /@types/qs@6.9.7:
    resolution: {integrity: sha512-FGa1F62FT09qcrueBA6qYTrJPVDzah9a+493+o2PCXsesWHIn27G98TsSMs3WPNbZIEj4+VJf6saSFpvD+3Zsw==}

  /@types/range-parser@1.2.4:
    resolution: {integrity: sha512-EEhsLsD6UsDM1yFhAvy0Cjr6VwmpMWqFBCb9w07wVugF7w9nfajxLuVmngTIpgS6svCnm6Vaw+MZhoDCKnOfsw==}

  /@types/semver@7.3.13:
    resolution: {integrity: sha512-21cFJr9z3g5dW8B0CVI9g2O9beqaThGQ6ZFBqHfwhzLDKUxaqTIy3vnfah/UPkfOiF2pLq+tGz+W8RyCskuslw==}
    dev: true

  /@types/serve-static@1.13.10:
    resolution: {integrity: sha512-nCkHGI4w7ZgAdNkrEu0bv+4xNV/XDqW+DydknebMOQwkpDGx8G+HTlj7R7ABI8i8nKxVw0wtKPi1D+lPOkh4YQ==}
    dependencies:
      '@types/mime': 1.3.2
      '@types/node': 18.16.18

  /@types/sinon@10.0.15:
    resolution: {integrity: sha512-3lrFNQG0Kr2LDzvjyjB6AMJk4ge+8iYhQfdnSwIwlG88FUOV43kPcQqDZkDa/h3WSZy6i8Fr0BSjfQtB1B3xuQ==}
    dependencies:
      '@types/sinonjs__fake-timers': 8.1.2
    dev: true

  /@types/sinonjs__fake-timers@8.1.2:
    resolution: {integrity: sha512-9GcLXF0/v3t80caGs5p2rRfkB+a8VBGLJZVih6CNFkx8IZ994wiKKLSRs9nuFwk1HevWs/1mnUmkApGrSGsShA==}
    dev: true

  /@types/superagent@4.1.15:
    resolution: {integrity: sha512-mu/N4uvfDN2zVQQ5AYJI/g4qxn2bHB6521t1UuH09ShNWjebTqN0ZFuYK9uYjcgmI0dTQEs+Owi1EO6U0OkOZQ==}
    dependencies:
      '@types/cookiejar': 2.1.2
      '@types/node': 18.16.18
    dev: true

  /@types/supertest@2.0.12:
    resolution: {integrity: sha512-X3HPWTwXRerBZS7Mo1k6vMVR1Z6zmJcDVn5O/31whe0tnjE4te6ZJSJGq1RiqHPjzPdMTfjCFogDJmwng9xHaQ==}
    dependencies:
      '@types/superagent': 4.1.15
    dev: true

  /@types/throttle-debounce@2.1.0:
    resolution: {integrity: sha512-5eQEtSCoESnh2FsiLTxE121IiE60hnMqcb435fShf4bpLRjEu1Eoekht23y6zXS9Ts3l+Szu3TARnTsA0GkOkQ==}
    dev: false

  /@types/validator@13.7.11:
    resolution: {integrity: sha512-WqTos+CnAKN64YwyBMhgUYhb5VsTNKwUY6AuzG5qu9/pFZJar/RJFMZBXwX7VS+uzYi+lIAr3WkvuWqEI9F2eg==}

  /@types/web-bluetooth@0.0.17:
    resolution: {integrity: sha512-4p9vcSmxAayx72yn70joFoL44c9MO/0+iVEBIQXe3v2h2SiAsEIo/G5v6ObFWvNKRFjbrVadNf9LqEEZeQPzdA==}

  /@typescript-eslint/eslint-plugin@5.59.11(@typescript-eslint/parser@5.59.11)(eslint@8.43.0)(typescript@5.1.3):
    resolution: {integrity: sha512-XxuOfTkCUiOSyBWIvHlUraLw/JT/6Io1365RO6ZuI88STKMavJZPNMU0lFcUTeQXEhHiv64CbxYxBNoDVSmghg==}
    engines: {node: ^12.22.0 || ^14.17.0 || >=16.0.0}
    peerDependencies:
      '@typescript-eslint/parser': ^5.0.0
      eslint: ^6.0.0 || ^7.0.0 || ^8.0.0
      typescript: '*'
    peerDependenciesMeta:
      typescript:
        optional: true
    dependencies:
      '@eslint-community/regexpp': 4.4.0
      '@typescript-eslint/parser': 5.59.11(eslint@8.43.0)(typescript@5.1.3)
      '@typescript-eslint/scope-manager': 5.59.11
      '@typescript-eslint/type-utils': 5.59.11(eslint@8.43.0)(typescript@5.1.3)
      '@typescript-eslint/utils': 5.59.11(eslint@8.43.0)(typescript@5.1.3)
      debug: 4.3.4(supports-color@8.1.1)
      eslint: 8.43.0
      grapheme-splitter: 1.0.4
      ignore: 5.2.4
      natural-compare-lite: 1.4.0
      semver: 7.5.0
      tsutils: 3.21.0(typescript@5.1.3)
      typescript: 5.1.3
    transitivePeerDependencies:
      - supports-color
    dev: true

  /@typescript-eslint/parser@5.59.11(eslint@8.43.0)(typescript@5.1.3):
    resolution: {integrity: sha512-s9ZF3M+Nym6CAZEkJJeO2TFHHDsKAM3ecNkLuH4i4s8/RCPnF5JRip2GyviYkeEAcwGMJxkqG9h2dAsnA1nZpA==}
    engines: {node: ^12.22.0 || ^14.17.0 || >=16.0.0}
    peerDependencies:
      eslint: ^6.0.0 || ^7.0.0 || ^8.0.0
      typescript: '*'
    peerDependenciesMeta:
      typescript:
        optional: true
    dependencies:
      '@typescript-eslint/scope-manager': 5.59.11
      '@typescript-eslint/types': 5.59.11
      '@typescript-eslint/typescript-estree': 5.59.11(typescript@5.1.3)
      debug: 4.3.4(supports-color@8.1.1)
      eslint: 8.43.0
      typescript: 5.1.3
    transitivePeerDependencies:
      - supports-color
    dev: true

  /@typescript-eslint/scope-manager@5.59.11:
    resolution: {integrity: sha512-dHFOsxoLFtrIcSj5h0QoBT/89hxQONwmn3FOQ0GOQcLOOXm+MIrS8zEAhs4tWl5MraxCY3ZJpaXQQdFMc2Tu+Q==}
    engines: {node: ^12.22.0 || ^14.17.0 || >=16.0.0}
    dependencies:
      '@typescript-eslint/types': 5.59.11
      '@typescript-eslint/visitor-keys': 5.59.11
    dev: true

  /@typescript-eslint/type-utils@5.59.11(eslint@8.43.0)(typescript@5.1.3):
    resolution: {integrity: sha512-LZqVY8hMiVRF2a7/swmkStMYSoXMFlzL6sXV6U/2gL5cwnLWQgLEG8tjWPpaE4rMIdZ6VKWwcffPlo1jPfk43g==}
    engines: {node: ^12.22.0 || ^14.17.0 || >=16.0.0}
    peerDependencies:
      eslint: '*'
      typescript: '*'
    peerDependenciesMeta:
      typescript:
        optional: true
    dependencies:
      '@typescript-eslint/typescript-estree': 5.59.11(typescript@5.1.3)
      '@typescript-eslint/utils': 5.59.11(eslint@8.43.0)(typescript@5.1.3)
      debug: 4.3.4(supports-color@8.1.1)
      eslint: 8.43.0
      tsutils: 3.21.0(typescript@5.1.3)
      typescript: 5.1.3
    transitivePeerDependencies:
      - supports-color
    dev: true

  /@typescript-eslint/types@5.59.11:
    resolution: {integrity: sha512-epoN6R6tkvBYSc+cllrz+c2sOFWkbisJZWkOE+y3xHtvYaOE6Wk6B8e114McRJwFRjGvYdJwLXQH5c9osME/AA==}
    engines: {node: ^12.22.0 || ^14.17.0 || >=16.0.0}
    dev: true

  /@typescript-eslint/typescript-estree@5.59.11(typescript@5.1.3):
    resolution: {integrity: sha512-YupOpot5hJO0maupJXixi6l5ETdrITxeo5eBOeuV7RSKgYdU3G5cxO49/9WRnJq9EMrB7AuTSLH/bqOsXi7wPA==}
    engines: {node: ^12.22.0 || ^14.17.0 || >=16.0.0}
    peerDependencies:
      typescript: '*'
    peerDependenciesMeta:
      typescript:
        optional: true
    dependencies:
      '@typescript-eslint/types': 5.59.11
      '@typescript-eslint/visitor-keys': 5.59.11
      debug: 4.3.4(supports-color@8.1.1)
      globby: 11.1.0
      is-glob: 4.0.3
      semver: 7.5.0
      tsutils: 3.21.0(typescript@5.1.3)
      typescript: 5.1.3
    transitivePeerDependencies:
      - supports-color
    dev: true

  /@typescript-eslint/utils@5.59.11(eslint@8.43.0)(typescript@5.1.3):
    resolution: {integrity: sha512-didu2rHSOMUdJThLk4aZ1Or8IcO3HzCw/ZvEjTTIfjIrcdd5cvSIwwDy2AOlE7htSNp7QIZ10fLMyRCveesMLg==}
    engines: {node: ^12.22.0 || ^14.17.0 || >=16.0.0}
    peerDependencies:
      eslint: ^6.0.0 || ^7.0.0 || ^8.0.0
    dependencies:
      '@eslint-community/eslint-utils': 4.4.0(eslint@8.43.0)
      '@types/json-schema': 7.0.10
      '@types/semver': 7.3.13
      '@typescript-eslint/scope-manager': 5.59.11
      '@typescript-eslint/types': 5.59.11
      '@typescript-eslint/typescript-estree': 5.59.11(typescript@5.1.3)
      eslint: 8.43.0
      eslint-scope: 5.1.1
      semver: 7.5.0
    transitivePeerDependencies:
      - supports-color
      - typescript
    dev: true

  /@typescript-eslint/visitor-keys@5.59.11:
    resolution: {integrity: sha512-KGYniTGG3AMTuKF9QBD7EIrvufkB6O6uX3knP73xbKLMpH+QRPcgnCxjWXSHjMRuOxFLovljqQgQpR0c7GvjoA==}
    engines: {node: ^12.22.0 || ^14.17.0 || >=16.0.0}
    dependencies:
      '@typescript-eslint/types': 5.59.11
      eslint-visitor-keys: 3.4.1
    dev: true

  /@vitejs/plugin-vue@4.2.3(vite@4.3.9)(vue@3.3.4):
    resolution: {integrity: sha512-R6JDUfiZbJA9cMiguQ7jxALsgiprjBeHL5ikpXfJCH62pPHtI+JdJ5xWj6Ev73yXSlYl86+blXn1kZHQ7uElxw==}
    engines: {node: ^14.18.0 || >=16.0.0}
    peerDependencies:
      vite: ^4.0.0
      vue: ^3.2.25
    dependencies:
      vite: 4.3.9(@types/node@18.16.18)
      vue: 3.3.4
    dev: true

  /@volar/language-core@1.7.6:
    resolution: {integrity: sha512-r+82YGjae8ALzaX+TaESpeBOrp/H5MQnPYZLq4WKd8rsPrCAPbMwelwHLHhFpyjy66BK/cKreJAcvOc6YEwyFA==}
    dependencies:
      '@volar/source-map': 1.7.6
    dev: true

  /@volar/source-map@1.7.6:
    resolution: {integrity: sha512-6oGrgz+hg5GCzP8D2+ay7vOdIOA9/aXwpa22Wx5b6d4ZGwwosBqv7kVs8AyMh5zOSQpKhrImE1pfagpu+V+rBQ==}
    dependencies:
      muggle-string: 0.3.1
    dev: true

  /@volar/typescript@1.7.6:
    resolution: {integrity: sha512-JkBRQe2GYSEgamW84tDk4XQ/7abQJw09czLQCgL1jfjndhaV4DuAet2I3pvQv41OjodVc59W0+E3hylrlNsgWA==}
    dependencies:
      '@volar/language-core': 1.7.6
    dev: true

  /@vue/compiler-core@3.2.47:
    resolution: {integrity: sha512-p4D7FDnQb7+YJmO2iPEv0SQNeNzcbHdGByJDsT4lynf63AFkOTFN07HsiRSvjGo0QrxR/o3d0hUyNCUnBU2Tig==}
    dependencies:
      '@babel/parser': 7.21.8
      '@vue/shared': 3.2.47
      estree-walker: 2.0.2
      source-map: 0.6.1
    dev: true

  /@vue/compiler-core@3.3.4:
    resolution: {integrity: sha512-cquyDNvZ6jTbf/+x+AgM2Arrp6G4Dzbb0R64jiG804HRMfRiFXWI6kqUVqZ6ZR0bQhIoQjB4+2bhNtVwndW15g==}
    dependencies:
      '@babel/parser': 7.21.8
      '@vue/shared': 3.3.4
      estree-walker: 2.0.2
      source-map-js: 1.0.2

  /@vue/compiler-dom@3.2.47:
    resolution: {integrity: sha512-dBBnEHEPoftUiS03a4ggEig74J2YBZ2UIeyfpcRM2tavgMWo4bsEfgCGsu+uJIL/vax9S+JztH8NmQerUo7shQ==}
    dependencies:
      '@vue/compiler-core': 3.2.47
      '@vue/shared': 3.2.47
    dev: true

  /@vue/compiler-dom@3.3.4:
    resolution: {integrity: sha512-wyM+OjOVpuUukIq6p5+nwHYtj9cFroz9cwkfmP9O1nzH68BenTTv0u7/ndggT8cIQlnBeOo6sUT/gvHcIkLA5w==}
    dependencies:
      '@vue/compiler-core': 3.3.4
      '@vue/shared': 3.3.4

  /@vue/compiler-sfc@3.2.47:
    resolution: {integrity: sha512-rog05W+2IFfxjMcFw10tM9+f7i/+FFpZJJ5XHX72NP9eC2uRD+42M3pYcQqDXVYoj74kHMSEdQ/WmCjt8JFksQ==}
    dependencies:
      '@babel/parser': 7.21.8
      '@vue/compiler-core': 3.2.47
      '@vue/compiler-dom': 3.2.47
      '@vue/compiler-ssr': 3.2.47
      '@vue/reactivity-transform': 3.2.47
      '@vue/shared': 3.2.47
      estree-walker: 2.0.2
      magic-string: 0.25.9
      postcss: 8.4.24
      source-map: 0.6.1
    dev: true

  /@vue/compiler-sfc@3.3.4:
    resolution: {integrity: sha512-6y/d8uw+5TkCuzBkgLS0v3lSM3hJDntFEiUORM11pQ/hKvkhSKZrXW6i69UyXlJQisJxuUEJKAWEqWbWsLeNKQ==}
    dependencies:
      '@babel/parser': 7.21.8
      '@vue/compiler-core': 3.3.4
      '@vue/compiler-dom': 3.3.4
      '@vue/compiler-ssr': 3.3.4
      '@vue/reactivity-transform': 3.3.4
      '@vue/shared': 3.3.4
      estree-walker: 2.0.2
      magic-string: 0.30.0
      postcss: 8.4.24
      source-map-js: 1.0.2

  /@vue/compiler-ssr@3.2.47:
    resolution: {integrity: sha512-wVXC+gszhulcMD8wpxMsqSOpvDZ6xKXSVWkf50Guf/S+28hTAXPDYRTbLQ3EDkOP5Xz/+SY37YiwDquKbJOgZw==}
    dependencies:
      '@vue/compiler-dom': 3.2.47
      '@vue/shared': 3.2.47
    dev: true

  /@vue/compiler-ssr@3.3.4:
    resolution: {integrity: sha512-m0v6oKpup2nMSehwA6Uuu+j+wEwcy7QmwMkVNVfrV9P2qE5KshC6RwOCq8fjGS/Eak/uNb8AaWekfiXxbBB6gQ==}
    dependencies:
      '@vue/compiler-dom': 3.3.4
      '@vue/shared': 3.3.4

  /@vue/devtools-api@6.5.0:
    resolution: {integrity: sha512-o9KfBeaBmCKl10usN4crU53fYtC1r7jJwdGKjPT24t348rHxgfpZ0xL3Xm/gLUYnc0oTp8LAmrxOeLyu6tbk2Q==}

  /@vue/language-core@1.8.0(typescript@5.1.3):
    resolution: {integrity: sha512-rOAtqIRyyZ6OQreAkFDbbDt7L5BwvzrdbWaBAoEZjr4ImPBV9cRDBHxlMBU0SBOAZxIUQdjOvQ0uAl9uZDer0w==}
    peerDependencies:
      typescript: '*'
    peerDependenciesMeta:
      typescript:
        optional: true
    dependencies:
      '@volar/language-core': 1.7.6
      '@volar/source-map': 1.7.6
      '@vue/compiler-dom': 3.3.4
      '@vue/reactivity': 3.3.4
      '@vue/shared': 3.3.4
      minimatch: 9.0.0
      muggle-string: 0.3.1
      typescript: 5.1.3
      vue-template-compiler: 2.7.14
    dev: true

  /@vue/reactivity-transform@3.2.47:
    resolution: {integrity: sha512-m8lGXw8rdnPVVIdIFhf0LeQ/ixyHkH5plYuS83yop5n7ggVJU+z5v0zecwEnX7fa7HNLBhh2qngJJkxpwEEmYA==}
    dependencies:
      '@babel/parser': 7.21.8
      '@vue/compiler-core': 3.2.47
      '@vue/shared': 3.2.47
      estree-walker: 2.0.2
      magic-string: 0.25.9
    dev: true

  /@vue/reactivity-transform@3.3.4:
    resolution: {integrity: sha512-MXgwjako4nu5WFLAjpBnCj/ieqcjE2aJBINUNQzkZQfzIZA4xn+0fV1tIYBJvvva3N3OvKGofRLvQIwEQPpaXw==}
    dependencies:
      '@babel/parser': 7.21.8
      '@vue/compiler-core': 3.3.4
      '@vue/shared': 3.3.4
      estree-walker: 2.0.2
      magic-string: 0.30.0

  /@vue/reactivity@3.3.4:
    resolution: {integrity: sha512-kLTDLwd0B1jG08NBF3R5rqULtv/f8x3rOFByTDz4J53ttIQEDmALqKqXY0J+XQeN0aV2FBxY8nJDf88yvOPAqQ==}
    dependencies:
      '@vue/shared': 3.3.4

  /@vue/runtime-core@3.3.4:
    resolution: {integrity: sha512-R+bqxMN6pWO7zGI4OMlmvePOdP2c93GsHFM/siJI7O2nxFRzj55pLwkpCedEY+bTMgp5miZ8CxfIZo3S+gFqvA==}
    dependencies:
      '@vue/reactivity': 3.3.4
      '@vue/shared': 3.3.4

  /@vue/runtime-dom@3.3.4:
    resolution: {integrity: sha512-Aj5bTJ3u5sFsUckRghsNjVTtxZQ1OyMWCr5dZRAPijF/0Vy4xEoRCwLyHXcj4D0UFbJ4lbx3gPTgg06K/GnPnQ==}
    dependencies:
      '@vue/runtime-core': 3.3.4
      '@vue/shared': 3.3.4
      csstype: 3.1.2

  /@vue/server-renderer@3.3.4(vue@3.3.4):
    resolution: {integrity: sha512-Q6jDDzR23ViIb67v+vM1Dqntu+HUexQcsWKhhQa4ARVzxOY2HbC7QRW/ggkDBd5BU+uM1sV6XOAP0b216o34JQ==}
    peerDependencies:
      vue: 3.3.4
    dependencies:
      '@vue/compiler-ssr': 3.3.4
      '@vue/shared': 3.3.4
      vue: 3.3.4

  /@vue/shared@3.2.47:
    resolution: {integrity: sha512-BHGyyGN3Q97EZx0taMQ+OLNuZcW3d37ZEVmEAyeoA9ERdGvm9Irc/0Fua8SNyOtV1w6BS4q25wbMzJujO9HIfQ==}
    dev: true

  /@vue/shared@3.3.4:
    resolution: {integrity: sha512-7OjdcV8vQ74eiz1TZLzZP4JwqM5fA94K6yntPS5Z25r9HDuGNzaGdgvwKYq6S+MxwF0TFRwe50fIR/MYnakdkQ==}

  /@vue/tsconfig@0.4.0:
    resolution: {integrity: sha512-CPuIReonid9+zOG/CGTT05FXrPYATEqoDGNrEaqS4hwcw5BUNM2FguC0mOwJD4Jr16UpRVl9N0pY3P+srIbqmg==}
    dev: true

  /@vue/typescript@1.8.0(typescript@5.1.3):
    resolution: {integrity: sha512-swi0NM+dpZCldXkMGS8wCxvoiRgA0PJw0UQeSTA7PqB2/5LsOQ8pmxyqLPE6YsbEdn0XqI9a7QgKOmmElkaMOA==}
    dependencies:
      '@volar/typescript': 1.7.6
      '@vue/language-core': 1.8.0(typescript@5.1.3)
    transitivePeerDependencies:
      - typescript
    dev: true

  /@vueuse/components@10.2.0(vue@3.3.4):
    resolution: {integrity: sha512-fpGtxx8G3BCJUoTd6d4xI7qELvm4nwVKLZYgIVdv7weqprKWwK5IO+t3LULovPuS7W2guVZgpyMy9NkD4qa2Bw==}
    dependencies:
      '@vueuse/core': 10.2.0(vue@3.3.4)
      '@vueuse/shared': 10.2.0(vue@3.3.4)
      vue-demi: 0.14.5(vue@3.3.4)
    transitivePeerDependencies:
      - '@vue/composition-api'
      - vue
    dev: false

  /@vueuse/core@10.1.2(vue@3.3.4):
    resolution: {integrity: sha512-roNn8WuerI56A5uiTyF/TEYX0Y+VKlhZAF94unUfdhbDUI+NfwQMn4FUnUscIRUhv3344qvAghopU4bzLPNFlA==}
    dependencies:
      '@types/web-bluetooth': 0.0.17
      '@vueuse/metadata': 10.1.2
      '@vueuse/shared': 10.1.2(vue@3.3.4)
      vue-demi: 0.14.5(vue@3.3.4)
    transitivePeerDependencies:
      - '@vue/composition-api'
      - vue
    dev: true

  /@vueuse/core@10.2.0(vue@3.3.4):
    resolution: {integrity: sha512-aHBnoCteIS3hFu7ZZkVB93SanVDY6t4TIb7XDLxJT/HQdAZz+2RdIEJ8rj5LUoEJr7Damb5+sJmtpCwGez5ozQ==}
    dependencies:
      '@types/web-bluetooth': 0.0.17
      '@vueuse/metadata': 10.2.0
      '@vueuse/shared': 10.2.0(vue@3.3.4)
      vue-demi: 0.14.5(vue@3.3.4)
    transitivePeerDependencies:
      - '@vue/composition-api'
      - vue

  /@vueuse/integrations@10.1.2(focus-trap@7.4.3)(vue@3.3.4):
    resolution: {integrity: sha512-wUpG3Wv6LiWerOwCzOAM0iGhNQ4vfFUTkhj/xQy7TLXduh2M3D8N08aS0KqlxsejY6R8NLxydDIM+68QfHZZ8Q==}
    peerDependencies:
      async-validator: '*'
      axios: '*'
      change-case: '*'
      drauu: '*'
      focus-trap: '*'
      fuse.js: '*'
      idb-keyval: '*'
      jwt-decode: '*'
      nprogress: '*'
      qrcode: '*'
      sortablejs: '*'
      universal-cookie: '*'
    peerDependenciesMeta:
      async-validator:
        optional: true
      axios:
        optional: true
      change-case:
        optional: true
      drauu:
        optional: true
      focus-trap:
        optional: true
      fuse.js:
        optional: true
      idb-keyval:
        optional: true
      jwt-decode:
        optional: true
      nprogress:
        optional: true
      qrcode:
        optional: true
      sortablejs:
        optional: true
      universal-cookie:
        optional: true
    dependencies:
      '@vueuse/core': 10.1.2(vue@3.3.4)
      '@vueuse/shared': 10.1.2(vue@3.3.4)
      focus-trap: 7.4.3
      vue-demi: 0.14.5(vue@3.3.4)
    transitivePeerDependencies:
      - '@vue/composition-api'
      - vue
    dev: true

  /@vueuse/math@10.2.0(vue@3.3.4):
    resolution: {integrity: sha512-1aQZQAYBp96VLNviQkswLWlZGrnu26hHIkE8uF1RcvtAbLK9TbgCBtlXgo1hk3HyBxlPkLuNqI8Opaa/jJMcTA==}
    dependencies:
      '@vueuse/shared': 10.2.0(vue@3.3.4)
      vue-demi: 0.14.5(vue@3.3.4)
    transitivePeerDependencies:
      - '@vue/composition-api'
      - vue
    dev: false

  /@vueuse/metadata@10.1.2:
    resolution: {integrity: sha512-3mc5BqN9aU2SqBeBuWE7ne4OtXHoHKggNgxZR2K+zIW4YLsy6xoZ4/9vErQs6tvoKDX6QAqm3lvsrv0mczAwIQ==}
    dev: true

  /@vueuse/metadata@10.2.0:
    resolution: {integrity: sha512-IR7Mkq6QSgZ38q/2ZzOt+Zz1OpcEsnwE64WBumDQ+RGKrosFCtUA2zgRrOqDEzPBXrVB+4HhFkwDjQMu0fDBKw==}

  /@vueuse/router@10.2.0(vue-router@4.2.2)(vue@3.3.4):
    resolution: {integrity: sha512-vks2xHCZWeKaFWfgfmrzi6kJ0cTHvRCHzPUzmjvfbmzDrB2YOS1ymCPjfu1LH3E82H+RyebaSRhTeoDc3AsEFw==}
    peerDependencies:
      vue-router: '>=4.0.0-rc.1'
    dependencies:
      '@vueuse/shared': 10.2.0(vue@3.3.4)
      vue-demi: 0.14.5(vue@3.3.4)
      vue-router: 4.2.2(vue@3.3.4)
    transitivePeerDependencies:
      - '@vue/composition-api'
      - vue
    dev: false

  /@vueuse/shared@10.1.2(vue@3.3.4):
    resolution: {integrity: sha512-1uoUTPBlgyscK9v6ScGeVYDDzlPSFXBlxuK7SfrDGyUTBiznb3mNceqhwvZHjtDRELZEN79V5uWPTF1VDV8svA==}
    dependencies:
      vue-demi: 0.14.5(vue@3.3.4)
    transitivePeerDependencies:
      - '@vue/composition-api'
      - vue
    dev: true

  /@vueuse/shared@10.2.0(vue@3.3.4):
    resolution: {integrity: sha512-dIeA8+g9Av3H5iF4NXR/sft4V6vys76CpZ6hxwj8eMXybXk2WRl3scSsOVi+kQ9SX38COR7AH7WwY83UcuxbSg==}
    dependencies:
      vue-demi: 0.14.5(vue@3.3.4)
    transitivePeerDependencies:
      - '@vue/composition-api'
      - vue

  /@webassemblyjs/ast@1.11.5:
    resolution: {integrity: sha512-LHY/GSAZZRpsNQH+/oHqhRQ5FT7eoULcBqgfyTB5nQHogFnK3/7QoN7dLnwSE/JkUAF0SrRuclT7ODqMFtWxxQ==}
    dependencies:
      '@webassemblyjs/helper-numbers': 1.11.5
      '@webassemblyjs/helper-wasm-bytecode': 1.11.5
    dev: true

  /@webassemblyjs/floating-point-hex-parser@1.11.5:
    resolution: {integrity: sha512-1j1zTIC5EZOtCplMBG/IEwLtUojtwFVwdyVMbL/hwWqbzlQoJsWCOavrdnLkemwNoC/EOwtUFch3fuo+cbcXYQ==}
    dev: true

  /@webassemblyjs/helper-api-error@1.11.5:
    resolution: {integrity: sha512-L65bDPmfpY0+yFrsgz8b6LhXmbbs38OnwDCf6NpnMUYqa+ENfE5Dq9E42ny0qz/PdR0LJyq/T5YijPnU8AXEpA==}
    dev: true

  /@webassemblyjs/helper-buffer@1.11.5:
    resolution: {integrity: sha512-fDKo1gstwFFSfacIeH5KfwzjykIE6ldh1iH9Y/8YkAZrhmu4TctqYjSh7t0K2VyDSXOZJ1MLhht/k9IvYGcIxg==}
    dev: true

  /@webassemblyjs/helper-numbers@1.11.5:
    resolution: {integrity: sha512-DhykHXM0ZABqfIGYNv93A5KKDw/+ywBFnuWybZZWcuzWHfbp21wUfRkbtz7dMGwGgT4iXjWuhRMA2Mzod6W4WA==}
    dependencies:
      '@webassemblyjs/floating-point-hex-parser': 1.11.5
      '@webassemblyjs/helper-api-error': 1.11.5
      '@xtuc/long': 4.2.2
    dev: true

  /@webassemblyjs/helper-wasm-bytecode@1.11.5:
    resolution: {integrity: sha512-oC4Qa0bNcqnjAowFn7MPCETQgDYytpsfvz4ujZz63Zu/a/v71HeCAAmZsgZ3YVKec3zSPYytG3/PrRCqbtcAvA==}
    dev: true

  /@webassemblyjs/helper-wasm-section@1.11.5:
    resolution: {integrity: sha512-uEoThA1LN2NA+K3B9wDo3yKlBfVtC6rh0i4/6hvbz071E8gTNZD/pT0MsBf7MeD6KbApMSkaAK0XeKyOZC7CIA==}
    dependencies:
      '@webassemblyjs/ast': 1.11.5
      '@webassemblyjs/helper-buffer': 1.11.5
      '@webassemblyjs/helper-wasm-bytecode': 1.11.5
      '@webassemblyjs/wasm-gen': 1.11.5
    dev: true

  /@webassemblyjs/ieee754@1.11.5:
    resolution: {integrity: sha512-37aGq6qVL8A8oPbPrSGMBcp38YZFXcHfiROflJn9jxSdSMMM5dS5P/9e2/TpaJuhE+wFrbukN2WI6Hw9MH5acg==}
    dependencies:
      '@xtuc/ieee754': 1.2.0
    dev: true

  /@webassemblyjs/leb128@1.11.5:
    resolution: {integrity: sha512-ajqrRSXaTJoPW+xmkfYN6l8VIeNnR4vBOTQO9HzR7IygoCcKWkICbKFbVTNMjMgMREqXEr0+2M6zukzM47ZUfQ==}
    dependencies:
      '@xtuc/long': 4.2.2
    dev: true

  /@webassemblyjs/utf8@1.11.5:
    resolution: {integrity: sha512-WiOhulHKTZU5UPlRl53gHR8OxdGsSOxqfpqWeA2FmcwBMaoEdz6b2x2si3IwC9/fSPLfe8pBMRTHVMk5nlwnFQ==}
    dev: true

  /@webassemblyjs/wasm-edit@1.11.5:
    resolution: {integrity: sha512-C0p9D2fAu3Twwqvygvf42iGCQ4av8MFBLiTb+08SZ4cEdwzWx9QeAHDo1E2k+9s/0w1DM40oflJOpkZ8jW4HCQ==}
    dependencies:
      '@webassemblyjs/ast': 1.11.5
      '@webassemblyjs/helper-buffer': 1.11.5
      '@webassemblyjs/helper-wasm-bytecode': 1.11.5
      '@webassemblyjs/helper-wasm-section': 1.11.5
      '@webassemblyjs/wasm-gen': 1.11.5
      '@webassemblyjs/wasm-opt': 1.11.5
      '@webassemblyjs/wasm-parser': 1.11.5
      '@webassemblyjs/wast-printer': 1.11.5
    dev: true

  /@webassemblyjs/wasm-gen@1.11.5:
    resolution: {integrity: sha512-14vteRlRjxLK9eSyYFvw1K8Vv+iPdZU0Aebk3j6oB8TQiQYuO6hj9s4d7qf6f2HJr2khzvNldAFG13CgdkAIfA==}
    dependencies:
      '@webassemblyjs/ast': 1.11.5
      '@webassemblyjs/helper-wasm-bytecode': 1.11.5
      '@webassemblyjs/ieee754': 1.11.5
      '@webassemblyjs/leb128': 1.11.5
      '@webassemblyjs/utf8': 1.11.5
    dev: true

  /@webassemblyjs/wasm-opt@1.11.5:
    resolution: {integrity: sha512-tcKwlIXstBQgbKy1MlbDMlXaxpucn42eb17H29rawYLxm5+MsEmgPzeCP8B1Cl69hCice8LeKgZpRUAPtqYPgw==}
    dependencies:
      '@webassemblyjs/ast': 1.11.5
      '@webassemblyjs/helper-buffer': 1.11.5
      '@webassemblyjs/wasm-gen': 1.11.5
      '@webassemblyjs/wasm-parser': 1.11.5
    dev: true

  /@webassemblyjs/wasm-parser@1.11.5:
    resolution: {integrity: sha512-SVXUIwsLQlc8srSD7jejsfTU83g7pIGr2YYNb9oHdtldSxaOhvA5xwvIiWIfcX8PlSakgqMXsLpLfbbJ4cBYew==}
    dependencies:
      '@webassemblyjs/ast': 1.11.5
      '@webassemblyjs/helper-api-error': 1.11.5
      '@webassemblyjs/helper-wasm-bytecode': 1.11.5
      '@webassemblyjs/ieee754': 1.11.5
      '@webassemblyjs/leb128': 1.11.5
      '@webassemblyjs/utf8': 1.11.5
    dev: true

  /@webassemblyjs/wast-printer@1.11.5:
    resolution: {integrity: sha512-f7Pq3wvg3GSPUPzR0F6bmI89Hdb+u9WXrSKc4v+N0aV0q6r42WoF92Jp2jEorBEBRoRNXgjp53nBniDXcqZYPA==}
    dependencies:
      '@webassemblyjs/ast': 1.11.5
      '@xtuc/long': 4.2.2
    dev: true

  /@xtuc/ieee754@1.2.0:
    resolution: {integrity: sha512-DX8nKgqcGwsc0eJSqYt5lwP4DH5FlHnmuWWBRy7X0NcaGR0ZtuyeESgMwTYVEtxmsNGY+qit4QYT/MIYTOTPeA==}
    dev: true

  /@xtuc/long@4.2.2:
    resolution: {integrity: sha512-NuHqBY1PB/D8xU6s/thBgOAiAP7HOYDQ32+BFZILJ8ivkUkAHQnWfn6WhL79Owj1qmUnoN/YPhktdIoucipkAQ==}
    dev: true

  /JSONStream@1.3.5:
    resolution: {integrity: sha512-E+iruNOY8VV9s4JEbe1aNEm6MiszPRr/UfcHMz0TQh1BXSxHK+ASV1R6W4HpjBhSeS+54PIsAMCBmwD06LLsqQ==}
    hasBin: true
    dependencies:
      jsonparse: 1.3.1
      through: 2.3.8
    dev: true

  /abab@2.0.6:
    resolution: {integrity: sha512-j2afSsaIENvHZN2B8GOpF566vZ5WVk5opAiMTvWgaQT8DkbOqsTfvNAvHoRGU2zzP8cPoqys+xHTRDWW8L+/BA==}
    dev: true

  /abbrev@1.1.1:
    resolution: {integrity: sha512-nne9/IiQ/hzIhY6pdDnbBtz7DjPTKrY00P/zvPSm5pOFkl6xuGrGnXn/VtTNNfNtAfZ9/1RtehkszU9qcTii0Q==}
    dev: false

  /accepts@1.3.8:
    resolution: {integrity: sha512-PYAthTa2m2VKxuvSD3DPC/Gy+U+sOA1LAuT8mkmRuvw+NACSaeXEQ+NHcVF7rONl6qcaxV3Uuemwawk+7+SJLw==}
    engines: {node: '>= 0.6'}
    dependencies:
      mime-types: 2.1.35
      negotiator: 0.6.3

  /acorn-globals@7.0.1:
    resolution: {integrity: sha512-umOSDSDrfHbTNPuNpC2NSnnA3LUrqpevPb4T9jRx4MagXNS0rs+gwiTcAvqCRmsD6utzsrzNt+ebm00SNWiC3Q==}
    dependencies:
      acorn: 8.8.2
      acorn-walk: 8.2.0
    dev: true

  /acorn-import-assertions@1.9.0(acorn@8.8.2):
    resolution: {integrity: sha512-cmMwop9x+8KFhxvKrKfPYmN6/pKTYYHBqLa0DfvVZcKMJWNyWLnaqND7dx/qn66R7ewM1UX5XMaDVP5wlVTaVA==}
    peerDependencies:
      acorn: ^8
    dependencies:
      acorn: 8.8.2
    dev: true

  /acorn-jsx@5.3.2(acorn@8.8.2):
    resolution: {integrity: sha512-rq9s+JNhf0IChjtDXxllJ7g41oZk5SlXtp0LHwyA5cejwn7vKmKp4pPri6YEePv2PU65sAsegbXtIinmDFDXgQ==}
    peerDependencies:
      acorn: ^6.0.0 || ^7.0.0 || ^8.0.0
    dependencies:
      acorn: 8.8.2
    dev: true

  /acorn-walk@8.2.0:
    resolution: {integrity: sha512-k+iyHEuPgSw6SbuDpGQM+06HQUa04DZ3o+F6CSzXMvvI5KMvnaEqXe+YVe555R9nn6GPt404fos4wcgpw12SDA==}
    engines: {node: '>=0.4.0'}

  /acorn@7.4.1:
    resolution: {integrity: sha512-nQyp0o1/mNdbTO1PO6kHkwSrmgZ0MT/jCCpNiwbUjGoRN4dlBhqJtoQuCnEOKzgTVwg0ZWiCoQy6SxMebQVh8A==}
    engines: {node: '>=0.4.0'}
    hasBin: true
    dev: false

  /acorn@8.7.1:
    resolution: {integrity: sha512-Xx54uLJQZ19lKygFXOWsscKUbsBZW0CPykPhVQdhIeIwrbPmJzqeASDInc8nKBnp/JT6igTs82qPXz069H8I/A==}
    engines: {node: '>=0.4.0'}
    hasBin: true
    dev: true

  /acorn@8.8.2:
    resolution: {integrity: sha512-xjIYgE8HBrkpd/sJqOGNspf8uHG+NOHGOw6a/Urj8taM2EXfdNAH2oFcPeIFfsv3+kz/mJrS5VuMqbNLjCa2vw==}
    engines: {node: '>=0.4.0'}
    hasBin: true

  /agent-base@6.0.2:
    resolution: {integrity: sha512-RZNwNclF7+MS/8bDg70amg32dyeZGZxiDuQmZxKLAlQjr3jGyLx+4Kkk58UO7D2QdgFIQCovuSuZESne6RG6XQ==}
    engines: {node: '>= 6.0.0'}
    dependencies:
      debug: 4.3.4(supports-color@8.1.1)
    transitivePeerDependencies:
      - supports-color

<<<<<<< HEAD
  /ajv-formats/2.1.1:
=======
  /ajv-formats@2.1.1(ajv@8.12.0):
>>>>>>> 7509476e
    resolution: {integrity: sha512-Wx0Kx52hxE7C18hkMEggYlEifqWZtYaRgouJor+WMdPnQyEK13vgEWyVNup7SoeeoLMsr4kf5h6dOW11I15MUA==}
    peerDependenciesMeta:
      ajv:
        optional: true
    dependencies:
      ajv: 8.12.0
    dev: true

  /ajv-keywords@3.5.2(ajv@6.12.6):
    resolution: {integrity: sha512-5p6WTN0DdTGVQk6VjcEju19IgaHudalcfabD7yhDGeA6bcQnmL+CpveLJq/3hvfwd1aof6L386Ougkx6RfyMIQ==}
    peerDependencies:
      ajv: ^6.9.1
    dependencies:
      ajv: 6.12.6
    dev: true

  /ajv@6.12.6:
    resolution: {integrity: sha512-j3fVLgvTo527anyYyJOGTYJbG+vnnQYvE0m5mmkc1TK+nxAppkCLMIL0aZ4dblVCNoGShhm+kzE4ZUykBoMg4g==}
    dependencies:
      fast-deep-equal: 3.1.3
      fast-json-stable-stringify: 2.1.0
      json-schema-traverse: 0.4.1
      uri-js: 4.4.1
    dev: true

  /ajv@8.12.0:
    resolution: {integrity: sha512-sRu1kpcO9yLtYxBKvqfTeh9KzZEwO3STyX1HT+4CaDzC6HpTGYhIhPIzj9XuKU7KYDwnaeh5hcOwjy1QuJzBPA==}
    dependencies:
      fast-deep-equal: 3.1.3
      json-schema-traverse: 1.0.0
      require-from-string: 2.0.2
      uri-js: 4.4.1
    dev: true

  /algoliasearch@4.14.3:
    resolution: {integrity: sha512-GZTEuxzfWbP/vr7ZJfGzIl8fOsoxN916Z6FY2Egc9q2TmZ6hvq5KfAxY89pPW01oW/2HDEKA8d30f9iAH9eXYg==}
    dependencies:
      '@algolia/cache-browser-local-storage': 4.14.3
      '@algolia/cache-common': 4.14.3
      '@algolia/cache-in-memory': 4.14.3
      '@algolia/client-account': 4.14.3
      '@algolia/client-analytics': 4.14.3
      '@algolia/client-common': 4.14.3
      '@algolia/client-personalization': 4.14.3
      '@algolia/client-search': 4.14.3
      '@algolia/logger-common': 4.14.3
      '@algolia/logger-console': 4.14.3
      '@algolia/requester-browser-xhr': 4.14.3
      '@algolia/requester-common': 4.14.3
      '@algolia/requester-node-http': 4.14.3
      '@algolia/transporter': 4.14.3
    dev: true

  /ansi-colors@4.1.1:
    resolution: {integrity: sha512-JoX0apGbHaUJBNl6yF+p6JAFYZ666/hhCGKN5t9QFjbJQKUU/g8MNbFDbvfrgKXvI1QpZplPOnwIo99lX/AAmA==}
    engines: {node: '>=6'}
    dev: true

  /ansi-colors@4.1.3:
    resolution: {integrity: sha512-/6w/C21Pm1A7aZitlI5Ni/2J6FFQN8i1Cvz3kHABAAbw93v/NlvKdVOqz7CCWz/3iv/JplRSEEZ83XION15ovw==}
    engines: {node: '>=6'}

  /ansi-escapes@4.3.2:
    resolution: {integrity: sha512-gKXj5ALrKWQLsYG9jlTRmR/xKluxHV+Z9QEwNIgCfM1/uwPMCuzVVnh5mwTd+OuBZcwSIMbqssNWRm1lE51QaQ==}
    engines: {node: '>=8'}
    dependencies:
      type-fest: 0.21.3
    dev: true

  /ansi-regex@5.0.1:
    resolution: {integrity: sha512-quJQXlTSUGL2LH9SUXo8VwsY4soanhgo6LNSm84E1LBcE8s3O0wpdiRzyR9z/ZZJMlMWv37qOOb9pdJlMUEKFQ==}
    engines: {node: '>=8'}

  /ansi-sequence-parser@1.1.0:
    resolution: {integrity: sha512-lEm8mt52to2fT8GhciPCGeCXACSz2UwIN4X2e2LJSnZ5uAbn2/dsYdOmUXq0AtWS5cpAupysIneExOgH0Vd2TQ==}
    dev: true

  /ansi-styles@3.2.1:
    resolution: {integrity: sha512-VT0ZI6kZRdTh8YyJw3SMbYm/u+NqfsAxEpWO0Pf9sq8/e94WxxOpPKx9FR1FlyCtOVDNOQ+8ntlqFxiRc+r5qA==}
    engines: {node: '>=4'}
    dependencies:
      color-convert: 1.9.3
    dev: true

  /ansi-styles@4.3.0:
    resolution: {integrity: sha512-zbB9rCJAT1rbjiVDb2hqKFHNYLxgtk8NURxZ3IZwD3F6NtxbXZQCnnSi1Lkx+IDohdPlFp222wVALIheZJQSEg==}
    engines: {node: '>=8'}
    dependencies:
      color-convert: 2.0.1

  /any-promise@1.3.0:
    resolution: {integrity: sha512-7UvmKalWRt1wgjL1RrGxoSJW/0QZFIegpeGvZG9kjp8vrRu55XTHbwnqq2GpXm9uLbcuhxm3IqX9OB4MZR1b2A==}
    dev: true

  /anymatch@3.1.2:
    resolution: {integrity: sha512-P43ePfOAIupkguHUycrc4qJ9kz8ZiuOUijaETwX7THt0Y/GNK7v0aa8rY816xWjZ7rJdA5XdMcpVFTKMq+RvWg==}
    engines: {node: '>= 8'}
    dependencies:
      normalize-path: 3.0.0
      picomatch: 2.3.1

  /append-field@1.0.0:
    resolution: {integrity: sha512-klpgFSWLW1ZEs8svjfb7g4qWY0YS5imI82dTg+QahUvJ8YqAY0P10Uk8tTyh9ZGuYEZEMaeJYCF5BFuX552hsw==}

  /aproba@2.0.0:
    resolution: {integrity: sha512-lYe4Gx7QT+MKGbDsA+Z+he/Wtef0BiwDOlK/XkBrdfsh9J/jPPXbX0tE9x9cl27Tmu5gg3QUbUrQYa/y+KOHPQ==}
    dev: false

  /are-we-there-yet@2.0.0:
    resolution: {integrity: sha512-Ci/qENmwHnsYo9xKIcUJN5LeDKdJ6R1Z1j9V/J5wyq8nh/mYPEpIKJbBZXtZjG04HiK7zV/p6Vs9952MrMeUIw==}
    engines: {node: '>=10'}
    dependencies:
      delegates: 1.0.0
      readable-stream: 3.6.0
    dev: false

  /arg@4.1.3:
    resolution: {integrity: sha512-58S9QDqG0Xx27YwPSt9fJxivjYl432YCwfDMfZ+71RAqUrZef7LrKQZ3LHLOwCS4FLNBplP533Zx895SeOCHvA==}
    dev: true

  /arg@5.0.2:
    resolution: {integrity: sha512-PYjyFOLKQ9y57JvQ6QLo8dAgNqswh8M1RMJYdQduT6xbWSgK36P/Z/v+p888pM69jMMfS8Xd8F6I1kQ/I9HUGg==}
    dev: true

  /argon2@0.30.3:
    resolution: {integrity: sha512-DoH/kv8c9127ueJSBxAVJXinW9+EuPA3EMUxoV2sAY1qDE5H9BjTyVF/aD2XyHqbqUWabgBkIfcP3ZZuGhbJdg==}
    engines: {node: '>=14.0.0'}
    requiresBuild: true
    dependencies:
      '@mapbox/node-pre-gyp': 1.0.10
      '@phc/format': 1.0.0
      node-addon-api: 5.0.0
    transitivePeerDependencies:
      - encoding
      - supports-color
    dev: false

  /argparse@1.0.10:
    resolution: {integrity: sha512-o5Roy6tNG4SL/FOkCAN6RzjiakZS25RLYFrcMttJqbdd8BWrnA+fGz57iN5Pb06pvBGvl5gQ0B48dJlslXvoTg==}
    dependencies:
      sprintf-js: 1.0.3
    dev: true

  /argparse@2.0.1:
    resolution: {integrity: sha512-8+9WqebbFzpX9OR+Wa6O29asIogeRMzcGtAINdpMHHyAg10f05aSFVBbcEqGf/PXw1EjAZ+q2/bEBg3DvurK3Q==}

  /array-buffer-byte-length@1.0.0:
    resolution: {integrity: sha512-LPuwb2P+NrQw3XhxGc36+XSvuBPopovXYTR9Ew++Du9Yb/bx5AzBfrIsBoj0EZUifjQU+sHL21sseZ3jerWO/A==}
    dependencies:
      call-bind: 1.0.2
      is-array-buffer: 3.0.2
    dev: true

  /array-flatten@1.1.1:
    resolution: {integrity: sha512-PCVAQswWemu6UdxsDFFX/+gVeYqKAod3D3UVm91jHwynguOwAvYPhx8nNlM++NqRcK6CxxpUafjmhIdKiHibqg==}

  /array-ify@1.0.0:
    resolution: {integrity: sha512-c5AMf34bKdvPhQ7tBGhqkgKNUzMr4WUs+WDtC2ZUGOUncbxKMTvqxYctiseW3+L4bA8ec+GcZ6/A/FW4m8ukng==}
    dev: true

  /array-timsort@1.0.3:
    resolution: {integrity: sha512-/+3GRL7dDAGEfM6TseQk/U+mi18TU2Ms9I3UlLdUMhz2hbvGNTKdj9xniwXfUqgYhHxRx0+8UnKkvlNwVU+cWQ==}
    dev: true

  /array-union@2.1.0:
    resolution: {integrity: sha512-HGyxoOTYUyCM6stUe6EJgnd4EoewAI7zMdfqO+kGjnlZmBDz/cR5pf8r/cR4Wq60sL/p0IkcjUEEPwS3GFrIyw==}
    engines: {node: '>=8'}
    dev: true

  /arrify@1.0.1:
    resolution: {integrity: sha512-3CYzex9M9FGQjCGMGyi6/31c8GJbgb0qGyrx5HWxPd0aCwh4cB2YjMb2Xf9UuoogrMrlO9cTqnB5rI5GHZTcUA==}
    engines: {node: '>=0.10.0'}
    dev: true

  /asap@2.0.6:
    resolution: {integrity: sha512-BSHWgDSAiKs50o2Re8ppvp3seVHXSRM44cdSsT9FfNEUUZLOGWVCsiWaRPWM1Znn+mqZ1OfVZ3z3DWEzSp7hRA==}

  /assert-never@1.2.1:
    resolution: {integrity: sha512-TaTivMB6pYI1kXwrFlEhLeGfOqoDNdTxjCdwRfFFkEA30Eu+k48W34nlok2EYWJfFFzqaEmichdNM7th6M5HNw==}
    dev: false

  /assertion-error@1.1.0:
    resolution: {integrity: sha512-jgsaNduz+ndvGyFt3uSuWqvy4lCnIJiovtouQN5JZHOKCS2QuhEdbcQHFhVksz2N2U9hXJo8odG7ETyWlEeuDw==}
    dev: true

  /ast-types@0.13.4:
    resolution: {integrity: sha512-x1FCFnFifvYDDzTaLII71vG5uvDwgtmDTEVWAxrgeiR8VjMONcCXJx7E+USjDtHlwFmt9MysbqgF9b9Vjr6w+w==}
    engines: {node: '>=4'}
    dependencies:
      tslib: 2.5.3
    dev: false

  /async-retry@1.3.3:
    resolution: {integrity: sha512-wfr/jstw9xNi/0teMHrRW7dsz3Lt5ARhYNZ2ewpadnhaIp5mbALhOAP+EAdsC7t4Z6wqsDVv9+W6gm1Dk9mEyw==}
    dependencies:
      retry: 0.13.1
    dev: false

  /async@3.2.3:
    resolution: {integrity: sha512-spZRyzKL5l5BZQrr/6m/SqFdBN0q3OCI0f9rjfBzCMBIP4p75P620rR3gTmaksNOhmzgdxcaxdNfMy6anrbM0g==}
    dev: false
    optional: true

  /asynckit@0.4.0:
    resolution: {integrity: sha512-Oei9OH4tRh0YqU3GxhX79dM/mwVgvbZJaSNaRk+bshkj0S5cfHcgYakreBjrHwatXKbz+IoIdYLxrKim2MjW0Q==}

  /autoprefixer@10.4.14(postcss@8.4.24):
    resolution: {integrity: sha512-FQzyfOsTlwVzjHxKEqRIAdJx9niO6VCBCoEwax/VLSoQF29ggECcPuBqUMZ+u8jCZOPSy8b8/8KnuFbp0SaFZQ==}
    engines: {node: ^10 || ^12 || >=14}
    hasBin: true
    peerDependencies:
      postcss: ^8.1.0
    dependencies:
      browserslist: 4.21.5
      caniuse-lite: 1.0.30001464
      fraction.js: 4.2.0
      normalize-range: 0.1.2
      picocolors: 1.0.0
      postcss: 8.4.24
      postcss-value-parser: 4.2.0
    dev: true

  /available-typed-arrays@1.0.5:
    resolution: {integrity: sha512-DMD0KiN46eipeziST1LPP/STfDU0sufISXmjSgvVsoU2tqxctQeASejWcfNtxYKqETM1UxQ8sp2OrSBWpHY6sw==}
    engines: {node: '>= 0.4'}
    dev: true

  /await-event-emitter@2.0.2:
    resolution: {integrity: sha512-3+cjm1wr2MQz0bFM1f5F0pR9XUitF5/kaKUfeGXJWFKC57FgDY61BoQp/xzjjkxXCz8tw1S2fCpeHtxpTID9tA==}
    engines: {node: '>=10'}
    dependencies:
      is-promise: 4.0.0
    dev: true

  /axios-retry@3.5.0:
    resolution: {integrity: sha512-g48qNrLX30VU6ECWltpFCPegKK6dWzMDYv2o83W2zUL/Zh/SLXbT6ksGoKqYZHtghzqeeXhZBcSXJkO1fPbCcw==}
    dependencies:
      '@babel/runtime': 7.18.6
      is-retry-allowed: 2.2.0
    dev: false

  /axios@1.4.0:
    resolution: {integrity: sha512-S4XCWMEmzvo64T9GfvQDOXgYRDJ/wsSZc7Jvdgx5u1sd0JwsuPLqb3SYmusag+edF6ziyMensPVqLTSc1PiSEA==}
    dependencies:
      follow-redirects: 1.15.2
      form-data: 4.0.0
      proxy-from-env: 1.1.0
    transitivePeerDependencies:
      - debug
    dev: false

  /babel-walk@3.0.0-canary-5:
    resolution: {integrity: sha512-GAwkz0AihzY5bkwIY5QDR+LvsRQgB/B+1foMPvi0FZPMl5fjD7ICiznUiBdLYMH1QYe6vqu4gWYytZOccLouFw==}
    engines: {node: '>= 10.0.0'}
    dependencies:
      '@babel/types': 7.17.0
    dev: false

  /backo2@1.0.2:
    resolution: {integrity: sha512-zj6Z6M7Eq+PBZ7PQxl5NT665MvJdAkzp0f60nAJ+sLaSCBPMwVak5ZegFbgVCzFcCJTKFoMizvM5Ld7+JrRJHA==}
    dev: false

  /balanced-match@1.0.2:
    resolution: {integrity: sha512-3oSeUO0TMV67hN1AmbXsK4yaqU7tjiHlbxRDZOpH0KW9+CeX4bRAaX0Anxt0tx2MrpRpWwQaPwIlISEJhYU5Pw==}

  /base64-js@1.5.1:
    resolution: {integrity: sha512-AKpaYlHn8t4SVbOHCy+b5+KKgvR4vrsD8vbvrbiQJps7fKDTkjkDry6ji0rUJjC0kzbNePLwzxq8iypo41qeWA==}
    dev: true

  /batch@0.6.1:
    resolution: {integrity: sha512-x+VAiMRL6UPkx+kudNvxTl6hB2XNNCG2r+7wixVfIYwu/2HKRXimwQyaumLjMveWvT2Hkd/cAJw+QBMfJ/EKVw==}
    dev: false

  /binary-extensions@2.2.0:
    resolution: {integrity: sha512-jDctJ/IVQbZoJykoeHbhXpOlNBqGNcwXJKJog42E5HDPUwQTSdjCHdihjj0DlnheQ7blbT6dHOafNAiS8ooQKA==}
    engines: {node: '>=8'}

  /birpc@0.1.1:
    resolution: {integrity: sha512-B64AGL4ug2IS2jvV/zjTYDD1L+2gOJTT7Rv+VaK7KVQtQOo/xZbCDsh7g727ipckmU+QJYRqo5RcifVr0Kgcmg==}
    dev: true

  /bl@4.1.0:
    resolution: {integrity: sha512-1W07cM9gS6DcLperZfFSj+bWLtaPGSOHWhPiGzXmvVJbRLdG82sH/Kn8EtW1VqWVA54AKf2h5k5BbnIbwF3h6w==}
    dependencies:
      buffer: 5.7.1
      inherits: 2.0.4
      readable-stream: 3.6.0
    dev: true

  /body-parser@1.20.1:
    resolution: {integrity: sha512-jWi7abTbYwajOytWCQc37VulmWiRae5RyTpaCyDcS5/lMdtwSz5lOpDE67srw/HYe35f1z3fDQw+3txg7gNtWw==}
    engines: {node: '>= 0.8', npm: 1.2.8000 || >= 1.4.16}
    dependencies:
      bytes: 3.1.2
      content-type: 1.0.5
      debug: 2.6.9
      depd: 2.0.0
      destroy: 1.2.0
      http-errors: 2.0.0
      iconv-lite: 0.4.24
      on-finished: 2.4.1
      qs: 6.11.0
      raw-body: 2.5.1
      type-is: 1.6.18
      unpipe: 1.0.0
    transitivePeerDependencies:
      - supports-color

  /body-parser@1.20.2:
    resolution: {integrity: sha512-ml9pReCu3M61kGlqoTm2umSXTlRTuGTx0bfYj+uIUKKYycG5NtSbeetV3faSU6R7ajOPw0g/J1PvK4qNy7s5bA==}
    engines: {node: '>= 0.8', npm: 1.2.8000 || >= 1.4.16}
    dependencies:
      bytes: 3.1.2
      content-type: 1.0.5
      debug: 2.6.9
      depd: 2.0.0
      destroy: 1.2.0
      http-errors: 2.0.0
      iconv-lite: 0.4.24
      on-finished: 2.4.1
      qs: 6.11.0
      raw-body: 2.5.2
      type-is: 1.6.18
      unpipe: 1.0.0
    transitivePeerDependencies:
      - supports-color

  /body-scroll-lock@4.0.0-beta.0:
    resolution: {integrity: sha512-a7tP5+0Mw3YlUJcGAKUqIBkYYGlYxk2fnCasq/FUph1hadxlTRjF+gAcZksxANnaMnALjxEddmSi/H3OR8ugcQ==}
    dev: true

  /boolbase@1.0.0:
    resolution: {integrity: sha512-JZOSA7Mo9sNGB8+UjSgzdLtokWAky1zbztM3WRLCbZ70/3cTANmQmOdR7y2g+J0e2WXywy1yS468tY+IruqEww==}

  /brace-expansion@1.1.11:
    resolution: {integrity: sha512-iCuPHDFgrHX7H2vEI/5xpz07zSHB00TpugqhmYtVmMO6518mCuRMoOYFldEBl0g187ufozdaHgWKcYFb61qGiA==}
    dependencies:
      balanced-match: 1.0.2
      concat-map: 0.0.1

  /brace-expansion@2.0.1:
    resolution: {integrity: sha512-XnAIvQ8eM+kC6aULx6wuQiwVsnzsi9d3WxzV3FpWTGA19F621kwdbsAcFKXgKUHZWsy+mY6iL1sHTxWEFCytDA==}
    dependencies:
      balanced-match: 1.0.2

  /braces@3.0.2:
    resolution: {integrity: sha512-b8um+L1RzM3WDSzvhm6gIz1yfTbBt6YTlcEKAvsmqCZZFw46z626lVj9j1yEPW33H5H+lBQpZMP1k8l+78Ha0A==}
    engines: {node: '>=8'}
    dependencies:
      fill-range: 7.0.1

  /browser-stdout@1.3.1:
    resolution: {integrity: sha512-qhAVI1+Av2X7qelOfAIYwXONood6XlZE/fXaBSmW/T5SzLAmCgzi+eiWE7fUvbHaeNBQH13UftjpXxsfLkMpgw==}
    dev: true

  /browserslist@4.21.5:
    resolution: {integrity: sha512-tUkiguQGW7S3IhB7N+c2MV/HZPSCPAAiYBZXLsBhFB/PCy6ZKKsZrmBayHV9fdGV/ARIfJ14NkxKzRDjvp7L6w==}
    engines: {node: ^6 || ^7 || ^8 || ^9 || ^10 || ^11 || ^12 || >=13.7}
    hasBin: true
    dependencies:
      caniuse-lite: 1.0.30001464
      electron-to-chromium: 1.4.328
      node-releases: 2.0.10
      update-browserslist-db: 1.0.10(browserslist@4.21.5)
    dev: true

  /buffer-equal-constant-time@1.0.1:
    resolution: {integrity: sha512-zRpUiDwd/xk6ADqPMATG8vc9VPrkck7T07OIx0gnjmJAnHnTVXNQG3vfvWNuiZIkwu9KrKdA1iJKfsfTVxE6NA==}
    dev: false

  /buffer-from@1.1.2:
    resolution: {integrity: sha512-E+XQCRwSbaaiChtv6k6Dwgc+bx+Bs6vuKJHHl5kox/BaKbhiXzqQOwK4cO22yElGp2OCmjwVhT3HmxgyPGnJfQ==}

  /buffer@5.7.1:
    resolution: {integrity: sha512-EHcyIPBQ4BSGlvjB16k5KgAJ27CIsHY/2JBmCRReo48y9rQ3MaUzWX3KVlBa4U7MyX02HdVj0K7C3WaB3ju7FQ==}
    dependencies:
      base64-js: 1.5.1
      ieee754: 1.2.1
    dev: true

  /busboy@1.6.0:
    resolution: {integrity: sha512-8SFQbg/0hQ9xy3UNTB0YEnsNBbWfhf7RtnzpL7TkBiTBRfrQ9Fxcnz7VJsleJpyp6rVLvXiuORqjlHi5q+PYuA==}
    engines: {node: '>=10.16.0'}
    dependencies:
      streamsearch: 1.1.0

  /bytes@3.1.2:
    resolution: {integrity: sha512-/Nf7TyzTx6S3yRJObOAV7956r8cr2+Oj8AC5dt8wSP3BQAoeX58NoHyCU8P8zGkNXStjTSi6fzO6F0pBdcYbEg==}
    engines: {node: '>= 0.8'}

  /cac@6.7.14:
    resolution: {integrity: sha512-b6Ilus+c3RrdDk+JhLKUAQfzzgLEPy6wcXqS7f/xe1EETvsDP6GORG7SFuOs6cID5YkqchW/LXZbX5bc8j7ZcQ==}
    engines: {node: '>=8'}
    dev: true

  /cache-manager-redis-yet@4.1.2:
    resolution: {integrity: sha512-pM2K1ZlOv8gQpE1Z5mcDrfLj5CsNKVRiYua/SZ12j7LEDgfDeFVntI6JSgIw0siFSR/9P/FpG30scI3frHwibA==}
    engines: {node: '>= 16.17.0'}
    dependencies:
      '@redis/bloom': 1.2.0(@redis/client@1.5.8)
      '@redis/client': 1.5.8
      '@redis/graph': 1.1.0(@redis/client@1.5.8)
      '@redis/json': 1.0.4(@redis/client@1.5.8)
      '@redis/search': 1.1.3(@redis/client@1.5.8)
      '@redis/time-series': 1.0.4(@redis/client@1.5.8)
      cache-manager: 5.2.3
      redis: 4.6.7
    dev: false

  /cache-manager@5.2.3:
    resolution: {integrity: sha512-9OErI8fksFkxAMJ8Mco0aiZSdphyd90HcKiOMJQncSlU1yq/9lHHxrT8PDayxrmr9IIIZPOAEfXuGSD7g29uog==}
    dependencies:
      lodash.clonedeep: 4.5.0
      lru-cache: 9.1.2
    dev: false

  /call-bind@1.0.2:
    resolution: {integrity: sha512-7O+FbCihrB5WGbFYesctwmTKae6rOiIzmz1icreWJ+0aA7LJfuqhEso2T9ncpcFtzMQtzXf2QGGueWJGTYsqrA==}
    dependencies:
      function-bind: 1.1.1
      get-intrinsic: 1.2.0

  /callsites@3.1.0:
    resolution: {integrity: sha512-P8BjAsXvZS+VIDUI11hHCQEv74YT67YUi5JJFNWIqL235sBmjX4+qx9Muvls5ivyNENctx46xQLQ3aTuE7ssaQ==}
    engines: {node: '>=6'}
    dev: true

  /camel-case@3.0.0:
    resolution: {integrity: sha512-+MbKztAYHXPr1jNTSKQF52VpcFjwY5RkR7fxksV8Doo4KAYc5Fl4UJRgthBbTmEx8C54DqahhbLJkDwjI3PI/w==}
    dependencies:
      no-case: 2.3.2
      upper-case: 1.1.3
    dev: false

  /camel-case@4.1.2:
    resolution: {integrity: sha512-gxGWBrTT1JuMx6R+o5PTXMmUnhnVzLQ9SNutD4YqKtI6ap897t3tKECYla6gCWEkplXnlNybEkZg9GEGxKFCgw==}
    dependencies:
      pascal-case: 3.1.2
      tslib: 2.5.3
    dev: true

  /camelcase-css@2.0.1:
    resolution: {integrity: sha512-QOSvevhslijgYwRx6Rv7zKdMF8lbRmx+uQGx2+vDc+KI/eBnsy9kit5aj23AgGu3pa4t9AgwbnXWqS+iOY+2aA==}
    engines: {node: '>= 6'}
    dev: true

  /camelcase-keys@6.2.2:
    resolution: {integrity: sha512-YrwaA0vEKazPBkn0ipTiMpSajYDSe+KjQfrjhcBMxJt/znbvlHd8Pw/Vamaz5EB4Wfhs3SUR3Z9mwRu/P3s3Yg==}
    engines: {node: '>=8'}
    dependencies:
      camelcase: 5.3.1
      map-obj: 4.3.0
      quick-lru: 4.0.1
    dev: true

  /camelcase@5.3.1:
    resolution: {integrity: sha512-L28STB170nwWS63UjtlEOE3dldQApaJXZkOI1uMFfzf3rRuPegHaHesyee+YxQ+W6SvRDQV6UrdOdRiR153wJg==}
    engines: {node: '>=6'}
    dev: true

  /camelcase@6.3.0:
    resolution: {integrity: sha512-Gmy6FhYlCY7uOElZUSbxo2UCDH8owEk996gkbrpsgGtrJLM3J7jGxl9Ic7Qwwj4ivOE5AWZWRMecDdF7hqGjFA==}
    engines: {node: '>=10'}
    dev: true

  /caniuse-lite@1.0.30001464:
    resolution: {integrity: sha512-oww27MtUmusatpRpCGSOneQk2/l5czXANDSFvsc7VuOQ86s3ANhZetpwXNf1zY/zdfP63Xvjz325DAdAoES13g==}
    dev: true

  /capital-case@1.0.4:
    resolution: {integrity: sha512-ds37W8CytHgwnhGGTi88pcPyR15qoNkOpYwmMMfnWqqWgESapLqvDx6huFjQ5vqWSn2Z06173XNA7LtMOeUh1A==}
    dependencies:
      no-case: 3.0.4
      tslib: 2.5.3
      upper-case-first: 2.0.2
    dev: true

  /case-anything@2.1.10:
    resolution: {integrity: sha512-JczJwVrCP0jPKh05McyVsuOg6AYosrB9XWZKbQzXeDAm2ClE/PJE/BcrrQrVyGYH7Jg8V/LDupmyL4kFlVsVFQ==}
    engines: {node: '>=12.13'}
    dev: false

  /chai-as-promised@7.1.1(chai@4.3.7):
    resolution: {integrity: sha512-azL6xMoi+uxu6z4rhWQ1jbdUhOMhis2PvscD/xjLqNMkv3BPPp2JyyuTHOrf9BOosGpNQ11v6BKv/g57RXbiaA==}
    peerDependencies:
      chai: '>= 2.1.2 < 5'
    dependencies:
      chai: 4.3.7
      check-error: 1.0.2
    dev: true

  /chai@4.3.7:
    resolution: {integrity: sha512-HLnAzZ2iupm25PlN0xFreAlBA5zaBSv3og0DdeGA4Ar6h6rJ3A0rolRUKJhSF2V10GZKDgWF/VmAEsNWjCRB+A==}
    engines: {node: '>=4'}
    dependencies:
      assertion-error: 1.1.0
      check-error: 1.0.2
      deep-eql: 4.1.3
      get-func-name: 2.0.0
      loupe: 2.3.6
      pathval: 1.1.1
      type-detect: 4.0.8
    dev: true

  /chalk@2.4.2:
    resolution: {integrity: sha512-Mti+f9lpJNcwF4tWV8/OrTTtF1gZi+f8FqlyAdouralcFWFQWF2+NgCHShjkCb+IFBLq9buZwE1xckQU4peSuQ==}
    engines: {node: '>=4'}
    dependencies:
      ansi-styles: 3.2.1
      escape-string-regexp: 1.0.5
      supports-color: 5.5.0
    dev: true

  /chalk@4.1.2:
    resolution: {integrity: sha512-oKnbhFyRIXpUuez8iBMmyEa4nbj4IOQyuhc/wy9kY7/WVPcwIO9VA668Pu8RkO7+0G76SLROeyw9CpQ061i4mA==}
    engines: {node: '>=10'}
    dependencies:
      ansi-styles: 4.3.0
      supports-color: 7.2.0

  /change-case@4.1.2:
    resolution: {integrity: sha512-bSxY2ws9OtviILG1EiY5K7NNxkqg/JnRnFxLtKQ96JaviiIxi7djMrSd0ECT9AC+lttClmYwKw53BWpOMblo7A==}
    dependencies:
      camel-case: 4.1.2
      capital-case: 1.0.4
      constant-case: 3.0.4
      dot-case: 3.0.4
      header-case: 2.0.4
      no-case: 3.0.4
      param-case: 3.0.4
      pascal-case: 3.1.2
      path-case: 3.0.4
      sentence-case: 3.0.4
      snake-case: 3.0.4
      tslib: 2.5.3
    dev: true

  /character-parser@2.2.0:
    resolution: {integrity: sha512-+UqJQjFEFaTAs3bNsF2j2kEN1baG/zghZbdqoYEDxGZtJo9LBzl1A+m0D4n3qKx8N2FNv8/Xp6yV9mQmBuptaw==}
    dependencies:
      is-regex: 1.1.4
    dev: false

  /chardet@0.7.0:
    resolution: {integrity: sha512-mT8iDcrh03qDGRRmoA2hmBJnxpllMR+0/0qlzjqZES6NdiWDcZkCNAk4rPFZ9Q85r27unkiNNg8ZOiwZXBHwcA==}
    dev: true

  /check-error@1.0.2:
    resolution: {integrity: sha512-BrgHpW9NURQgzoNyjfq0Wu6VFO6D7IZEmJNdtgNqpzGG8RuNFHt2jQxWlAs4HMe119chBnv+34syEZtc6IhLtA==}
    dev: true

  /cheerio-select@1.6.0:
    resolution: {integrity: sha512-eq0GdBvxVFbqWgmCm7M3XGs1I8oLy/nExUnh6oLqmBditPO9AqQJrkslDpMun/hZ0yyTs8L0m85OHp4ho6Qm9g==}
    dependencies:
      css-select: 4.3.0
      css-what: 6.1.0
      domelementtype: 2.3.0
      domhandler: 4.3.1
      domutils: 2.8.0
    dev: false

  /cheerio@1.0.0-rc.10:
    resolution: {integrity: sha512-g0J0q/O6mW8z5zxQ3A8E8J1hUgp4SMOvEoW/x84OwyHKe/Zccz83PVT4y5Crcr530FV6NgmKI1qvGTKVl9XXVw==}
    engines: {node: '>= 6'}
    dependencies:
      cheerio-select: 1.6.0
      dom-serializer: 1.4.1
      domhandler: 4.3.1
      htmlparser2: 6.1.0
      parse5: 6.0.1
      parse5-htmlparser2-tree-adapter: 6.0.1
      tslib: 2.5.3
    dev: false

  /chokidar@3.5.3:
    resolution: {integrity: sha512-Dr3sfKRP6oTcjf2JmUmFJfeVMvXBdegxB0iVQ5eb2V10uFJUCAS8OByZdVAyVb8xXNz3GjjTgj9kLWsZTqE6kw==}
    engines: {node: '>= 8.10.0'}
    dependencies:
      anymatch: 3.1.2
      braces: 3.0.2
      glob-parent: 5.1.2
      is-binary-path: 2.1.0
      is-glob: 4.0.3
      normalize-path: 3.0.0
      readdirp: 3.6.0
    optionalDependencies:
      fsevents: 2.3.2

  /chownr@2.0.0:
    resolution: {integrity: sha512-bIomtDF5KGpdogkLd9VspvFzk9KfpyyGlS8YFVZl7TGPBHL5snIOnxeshwVgPteQ9b4Eydl+pVbIyE1DcvCWgQ==}
    engines: {node: '>=10'}
    dev: false

  /chrome-trace-event@1.0.3:
    resolution: {integrity: sha512-p3KULyQg4S7NIHixdwbGX+nFHkoBiA4YQmyWtjb8XngSKV124nJmRysgAeujbUVb15vh+RvFUfCPqU7rXk+hZg==}
    engines: {node: '>=6.0'}
    dev: true

  /class-transformer@0.5.1:
    resolution: {integrity: sha512-SQa1Ws6hUbfC98vKGxZH3KFY0Y1lm5Zm0SY8XX9zbK7FJCyVEac3ATW0RIpwzW+oOfmHE5PMPufDG9hCfoEOMw==}

  /class-validator@0.14.0:
    resolution: {integrity: sha512-ct3ltplN8I9fOwUd8GrP8UQixwff129BkEtuWDKL5W45cQuLd19xqmTLu5ge78YDm/fdje6FMt0hGOhl0lii3A==}
    dependencies:
      '@types/validator': 13.7.11
      libphonenumber-js: 1.10.15
      validator: 13.7.0

  /clean-css@4.2.4:
    resolution: {integrity: sha512-EJUDT7nDVFDvaQgAo2G/PJvxmp1o/c6iXLbswsBbUFXi1Nr+AjA2cKmfbKDMjMvzEe75g3P6JkaDDAKk96A85A==}
    engines: {node: '>= 4.0'}
    dependencies:
      source-map: 0.6.1
    dev: false

  /cli-cursor@3.1.0:
    resolution: {integrity: sha512-I/zHAwsKf9FqGoXM4WWRACob9+SNukZTd94DWF57E4toouRulbCxcUh6RKUEOQlYTHJnzkPMySvPNaaSLNfLZw==}
    engines: {node: '>=8'}
    dependencies:
      restore-cursor: 3.1.0
    dev: true

  /cli-spinners@2.6.1:
    resolution: {integrity: sha512-x/5fWmGMnbKQAaNwN+UZlV79qBLM9JFnJuJ03gIi5whrob0xV0ofNVHy9DhwGdsMJQc2OKv0oGmLzvaqvAVv+g==}
    engines: {node: '>=6'}
    dev: true

  /cli-table3@0.6.3:
    resolution: {integrity: sha512-w5Jac5SykAeZJKntOxJCrm63Eg5/4dhMWIcuTbo9rpE+brgaSZo0RuNJZeOyMgsUdhDeojvgyQLmjI+K50ZGyg==}
    engines: {node: 10.* || >= 12.*}
    dependencies:
      string-width: 4.2.3
    optionalDependencies:
      '@colors/colors': 1.5.0
    dev: true

  /cli-width@3.0.0:
    resolution: {integrity: sha512-FxqpkPPwu1HjuN93Omfm4h8uIanXofW0RxVEW3k5RKx+mJJYSthzNhp32Kzxxy3YAEZ/Dc/EWN1vZRY0+kOhbw==}
    engines: {node: '>= 10'}
    dev: true

  /cliui@7.0.4:
    resolution: {integrity: sha512-OcRE68cOsVMXp1Yvonl/fzkQOyjLSu/8bhPDfQt0e0/Eb283TKP20Fs2MqoPsr9SwA595rRCA+QMzYc9nBP+JQ==}
    dependencies:
      string-width: 4.2.3
      strip-ansi: 6.0.1
      wrap-ansi: 7.0.0

  /cliui@8.0.1:
    resolution: {integrity: sha512-BSeNnyus75C4//NQ9gQt1/csTXyo/8Sb+afLAkzAptFuMsod9HFokGNudZpi/oQV73hnVK+sR+5PVRMd+Dr7YQ==}
    engines: {node: '>=12'}
    dependencies:
      string-width: 4.2.3
      strip-ansi: 6.0.1
      wrap-ansi: 7.0.0
    dev: true

  /clone@1.0.4:
    resolution: {integrity: sha512-JQHZ2QMW6l3aH/j6xCqQThY/9OH4D/9ls34cgkUBiEeocRTU04tHfKPBsUK1PqZCUQM7GiA0IIXJSuXHI64Kbg==}
    engines: {node: '>=0.8'}
    dev: true

  /cluster-key-slot@1.1.2:
    resolution: {integrity: sha512-RMr0FhtfXemyinomL4hrWcYJxmX6deFdCxpJzhDttxgO1+bcCnkk+9drydLVDmAMG7NE6aN/fl4F7ucU/90gAA==}
    engines: {node: '>=0.10.0'}
    dev: false

  /code-block-writer@11.0.3:
    resolution: {integrity: sha512-NiujjUFB4SwScJq2bwbYUtXbZhBSlY6vYzm++3Q6oC+U+injTqfPYFK8wS9COOmb2lueqp0ZRB4nK1VYeHgNyw==}
    dev: true

  /color-convert@1.9.3:
    resolution: {integrity: sha512-QfAUtd+vFdAtFQcC8CCyYt1fYWxSqAiK2cSD6zDB8N3cpsEBAvRxp9zOGg6G/SHHJYAT88/az/IuDGALsNVbGg==}
    dependencies:
      color-name: 1.1.3
    dev: true

  /color-convert@2.0.1:
    resolution: {integrity: sha512-RRECPsj7iu/xb5oKYcsFHSppFNnsj/52OVTRKb4zP5onXwVF3zVmmToNcOfGC+CRDpfK/U584fMg38ZHCaElKQ==}
    engines: {node: '>=7.0.0'}
    dependencies:
      color-name: 1.1.4

  /color-name@1.1.3:
    resolution: {integrity: sha512-72fSenhMw2HZMTVHeCA9KCmpEIbzWiQsjN+BHcBbS9vr1mtt+vJjPdksIBNUmKAW8TFUDPJK5SUU3QhE9NEXDw==}
    dev: true

  /color-name@1.1.4:
    resolution: {integrity: sha512-dOy+3AuW3a2wNbZHIuMZpTcgjGuLU/uBL/ubcZF9OXbDo8ff4O8yVp5Bf0efS8uEoYo5q4Fx7dY9OgQGXgAsQA==}

  /color-support@1.1.3:
    resolution: {integrity: sha512-qiBjkpbMLO/HL68y+lh4q0/O1MZFj2RX6X/KmMa3+gJD3z+WwI1ZzDHysvqHGS3mP6mznPckpXmw1nI9cJjyRg==}
    hasBin: true
    dev: false

  /combined-stream@1.0.8:
    resolution: {integrity: sha512-FQN4MRfuJeHf7cBbBMJFXhKSDq+2kAArBlmRBvcvFE5BB1HZKXtSFASDhdlz9zOYwxh8lDdnvmMOe/+5cdoEdg==}
    engines: {node: '>= 0.8'}
    dependencies:
      delayed-stream: 1.0.0

  /commander@2.20.3:
    resolution: {integrity: sha512-GpVkmM8vF2vQUkj2LvZmD35JxeJOLCwJ9cUkugyk2nuhbv3+mJvpLYYt+0+USMxE+oj+ey/lJEnhZw75x/OMcQ==}

  /commander@4.1.1:
    resolution: {integrity: sha512-NOKm8xhkzAjzFx8B2v5OAHT+u5pRQc2UCa2Vq9jYL/31o2wi9mxBA7LIFs3sV5VSC49z6pEhfbMULvShKj26WA==}
    engines: {node: '>= 6'}
    dev: true

  /commander@5.1.0:
    resolution: {integrity: sha512-P0CysNDQ7rtVw4QIQtm+MRxV66vKFSvlsQvGYXZWR3qFU0jlMKHZZZgw8e+8DSah4UDKMqnknRDQz+xuQXQ/Zg==}
    engines: {node: '>= 6'}
    dev: false

  /commander@8.3.0:
    resolution: {integrity: sha512-OkTL9umf+He2DZkUq8f8J9of7yL6RJKI24dVITBmNfZBmri9zYZQrKkuXiKhyfPSu8tUhnVBB1iKXevvnlR4Ww==}
    engines: {node: '>= 12'}
    dev: true

  /comment-json@4.2.3:
    resolution: {integrity: sha512-SsxdiOf064DWoZLH799Ata6u7iV658A11PlWtZATDlXPpKGJnbJZ5Z24ybixAi+LUUqJ/GKowAejtC5GFUG7Tw==}
    engines: {node: '>= 6'}
    dependencies:
      array-timsort: 1.0.3
      core-util-is: 1.0.3
      esprima: 4.0.1
      has-own-prop: 2.0.0
      repeat-string: 1.6.1
    dev: true

  /compare-func@2.0.0:
    resolution: {integrity: sha512-zHig5N+tPWARooBnb0Zx1MFcdfpyJrfTJ3Y5L+IFvUm8rM74hHz66z0gw0x4tijh5CorKkKUCnW82R2vmpeCRA==}
    dependencies:
      array-ify: 1.0.0
      dot-prop: 5.3.0
    dev: true

  /component-emitter@1.3.0:
    resolution: {integrity: sha512-Rd3se6QB+sO1TwqZjscQrurpEPIfO0/yYnSin6Q/rD3mOutHvUrCAhJub3r90uNb+SESBuE0QYoB90YdfatsRg==}

  /concat-map@0.0.1:
    resolution: {integrity: sha512-/Srv4dswyQNBfohGpz9o6Yb3Gz3SrUDqBH5rTuhGR7ahtlbYKnVxw2bCFMRljaA7EXHaXZ8wsHdodFvbkhKmqg==}

  /concat-stream@1.6.2:
    resolution: {integrity: sha512-27HBghJxjiZtIk3Ycvn/4kbJk/1uZuJFfuPEns6LaEvpvG1f0hTea8lilrouyo9mVc2GWdcEZ8OLoGmSADlrCw==}
    engines: {'0': node >= 0.8}
    dependencies:
      buffer-from: 1.1.2
      inherits: 2.0.4
      readable-stream: 2.3.7
      typedarray: 0.0.6

  /config-chain@1.1.13:
    resolution: {integrity: sha512-qj+f8APARXHrM0hraqXYb2/bOVSV4PvJQlNZ/DVj0QrmNM2q2euizkeuVckQ57J+W0mRH6Hvi+k50M4Jul2VRQ==}
    dependencies:
      ini: 1.3.8
      proto-list: 1.2.4
    dev: false

  /connect@3.7.0:
    resolution: {integrity: sha512-ZqRXc+tZukToSNmh5C2iWMSoV3X1YUcPbqEM4DkEG5tNQXrQUZCNVGGv3IuicnkMtPfGf3Xtp8WCXs295iQ1pQ==}
    engines: {node: '>= 0.10.0'}
    dependencies:
      debug: 2.6.9
      finalhandler: 1.1.2
      parseurl: 1.3.3
      utils-merge: 1.0.1
    transitivePeerDependencies:
      - supports-color
    dev: true

  /consola@2.15.3:
    resolution: {integrity: sha512-9vAdYbHj6x2fLKC4+oPH0kFzY/orMZyG2Aj+kNylHxKGJ/Ed4dpNyAQYwJOdqO4zdM7XpVHmyejQDcQHrnuXbw==}

  /console-control-strings@1.1.0:
    resolution: {integrity: sha512-ty/fTekppD2fIwRvnZAVdeOiGd1c7YXEixbgJTNzqcxJWKQnjJ/V1bNEEE6hygpM3WjwHFUVK6HTjWSzV4a8sQ==}
    dev: false

  /constant-case@3.0.4:
    resolution: {integrity: sha512-I2hSBi7Vvs7BEuJDr5dDHfzb/Ruj3FyvFyh7KLilAjNQw3Be+xgqUBA2W6scVEcL0hL1dwPRtIqEPVUCKkSsyQ==}
    dependencies:
      no-case: 3.0.4
      tslib: 2.5.3
      upper-case: 2.0.2
    dev: true

  /constantinople@4.0.1:
    resolution: {integrity: sha512-vCrqcSIq4//Gx74TXXCGnHpulY1dskqLTFGDmhrGxzeXL8lF8kvXv6mpNWlJj1uD4DW23D4ljAqbY4RRaaUZIw==}
    dependencies:
      '@babel/parser': 7.21.8
      '@babel/types': 7.17.0
    dev: false

  /content-disposition@0.5.4:
    resolution: {integrity: sha512-FveZTNuGw04cxlAiWbzi6zTAL/lhehaWbTtgluJh4/E95DqMwTmha3KZN1aAWA8cFIhHzMZUvLevkw5Rqk+tSQ==}
    engines: {node: '>= 0.6'}
    dependencies:
      safe-buffer: 5.2.1

  /content-type@1.0.5:
    resolution: {integrity: sha512-nTjqfcBFEipKdXCv4YDQWCfmcLZKm81ldF0pAopTvyrFGVbcR6P/VAAd5G7N+0tTr8QqiU0tFadD6FK4NtJwOA==}
    engines: {node: '>= 0.6'}

  /conventional-changelog-angular@5.0.13:
    resolution: {integrity: sha512-i/gipMxs7s8L/QeuavPF2hLnJgH6pEZAttySB6aiQLWcX3puWDL3ACVmvBhJGxnAy52Qc15ua26BufY6KpmrVA==}
    engines: {node: '>=10'}
    dependencies:
      compare-func: 2.0.0
      q: 1.5.1
    dev: true

  /conventional-changelog-conventionalcommits@5.0.0:
    resolution: {integrity: sha512-lCDbA+ZqVFQGUj7h9QBKoIpLhl8iihkO0nCTyRNzuXtcd7ubODpYB04IFy31JloiJgG0Uovu8ot8oxRzn7Nwtw==}
    engines: {node: '>=10'}
    dependencies:
      compare-func: 2.0.0
      lodash: 4.17.21
      q: 1.5.1
    dev: true

  /conventional-commits-parser@3.2.4:
    resolution: {integrity: sha512-nK7sAtfi+QXbxHCYfhpZsfRtaitZLIA6889kFIouLvz6repszQDgxBu7wf2WbU+Dco7sAnNCJYERCwt54WPC2Q==}
    engines: {node: '>=10'}
    hasBin: true
    dependencies:
      JSONStream: 1.3.5
      is-text-path: 1.0.1
      lodash: 4.17.21
      meow: 8.1.2
      split2: 3.2.2
      through2: 4.0.2
    dev: true

  /cookie-parser@1.4.6:
    resolution: {integrity: sha512-z3IzaNjdwUC2olLIB5/ITd0/setiaFMLYiZJle7xg5Fe9KWAceil7xszYfHHBtDFYLSgJduS2Ty0P1uJdPDJeA==}
    engines: {node: '>= 0.8.0'}
    dependencies:
      cookie: 0.4.1
      cookie-signature: 1.0.6
    dev: false

  /cookie-signature@1.0.6:
    resolution: {integrity: sha512-QADzlaHc8icV8I7vbaJXJwod9HWYp8uCqf1xa4OfNu1T7JVxQIrUgOWtHdNDtPiywmFbiS12VjotIXLrKM3orQ==}

  /cookie@0.4.1:
    resolution: {integrity: sha512-ZwrFkGJxUR3EIoXtO+yVE69Eb7KlixbaeAWfBQB9vVsNn/o+Yw69gBWSSDK825hQNdN+wF8zELf3dFNl/kxkUA==}
    engines: {node: '>= 0.6'}
    dev: false

  /cookie@0.5.0:
    resolution: {integrity: sha512-YZ3GUyn/o8gfKJlnlX7g7xq4gyO6OSuhGPKaaGssGB2qgDUS0gPgtTvoyZLTt9Ab6dC4hfc9dV5arkvc/OCmrw==}
    engines: {node: '>= 0.6'}

  /cookiejar@2.1.3:
    resolution: {integrity: sha512-JxbCBUdrfr6AQjOXrxoTvAMJO4HBTUIlBzslcJPAz+/KT8yk53fXun51u+RenNYvad/+Vc2DIz5o9UxlCDymFQ==}

  /core-util-is@1.0.3:
    resolution: {integrity: sha512-ZQBvi1DcpJ4GDqanjucZ2Hj3wEO5pZDS89BWbkcrvdxksJorwUDDZamX9ldFkp9aw2lmBDLgkObEA4DWNJ9FYQ==}

  /cors@2.8.5:
    resolution: {integrity: sha512-KIHbLJqu73RGr/hnbrO9uBeixNGuvSQjul/jdFvS/KFSIH1hWVd1ng7zOHx+YrEfInLG7q4n6GHQ9cDtxv/P6g==}
    engines: {node: '>= 0.10'}
    dependencies:
      object-assign: 4.1.1
      vary: 1.1.2

  /cosmiconfig-typescript-loader@4.3.0(@types/node@18.16.18)(cosmiconfig@8.0.0)(ts-node@10.9.1)(typescript@5.1.3):
    resolution: {integrity: sha512-NTxV1MFfZDLPiBMjxbHRwSh5LaLcPMwNdCutmnHJCKoVnlvldPWlllonKwrsRJ5pYZBIBGRWWU2tfvzxgeSW5Q==}
    engines: {node: '>=12', npm: '>=6'}
    peerDependencies:
      '@types/node': '*'
      cosmiconfig: '>=7'
      ts-node: '>=10'
      typescript: '>=3'
    dependencies:
      '@types/node': 18.16.18
      cosmiconfig: 8.0.0
      ts-node: 10.9.1(@types/node@18.16.18)(typescript@5.1.3)
      typescript: 5.1.3
    dev: true

  /cosmiconfig@7.0.1:
    resolution: {integrity: sha512-a1YWNUV2HwGimB7dU2s1wUMurNKjpx60HxBB6xUM8Re+2s1g1IIfJvFR0/iCF+XHdE0GMTKTuLR32UQff4TEyQ==}
    engines: {node: '>=10'}
    dependencies:
      '@types/parse-json': 4.0.0
      import-fresh: 3.3.0
      parse-json: 5.2.0
      path-type: 4.0.0
      yaml: 1.10.2
    dev: true

  /cosmiconfig@8.0.0:
    resolution: {integrity: sha512-da1EafcpH6b/TD8vDRaWV7xFINlHlF6zKsGwS1TsuVJTZRkquaS5HTMq7uq6h31619QjbsYl21gVDOm32KM1vQ==}
    engines: {node: '>=14'}
    dependencies:
      import-fresh: 3.3.0
      js-yaml: 4.1.0
      parse-json: 5.2.0
      path-type: 4.0.0
    dev: true

  /create-require@1.1.1:
    resolution: {integrity: sha512-dcKFX3jn0MpIaXjisoRvexIJVEKzaq7z2rZKxf+MSr9TkdmHmsU4m2lcLojrj/FHl8mk5VxMmYA+ftRkP/3oKQ==}
    dev: true

  /crelt@1.0.5:
    resolution: {integrity: sha512-+BO9wPPi+DWTDcNYhr/W90myha8ptzftZT+LwcmUbbok0rcP/fequmFYCw8NMoH7pkAZQzU78b3kYrlua5a9eA==}

  /cross-spawn@7.0.3:
    resolution: {integrity: sha512-iRDPJKUPVEND7dHPO8rkbOnPpyDygcDFtWjpeWNCgy8WP2rXcxXL8TskReQl6OrB2G7+UJrags1q15Fudc7G6w==}
    engines: {node: '>= 8'}
    dependencies:
      path-key: 3.1.1
      shebang-command: 2.0.0
      which: 2.0.2
    dev: true

  /css-rules@1.1.0:
    resolution: {integrity: sha512-7L6krLIRwAEVCaVKyCEL6PQjQXUmf8DM9bWYKutlZd0DqOe0SiKIGQOkFb59AjDBb+3If7SDp3X8UlzDAgYSow==}
    dependencies:
      cssom: 0.5.0
    dev: false

  /css-select@4.3.0:
    resolution: {integrity: sha512-wPpOYtnsVontu2mODhA19JrqWxNsfdatRKd64kmpRbQgh1KtItko5sTnEpPdpSaJszTOhEMlF/RPz28qj4HqhQ==}
    dependencies:
      boolbase: 1.0.0
      css-what: 6.1.0
      domhandler: 4.3.1
      domutils: 2.8.0
      nth-check: 2.1.1
    dev: false

  /css-what@6.1.0:
    resolution: {integrity: sha512-HTUrgRJ7r4dsZKU6GjmpfRK1O76h97Z8MfS1G0FozR+oF2kG6Vfe8JE6zwrkbxigziPHinCJ+gCPjA9EaBDtRw==}
    engines: {node: '>= 6'}
    dev: false

  /cssesc@3.0.0:
    resolution: {integrity: sha512-/Tb/JcjK111nNScGob5MNtsntNM1aCNUDipB/TkwZFhyDrrE47SOx/18wF2bbjgc3ZzCSKW1T5nt5EbFoAz/Vg==}
    engines: {node: '>=4'}
    hasBin: true
    dev: true

  /cssfilter@0.0.10:
    resolution: {integrity: sha512-FAaLDaplstoRsDR8XGYH51znUN0UY7nMc6Z9/fvE8EXGwvJE9hu7W2vHwx1+bd6gCYnln9nLbzxFTrcO9YQDZw==}
    dev: false

  /cssom@0.3.8:
    resolution: {integrity: sha512-b0tGHbfegbhPJpxpiBPU2sCkigAqtM9O121le6bbOlgyV+NyGyCmVfJ6QW9eRjz8CpNfWEOYBIMIGRYkLwsIYg==}
    dev: true

  /cssom@0.5.0:
    resolution: {integrity: sha512-iKuQcq+NdHqlAcwUY0o/HL69XQrUaQdMjmStJ8JFmUaiiQErlhrmuigkg/CU4E2J0IyUKUrMAgl36TvN67MqTw==}

  /cssstyle@2.3.0:
    resolution: {integrity: sha512-AZL67abkUzIuvcHqk7c09cezpGNcxUxU4Ioi/05xHk4DQeTkWmGYftIE6ctU6AEt+Gn4n1lDStOtj7FKycP71A==}
    engines: {node: '>=8'}
    dependencies:
      cssom: 0.3.8
    dev: true

  /csstype@3.1.2:
    resolution: {integrity: sha512-I7K1Uu0MBPzaFKg4nI5Q7Vs2t+3gWWW648spaF+Rg7pI9ds18Ugn+lvg4SHczUdKlHI5LWBXyqfS8+DufyBsgQ==}

  /dargs@7.0.0:
    resolution: {integrity: sha512-2iy1EkLdlBzQGvbweYRFxmFath8+K7+AKB0TlhHWkNuH+TmovaMH/Wp7V7R4u7f4SnX3OgLsU9t1NI9ioDnUpg==}
    engines: {node: '>=8'}
    dev: true

  /dash-get@1.0.2:
    resolution: {integrity: sha512-4FbVrHDwfOASx7uQVxeiCTo7ggSdYZbqs8lH+WU6ViypPlDbe9y6IP5VVUDQBv9DcnyaiPT5XT0UWHgJ64zLeQ==}
    dev: false

  /data-uri-to-buffer@3.0.1:
    resolution: {integrity: sha512-WboRycPNsVw3B3TL559F7kuBUM4d8CgMEvk6xEJlOp7OBPjt6G7z8WMWlD2rOFZLk6OYfFIUGsCOWzcQH9K2og==}
    engines: {node: '>= 6'}
    dev: false

  /data-urls@3.0.2:
    resolution: {integrity: sha512-Jy/tj3ldjZJo63sVAvg6LHt2mHvl4V6AgRAmNDtLdm7faqtsx+aJG42rsyCo9JCoRVKwPFzKlIPx3DIibwSIaQ==}
    engines: {node: '>=12'}
    dependencies:
      abab: 2.0.6
      whatwg-mimetype: 3.0.0
      whatwg-url: 11.0.0
    dev: true

  /dayjs@1.11.8:
    resolution: {integrity: sha512-LcgxzFoWMEPO7ggRv1Y2N31hUf2R0Vj7fuy/m+Bg1K8rr+KAs1AEy4y9jd5DXe8pbHgX+srkHNS7TH6Q6ZhYeQ==}
    dev: false

  /de-indent@1.0.2:
    resolution: {integrity: sha512-e/1zu3xH5MQryN2zdVaF0OrdNLUbvWxzMbi+iNA6Bky7l1RoP8a2fIbRocyHclXt/arDrrR6lL3TqFD9pMQTsg==}
    dev: true

  /debug@2.6.9:
    resolution: {integrity: sha512-bC7ElrdJaJnPbAP+1EotYvqZsb3ecl5wi6Bfi6BJTUcNowp6cvspg0jXznRTKDjm/E7AdgFBVeAPVMNcKGsHMA==}
    peerDependencies:
      supports-color: '*'
    peerDependenciesMeta:
      supports-color:
        optional: true
    dependencies:
      ms: 2.0.0

  /debug@4.3.4(supports-color@8.1.1):
    resolution: {integrity: sha512-PRWFHuSU3eDtQJPvnNY7Jcket1j0t5OuOsFzPPzsekD52Zl8qUfFIPEiswXqIvHWGVHOgX+7G/vCNNhehwxfkQ==}
    engines: {node: '>=6.0'}
    peerDependencies:
      supports-color: '*'
    peerDependenciesMeta:
      supports-color:
        optional: true
    dependencies:
      ms: 2.1.2
      supports-color: 8.1.1

  /decamelize-keys@1.1.1:
    resolution: {integrity: sha512-WiPxgEirIV0/eIOMcnFBA3/IJZAZqKnwAwWyvvdi4lsr1WCN22nhdf/3db3DoZcUjTV2SqfzIwNyp6y2xs3nmg==}
    engines: {node: '>=0.10.0'}
    dependencies:
      decamelize: 1.2.0
      map-obj: 1.0.1
    dev: true

  /decamelize@1.2.0:
    resolution: {integrity: sha512-z2S+W9X73hAUUki+N+9Za2lBlun89zigOyGrsax+KUQ6wKW4ZoWpEYBkGhQjwAjjDCkWxhY0VKEhk8wzY7F5cA==}
    engines: {node: '>=0.10.0'}
    dev: true

  /decamelize@4.0.0:
    resolution: {integrity: sha512-9iE1PgSik9HeIIw2JO94IidnE3eBoQrFJ3w7sFuzSX4DpmZ3v5sZpUiV5Swcf6mQEF+Y0ru8Neo+p+nyh2J+hQ==}
    engines: {node: '>=10'}
    dev: true

  /decimal.js@10.4.3:
    resolution: {integrity: sha512-VBBaLc1MgL5XpzgIP7ny5Z6Nx3UrRkIViUkPUdtl9aya5amy3De1gsUUSB1g3+3sExYNjCAsAznmukyxCb1GRA==}
    dev: true

  /deep-eql@4.1.3:
    resolution: {integrity: sha512-WaEtAOpRA1MQ0eohqZjpGD8zdI0Ovsm8mmFhaDN8dvDZzyoUMcYDnf5Y6iu7HTXxf8JDS23qWa4a+hKCDyOPzw==}
    engines: {node: '>=6'}
    dependencies:
      type-detect: 4.0.8
    dev: true

  /deep-equal@2.2.1:
    resolution: {integrity: sha512-lKdkdV6EOGoVn65XaOsPdH4rMxTZOnmFyuIkMjM1i5HHCbfjC97dawgTAy0deYNfuqUqW+Q5VrVaQYtUpSd6yQ==}
    dependencies:
      array-buffer-byte-length: 1.0.0
      call-bind: 1.0.2
      es-get-iterator: 1.1.3
      get-intrinsic: 1.2.0
      is-arguments: 1.1.1
      is-array-buffer: 3.0.2
      is-date-object: 1.0.5
      is-regex: 1.1.4
      is-shared-array-buffer: 1.0.2
      isarray: 2.0.5
      object-is: 1.1.5
      object-keys: 1.1.1
      object.assign: 4.1.4
      regexp.prototype.flags: 1.5.0
      side-channel: 1.0.4
      which-boxed-primitive: 1.0.2
      which-collection: 1.0.1
      which-typed-array: 1.1.9
    dev: true

  /deep-is@0.1.4:
    resolution: {integrity: sha512-oIPzksmTg4/MriiaYGO+okXDT7ztn/w3Eptv/+gSIdMdKsJo0u4CfYNFJPy+4SKMuCqGw2wxnA+URMg3t8a/bQ==}

  /deepmerge@4.2.2:
    resolution: {integrity: sha512-FJ3UgI4gIl+PHZm53knsuSFpE+nESMr7M4v9QcgB7S63Kj/6WqMiFQJpBBYz1Pt+66bZpP3Q7Lye0Oo9MPKEdg==}
    engines: {node: '>=0.10.0'}

  /defaults@1.0.3:
    resolution: {integrity: sha512-s82itHOnYrN0Ib8r+z7laQz3sdE+4FP3d9Q7VLO7U+KRT+CR0GsWuyHxzdAY82I7cXv0G/twrqomTJLOssO5HA==}
    dependencies:
      clone: 1.0.4
    dev: true

  /define-properties@1.2.0:
    resolution: {integrity: sha512-xvqAVKGfT1+UAvPwKTVw/njhdQ8ZhXK4lI0bCIuCMrp2up9nPnaDftrLtmpTazqd1o+UY4zgzU+avtMbDP+ldA==}
    engines: {node: '>= 0.4'}
    dependencies:
      has-property-descriptors: 1.0.0
      object-keys: 1.1.1
    dev: true

  /defu@6.1.2:
    resolution: {integrity: sha512-+uO4+qr7msjNNWKYPHqN/3+Dx3NFkmIzayk2L1MyZQlvgZb/J1A0fo410dpKrN2SnqFjt8n4JL8fDJE0wIgjFQ==}
    dev: true

  /degenerator@3.0.2:
    resolution: {integrity: sha512-c0mef3SNQo56t6urUU6tdQAs+ThoD0o9B9MJ8HEt7NQcGEILCRFqQb7ZbP9JAv+QF1Ky5plydhMR/IrqWDm+TQ==}
    engines: {node: '>= 6'}
    dependencies:
      ast-types: 0.13.4
      escodegen: 1.14.3
      esprima: 4.0.1
      vm2: 3.9.10
    dev: false

  /delayed-stream@1.0.0:
    resolution: {integrity: sha512-ZySD7Nf91aLB0RxL4KGrKHBXl7Eds1DAmEdcoVawXnLD7SDhpNgtuII2aAkg7a7QS41jxPSZ17p4VdGnMHk3MQ==}
    engines: {node: '>=0.4.0'}

  /delegates@1.0.0:
    resolution: {integrity: sha512-bd2L678uiWATM6m5Z1VzNCErI3jiGzt6HGY8OVICs40JQq/HALfbyNJmp0UDakEY4pMMaN0Ly5om/B1VI/+xfQ==}
    dev: false

  /depd@2.0.0:
    resolution: {integrity: sha512-g7nH6P6dyDioJogAAGprGpCtVImJhpPk/roCzdb3fIh61/s/nPsfR6onyMwkCAR/OlC3yBC0lESvUoQEAssIrw==}
    engines: {node: '>= 0.8'}

  /destroy@1.2.0:
    resolution: {integrity: sha512-2sJGJTaXIIaR1w4iJSNoN0hnMY7Gpc/n8D4qSCJw8QqFWXf7cuAgnEHxBpweaVcPevC2l3KpjYCx3NypQQgaJg==}
    engines: {node: '>= 0.8', npm: 1.2.8000 || >= 1.4.16}

  /detect-libc@2.0.1:
    resolution: {integrity: sha512-463v3ZeIrcWtdgIg6vI6XUncguvr2TnGl4SzDXinkt9mSLpBJKXT3mW6xT3VQdDN11+WVs29pgvivTc4Lp8v+w==}
    engines: {node: '>=8'}
    dev: false

  /detect-node@2.0.4:
    resolution: {integrity: sha512-ZIzRpLJrOj7jjP2miAtgqIfmzbxa4ZOr5jJc601zklsfEx9oTzmmj2nVpIPRpNlRTIh8lc1kyViIY7BWSGNmKw==}
    dev: false

  /dezalgo@1.0.4:
    resolution: {integrity: sha512-rXSP0bf+5n0Qonsb+SVVfNfIsimO4HEtmnIpPHY8Q1UCzKlQrDMfdobr8nJOOsRgWCyMRqeSBQzmWUMq7zvVig==}
    dependencies:
      asap: 2.0.6
      wrappy: 1.0.2

  /diacritics@1.3.0:
    resolution: {integrity: sha512-wlwEkqcsaxvPJML+rDh/2iS824jbREk6DUMUKkEaSlxdYHeS43cClJtsWglvw2RfeXGm6ohKDqsXteJ5sP5enA==}
    dev: true

  /didyoumean@1.2.2:
    resolution: {integrity: sha512-gxtyfqMg7GKyhQmb056K7M3xszy/myH8w+B4RT+QXBQsvAOdc3XymqDDPHx1BgPgsdAA5SIifona89YtRATDzw==}
    dev: true

  /diff@4.0.2:
    resolution: {integrity: sha512-58lmxKSA4BNyLz+HHMUzlOEpg09FV+ev6ZMe3vJihgdxzgcwZ8VoEEPmALCZG9LmqfVoNMMKpttIYTVG6uDY7A==}
    engines: {node: '>=0.3.1'}
    dev: true

  /diff@5.0.0:
    resolution: {integrity: sha512-/VTCrvm5Z0JGty/BWHljh+BAiw3IK+2j87NGMu8Nwc/f48WoDAC395uomO9ZD117ZOBaHmkX1oyLvkVM/aIT3w==}
    engines: {node: '>=0.3.1'}
    dev: true

  /diff@5.1.0:
    resolution: {integrity: sha512-D+mk+qE8VC/PAUrlAU34N+VfXev0ghe5ywmpqrawphmVZc1bEfn56uo9qpyGp1p4xpzOHkSW4ztBd6L7Xx4ACw==}
    engines: {node: '>=0.3.1'}
    dev: true

  /dir-glob@3.0.1:
    resolution: {integrity: sha512-WkrWp9GR4KXfKGYzOLmTuGVi1UWFfws377n9cc55/tb6DuqyF6pcQ5AbiHEshaDpY9v6oaSr2XCDidGmMwdzIA==}
    engines: {node: '>=8'}
    dependencies:
      path-type: 4.0.0
    dev: true

  /discontinuous-range@1.0.0:
    resolution: {integrity: sha512-c68LpLbO+7kP/b1Hr1qs8/BJ09F5khZGTxqxZuhzxpmwJKOgRFHJWIb9/KmqnqHhLdO55aOxFH/EGBvUQbL/RQ==}
    dev: false

  /dlv@1.1.3:
    resolution: {integrity: sha512-+HlytyjlPKnIG8XuRG8WvmBP8xs8P71y+SKKS6ZXWoEgLuePxtDoUEiH7WkdePWrQ5JBpE6aoVqfZfJUQkjXwA==}
    dev: true

  /doctrine@3.0.0:
    resolution: {integrity: sha512-yS+Q5i3hBf7GBkd4KG8a7eBNNWNGLTaEwwYWUijIYM7zrlYDM0BFXHjjPWlWZ1Rg7UaddZeIDmi9jF3HmqiQ2w==}
    engines: {node: '>=6.0.0'}
    dependencies:
      esutils: 2.0.3
    dev: true

  /doctypes@1.1.0:
    resolution: {integrity: sha512-LLBi6pEqS6Do3EKQ3J0NqHWV5hhb78Pi8vvESYwyOy2c31ZEZVdtitdzsQsKb7878PEERhzUk0ftqGhG6Mz+pQ==}
    dev: false

  /dom-serializer@1.4.1:
    resolution: {integrity: sha512-VHwB3KfrcOOkelEG2ZOfxqLZdfkil8PtJi4P8N2MMXucZq2yLp75ClViUlOVwyoHEDjYU433Aq+5zWP61+RGag==}
    dependencies:
      domelementtype: 2.3.0
      domhandler: 4.3.1
      entities: 2.1.0
    dev: false

  /domelementtype@2.3.0:
    resolution: {integrity: sha512-OLETBj6w0OsagBwdXnPdN0cnMfF9opN69co+7ZrbfPGrdpPVNBUj02spi6B1N7wChLQiPn4CSH/zJvXw56gmHw==}
    dev: false

  /domexception@4.0.0:
    resolution: {integrity: sha512-A2is4PLG+eeSfoTMA95/s4pvAoSo2mKtiM5jlHkAVewmiO8ISFTFKZjH7UAM1Atli/OT/7JHOrJRJiMKUZKYBw==}
    engines: {node: '>=12'}
    dependencies:
      webidl-conversions: 7.0.0
    dev: true

  /domhandler@3.3.0:
    resolution: {integrity: sha512-J1C5rIANUbuYK+FuFL98650rihynUOEzRLxW+90bKZRWB6A1X1Tf82GxR1qAWLyfNPRvjqfip3Q5tdYlmAa9lA==}
    engines: {node: '>= 4'}
    dependencies:
      domelementtype: 2.3.0
    dev: false

  /domhandler@4.3.1:
    resolution: {integrity: sha512-GrwoxYN+uWlzO8uhUXRl0P+kHE4GtVPfYzVLcUxPL7KNdHKj66vvlhiweIHqYYXWlw+T8iLMp42Lm67ghw4WMQ==}
    engines: {node: '>= 4'}
    dependencies:
      domelementtype: 2.3.0
    dev: false

  /dompurify@3.0.0:
    resolution: {integrity: sha512-0g/yr2IJn4nTbxwL785YxS7/AvvgGFJw6LLWP+BzWzB1+BYOqPUT9Hy0rXrZh5HLdHnxH72aDdzvC9SdTjsuaA==}
    dev: false

  /domutils@2.8.0:
    resolution: {integrity: sha512-w96Cjofp72M5IIhpjgobBimYEfoPjx1Vx0BSX9P30WBdZW2WIKU0T1Bd0kz2eNZ9ikjKgHbEyKx8BB6H1L3h3A==}
    dependencies:
      dom-serializer: 1.4.1
      domelementtype: 2.3.0
      domhandler: 4.3.1
    dev: false

  /dot-case@3.0.4:
    resolution: {integrity: sha512-Kv5nKlh6yRrdrGvxeJ2e5y2eRUpkUosIW4A2AS38zwSz27zu7ufDwQPi5Jhs3XAlGNetl3bmnGhQsMtkKJnj3w==}
    dependencies:
      no-case: 3.0.4
      tslib: 2.5.3
    dev: true

  /dot-prop@5.3.0:
    resolution: {integrity: sha512-QM8q3zDe58hqUqjraQOmzZ1LIH9SWQJTlEKCH4kJ2oQvLZk7RbQXvtDM2XEq3fwkV9CCvvH4LA0AV+ogFsBM2Q==}
    engines: {node: '>=8'}
    dependencies:
      is-obj: 2.0.0
    dev: true

  /dotenv-expand@10.0.0:
    resolution: {integrity: sha512-GopVGCpVS1UKH75VKHGuQFqS1Gusej0z4FyQkPdwjil2gNIv+LNsqBlboOzpJFZKVT95GkCyWJbBSdFEFUWI2A==}
    engines: {node: '>=12'}
    dev: false

  /dotenv@16.1.4:
    resolution: {integrity: sha512-m55RtE8AsPeJBpOIFKihEmqUcoVncQIwo7x9U8ZwLEZw9ZpXboz2c+rvog+jUaJvVrZ5kBOeYQBX5+8Aa/OZQw==}
    engines: {node: '>=12'}
    dev: false

  /ecdsa-sig-formatter@1.0.11:
    resolution: {integrity: sha512-nagl3RYrbNv6kQkeJIpt6NJZy8twLB/2vtz6yN9Z4vRKHN4/QZJIEbqohALSgwKdnksuY3k5Addp5lg8sVoVcQ==}
    dependencies:
      safe-buffer: 5.2.1
    dev: false

  /editorconfig@0.15.3:
    resolution: {integrity: sha512-M9wIMFx96vq0R4F+gRpY3o2exzb8hEj/n9S8unZtHSvYjibBp/iMufSzvmOcV/laG0ZtuTVGtiJggPOSW2r93g==}
    hasBin: true
    dependencies:
      commander: 2.20.3
      lru-cache: 4.1.5
      semver: 5.7.1
      sigmund: 1.0.1
    dev: false

  /ee-first@1.1.1:
    resolution: {integrity: sha512-WMwm9LhRUo+WUaRN+vRuETqG89IgZphVSNkdFgeb6sS/E4OrDIN7t48CAewSHXc6C8lefD8KKfr5vY61brQlow==}

  /ejs@3.1.8:
    resolution: {integrity: sha512-/sXZeMlhS0ArkfX2Aw780gJzXSMPnKjtspYZv+f3NiKLlubezAHDU5+9xz6gd3/NhG3txQCo6xlglmTS+oTGEQ==}
    engines: {node: '>=0.10.0'}
    hasBin: true
    dependencies:
      jake: 10.8.5
    dev: false
    optional: true

  /electron-to-chromium@1.4.328:
    resolution: {integrity: sha512-DE9tTy2PNmy1v55AZAO542ui+MLC2cvINMK4P2LXGsJdput/ThVG9t+QGecPuAZZSgC8XoI+Jh9M1OG9IoNSCw==}
    dev: true

  /emoji-regex@8.0.0:
    resolution: {integrity: sha512-MSjYzcWNOA0ewAHpz0MxpYFvwg6yjy1NG3xteoqz644VCo/RPgnr1/GGt+ic3iJTzQ8Eu3TdM14SawnVUmGE6A==}

  /encodeurl@1.0.2:
    resolution: {integrity: sha512-TPJXq8JqFaVYm2CWmPvnP2Iyo4ZSM7/QKcSmuMLDObfpH5fi7RUGmd/rTDf+rut/saiDiQEeVTNgAmJEdAOx0w==}
    engines: {node: '>= 0.8'}

  /encoding-japanese@2.0.0:
    resolution: {integrity: sha512-++P0RhebUC8MJAwJOsT93dT+5oc5oPImp1HubZpAuCZ5kTLnhuuBhKHj2jJeO/Gj93idPBWmIuQ9QWMe5rX3pQ==}
    engines: {node: '>=8.10.0'}
    dev: false

  /end-of-stream@1.4.4:
    resolution: {integrity: sha512-+uw1inIHVPQoaVuHzRyXd21icM+cnt4CzD5rW+NC1wjOUSTOs+Te7FOv7AhN7vS9x/oIyhLP5PR1H+phQAHu5Q==}
    dependencies:
      once: 1.4.0
    dev: true

  /enhanced-resolve@5.14.0:
    resolution: {integrity: sha512-+DCows0XNwLDcUhbFJPdlQEVnT2zXlCv7hPxemTz86/O+B/hCQ+mb7ydkPKiflpVraqLPCAfu7lDy+hBXueojw==}
    engines: {node: '>=10.13.0'}
    dependencies:
      graceful-fs: 4.2.11
      tapable: 2.2.1
    dev: true

  /enhanced-resolve@5.15.0:
    resolution: {integrity: sha512-LXYT42KJ7lpIKECr2mAXIaMldcNCh/7E0KBKOu4KSfkHmP+mZmSs+8V5gBAqisWBy0OO4W5Oyys0GO1Y8KtdKg==}
    engines: {node: '>=10.13.0'}
    dependencies:
      graceful-fs: 4.2.11
      tapable: 2.2.1
    dev: true

  /entities@2.1.0:
    resolution: {integrity: sha512-hCx1oky9PFrJ611mf0ifBLBRW8lUUVRlFolb5gWRfIELabBlbp9xZvrqZLZAs+NxFnbfQoeGd8wDkygjg7U85w==}

  /entities@3.0.1:
    resolution: {integrity: sha512-WiyBqoomrwMdFG1e0kqvASYfnlb0lp8M5o5Fw2OFq1hNZxxcNk8Ik0Xm7LxzBhuidnZB/UtBqVCgUz3kBOP51Q==}
    engines: {node: '>=0.12'}
    dev: false

  /entities@4.4.0:
    resolution: {integrity: sha512-oYp7156SP8LkeGD0GF85ad1X9Ai79WtRsZ2gxJqtBuzH+98YUV6jkHEKlZkMbcrjJjIVJNIDP/3WL9wQkoPbWA==}
    engines: {node: '>=0.12'}
    dev: true

  /error-ex@1.3.2:
    resolution: {integrity: sha512-7dFHNmqeFSEt2ZBsCriorKnn3Z2pj+fd9kmI6QoWw4//DL+icEBfc0U7qJCisqrTsKTjw4fNFy2pW9OqStD84g==}
    dependencies:
      is-arrayish: 0.2.1
    dev: true

  /es-get-iterator@1.1.3:
    resolution: {integrity: sha512-sPZmqHBe6JIiTfN5q2pEi//TwxmAFHwj/XEuYjTuse78i8KxaqMTTzxPoFKuzRpDpTJ+0NAbpfenkmH2rePtuw==}
    dependencies:
      call-bind: 1.0.2
      get-intrinsic: 1.2.0
      has-symbols: 1.0.3
      is-arguments: 1.1.1
      is-map: 2.0.2
      is-set: 2.0.2
      is-string: 1.0.7
      isarray: 2.0.5
      stop-iteration-iterator: 1.0.0
    dev: true

  /es-module-lexer@1.2.1:
    resolution: {integrity: sha512-9978wrXM50Y4rTMmW5kXIC09ZdXQZqkE4mxhwkd8VbzsGkXGPgV4zWuqQJgCEzYngdo2dYDa0l8xhX4fkSwJSg==}
    dev: true

  /esbuild@0.17.12:
    resolution: {integrity: sha512-bX/zHl7Gn2CpQwcMtRogTTBf9l1nl+H6R8nUbjk+RuKqAE3+8FDulLA+pHvX7aA7Xe07Iwa+CWvy9I8Y2qqPKQ==}
    engines: {node: '>=12'}
    hasBin: true
    requiresBuild: true
    optionalDependencies:
      '@esbuild/android-arm': 0.17.12
      '@esbuild/android-arm64': 0.17.12
      '@esbuild/android-x64': 0.17.12
      '@esbuild/darwin-arm64': 0.17.12
      '@esbuild/darwin-x64': 0.17.12
      '@esbuild/freebsd-arm64': 0.17.12
      '@esbuild/freebsd-x64': 0.17.12
      '@esbuild/linux-arm': 0.17.12
      '@esbuild/linux-arm64': 0.17.12
      '@esbuild/linux-ia32': 0.17.12
      '@esbuild/linux-loong64': 0.17.12
      '@esbuild/linux-mips64el': 0.17.12
      '@esbuild/linux-ppc64': 0.17.12
      '@esbuild/linux-riscv64': 0.17.12
      '@esbuild/linux-s390x': 0.17.12
      '@esbuild/linux-x64': 0.17.12
      '@esbuild/netbsd-x64': 0.17.12
      '@esbuild/openbsd-x64': 0.17.12
      '@esbuild/sunos-x64': 0.17.12
      '@esbuild/win32-arm64': 0.17.12
      '@esbuild/win32-ia32': 0.17.12
      '@esbuild/win32-x64': 0.17.12
    dev: true

  /escalade@3.1.1:
    resolution: {integrity: sha512-k0er2gUkLf8O0zKJiAhmkTnJlTvINGv7ygDNPbeIsX/TJjGJZHuh9B2UxbsaEkmlEo9MfhrSzmhIlhRlI2GXnw==}
    engines: {node: '>=6'}

  /escape-goat@2.1.1:
    resolution: {integrity: sha512-8/uIhbG12Csjy2JEW7D9pHbreaVaS/OpN3ycnyvElTdwM5n6GY6W6e2IPemfvGZeUMqZ9A/3GqIZMgKnBhAw/Q==}
    engines: {node: '>=8'}
    dev: true

  /escape-goat@3.0.0:
    resolution: {integrity: sha512-w3PwNZJwRxlp47QGzhuEBldEqVHHhh8/tIPcl6ecf2Bou99cdAt0knihBV0Ecc7CGxYduXVBDheH1K2oADRlvw==}
    engines: {node: '>=10'}
    dev: false

  /escape-html@1.0.3:
    resolution: {integrity: sha512-NiSupZ4OeuGwr68lGIeym/ksIZMJodUGOSCZ/FSnTxcrekbvqrgdUxlJOMpijaKZVjAJrWrGs/6Jy8OMuyj9ow==}

  /escape-string-regexp@1.0.5:
    resolution: {integrity: sha512-vbRorB5FUQWvla16U8R/qgaFIya2qGzwDrNmCZuYKrbdSUMG6I1ZCGQRefkRVhuOkIGVne7BQ35DSfo1qvJqFg==}
    engines: {node: '>=0.8.0'}
    dev: true

  /escape-string-regexp@4.0.0:
    resolution: {integrity: sha512-TtpcNJ3XAzx3Gq8sWRzJaVajRs0uVxA2YAkdb1jm2YkPz4G6egUFAyA3n5vtEIZefPk5Wa4UXbKuS5fKkJWdgA==}
    engines: {node: '>=10'}

  /escodegen@1.14.3:
    resolution: {integrity: sha512-qFcX0XJkdg+PB3xjZZG/wKSuT1PnQWx57+TVSjIMmILd2yC/6ByYElPwJnslDsuWuSAp4AwJGumarAAmJch5Kw==}
    engines: {node: '>=4.0'}
    hasBin: true
    dependencies:
      esprima: 4.0.1
      estraverse: 4.3.0
      esutils: 2.0.3
      optionator: 0.8.3
    optionalDependencies:
      source-map: 0.6.1
    dev: false

  /escodegen@2.0.0:
    resolution: {integrity: sha512-mmHKys/C8BFUGI+MAWNcSYoORYLMdPzjrknd2Vc+bUsjN5bXcr8EhrNB+UTqfL1y3I9c4fw2ihgtMPQLBRiQxw==}
    engines: {node: '>=6.0'}
    hasBin: true
    dependencies:
      esprima: 4.0.1
      estraverse: 5.3.0
      esutils: 2.0.3
      optionator: 0.8.3
    optionalDependencies:
      source-map: 0.6.1
    dev: true

  /eslint-config-prettier@8.8.0(eslint@8.43.0):
    resolution: {integrity: sha512-wLbQiFre3tdGgpDv67NQKnJuTlcUVYHas3k+DZCc2U2BadthoEY4B7hLPvAxaqdyOGCzuLfii2fqGph10va7oA==}
    hasBin: true
    peerDependencies:
      eslint: '>=7.0.0'
    dependencies:
      eslint: 8.43.0
    dev: true

  /eslint-plugin-prettier@4.2.1(eslint-config-prettier@8.8.0)(eslint@8.43.0)(prettier@2.8.8):
    resolution: {integrity: sha512-f/0rXLXUt0oFYs8ra4w49wYZBG5GKZpAYsJSm6rnYL5uVDjd+zowwMwVZHnAjf4edNrKpCDYfXDgmRE/Ak7QyQ==}
    engines: {node: '>=12.0.0'}
    peerDependencies:
      eslint: '>=7.28.0'
      eslint-config-prettier: '*'
      prettier: '>=2.0.0'
    peerDependenciesMeta:
      eslint-config-prettier:
        optional: true
    dependencies:
      eslint: 8.43.0
      eslint-config-prettier: 8.8.0(eslint@8.43.0)
      prettier: 2.8.8
      prettier-linter-helpers: 1.0.0
    dev: true

  /eslint-plugin-vue@9.15.0(eslint@8.43.0):
    resolution: {integrity: sha512-XYzpK6e2REli100+6iCeBA69v6Sm0D/yK2FZP+fCeNt0yH/m82qZQq+ztseyV0JsKdhFysuSEzeE1yCmSC92BA==}
    engines: {node: ^14.17.0 || >=16.0.0}
    peerDependencies:
      eslint: ^6.2.0 || ^7.0.0 || ^8.0.0
    dependencies:
      '@eslint-community/eslint-utils': 4.4.0(eslint@8.43.0)
      eslint: 8.43.0
      natural-compare: 1.4.0
      nth-check: 2.1.1
      postcss-selector-parser: 6.0.11
      semver: 7.5.0
      vue-eslint-parser: 9.3.1(eslint@8.43.0)
      xml-name-validator: 4.0.0
    transitivePeerDependencies:
      - supports-color
    dev: true

  /eslint-scope@5.1.1:
    resolution: {integrity: sha512-2NxwbF/hZ0KpepYN0cNbo+FN6XoK7GaHlQhgx/hIZl6Va0bF45RQOOwhLIy8lQDbuCiadSLCBnH2CFYquit5bw==}
    engines: {node: '>=8.0.0'}
    dependencies:
      esrecurse: 4.3.0
      estraverse: 4.3.0
    dev: true

  /eslint-scope@7.2.0:
    resolution: {integrity: sha512-DYj5deGlHBfMt15J7rdtyKNq/Nqlv5KfU4iodrQ019XESsRnwXH9KAE0y3cwtUHDo2ob7CypAnCqefh6vioWRw==}
    engines: {node: ^12.22.0 || ^14.17.0 || >=16.0.0}
    dependencies:
      esrecurse: 4.3.0
      estraverse: 5.3.0
    dev: true

  /eslint-visitor-keys@3.4.1:
    resolution: {integrity: sha512-pZnmmLwYzf+kWaM/Qgrvpen51upAktaaiI01nsJD/Yr3lMOdNtq0cxkrrg16w64VtisN6okbs7Q8AfGqj4c9fA==}
    engines: {node: ^12.22.0 || ^14.17.0 || >=16.0.0}
    dev: true

  /eslint@8.43.0:
    resolution: {integrity: sha512-aaCpf2JqqKesMFGgmRPessmVKjcGXqdlAYLLC3THM8t5nBRZRQ+st5WM/hoJXkdioEXLLbXgclUpM0TXo5HX5Q==}
    engines: {node: ^12.22.0 || ^14.17.0 || >=16.0.0}
    hasBin: true
    dependencies:
      '@eslint-community/eslint-utils': 4.4.0(eslint@8.43.0)
      '@eslint-community/regexpp': 4.4.0
      '@eslint/eslintrc': 2.0.3
      '@eslint/js': 8.43.0
      '@humanwhocodes/config-array': 0.11.10
      '@humanwhocodes/module-importer': 1.0.1
      '@nodelib/fs.walk': 1.2.8
      ajv: 6.12.6
      chalk: 4.1.2
      cross-spawn: 7.0.3
      debug: 4.3.4(supports-color@8.1.1)
      doctrine: 3.0.0
      escape-string-regexp: 4.0.0
      eslint-scope: 7.2.0
      eslint-visitor-keys: 3.4.1
      espree: 9.5.2
      esquery: 1.4.2
      esutils: 2.0.3
      fast-deep-equal: 3.1.3
      file-entry-cache: 6.0.1
      find-up: 5.0.0
      glob-parent: 6.0.2
      globals: 13.20.0
      graphemer: 1.4.0
      ignore: 5.2.4
      import-fresh: 3.3.0
      imurmurhash: 0.1.4
      is-glob: 4.0.3
      is-path-inside: 3.0.3
      js-yaml: 4.1.0
      json-stable-stringify-without-jsonify: 1.0.1
      levn: 0.4.1
      lodash.merge: 4.6.2
      minimatch: 3.1.2
      natural-compare: 1.4.0
      optionator: 0.9.1
      strip-ansi: 6.0.1
      strip-json-comments: 3.1.1
      text-table: 0.2.0
    transitivePeerDependencies:
      - supports-color
    dev: true

  /espree@9.5.2:
    resolution: {integrity: sha512-7OASN1Wma5fum5SrNhFMAMJxOUAbhyfQ8dQ//PJaJbNw0URTPWqIghHWt1MmAANKhHZIYOHruW4Kw4ruUWOdGw==}
    engines: {node: ^12.22.0 || ^14.17.0 || >=16.0.0}
    dependencies:
      acorn: 8.8.2
      acorn-jsx: 5.3.2(acorn@8.8.2)
      eslint-visitor-keys: 3.4.1
    dev: true

  /esprima-extract-comments@1.1.0:
    resolution: {integrity: sha512-sBQUnvJwpeE9QnPrxh7dpI/dp67erYG4WXEAreAMoelPRpMR7NWb4YtwRPn9b+H1uLQKl/qS8WYmyaljTpjIsw==}
    engines: {node: '>=4'}
    dependencies:
      esprima: 4.0.1
    dev: true

  /esprima@4.0.1:
    resolution: {integrity: sha512-eGuFFw7Upda+g4p+QHvnW0RyTX/SVeJBDM/gCtMARO0cLuT2HcEKnTPvhjV6aGeqrCB/sbNop0Kszm0jsaWU4A==}
    engines: {node: '>=4'}
    hasBin: true

  /esquery@1.4.2:
    resolution: {integrity: sha512-JVSoLdTlTDkmjFmab7H/9SL9qGSyjElT3myyKp7krqjVFQCDLmj1QFaCLRFBszBKI0XVZaiiXvuPIX3ZwHe1Ng==}
    engines: {node: '>=0.10'}
    dependencies:
      estraverse: 5.3.0
    dev: true

  /esrecurse@4.3.0:
    resolution: {integrity: sha512-KmfKL3b6G+RXvP8N1vr3Tq1kL/oCFgn2NYXEtqP8/L3pKapUA4G8cFVaoF3SU323CD4XypR/ffioHmkti6/Tag==}
    engines: {node: '>=4.0'}
    dependencies:
      estraverse: 5.3.0
    dev: true

  /estraverse@4.3.0:
    resolution: {integrity: sha512-39nnKffWz8xN1BU/2c79n9nB9HDzo0niYUqx6xyqUnyoAnQyyWpOTdZEeiCch8BBu515t4wp9ZmgVfVhn9EBpw==}
    engines: {node: '>=4.0'}

  /estraverse@5.3.0:
    resolution: {integrity: sha512-MMdARuVEQziNTeJD8DgMqmhwR11BRQ/cBP+pLtYdSTnf3MIO8fFeiINEbX36ZdNlfU/7A9f3gUw49B3oQsvwBA==}
    engines: {node: '>=4.0'}
    dev: true

  /estree-walker@2.0.2:
    resolution: {integrity: sha512-Rfkk/Mp/DL7JVje3u18FxFujQlTNR2q6QfMSMB7AvCBx91NGj/ba3kCfza0f6dVDbw7YlRf/nDrn7pQrCCyQ/w==}

  /esutils@2.0.3:
    resolution: {integrity: sha512-kVscqXk4OCp68SZ0dkgEKVi6/8ij300KBWTJq32P/dYeWTSwK41WyTxalN1eRmA5Z9UU/LX9D7FWSmV9SAYx6g==}
    engines: {node: '>=0.10.0'}

  /etag@1.8.1:
    resolution: {integrity: sha512-aIL5Fx7mawVa300al2BnEE4iNvo1qETxLrPI/o05L7z6go7fCw1J6EQmbK4FmJ2AS7kgVF/KEZWufBfdClMcPg==}
    engines: {node: '>= 0.6'}

  /eventemitter3@3.1.2:
    resolution: {integrity: sha512-tvtQIeLVHjDkJYnzf2dgVMxfuSGJeM/7UCG17TT4EumTfNtF+0nebF/4zWOIkCreAbtNqhGEboB6BWrwqNaw4Q==}
    dev: false

  /events@3.3.0:
    resolution: {integrity: sha512-mQw+2fkQbALzQ7V0MY0IqdnXNOeTtP4r0lN9z7AAawCXgqea7bDii20AYrIBrFd/Hx0M2Ocz6S111CaFkUcb0Q==}
    engines: {node: '>=0.8.x'}
    dev: true

  /execa@4.1.0:
    resolution: {integrity: sha512-j5W0//W7f8UxAn8hXVnwG8tLwdiUy4FJLcSupCg6maBYZDpyBvTApK7KyuI4bKj8KOh1r2YH+6ucuYtJv1bTZA==}
    engines: {node: '>=10'}
    dependencies:
      cross-spawn: 7.0.3
      get-stream: 5.2.0
      human-signals: 1.1.1
      is-stream: 2.0.1
      merge-stream: 2.0.0
      npm-run-path: 4.0.1
      onetime: 5.1.2
      signal-exit: 3.0.7
      strip-final-newline: 2.0.0
    dev: true

  /execa@5.1.1:
    resolution: {integrity: sha512-8uSpZZocAZRBAPIEINJj3Lo9HyGitllczc27Eh5YYojjMFMn8yHMDMaUHE2Jqfq05D/wucwI4JGURyXt1vchyg==}
    engines: {node: '>=10'}
    dependencies:
      cross-spawn: 7.0.3
      get-stream: 6.0.1
      human-signals: 2.1.0
      is-stream: 2.0.1
      merge-stream: 2.0.0
      npm-run-path: 4.0.1
      onetime: 5.1.2
      signal-exit: 3.0.7
      strip-final-newline: 2.0.0
    dev: true

  /express@4.18.2:
    resolution: {integrity: sha512-5/PsL6iGPdfQ/lKM1UuielYgv3BUoJfz1aUwU9vHZ+J7gyvwdQXFEBIEIaxeGf0GIcreATNyBExtalisDbuMqQ==}
    engines: {node: '>= 0.10.0'}
    dependencies:
      accepts: 1.3.8
      array-flatten: 1.1.1
      body-parser: 1.20.1
      content-disposition: 0.5.4
      content-type: 1.0.5
      cookie: 0.5.0
      cookie-signature: 1.0.6
      debug: 2.6.9
      depd: 2.0.0
      encodeurl: 1.0.2
      escape-html: 1.0.3
      etag: 1.8.1
      finalhandler: 1.2.0
      fresh: 0.5.2
      http-errors: 2.0.0
      merge-descriptors: 1.0.1
      methods: 1.1.2
      on-finished: 2.4.1
      parseurl: 1.3.3
      path-to-regexp: 0.1.7
      proxy-addr: 2.0.7
      qs: 6.11.0
      range-parser: 1.2.1
      safe-buffer: 5.2.1
      send: 0.18.0
      serve-static: 1.15.0
      setprototypeof: 1.2.0
      statuses: 2.0.1
      type-is: 1.6.18
      utils-merge: 1.0.1
      vary: 1.1.2
    transitivePeerDependencies:
      - supports-color

  /extend-shallow@2.0.1:
    resolution: {integrity: sha512-zCnTtlxNoAiDc3gqY2aYAWFx7XWWiasuF2K8Me5WbN8otHKTUKBwjPtNpRs/rbUZm7KxWAaNj7P1a/p52GbVug==}
    engines: {node: '>=0.10.0'}
    dependencies:
      is-extendable: 0.1.1
    dev: true

  /external-editor@3.1.0:
    resolution: {integrity: sha512-hMQ4CX1p1izmuLYyZqLMO/qGNw10wSv9QDCPfzXfyFrOaCSSoRfqE1Kf1s5an66J5JZC62NewG+mK49jOCtQew==}
    engines: {node: '>=4'}
    dependencies:
      chardet: 0.7.0
      iconv-lite: 0.4.24
      tmp: 0.0.33
    dev: true

  /extract-comments@1.1.0:
    resolution: {integrity: sha512-dzbZV2AdSSVW/4E7Ti5hZdHWbA+Z80RJsJhr5uiL10oyjl/gy7/o+HI1HwK4/WSZhlq4SNKU3oUzXlM13Qx02Q==}
    engines: {node: '>=6'}
    dependencies:
      esprima-extract-comments: 1.1.0
      parse-code-context: 1.0.0
    dev: true

  /extract-css@3.0.0:
    resolution: {integrity: sha512-ZM2IuJkX79gys2PMN12yWrHvyK2sw1ReCdCtp/RAdgcFaBui+wY3Bsll9Em2LJXzKI8BYEBZLm2UczqyBCXSjQ==}
    dependencies:
      batch: 0.6.1
      href-content: 2.0.1
      list-stylesheets: 2.0.0
      style-data: 2.0.0
    transitivePeerDependencies:
      - supports-color
    dev: false

  /fast-deep-equal@3.1.3:
    resolution: {integrity: sha512-f3qQ9oQy9j2AhBe/H9VC91wLmKBCCU/gDOnKNAYG5hswO7BLKj09Hc5HYNz9cGI++xlpDCIgDaitVs03ATR84Q==}

  /fast-diff@1.2.0:
    resolution: {integrity: sha512-xJuoT5+L99XlZ8twedaRf6Ax2TgQVxvgZOYoPKqZufmJib0tL2tegPBOZb1pVNgIhlqDlA0eO0c3wBvQcmzx4w==}
    dev: true

  /fast-glob@3.2.12:
    resolution: {integrity: sha512-DVj4CQIYYow0BlaelwK1pHl5n5cRSJfM60UA0zK891sVInoPri2Ekj7+e1CT3/3qxXenpI+nBBmQAcJPJgaj4w==}
    engines: {node: '>=8.6.0'}
    dependencies:
      '@nodelib/fs.stat': 2.0.5
      '@nodelib/fs.walk': 1.2.8
      glob-parent: 5.1.2
      merge2: 1.4.1
      micromatch: 4.0.5

  /fast-json-stable-stringify@2.1.0:
    resolution: {integrity: sha512-lhd/wF+Lk98HZoTCtlVraHtfh5XYijIjalXck7saUtuanSDyLMxnHhSXEDJqHxD7msR8D0uCmqlkwjCV8xvwHw==}
    dev: true

  /fast-levenshtein@2.0.6:
    resolution: {integrity: sha512-DCXu6Ifhqcks7TZKY3Hxp3y6qphY5SJZmrWMDrKcERSOXWQdMhU9Ig/PYrzyw/ul9jOIyh0N4M0tbC5hodg8dw==}

  /fast-safe-stringify@2.1.1:
    resolution: {integrity: sha512-W+KJc2dmILlPplD/H4K9l9LcAHAfPtP6BY84uVLXQ6Evcz9Lcg33Y2z1IVblT6xdY54PXYVHEv+0Wpq8Io6zkA==}

  /fastq@1.15.0:
    resolution: {integrity: sha512-wBrocU2LCXXa+lWBt8RoIRD89Fi8OdABODa/kEnyeyjS5aZO5/GNvI5sEINADqP/h8M29UHTHUb53sUu5Ihqdw==}
    dependencies:
      reusify: 1.0.4

  /figures@3.2.0:
    resolution: {integrity: sha512-yaduQFRKLXYOGgEn6AZau90j3ggSOyiqXU0F9JZfeXYhNa+Jk4X+s45A2zg5jns87GAFa34BBm2kXw4XpNcbdg==}
    engines: {node: '>=8'}
    dependencies:
      escape-string-regexp: 1.0.5
    dev: true

  /file-entry-cache@6.0.1:
    resolution: {integrity: sha512-7Gps/XWymbLk2QLYK4NzpMOrYjMhdIxXuIvy2QBsLE6ljuodKvdkWs/cpyJJ3CVIVpH0Oi1Hvg1ovbMzLdFBBg==}
    engines: {node: ^10.12.0 || >=12.0.0}
    dependencies:
      flat-cache: 3.0.4
    dev: true

  /file-uri-to-path@2.0.0:
    resolution: {integrity: sha512-hjPFI8oE/2iQPVe4gbrJ73Pp+Xfub2+WI2LlXDbsaJBwT5wuMh35WNWVYYTpnz895shtwfyutMFLFywpQAFdLg==}
    engines: {node: '>= 6'}
    dev: false

  /filelist@1.0.4:
    resolution: {integrity: sha512-w1cEuf3S+DrLCQL7ET6kz+gmlJdbq9J7yXCSjK/OZCPA+qEN1WyF4ZAf0YYJa4/shHJra2t/d/r8SV4Ji+x+8Q==}
    dependencies:
      minimatch: 5.1.2
    dev: false
    optional: true

  /filename-reserved-regex@2.0.0:
    resolution: {integrity: sha512-lc1bnsSr4L4Bdif8Xb/qrtokGbq5zlsms/CYH8PP+WtCkGNF65DPiQY8vG3SakEdRn8Dlnm+gW/qWKKjS5sZzQ==}
    engines: {node: '>=4'}
    dev: true

  /filenamify@4.3.0:
    resolution: {integrity: sha512-hcFKyUG57yWGAzu1CMt/dPzYZuv+jAJUT85bL8mrXvNe6hWj6yEHEc4EdcgiA6Z3oi1/9wXJdZPXF2dZNgwgOg==}
    engines: {node: '>=8'}
    dependencies:
      filename-reserved-regex: 2.0.0
      strip-outer: 1.0.1
      trim-repeated: 1.0.0
    dev: true

  /fill-keys@1.0.2:
    resolution: {integrity: sha512-tcgI872xXjwFF4xgQmLxi76GnwJG3g/3isB1l4/G5Z4zrbddGpBjqZCO9oEAcB5wX0Hj/5iQB3toxfO7in1hHA==}
    engines: {node: '>=0.10.0'}
    dependencies:
      is-object: 1.0.2
      merge-descriptors: 1.0.1
    dev: true

  /fill-range@7.0.1:
    resolution: {integrity: sha512-qOo9F+dMUmC2Lcb4BbVvnKJxTPjCm+RRpe4gDuGrzkL7mEVl/djYSu2OdQ2Pa302N4oqkSg9ir6jaLWJ2USVpQ==}
    engines: {node: '>=8'}
    dependencies:
      to-regex-range: 5.0.1

  /finalhandler@1.1.2:
    resolution: {integrity: sha512-aAWcW57uxVNrQZqFXjITpW3sIUQmHGG3qSb9mUah9MgMC4NeWhNOlNjXEYq3HjRAvL6arUviZGGJsBg6z0zsWA==}
    engines: {node: '>= 0.8'}
    dependencies:
      debug: 2.6.9
      encodeurl: 1.0.2
      escape-html: 1.0.3
      on-finished: 2.3.0
      parseurl: 1.3.3
      statuses: 1.5.0
      unpipe: 1.0.0
    transitivePeerDependencies:
      - supports-color
    dev: true

  /finalhandler@1.2.0:
    resolution: {integrity: sha512-5uXcUVftlQMFnWC9qu/svkWv3GTd2PfUhK/3PLkYNAe7FbqJMt3515HaxE6eRL74GdsriiwujiawdaB1BpEISg==}
    engines: {node: '>= 0.8'}
    dependencies:
      debug: 2.6.9
      encodeurl: 1.0.2
      escape-html: 1.0.3
      on-finished: 2.4.1
      parseurl: 1.3.3
      statuses: 2.0.1
      unpipe: 1.0.0
    transitivePeerDependencies:
      - supports-color

  /find-up@4.1.0:
    resolution: {integrity: sha512-PpOwAdQ/YlXQ2vj8a3h8IipDuYRi3wceVQQGYWxNINccq40Anw7BlsEXCMbt1Zt+OLA6Fq9suIpIWD0OsnISlw==}
    engines: {node: '>=8'}
    dependencies:
      locate-path: 5.0.0
      path-exists: 4.0.0
    dev: true

  /find-up@5.0.0:
    resolution: {integrity: sha512-78/PXT1wlLLDgTzDs7sjq9hzz0vXD+zn+7wypEe4fXQxCmdmqfGsEPQxmiCSQI3ajFV91bVSsvNtrJRiW6nGng==}
    engines: {node: '>=10'}
    dependencies:
      locate-path: 6.0.0
      path-exists: 4.0.0
    dev: true

  /flat-cache@3.0.4:
    resolution: {integrity: sha512-dm9s5Pw7Jc0GvMYbshN6zchCA9RgQlzzEZX3vylR9IqFfS8XciblUXOKfW6SiuJ0e13eDYZoZV5wdrev7P3Nwg==}
    engines: {node: ^10.12.0 || >=12.0.0}
    dependencies:
      flatted: 3.2.7
      rimraf: 3.0.2
    dev: true

  /flat-util@1.1.9:
    resolution: {integrity: sha512-BOTMw/6rbbxVjv5JQvwgGMc2/6wWGd2VeyTvnzvvE49VRjS0tTxLbry/QVP1yPw8SaAOBYsnixmzruXoqjdUHA==}
    dev: false

  /flat@5.0.2:
    resolution: {integrity: sha512-b6suED+5/3rTpUBdG1gupIl8MPFCAMA0QXwmljLhvCUKcUvdE4gWky9zpuGCcXHOsz4J9wPGNWq6OKpmIzz3hQ==}
    hasBin: true
    dev: true

  /flatted@3.2.7:
    resolution: {integrity: sha512-5nqDSxl8nn5BSNxyR3n4I6eDmbolI6WT+QqR547RwxQapgjQBmtktdP+HTBb/a/zLsbzERTONyUB5pefh5TtjQ==}
    dev: true

  /flexsearch@0.7.21:
    resolution: {integrity: sha512-W7cHV7Hrwjid6lWmy0IhsWDFQboWSng25U3VVywpHOTJnnAZNPScog67G+cVpeX9f7yDD21ih0WDrMMT+JoaYg==}
    dev: true

  /focus-trap@7.4.3:
    resolution: {integrity: sha512-BgSSbK4GPnS2VbtZ50VtOv1Sti6DIkj3+LkVjiWMNjLeAp1SH1UlLx3ULu/DCu4vq5R4/uvTm+zrvsMsuYmGLg==}
    dependencies:
      tabbable: 6.1.2
    dev: true

  /follow-redirects@1.15.2:
    resolution: {integrity: sha512-VQLG33o04KaQ8uYi2tVNbdrWp1QWxNNea+nmIB4EVM28v0hmP17z7aG1+wAkNzVq4KeXTq3221ye5qTJP91JwA==}
    engines: {node: '>=4.0'}
    peerDependencies:
      debug: '*'
    peerDependenciesMeta:
      debug:
        optional: true
    dev: false

  /for-each@0.3.3:
    resolution: {integrity: sha512-jqYfLp7mo9vIyQf8ykW2v7A+2N4QjeCeI5+Dz9XraiO1ign81wjiH7Fb9vSOWvQfNtmSa4H2RoQTrrXivdUZmw==}
    dependencies:
      is-callable: 1.2.7
    dev: true

  /fork-ts-checker-webpack-plugin@8.0.0(typescript@5.1.3)(webpack@5.87.0):
    resolution: {integrity: sha512-mX3qW3idpueT2klaQXBzrIM/pHw+T0B/V9KHEvNrqijTq9NFnMZU6oreVxDYcf33P8a5cW+67PjodNHthGnNVg==}
    engines: {node: '>=12.13.0', yarn: '>=1.0.0'}
    peerDependencies:
      typescript: '>3.6.0'
      webpack: ^5.11.0
    dependencies:
      '@babel/code-frame': 7.16.7
      chalk: 4.1.2
      chokidar: 3.5.3
      cosmiconfig: 7.0.1
      deepmerge: 4.2.2
      fs-extra: 10.1.0
      memfs: 3.4.1
      minimatch: 3.1.2
      node-abort-controller: 3.1.1
      schema-utils: 3.1.2
      semver: 7.5.0
      tapable: 2.2.1
      typescript: 5.1.3
      webpack: 5.87.0(@swc/core@1.3.64)
    dev: true

  /form-data@3.0.1:
    resolution: {integrity: sha512-RHkBKtLWUVwd7SqRIvCZMEvAMoGUp0XU+seQiZejj0COz3RI3hWP4sCv3gZWWLjJTd7rGwcsF5eKZGii0r/hbg==}
    engines: {node: '>= 6'}
    dependencies:
      asynckit: 0.4.0
      combined-stream: 1.0.8
      mime-types: 2.1.35
    dev: false

  /form-data@4.0.0:
    resolution: {integrity: sha512-ETEklSGi5t0QMZuiXoA/Q6vcnxcLQP5vdugSpuAyi6SVGi2clPPp+xgEhuMaHC+zGgn31Kd235W35f7Hykkaww==}
    engines: {node: '>= 6'}
    dependencies:
      asynckit: 0.4.0
      combined-stream: 1.0.8
      mime-types: 2.1.35

  /formidable@2.1.1:
    resolution: {integrity: sha512-0EcS9wCFEzLvfiks7omJ+SiYJAiD+TzK4Pcw1UlUoGnhUxDcMKjt0P7x8wEb0u6OHu8Nb98WG3nxtlF5C7bvUQ==}
    dependencies:
      dezalgo: 1.0.4
      hexoid: 1.0.0
      once: 1.4.0
      qs: 6.11.0

  /forwarded@0.2.0:
    resolution: {integrity: sha512-buRG0fpBtRHSTCOASe6hD258tEubFoRLb4ZNA6NxMVHNw2gOcwHo9wyablzMzOA5z9xA9L1KNjk/Nt6MT9aYow==}
    engines: {node: '>= 0.6'}

  /fraction.js@4.2.0:
    resolution: {integrity: sha512-MhLuK+2gUcnZe8ZHlaaINnQLl0xRIGRfcGk2yl8xoQAfHrSsL3rYu6FCmBdkdbhc9EPlwyGHewaRsvwRMJtAlA==}
    dev: true

  /fresh@0.5.2:
    resolution: {integrity: sha512-zJ2mQYM18rEFOudeV4GShTGIQ7RbzA7ozbU9I/XBpm7kqgMywgmylMwXHxZJmkVoYkna9d2pVXVXPdYTP9ej8Q==}
    engines: {node: '>= 0.6'}

  /fs-extra@10.1.0:
    resolution: {integrity: sha512-oRXApq54ETRj4eMiFzGnHWGy+zo5raudjuxN0b8H7s/RU2oW0Wvsx9O0ACRN/kRq9E8Vu/ReskGB5o3ji+FzHQ==}
    engines: {node: '>=12'}
    dependencies:
      graceful-fs: 4.2.11
      jsonfile: 6.1.0
      universalify: 2.0.0
    dev: true

  /fs-extra@11.1.0:
    resolution: {integrity: sha512-0rcTq621PD5jM/e0a3EJoGC/1TC5ZBCERW82LQuwfGnCa1V8w7dpYH1yNu+SLb6E5dkeCBzKEyLGlFrnr+dUyw==}
    engines: {node: '>=14.14'}
    dependencies:
      graceful-fs: 4.2.11
      jsonfile: 6.1.0
      universalify: 2.0.0
    dev: true

  /fs-extra@8.1.0:
    resolution: {integrity: sha512-yhlQgA6mnOJUKOsRUFsgJdQCvkKhcz8tlZG5HBQfReYZy46OwLcY+Zia0mtdHsOo9y/hP+CxMN0TU9QxoOtG4g==}
    engines: {node: '>=6 <7 || >=8'}
    dependencies:
      graceful-fs: 4.2.11
      jsonfile: 4.0.0
      universalify: 0.1.2
    dev: false

  /fs-minipass@2.1.0:
    resolution: {integrity: sha512-V/JgOLFCS+R6Vcq0slCuaeWEdNC3ouDlJMNIsacH2VtALiu9mV4LPrHc5cDl8k5aw6J8jwgWWpiTo5RYhmIzvg==}
    engines: {node: '>= 8'}
    dependencies:
      minipass: 3.3.4
    dev: false

  /fs-monkey@1.0.3:
    resolution: {integrity: sha512-cybjIfiiE+pTWicSCLFHSrXZ6EilF30oh91FDP9S2B051prEa7QWfrVTQm10/dDpswBDXZugPa1Ogu8Yh+HV0Q==}
    dev: true

  /fs.realpath@1.0.0:
    resolution: {integrity: sha512-OO0pH2lK6a0hZnAdau5ItzHPI6pUlvI7jMVnxUQRtw4owF2wk8lOSabtGDCTP4Ggrg2MbGnWO9X8K1t4+fGMDw==}

  /fsevents@2.3.2:
    resolution: {integrity: sha512-xiqMQR4xAeHTuB9uWm+fFRcIOgKBMiOBP+eXiyT7jsgVCq1bkVygt00oASowB7EdtpOHaaPgKt812P9ab+DDKA==}
    engines: {node: ^8.16.0 || ^10.6.0 || >=11.0.0}
    os: [darwin]
    requiresBuild: true
    optional: true

  /ftp@0.3.10:
    resolution: {integrity: sha512-faFVML1aBx2UoDStmLwv2Wptt4vw5x03xxX172nhA5Y5HBshW5JweqQ2W4xL4dezQTG8inJsuYcpPHHU3X5OTQ==}
    engines: {node: '>=0.8.0'}
    dependencies:
      readable-stream: 1.1.14
      xregexp: 2.0.0
    dev: false

  /function-bind@1.1.1:
    resolution: {integrity: sha512-yIovAzMX49sF8Yl58fSCWJ5svSLuaibPxXQJFLmBObTuCr0Mf1KiPopGM9NiFjiYBCbfaa2Fh6breQ6ANVTI0A==}

  /functions-have-names@1.2.3:
    resolution: {integrity: sha512-xckBUXyTIqT97tq2x2AMb+g163b5JFysYk0x4qxNFwbfQkmNZoiRHb6sPzI9/QV33WeuvVYBUIiD4NzNIyqaRQ==}
    dev: true

  /gauge@3.0.2:
    resolution: {integrity: sha512-+5J6MS/5XksCuXq++uFRsnUd7Ovu1XenbeuIuNRJxYWjgQbPuFhT14lAvsWfqfAmnwluf1OwMjz39HjfLPci0Q==}
    engines: {node: '>=10'}
    dependencies:
      aproba: 2.0.0
      color-support: 1.1.3
      console-control-strings: 1.1.0
      has-unicode: 2.0.1
      object-assign: 4.1.1
      signal-exit: 3.0.7
      string-width: 4.2.3
      strip-ansi: 6.0.1
      wide-align: 1.1.5
    dev: false

  /generic-pool@3.9.0:
    resolution: {integrity: sha512-hymDOu5B53XvN4QT9dBmZxPX4CWhBPPLguTZ9MMFeFa/Kg0xWVfylOVNlJji/E7yTZWFd/q9GO5TxDLq156D7g==}
    engines: {node: '>= 4'}
    dev: false

  /get-caller-file@2.0.5:
    resolution: {integrity: sha512-DyFP3BM/3YHTQOCUL/w0OZHR0lpKeGrxotcHWcqNEdnltqFwXVfhEBQ94eIo34AfQpo0rGki4cyIiftY06h2Fg==}
    engines: {node: 6.* || 8.* || >= 10.*}

  /get-func-name@2.0.0:
    resolution: {integrity: sha512-Hm0ixYtaSZ/V7C8FJrtZIuBBI+iSgL+1Aq82zSu8VQNB4S3Gk8e7Qs3VwBDJAhmRZcFqkl3tQu36g/Foh5I5ig==}
    dev: true

  /get-intrinsic@1.2.0:
    resolution: {integrity: sha512-L049y6nFOuom5wGyRc3/gdTLO94dySVKRACj1RmJZBQXlbTMhtNIgkWkUHq+jYmZvKf14EW1EoJnnjbmoHij0Q==}
    dependencies:
      function-bind: 1.1.1
      has: 1.0.3
      has-symbols: 1.0.3

  /get-relative-path@1.0.2:
    resolution: {integrity: sha512-dGkopYfmB4sXMTcZslq5SojEYakpdCSj/SVSHLhv7D6RBHzvDtd/3Q8lTEOAhVKxPPeAHu/YYkENbbz3PaH+8w==}
    dev: true

  /get-stream@5.2.0:
    resolution: {integrity: sha512-nBF+F1rAZVCu/p7rjzgA+Yb4lfYXrpl7a6VmJrU8wF9I1CKvP/QwPNZHnOlwbTkY6dvtFIzFMSyQXbLoTQPRpA==}
    engines: {node: '>=8'}
    dependencies:
      pump: 3.0.0
    dev: true

  /get-stream@6.0.1:
    resolution: {integrity: sha512-ts6Wi+2j3jQjqi70w5AlN8DFnkSwC+MqmxEzdEALB2qXZYV3X/b1CTfgPLGJNMeAWxdPfU8FO1ms3NUfaHCPYg==}
    engines: {node: '>=10'}
    dev: true

  /get-uri@3.0.2:
    resolution: {integrity: sha512-+5s0SJbGoyiJTZZ2JTpFPLMPSch72KEqGOTvQsBqg0RBWvwhWUSYZFAtz3TPW0GXJuLBJPts1E241iHg+VRfhg==}
    engines: {node: '>= 6'}
    dependencies:
      '@tootallnate/once': 1.1.2
      data-uri-to-buffer: 3.0.1
      debug: 4.3.4(supports-color@8.1.1)
      file-uri-to-path: 2.0.0
      fs-extra: 8.1.0
      ftp: 0.3.10
    transitivePeerDependencies:
      - supports-color
    dev: false

  /git-raw-commits@2.0.11:
    resolution: {integrity: sha512-VnctFhw+xfj8Va1xtfEqCUD2XDrbAPSJx+hSrE5K7fGdjZruW7XV+QOrN7LF/RJyvspRiD2I0asWsxFp0ya26A==}
    engines: {node: '>=10'}
    hasBin: true
    dependencies:
      dargs: 7.0.0
      lodash: 4.17.21
      meow: 8.1.2
      split2: 3.2.2
      through2: 4.0.2
    dev: true

  /glob-parent@5.1.2:
    resolution: {integrity: sha512-AOIgSQCepiJYwP3ARnGx+5VnTu2HBYdzbGP45eLw1vr3zB3vZLeyed1sC9hnbcOc9/SrMyM5RPQrkGz4aS9Zow==}
    engines: {node: '>= 6'}
    dependencies:
      is-glob: 4.0.3

  /glob-parent@6.0.2:
    resolution: {integrity: sha512-XxwI8EOhVQgWp6iDL+3b0r86f4d6AX6zSU55HfB4ydCEuXLXc5FcYeOu+nnGftS4TEju/11rt4KJPTMgbfmv4A==}
    engines: {node: '>=10.13.0'}
    dependencies:
      is-glob: 4.0.3
    dev: true

  /glob-to-regexp@0.4.1:
    resolution: {integrity: sha512-lkX1HJXwyMcprw/5YUZc2s7DrpAiHB21/V+E1rHUrVNokkvB6bqMzT0VfV6/86ZNabt1k14YOIaT7nDvOX3Iiw==}
    dev: true

  /glob@7.1.6:
    resolution: {integrity: sha512-LwaxwyZ72Lk7vZINtNNrywX0ZuLyStrdDtabefZKAY5ZGJhVtgdznluResxNmPitE0SAO+O26sWTHeKSI2wMBA==}
    dependencies:
      fs.realpath: 1.0.0
      inflight: 1.0.6
      inherits: 2.0.4
      minimatch: 3.1.2
      once: 1.4.0
      path-is-absolute: 1.0.1
    dev: true

  /glob@7.2.0:
    resolution: {integrity: sha512-lmLf6gtyrPq8tTjSmrO94wBeQbFR3HbLHbuyD69wuyQkImp2hWqMGB47OX65FBkPffO641IP9jWa1z4ivqG26Q==}
    dependencies:
      fs.realpath: 1.0.0
      inflight: 1.0.6
      inherits: 2.0.4
      minimatch: 3.1.2
      once: 1.4.0
      path-is-absolute: 1.0.1

  /glob@8.0.3:
    resolution: {integrity: sha512-ull455NHSHI/Y1FqGaaYFaLGkNMMJbavMrEGFXG/PGrg6y7sutWHUHrz6gy6WEBH6akM1M414dWKCNs+IhKdiQ==}
    engines: {node: '>=12'}
    dependencies:
      fs.realpath: 1.0.0
      inflight: 1.0.6
      inherits: 2.0.4
      minimatch: 5.1.2
      once: 1.4.0
    dev: false

  /glob@9.2.1:
    resolution: {integrity: sha512-Pxxgq3W0HyA3XUvSXcFhRSs+43Jsx0ddxcFrbjxNGkL2Ak5BAUBxLqI5G6ADDeCHLfzzXFhe0b1yYcctGmytMA==}
    engines: {node: '>=16 || 14 >=14.17'}
    dependencies:
      fs.realpath: 1.0.0
      minimatch: 7.4.2
      minipass: 4.2.4
      path-scurry: 1.6.1
    dev: true

  /global-dirs@0.1.1:
    resolution: {integrity: sha512-NknMLn7F2J7aflwFOlGdNIuCDpN3VGoSoB+aap3KABFWbHVn1TCgFC+np23J8W2BiZbjfEw3BFBycSMv1AFblg==}
    engines: {node: '>=4'}
    dependencies:
      ini: 1.3.8
    dev: true

  /globals@13.20.0:
    resolution: {integrity: sha512-Qg5QtVkCy/kv3FUSlu4ukeZDVf9ee0iXLAUYX13gbR17bnejFTzr4iS9bY7kwCf1NztRNm1t91fjOiyx4CSwPQ==}
    engines: {node: '>=8'}
    dependencies:
      type-fest: 0.20.2
    dev: true

  /globby@11.1.0:
    resolution: {integrity: sha512-jhIXaOzy1sb8IyocaruWSn1TjmnBVs8Ayhcy83rmxNJ8q2uWKCAj3CnJY+KpGSXCueAPc0i05kVvVKtP1t9S3g==}
    engines: {node: '>=10'}
    dependencies:
      array-union: 2.1.0
      dir-glob: 3.0.1
      fast-glob: 3.2.12
      ignore: 5.2.4
      merge2: 1.4.1
      slash: 3.0.0
    dev: true

  /globby@13.1.3:
    resolution: {integrity: sha512-8krCNHXvlCgHDpegPzleMq07yMYTO2sXKASmZmquEYWEmCx6J5UTRbp5RwMJkTJGtcQ44YpiUYUiN0b9mzy8Bw==}
    engines: {node: ^12.20.0 || ^14.13.1 || >=16.0.0}
    dependencies:
      dir-glob: 3.0.1
      fast-glob: 3.2.12
      ignore: 5.2.4
      merge2: 1.4.1
      slash: 4.0.0
    dev: true

  /gopd@1.0.1:
    resolution: {integrity: sha512-d65bNlIadxvpb/A2abVdlqKqV563juRnZ1Wtk6s1sIR8uNsXR70xqIzVqxVf1eTqDunwT2MkczEeaezCKTZhwA==}
    dependencies:
      get-intrinsic: 1.2.0
    dev: true

  /graceful-fs@4.2.11:
    resolution: {integrity: sha512-RbJ5/jmFcNNCcDV5o9eTnBLJ/HszWV0P73bc+Ff4nS/rJj+YaS6IGyiOL0VoBYX+l1Wrl3k63h/KrH+nhJ0XvQ==}

  /grapheme-splitter@1.0.4:
    resolution: {integrity: sha512-bzh50DW9kTPM00T8y4o8vQg89Di9oLJVLW/KaOGIXJWP/iqCN6WKYkbNOF04vFLJhwcpYUh9ydh/+5vpOqV4YQ==}
    dev: true

  /graphemer@1.4.0:
    resolution: {integrity: sha512-EtKwoO6kxCL9WO5xipiHTZlSzBm7WLT627TqC/uVRd0HKmq8NXyebnNYxDoBi7wt8eTWrUrKXCOVaFq9x1kgag==}
    dev: true

  /graphql-tag@2.12.6(graphql@16.6.0):
    resolution: {integrity: sha512-FdSNcu2QQcWnM2VNvSCCDCVS5PpPqpzgFT8+GXzqJuoDd0CBncxCY278u4mhRO7tMgo2JjgJA5aZ+nWSQ/Z+xg==}
    engines: {node: '>=10'}
    peerDependencies:
      graphql: ^0.9.0 || ^0.10.0 || ^0.11.0 || ^0.12.0 || ^0.13.0 || ^14.0.0 || ^15.0.0 || ^16.0.0
    dependencies:
      graphql: 16.6.0
      tslib: 2.5.3
    dev: false

  /graphql-type-json@0.3.2(graphql@16.6.0):
    resolution: {integrity: sha512-J+vjof74oMlCWXSvt0DOf2APEdZOCdubEvGDUAlqH//VBYcOYsGgRW7Xzorr44LvkjiuvecWc8fChxuZZbChtg==}
    peerDependencies:
      graphql: '>=0.8.0'
    dependencies:
      graphql: 16.6.0
    dev: true

  /graphql-ws@5.13.1(graphql@16.6.0):
    resolution: {integrity: sha512-eiX7ES/ZQr0q7hSM5UBOEIFfaAUmAY9/CSDyAnsETuybByU7l/v46drRg9DQoTvVABEHp3QnrvwgTRMhqy7zxQ==}
    engines: {node: '>=10'}
    peerDependencies:
      graphql: '>=0.11 <=16'
    dependencies:
      graphql: 16.6.0
    dev: false

  /graphql@16.6.0:
    resolution: {integrity: sha512-KPIBPDlW7NxrbT/eh4qPXz5FiFdL5UbaA0XUNz2Rp3Z3hqBSkbj0GVjwFDztsWVauZUWsbKHgMg++sk8UX0bkw==}
    engines: {node: ^12.22.0 || ^14.16.0 || ^16.0.0 || >=17.0.0}

  /gray-matter@4.0.3:
    resolution: {integrity: sha512-5v6yZd4JK3eMI3FqqCouswVqwugaA9r4dNZB1wwcmrD02QkV5H0y7XBQW8QwQqEaZY1pM9aqORSORhJRdNK44Q==}
    engines: {node: '>=6.0'}
    dependencies:
      js-yaml: 3.14.1
      kind-of: 6.0.3
      section-matter: 1.0.0
      strip-bom-string: 1.0.0
    dev: true

  /handlebars@4.7.7:
    resolution: {integrity: sha512-aAcXm5OAfE/8IXkcZvCepKU3VzW1/39Fb5ZuqMtgI/hT8X2YgoMvBY5dLhq/cpOvw7Lk1nK/UF71aLG/ZnVYRA==}
    engines: {node: '>=0.4.7'}
    hasBin: true
    dependencies:
      minimist: 1.2.6
      neo-async: 2.6.2
      source-map: 0.6.1
      wordwrap: 1.0.0
    optionalDependencies:
      uglify-js: 3.16.2
    dev: false

  /hard-rejection@2.1.0:
    resolution: {integrity: sha512-VIZB+ibDhx7ObhAe7OVtoEbuP4h/MuOTHJ+J8h/eBXotJYl0fBgR72xDFCKgIh22OJZIOVNxBMWuhAr10r8HdA==}
    engines: {node: '>=6'}
    dev: true

  /has-bigints@1.0.2:
    resolution: {integrity: sha512-tSvCKtBr9lkF0Ex0aQiP9N+OpV4zi2r/Nee5VkRDbaqv35RLYMzbwQfFSZZH0kR+Rd6302UJZ2p/bJCEoR3VoQ==}
    dev: true

  /has-flag@3.0.0:
    resolution: {integrity: sha512-sKJf1+ceQBr4SMkvQnBDNDtf4TXpVhVGateu0t918bl30FnbE2m4vNLX+VWe/dpjlb+HugGYzW7uQXH98HPEYw==}
    engines: {node: '>=4'}
    dev: true

  /has-flag@4.0.0:
    resolution: {integrity: sha512-EykJT/Q1KjTWctppgIAgfSO0tKVuZUjhgMr17kqTumMl6Afv3EISleU7qZUzoXDFTAHTDC4NOoG/ZxU3EvlMPQ==}
    engines: {node: '>=8'}

  /has-own-prop@2.0.0:
    resolution: {integrity: sha512-Pq0h+hvsVm6dDEa8x82GnLSYHOzNDt7f0ddFa3FqcQlgzEiptPqL+XrOJNavjOzSYiYWIrgeVYYgGlLmnxwilQ==}
    engines: {node: '>=8'}
    dev: true

  /has-property-descriptors@1.0.0:
    resolution: {integrity: sha512-62DVLZGoiEBDHQyqG4w9xCuZ7eJEwNmJRWw2VY84Oedb7WFcA27fiEVe8oUQx9hAUJ4ekurquucTGwsyO1XGdQ==}
    dependencies:
      get-intrinsic: 1.2.0
    dev: true

  /has-symbols@1.0.3:
    resolution: {integrity: sha512-l3LCuF6MgDNwTDKkdYGEihYjt5pRPbEg46rtlmnSPlUbgmB8LOIrKJbYYFBSbnPaJexMKtiPO8hmeRjRz2Td+A==}
    engines: {node: '>= 0.4'}

  /has-tostringtag@1.0.0:
    resolution: {integrity: sha512-kFjcSNhnlGV1kyoGk7OXKSawH5JOb/LzUc5w9B02hOTO0dfFRjbHQKvg1d6cf3HbeUmtU9VbbV3qzZ2Teh97WQ==}
    engines: {node: '>= 0.4'}
    dependencies:
      has-symbols: 1.0.3

  /has-unicode@2.0.1:
    resolution: {integrity: sha512-8Rf9Y83NBReMnx0gFzA8JImQACstCYWUplepDa9xprwwtmgEZUF0h/i5xSA625zB/I37EtrswSST6OXxwaaIJQ==}
    dev: false

  /has@1.0.3:
    resolution: {integrity: sha512-f2dvO0VU6Oej7RkWJGrehjbzMAjFp5/VKPp5tTpWIV4JHHZK1/BxbFRtf/siA2SWTe09caDmVtYYzWEIbBS4zw==}
    engines: {node: '>= 0.4.0'}
    dependencies:
      function-bind: 1.1.1

  /he@1.2.0:
    resolution: {integrity: sha512-F/1DnUGPopORZi0ni+CvrCgHQ5FyEAHRLSApuYWMmrbSwoN2Mn/7k+Gl38gJnR7yyDZk6WLXwiGod1JOWNDKGw==}
    hasBin: true

  /header-case@2.0.4:
    resolution: {integrity: sha512-H/vuk5TEEVZwrR0lp2zed9OCo1uAILMlx0JEMgC26rzyJJ3N1v6XkwHHXJQdR2doSjcGPM6OKPYoJgf0plJ11Q==}
    dependencies:
      capital-case: 1.0.4
      tslib: 2.5.3
    dev: true

  /hexoid@1.0.0:
    resolution: {integrity: sha512-QFLV0taWQOZtvIRIAdBChesmogZrtuXvVWsFHZTk2SU+anspqZ2vMnoLg7IE1+Uk16N19APic1BuF8bC8c2m5g==}
    engines: {node: '>=8'}

  /histoire@0.16.2(@types/node@18.16.18)(vite@4.3.9):
    resolution: {integrity: sha512-7/dErREfXEqAq69KuVMThu+uYzBfIuc6R13z5uylNm+rGO6WX62Y70DeKTxnp4NsYPXBNPcBhWY6UGICCuhHaw==}
    hasBin: true
    peerDependencies:
      vite: ^2.9.0 || ^3.0.0 || ^4.0.0
    dependencies:
      '@akryum/tinypool': 0.3.1
      '@histoire/app': 0.16.1(vite@4.3.9)
      '@histoire/controls': 0.16.1(vite@4.3.9)
      '@histoire/shared': 0.16.1(vite@4.3.9)
      '@histoire/vendors': 0.16.0
      '@types/flexsearch': 0.7.3
      '@types/markdown-it': 12.2.3
      birpc: 0.1.1
      change-case: 4.1.2
      chokidar: 3.5.3
      connect: 3.7.0
      defu: 6.1.2
      diacritics: 1.3.0
      flexsearch: 0.7.21
      fs-extra: 10.1.0
      globby: 13.1.3
      gray-matter: 4.0.3
      jiti: 1.18.2
      jsdom: 20.0.3
      markdown-it: 12.3.2
      markdown-it-anchor: 8.6.6(@types/markdown-it@12.2.3)(markdown-it@12.3.2)
      markdown-it-attrs: 4.1.6(markdown-it@12.3.2)
      markdown-it-emoji: 2.0.2
      micromatch: 4.0.5
      mrmime: 1.0.1
      pathe: 0.2.0
      picocolors: 1.0.0
      sade: 1.8.1
      shiki-es: 0.2.0
      sirv: 2.0.2
      vite: 4.3.9(@types/node@18.16.18)
      vite-node: 0.28.4(@types/node@18.16.18)
    transitivePeerDependencies:
      - '@types/node'
      - bufferutil
      - canvas
      - less
      - sass
      - stylus
      - sugarss
      - supports-color
      - terser
      - utf-8-validate
    dev: true

  /hosted-git-info@2.8.9:
    resolution: {integrity: sha512-mxIDAb9Lsm6DoOJ7xH+5+X4y1LU/4Hi50L9C5sIswK3JzULS4bwk1FvjdBgvYR4bzT4tuUQiC15FE2f5HbLvYw==}
    dev: true

  /hosted-git-info@4.1.0:
    resolution: {integrity: sha512-kyCuEOWjJqZuDbRHzL8V93NzQhwIB71oFWSyzVo+KPZI+pnQPPxucdkrOZvkLRnrf5URsQM+IJ09Dw29cRALIA==}
    engines: {node: '>=10'}
    dependencies:
      lru-cache: 6.0.0
    dev: true

  /href-content@2.0.1:
    resolution: {integrity: sha512-5uiAmBCvzCFVu70kli3Hp0BONbAOfwGqR7jKolV+bAh174sIAZBL8DHfg5SnxAhId2mQmYgyL7Y62msnWJ34Xg==}
    dependencies:
      remote-content: 3.0.0
    transitivePeerDependencies:
      - supports-color
    dev: false

  /html-encoding-sniffer@3.0.0:
    resolution: {integrity: sha512-oWv4T4yJ52iKrufjnyZPkrN0CH3QnrUqdB6In1g5Fe1mia8GmF36gnfNySxoZtxD5+NmYw1EElVXiBk93UeskA==}
    engines: {node: '>=12'}
    dependencies:
      whatwg-encoding: 2.0.0
    dev: true

  /html-minifier@4.0.0:
    resolution: {integrity: sha512-aoGxanpFPLg7MkIl/DDFYtb0iWz7jMFGqFhvEDZga6/4QTjneiD8I/NXL1x5aaoCp7FSIT6h/OhykDdPsbtMig==}
    engines: {node: '>=6'}
    hasBin: true
    dependencies:
      camel-case: 3.0.0
      clean-css: 4.2.4
      commander: 2.20.3
      he: 1.2.0
      param-case: 2.1.1
      relateurl: 0.2.7
      uglify-js: 3.16.2
    dev: false

  /html-to-text@8.2.0:
    resolution: {integrity: sha512-CLXExYn1b++Lgri+ZyVvbUEFwzkLZppjjZOwB7X1qv2jIi8MrMEvxWX5KQ7zATAzTvcqgmtO00M2kCRMtEdOKQ==}
    engines: {node: '>=10.23.2'}
    hasBin: true
    dependencies:
      '@selderee/plugin-htmlparser2': 0.6.0
      deepmerge: 4.2.2
      he: 1.2.0
      htmlparser2: 6.1.0
      minimist: 1.2.6
      selderee: 0.6.0
    dev: false

  /htmlparser2@4.1.0:
    resolution: {integrity: sha512-4zDq1a1zhE4gQso/c5LP1OtrhYTncXNSpvJYtWJBtXAETPlMfi3IFNjGuQbYLuVY4ZR0QMqRVvo4Pdy9KLyP8Q==}
    dependencies:
      domelementtype: 2.3.0
      domhandler: 3.3.0
      domutils: 2.8.0
      entities: 2.1.0
    dev: false

  /htmlparser2@6.1.0:
    resolution: {integrity: sha512-gyyPk6rgonLFEDGoeRgQNaEUvdJ4ktTmmUh/h2t7s+M8oPpIPxgNACWa+6ESR57kXstwqPiCut0V8NRpcwgU7A==}
    dependencies:
      domelementtype: 2.3.0
      domhandler: 4.3.1
      domutils: 2.8.0
      entities: 2.1.0
    dev: false

  /http-errors@2.0.0:
    resolution: {integrity: sha512-FtwrG/euBzaEjYeRqOgly7G0qviiXoJWnvEH2Z1plBdXgbyjv34pHTSb9zoeHMyDy33+DWy5Wt9Wo+TURtOYSQ==}
    engines: {node: '>= 0.8'}
    dependencies:
      depd: 2.0.0
      inherits: 2.0.4
      setprototypeof: 1.2.0
      statuses: 2.0.1
      toidentifier: 1.0.1

  /http-proxy-agent@4.0.1:
    resolution: {integrity: sha512-k0zdNgqWTGA6aeIRVpvfVob4fL52dTfaehylg0Y4UvSySvOq/Y+BOyPrgpUrA7HylqvU8vIZGsRuXmspskV0Tg==}
    engines: {node: '>= 6'}
    dependencies:
      '@tootallnate/once': 1.1.2
      agent-base: 6.0.2
      debug: 4.3.4(supports-color@8.1.1)
    transitivePeerDependencies:
      - supports-color
    dev: false

  /http-proxy-agent@5.0.0:
    resolution: {integrity: sha512-n2hY8YdoRE1i7r6M0w9DIw5GgZN0G25P8zLCRQ8rjXtTU3vsNFBI/vWK/UIeE6g5MUUz6avwAPXmL6Fy9D/90w==}
    engines: {node: '>= 6'}
    dependencies:
      '@tootallnate/once': 2.0.0
      agent-base: 6.0.2
      debug: 4.3.4(supports-color@8.1.1)
    transitivePeerDependencies:
      - supports-color
    dev: true

  /https-proxy-agent@5.0.1:
    resolution: {integrity: sha512-dFcAjpTQFgoLMzC2VwU+C/CbS7uRL0lWmxDITmqm7C+7F0Odmj6s9l6alZc6AELXhrnggM2CeWSXHGOdX2YtwA==}
    engines: {node: '>= 6'}
    dependencies:
      agent-base: 6.0.2
      debug: 4.3.4(supports-color@8.1.1)
    transitivePeerDependencies:
      - supports-color

  /human-signals@1.1.1:
    resolution: {integrity: sha512-SEQu7vl8KjNL2eoGBLF3+wAjpsNfA9XMlXAYj/3EdaNfAlxKthD1xjEQfGOUhllCGGJVNY34bRr6lPINhNjyZw==}
    engines: {node: '>=8.12.0'}
    dev: true

  /human-signals@2.1.0:
    resolution: {integrity: sha512-B4FFZ6q/T2jhhksgkbEW3HBvWIfDW85snkQgawt07S7J5QXTk6BkNV+0yAeZrM5QpMAdYlocGoljn0sJ/WQkFw==}
    engines: {node: '>=10.17.0'}
    dev: true

  /iconv-lite@0.4.24:
    resolution: {integrity: sha512-v3MXnZAcvnywkTUEZomIActle7RXXeedOR31wwl7VlyoXO4Qi9arvSenNQWne1TcRwhCL1HwLI21bEqdpj8/rA==}
    engines: {node: '>=0.10.0'}
    dependencies:
      safer-buffer: 2.1.2

  /iconv-lite@0.6.3:
    resolution: {integrity: sha512-4fCk79wshMdzMp2rH06qWrJE4iolqLhCUH+OiuIgU++RB0+94NlDL81atO7GX55uUKueo0txHNtvEyI6D7WdMw==}
    engines: {node: '>=0.10.0'}
    dependencies:
      safer-buffer: 2.1.2

  /ieee754@1.2.1:
    resolution: {integrity: sha512-dcyqhDvX1C46lXZcVqCpK+FtMRQVdIMN6/Df5js2zouUsqG7I6sFxitIC+7KYK29KdXOLHdu9zL4sFnoVQnqaA==}
    dev: true

  /ignore@5.2.4:
    resolution: {integrity: sha512-MAb38BcSbH0eHNBxn7ql2NH/kX33OkB3lZ1BNdh7ENeRChHTYsTvWrMubiIAMNS2llXEEgZ1MUOBtXChP3kaFQ==}
    engines: {node: '>= 4'}
    dev: true

  /import-fresh@3.3.0:
    resolution: {integrity: sha512-veYYhQa+D1QBKznvhUHxb8faxlrwUnxseDAbAp457E0wLNio2bOSKnjYDhMj+YiAq61xrMGhQk9iXVk5FzgQMw==}
    engines: {node: '>=6'}
    dependencies:
      parent-module: 1.0.1
      resolve-from: 4.0.0
    dev: true

  /imurmurhash@0.1.4:
    resolution: {integrity: sha512-JmXMZ6wuvDmLiHEml9ykzqO6lwFbof0GG4IkcGaENdCRDDmMVnny7s5HsIgHCbaq0w2MyPhDqkhTUgS2LU2PHA==}
    engines: {node: '>=0.8.19'}
    dev: true

  /indent-string@4.0.0:
    resolution: {integrity: sha512-EdDDZu4A2OyIK7Lr/2zG+w5jmbuk1DVBnEwREQvBzspBJkCEbRa8GxU1lghYcaGJCnRWibjDXlq779X1/y5xwg==}
    engines: {node: '>=8'}
    dev: true

  /inflight@1.0.6:
    resolution: {integrity: sha512-k92I/b08q4wvFscXCLvqfsHCrjrF7yiXsQuIVvVE7N82W3+aqpzuUdBbfhWcy/FZR3/4IgflMgKLOsvPDrGCJA==}
    dependencies:
      once: 1.4.0
      wrappy: 1.0.2

  /inherits@2.0.4:
    resolution: {integrity: sha512-k/vGaX4/Yla3WzyMCvTQOXYeIHvqOKtnqBduzTHpzpQZzAskKMhZ2K+EnBiSM9zGSoIFeMpXKxa4dYeZIQqewQ==}

  /ini@1.3.8:
    resolution: {integrity: sha512-JV/yugV2uzW5iMRSiZAyDtQd+nxtUnjeLt0acNdw98kKLrvuRVyB80tsREOE7yvGVgalhZ6RNXCmEHkUKBKxew==}

  /inline-css@4.0.1:
    resolution: {integrity: sha512-gzumhrp0waBLF5TtwQcm5bviA9ZNURXeNOs2xVSTsX60FWPFlrPJol4HI8yrozZ6V5udWKUT3LS2tMUDMMdi1Q==}
    engines: {node: '>=8'}
    dependencies:
      cheerio: 1.0.0-rc.10
      css-rules: 1.1.0
      extract-css: 3.0.0
      flat-util: 1.1.9
      pick-util: 1.1.5
      slick: 1.12.2
      specificity: 0.4.1
    transitivePeerDependencies:
      - supports-color
    dev: false

  /inquirer@8.2.4:
    resolution: {integrity: sha512-nn4F01dxU8VeKfq192IjLsxu0/OmMZ4Lg3xKAns148rCaXP6ntAoEkVYZThWjwON8AlzdZZi6oqnhNbxUG9hVg==}
    engines: {node: '>=12.0.0'}
    dependencies:
      ansi-escapes: 4.3.2
      chalk: 4.1.2
      cli-cursor: 3.1.0
      cli-width: 3.0.0
      external-editor: 3.1.0
      figures: 3.2.0
      lodash: 4.17.21
      mute-stream: 0.0.8
      ora: 5.4.1
      run-async: 2.4.1
      rxjs: 7.8.1
      string-width: 4.2.3
      strip-ansi: 6.0.1
      through: 2.3.8
      wrap-ansi: 7.0.0
    dev: true

  /inquirer@8.2.5:
    resolution: {integrity: sha512-QAgPDQMEgrDssk1XiwwHoOGYF9BAbUcc1+j+FhEvaOt8/cKRqyLn0U5qA6F74fGhTMGxf92pOvPBeh29jQJDTQ==}
    engines: {node: '>=12.0.0'}
    dependencies:
      ansi-escapes: 4.3.2
      chalk: 4.1.2
      cli-cursor: 3.1.0
      cli-width: 3.0.0
      external-editor: 3.1.0
      figures: 3.2.0
      lodash: 4.17.21
      mute-stream: 0.0.8
      ora: 5.4.1
      run-async: 2.4.1
      rxjs: 7.8.1
      string-width: 4.2.3
      strip-ansi: 6.0.1
      through: 2.3.8
      wrap-ansi: 7.0.0
    dev: true

  /internal-slot@1.0.5:
    resolution: {integrity: sha512-Y+R5hJrzs52QCG2laLn4udYVnxsfny9CpOhNhUvk/SSSVyF6T27FzRbF0sroPidSu3X8oEAkOn2K804mjpt6UQ==}
    engines: {node: '>= 0.4'}
    dependencies:
      get-intrinsic: 1.2.0
      has: 1.0.3
      side-channel: 1.0.4
    dev: true

  /interpret@1.4.0:
    resolution: {integrity: sha512-agE4QfB2Lkp9uICn7BAqoscw4SZP9kTE2hxiFI3jBPmXJfdqiahTbUuKGsMoN2GtqL9AxhYioAcVvgsb1HvRbA==}
    engines: {node: '>= 0.10'}
    dev: true

  /ip@1.1.8:
    resolution: {integrity: sha512-PuExPYUiu6qMBQb4l06ecm6T6ujzhmh+MeJcW9wa89PoAz5pvd4zPgN5WJV104mb6S2T1AwNIAaB70JNrLQWhg==}
    dev: false

  /ipaddr.js@1.9.1:
    resolution: {integrity: sha512-0KI/607xoxSToH7GjN1FfSbLoU0+btTicjsQSWQlh/hZykN8KpmMf7uYwPW3R+akZ6R/w18ZlXSHBYXiYUPO3g==}
    engines: {node: '>= 0.10'}

  /is-arguments@1.1.1:
    resolution: {integrity: sha512-8Q7EARjzEnKpt/PCD7e1cgUS0a6X8u5tdSiMqXhojOdoV9TsMsiO+9VLC5vAmO8N7/GmXn7yjR8qnA6bVAEzfA==}
    engines: {node: '>= 0.4'}
    dependencies:
      call-bind: 1.0.2
      has-tostringtag: 1.0.0
    dev: true

  /is-array-buffer@3.0.2:
    resolution: {integrity: sha512-y+FyyR/w8vfIRq4eQcM1EYgSTnmHXPqaF+IgzgraytCFq5Xh8lllDVmAZolPJiZttZLeFSINPYMaEJ7/vWUa1w==}
    dependencies:
      call-bind: 1.0.2
      get-intrinsic: 1.2.0
      is-typed-array: 1.1.10
    dev: true

  /is-arrayish@0.2.1:
    resolution: {integrity: sha512-zz06S8t0ozoDXMG+ube26zeCTNXcKIPJZJi8hBrF4idCLms4CG9QtK7qBl1boi5ODzFpjswb5JPmHCbMpjaYzg==}
    dev: true

  /is-bigint@1.0.4:
    resolution: {integrity: sha512-zB9CruMamjym81i2JZ3UMn54PKGsQzsJeo6xvN3HJJ4CAsQNB6iRutp2To77OfCNuoxspsIhzaPoO1zyCEhFOg==}
    dependencies:
      has-bigints: 1.0.2
    dev: true

  /is-binary-path@2.1.0:
    resolution: {integrity: sha512-ZMERYes6pDydyuGidse7OsHxtbI7WVeUEozgR/g7rd0xUimYNlvZRE/K2MgZTjWy725IfelLeVcEM97mmtRGXw==}
    engines: {node: '>=8'}
    dependencies:
      binary-extensions: 2.2.0

  /is-boolean-object@1.1.2:
    resolution: {integrity: sha512-gDYaKHJmnj4aWxyj6YHyXVpdQawtVLHU5cb+eztPGczf6cjuTdwve5ZIEfgXqH4e57An1D1AKf8CZ3kYrQRqYA==}
    engines: {node: '>= 0.4'}
    dependencies:
      call-bind: 1.0.2
      has-tostringtag: 1.0.0
    dev: true

  /is-callable@1.2.7:
    resolution: {integrity: sha512-1BC0BVFhS/p0qtw6enp8e+8OD0UrK0oFLztSjNzhcKA3WDuJxxAPXzPuPtKkjEY9UUoEWlX/8fgKeu2S8i9JTA==}
    engines: {node: '>= 0.4'}
    dev: true

  /is-core-module@2.12.0:
    resolution: {integrity: sha512-RECHCBCd/viahWmwj6enj19sKbHfJrddi/6cBDsNTKbNq0f7VeaUkBo60BqzvPqo/W54ChS62Z5qyun7cfOMqQ==}
    dependencies:
      has: 1.0.3

  /is-date-object@1.0.5:
    resolution: {integrity: sha512-9YQaSxsAiSwcvS33MBk3wTCVnWK+HhF8VZR2jRxehM16QcVOdHqPn4VPHmRK4lSr38n9JriurInLcP90xsYNfQ==}
    engines: {node: '>= 0.4'}
    dependencies:
      has-tostringtag: 1.0.0
    dev: true

  /is-docker@2.2.1:
    resolution: {integrity: sha512-F+i2BKsFrH66iaUFc0woD8sLy8getkwTwtOBjvs56Cx4CgJDeKQeqfz8wAYiSb8JOprWhHH5p77PbmYCvvUuXQ==}
    engines: {node: '>=8'}
    hasBin: true
    dev: false

  /is-expression@4.0.0:
    resolution: {integrity: sha512-zMIXX63sxzG3XrkHkrAPvm/OVZVSCPNkwMHU8oTX7/U3AL78I0QXCEICXUM13BIa8TYGZ68PiTKfQz3yaTNr4A==}
    dependencies:
      acorn: 7.4.1
      object-assign: 4.1.1
    dev: false

  /is-extendable@0.1.1:
    resolution: {integrity: sha512-5BMULNob1vgFX6EjQw5izWDxrecWK9AM72rugNr0TFldMOi0fj6Jk+zeKIt0xGj4cEfQIJth4w3OKWOJ4f+AFw==}
    engines: {node: '>=0.10.0'}
    dev: true

  /is-extendable@1.0.1:
    resolution: {integrity: sha512-arnXMxT1hhoKo9k1LZdmlNyJdDDfy2v0fXjFlmok4+i8ul/6WlbVge9bhM74OpNPQPMGUToDtz+KXa1PneJxOA==}
    engines: {node: '>=0.10.0'}
    dependencies:
      is-plain-object: 2.0.4
    dev: false

  /is-extglob@2.1.1:
    resolution: {integrity: sha512-SbKbANkN603Vi4jEZv49LeVJMn4yGwsbzZworEoyEiutsN3nJYdbO36zfhGJ6QEDpOZIFkDtnq5JRxmvl3jsoQ==}
    engines: {node: '>=0.10.0'}

  /is-fullwidth-code-point@3.0.0:
    resolution: {integrity: sha512-zymm5+u+sCsSWyD9qNaejV3DFvhCKclKdizYaJUuHA83RLjb7nSuGnddCHGv0hk+KY7BMAlsWeK4Ueg6EV6XQg==}
    engines: {node: '>=8'}

  /is-glob@4.0.3:
    resolution: {integrity: sha512-xelSayHH36ZgE7ZWhli7pW34hNbNl8Ojv5KVmkJD4hBdD3th8Tfk9vYasLM+mXWOZhFkgZfxhLSnrwRr4elSSg==}
    engines: {node: '>=0.10.0'}
    dependencies:
      is-extglob: 2.1.1

  /is-interactive@1.0.0:
    resolution: {integrity: sha512-2HvIEKRoqS62guEC+qBjpvRubdX910WCMuJTZ+I9yvqKU2/12eSL549HMwtabb4oupdj2sMP50k+XJfB/8JE6w==}
    engines: {node: '>=8'}
    dev: true

  /is-map@2.0.2:
    resolution: {integrity: sha512-cOZFQQozTha1f4MxLFzlgKYPTyj26picdZTx82hbc/Xf4K/tZOOXSCkMvU4pKioRXGDLJRn0GM7Upe7kR721yg==}
    dev: true

  /is-number-object@1.0.7:
    resolution: {integrity: sha512-k1U0IRzLMo7ZlYIfzRu23Oh6MiIFasgpb9X76eqfFZAqwH44UI4KTBvBYIZ1dSL9ZzChTB9ShHfLkR4pdW5krQ==}
    engines: {node: '>= 0.4'}
    dependencies:
      has-tostringtag: 1.0.0
    dev: true

  /is-number@7.0.0:
    resolution: {integrity: sha512-41Cifkg6e8TylSpdtTpeLVMqvSBEVzTttHvERD741+pnZ8ANv0004MRL43QKPDlK9cGvNp6NZWZUBlbGXYxxng==}
    engines: {node: '>=0.12.0'}

  /is-obj@2.0.0:
    resolution: {integrity: sha512-drqDG3cbczxxEJRoOXcOjtdp1J/lyp1mNn0xaznRs8+muBhgQcrnbspox5X5fOw0HnMnbfDzvnEMEtqDEJEo8w==}
    engines: {node: '>=8'}
    dev: true

  /is-object@1.0.2:
    resolution: {integrity: sha512-2rRIahhZr2UWb45fIOuvZGpFtz0TyOZLf32KxBbSoUCeZR495zCKlWUKKUByk3geS2eAs7ZAABt0Y/Rx0GiQGA==}
    dev: true

  /is-path-inside@3.0.3:
    resolution: {integrity: sha512-Fd4gABb+ycGAmKou8eMftCupSir5lRxqf4aD/vd0cD2qc4HL07OjCeuHMr8Ro4CoMaeCKDB0/ECBOVWjTwUvPQ==}
    engines: {node: '>=8'}
    dev: true

  /is-plain-obj@1.1.0:
    resolution: {integrity: sha512-yvkRyxmFKEOQ4pNXCmJG5AEQNlXJS5LaONXo5/cLdTZdWvsZ1ioJEonLGAosKlMWE8lwUy/bJzMjcw8az73+Fg==}
    engines: {node: '>=0.10.0'}
    dev: true

  /is-plain-obj@2.1.0:
    resolution: {integrity: sha512-YWnfyRwxL/+SsrWYfOpUtz5b3YD+nyfkHvjbcanzk8zgyO4ASD67uVMRt8k5bM4lLMDnXfriRhOpemw+NfT1eA==}
    engines: {node: '>=8'}
    dev: true

  /is-plain-object@2.0.4:
    resolution: {integrity: sha512-h5PpgXkWitc38BBMYawTYMWJHFZJVnBquFE57xFpjB8pJFiF6gZ+bU+WyI/yqXiFR5mdLsgYNaPe8uao6Uv9Og==}
    engines: {node: '>=0.10.0'}
    dependencies:
      isobject: 3.0.1
    dev: false

  /is-potential-custom-element-name@1.0.1:
    resolution: {integrity: sha512-bCYeRA2rVibKZd+s2625gGnGF/t7DSqDs4dP7CrLA1m7jKWz6pps0LpYLJN8Q64HtmPKJ1hrN3nzPNKFEKOUiQ==}
    dev: true

  /is-promise@2.2.2:
    resolution: {integrity: sha512-+lP4/6lKUBfQjZ2pdxThZvLUAafmZb8OAxFb8XXtiQmS35INgr85hdOGoEs124ez1FCnZJt6jau/T+alh58QFQ==}
    dev: false

  /is-promise@4.0.0:
    resolution: {integrity: sha512-hvpoI6korhJMnej285dSg6nu1+e6uxs7zG3BYAm5byqDsgJNWwxzM6z6iZiAgQR4TJ30JmBTOwqZUw3WlyH3AQ==}
    dev: true

  /is-regex@1.1.4:
    resolution: {integrity: sha512-kvRdxDsxZjhzUX07ZnLydzS1TU/TJlTUHHY4YLL87e37oUA49DfkLqgy+VjFocowy29cKvcSiu+kIv728jTTVg==}
    engines: {node: '>= 0.4'}
    dependencies:
      call-bind: 1.0.2
      has-tostringtag: 1.0.0

  /is-retry-allowed@2.2.0:
    resolution: {integrity: sha512-XVm7LOeLpTW4jV19QSH38vkswxoLud8sQ57YwJVTPWdiaI9I8keEhGFpBlslyVsgdQy4Opg8QOLb8YRgsyZiQg==}
    engines: {node: '>=10'}
    dev: false

  /is-set@2.0.2:
    resolution: {integrity: sha512-+2cnTEZeY5z/iXGbLhPrOAaK/Mau5k5eXq9j14CpRTftq0pAJu2MwVRSZhyZWBzx3o6X795Lz6Bpb6R0GKf37g==}
    dev: true

  /is-shared-array-buffer@1.0.2:
    resolution: {integrity: sha512-sqN2UDu1/0y6uvXyStCOzyhAjCSlHceFoMKJW8W9EU9cvic/QdsZ0kEU93HEy3IUEFZIiH/3w+AH/UQbPHNdhA==}
    dependencies:
      call-bind: 1.0.2
    dev: true

  /is-stream@2.0.1:
    resolution: {integrity: sha512-hFoiJiTl63nn+kstHGBtewWSKnQLpyb155KHheA1l39uvtO9nWIop1p3udqPcUd/xbF1VLMO4n7OI6p7RbngDg==}
    engines: {node: '>=8'}
    dev: true

  /is-string@1.0.7:
    resolution: {integrity: sha512-tE2UXzivje6ofPW7l23cjDOMa09gb7xlAqG6jG5ej6uPV32TlWP3NKPigtaGeHNu9fohccRYvIiZMfOOnOYUtg==}
    engines: {node: '>= 0.4'}
    dependencies:
      has-tostringtag: 1.0.0
    dev: true

  /is-symbol@1.0.4:
    resolution: {integrity: sha512-C/CPBqKWnvdcxqIARxyOh4v1UUEOCHpgDa0WYgpKDFMszcrPcffg5uhwSgPCLD2WWxmq6isisz87tzT01tuGhg==}
    engines: {node: '>= 0.4'}
    dependencies:
      has-symbols: 1.0.3
    dev: true

  /is-text-path@1.0.1:
    resolution: {integrity: sha512-xFuJpne9oFz5qDaodwmmG08e3CawH/2ZV8Qqza1Ko7Sk8POWbkRdwIoAWVhqvq0XeUzANEhKo2n0IXUGBm7A/w==}
    engines: {node: '>=0.10.0'}
    dependencies:
      text-extensions: 1.9.0
    dev: true

  /is-typed-array@1.1.10:
    resolution: {integrity: sha512-PJqgEHiWZvMpaFZ3uTc8kHPM4+4ADTlDniuQL7cU/UDA0Ql7F70yGfHph3cLNe+c9toaigv+DFzTJKhc2CtO6A==}
    engines: {node: '>= 0.4'}
    dependencies:
      available-typed-arrays: 1.0.5
      call-bind: 1.0.2
      for-each: 0.3.3
      gopd: 1.0.1
      has-tostringtag: 1.0.0
    dev: true

  /is-unicode-supported@0.1.0:
    resolution: {integrity: sha512-knxG2q4UC3u8stRGyAVJCOdxFmv5DZiRcdlIaAQXAbSfJya+OhopNotLQrstBhququ4ZpuKbDc/8S6mgXgPFPw==}
    engines: {node: '>=10'}
    dev: true

  /is-weakmap@2.0.1:
    resolution: {integrity: sha512-NSBR4kH5oVj1Uwvv970ruUkCV7O1mzgVFO4/rev2cLRda9Tm9HrL70ZPut4rOHgY0FNrUu9BCbXA2sdQ+x0chA==}
    dev: true

  /is-weakset@2.0.2:
    resolution: {integrity: sha512-t2yVvttHkQktwnNNmBQ98AhENLdPUTDTE21uPqAQ0ARwQfGeQKRVS0NNurH7bTf7RrvcVn1OOge45CnBeHCSmg==}
    dependencies:
      call-bind: 1.0.2
      get-intrinsic: 1.2.0
    dev: true

  /is-wsl@2.2.0:
    resolution: {integrity: sha512-fKzAra0rGJUUBwGBgNkHZuToZcn+TtXHpeCgmkMJMMYx1sQDYaCSyjJBSCa2nH1DGm7s3n1oBnohoVTBaN7Lww==}
    engines: {node: '>=8'}
    dependencies:
      is-docker: 2.2.1
    dev: false

  /isarray@0.0.1:
    resolution: {integrity: sha512-D2S+3GLxWH+uhrNEcoh/fnmYeP8E8/zHl644d/jdA0g2uyXvy3sb0qxotE+ne0LtccHknQzWwZEzhak7oJ0COQ==}

  /isarray@1.0.0:
    resolution: {integrity: sha512-VLghIWNM6ELQzo7zwmcg0NmTVyWKYjvIeM83yjp0wRDTmUnrM678fQbcKBo6n2CJEF0szoG//ytg+TKla89ALQ==}

  /isarray@2.0.5:
    resolution: {integrity: sha512-xHjhDr3cNBK0BzdUJSPXZntQUx/mwMS5Rw4A7lPJ90XGAO6ISP/ePDNuo0vhqOZU+UD5JoodwCAAoZQd3FeAKw==}
    dev: true

  /isexe@2.0.0:
    resolution: {integrity: sha512-RHxMLp9lnKHGHRng9QFhRCMbYAcVpn69smSGcq3f36xjgVVWThj4qqLbTLlq7Ssj8B+fIQ1EuCEGI2lKsyQeIw==}
    dev: true

  /isobject@3.0.1:
    resolution: {integrity: sha512-WhB9zCku7EGTj/HQQRz5aUQEUeoQZH2bWcltRErOpymJ4boYE6wL9Tbr23krRPSZ+C5zqNSrSw+Cc7sZZ4b7vg==}
    engines: {node: '>=0.10.0'}
    dev: false

  /iterall@1.3.0:
    resolution: {integrity: sha512-QZ9qOMdF+QLHxy1QIpUHUU1D5pS2CG2P69LF6L6CPjPYA/XMOmKV3PZpawHoAjHNyB0swdVTRxdYT4tbBbxqwg==}
    dev: false

  /iterare@1.2.1:
    resolution: {integrity: sha512-RKYVTCjAnRthyJes037NX/IiqeidgN1xc3j1RjFfECFp28A1GVwK9nA+i0rJPaHqSZwygLzRnFlzUuHFoWWy+Q==}
    engines: {node: '>=6'}

  /jake@10.8.5:
    resolution: {integrity: sha512-sVpxYeuAhWt0OTWITwT98oyV0GsXyMlXCF+3L1SuafBVUIr/uILGRB+NqwkzhgXKvoJpDIpQvqkUALgdmQsQxw==}
    engines: {node: '>=10'}
    hasBin: true
    dependencies:
      async: 3.2.3
      chalk: 4.1.2
      filelist: 1.0.4
      minimatch: 3.1.2
    dev: false
    optional: true

  /jest-worker@27.5.1:
    resolution: {integrity: sha512-7vuh85V5cdDofPyxn58nrPjBktZo0u9x1g8WtjQol+jZDaE+fhN+cIvTj11GndBnMnyfrUOG1sZQxCdjKh+DKg==}
    engines: {node: '>= 10.13.0'}
    dependencies:
      '@types/node': 18.16.18
      merge-stream: 2.0.0
      supports-color: 8.1.1
    dev: true

  /jiti@1.18.2:
    resolution: {integrity: sha512-QAdOptna2NYiSSpv0O/BwoHBSmz4YhpzJHyi+fnMRTXFjp7B8i/YG5Z8IfusxB1ufjcD2Sre1F3R+nX3fvy7gg==}
    hasBin: true
    dev: true

  /js-beautify@1.14.4:
    resolution: {integrity: sha512-+b4A9c3glceZEmxyIbxDOYB0ZJdReLvyU1077RqKsO4dZx9FUHjTOJn8VHwpg33QoucIykOiYbh7MfqBOghnrA==}
    engines: {node: '>=10'}
    hasBin: true
    dependencies:
      config-chain: 1.1.13
      editorconfig: 0.15.3
      glob: 7.2.0
      nopt: 5.0.0
    dev: false

  /js-stringify@1.0.2:
    resolution: {integrity: sha512-rtS5ATOo2Q5k1G+DADISilDA6lv79zIiwFd6CcjuIxGKLFm5C+RLImRscVap9k55i+MOZwgliw+NejvkLuGD5g==}
    dev: false

  /js-tokens@4.0.0:
    resolution: {integrity: sha512-RdJUflcE3cUzKiMqQgsCu06FPu9UdIJO0beYbPhHN4k6apgJtifcoCtT9bcxOpYBtpD2kCM6Sbzg4CausW/PKQ==}
    dev: true

  /js-yaml@3.14.1:
    resolution: {integrity: sha512-okMH7OXXJ7YrN9Ok3/SXrnu4iX9yOk+25nqX4imS2npuvTYDmo/QEZoqwZkYaIDk3jVvBOTOIEgEhaLOynBS9g==}
    hasBin: true
    dependencies:
      argparse: 1.0.10
      esprima: 4.0.1
    dev: true

  /js-yaml@4.1.0:
    resolution: {integrity: sha512-wpxZs9NoxZaJESJGIZTyDEaYpl0FKSA+FB9aJiyemKhMwkxQg63h4T1KJgUGHpTqPDNRcmmYLugrRjJlBtWvRA==}
    hasBin: true
    dependencies:
      argparse: 2.0.1

  /jsdom@20.0.3:
    resolution: {integrity: sha512-SYhBvTh89tTfCD/CRdSOm13mOBa42iTaTyfyEWBdKcGdPxPtLFBXuHR8XHb33YNYaP+lLbmSvBTsnoesCNJEsQ==}
    engines: {node: '>=14'}
    peerDependencies:
      canvas: ^2.5.0
    peerDependenciesMeta:
      canvas:
        optional: true
    dependencies:
      abab: 2.0.6
      acorn: 8.8.2
      acorn-globals: 7.0.1
      cssom: 0.5.0
      cssstyle: 2.3.0
      data-urls: 3.0.2
      decimal.js: 10.4.3
      domexception: 4.0.0
      escodegen: 2.0.0
      form-data: 4.0.0
      html-encoding-sniffer: 3.0.0
      http-proxy-agent: 5.0.0
      https-proxy-agent: 5.0.1
      is-potential-custom-element-name: 1.0.1
      nwsapi: 2.2.2
      parse5: 7.1.2
      saxes: 6.0.0
      symbol-tree: 3.2.4
      tough-cookie: 4.1.2
      w3c-xmlserializer: 4.0.0
      webidl-conversions: 7.0.0
      whatwg-encoding: 2.0.0
      whatwg-mimetype: 3.0.0
      whatwg-url: 11.0.0
      ws: 8.13.0
      xml-name-validator: 4.0.0
    transitivePeerDependencies:
      - bufferutil
      - supports-color
      - utf-8-validate
    dev: true

  /json-parse-even-better-errors@2.3.1:
    resolution: {integrity: sha512-xyFwyhro/JEof6Ghe2iz2NcXoj2sloNsWr/XsERDK/oiPCfaNhl5ONfp+jQdAZRQQ0IJWNzH9zIZF7li91kh2w==}
    dev: true

  /json-schema-traverse@0.4.1:
    resolution: {integrity: sha512-xbbCH5dCYU5T8LcEhhuh7HJ88HXuW3qsI3Y0zOZFKfZEHcpWiHU/Jxzk629Brsab/mMiHQti9wMP+845RPe3Vg==}
    dev: true

  /json-schema-traverse@1.0.0:
    resolution: {integrity: sha512-NM8/P9n3XjXhIZn1lLhkFaACTOURQXjWhV4BA/RnOv8xvgqtqpAX9IO4mRQxSx1Rlo4tqzeqb0sOlruaOy3dug==}
    dev: true

  /json-stable-stringify-without-jsonify@1.0.1:
    resolution: {integrity: sha512-Bdboy+l7tA3OGW6FjyFHWkP5LuByj1Tk33Ljyq0axyzdk9//JSi2u3fP1QSmd1KNwq6VOKYGlAu87CisVir6Pw==}
    dev: true

  /json5@2.2.3:
    resolution: {integrity: sha512-XmOWe7eyHYH14cLdVPoyg+GOH3rYX++KpzrylJwSW98t3Nk+U8XOl8FWKOgwtzdb8lXGf6zYwDUzeHMWfxasyg==}
    engines: {node: '>=6'}
    hasBin: true
    dev: true

  /jsonc-parser@3.2.0:
    resolution: {integrity: sha512-gfFQZrcTc8CnKXp6Y4/CBT3fTc0OVuDofpre4aEeEpSBPV5X5v4+Vmx+8snU7RLPrNHPKSgLxGo9YuQzz20o+w==}
    dev: true

  /jsonfile@4.0.0:
    resolution: {integrity: sha512-m6F1R3z8jjlf2imQHS2Qez5sjKWQzbuuhuJ/FKYFRZvPE3PuHcSMVZzfsLhGVOkfd20obL5SWEBew5ShlquNxg==}
    optionalDependencies:
      graceful-fs: 4.2.11
    dev: false

  /jsonfile@6.1.0:
    resolution: {integrity: sha512-5dgndWOriYSm5cnYaJNhalLNDKOqFwyDB/rr1E9ZsGciGvKPs8R2xYGCacuf3z6K1YKDz182fd+fY3cn3pMqXQ==}
    dependencies:
      universalify: 2.0.0
    optionalDependencies:
      graceful-fs: 4.2.11
    dev: true

  /jsonparse@1.3.1:
    resolution: {integrity: sha512-POQXvpdL69+CluYsillJ7SUhKvytYjW9vG/GKpnf+xP8UWgYEM/RaMzHHofbALDiKbbP1W8UEYmgGl39WkPZsg==}
    engines: {'0': node >= 0.2.0}
    dev: true

  /jsonwebtoken@9.0.0:
    resolution: {integrity: sha512-tuGfYXxkQGDPnLJ7SibiQgVgeDgfbPq2k2ICcbgqW8WxWLBAxKQM/ZCu/IT8SOSwmaYl4dpTFCW5xZv7YbbWUw==}
    engines: {node: '>=12', npm: '>=6'}
    dependencies:
      jws: 3.2.2
      lodash: 4.17.21
      ms: 2.1.3
      semver: 7.5.0
    dev: false

  /jstransformer@1.0.0:
    resolution: {integrity: sha512-C9YK3Rf8q6VAPDCCU9fnqo3mAfOH6vUGnMcP4AQAYIEpWtfGLpwOTmZ+igtdK5y+VvI2n3CyYSzy4Qh34eq24A==}
    dependencies:
      is-promise: 2.2.2
      promise: 7.3.1
    dev: false

  /juice@7.0.0:
    resolution: {integrity: sha512-AjKQX31KKN+uJs+zaf+GW8mBO/f/0NqSh2moTMyvwBY+4/lXIYTU8D8I2h6BAV3Xnz6GGsbalUyFqbYMe+Vh+Q==}
    engines: {node: '>=10.0.0'}
    hasBin: true
    dependencies:
      cheerio: 1.0.0-rc.10
      commander: 5.1.0
      mensch: 0.3.4
      slick: 1.12.2
      web-resource-inliner: 5.0.0
    transitivePeerDependencies:
      - encoding
    dev: false

  /just-extend@4.2.1:
    resolution: {integrity: sha512-g3UB796vUFIY90VIv/WX3L2c8CS2MdWUww3CNrYmqza1Fg0DURc2K/O4YrnklBdQarSJ/y8JnJYDGc+1iumQjg==}
    dev: true

  /jwa@1.4.1:
    resolution: {integrity: sha512-qiLX/xhEEFKUAJ6FiBMbes3w9ATzyk5W7Hvzpa/SLYdxNtng+gcurvrI7TbACjIXlsJyr05/S1oUhZrc63evQA==}
    dependencies:
      buffer-equal-constant-time: 1.0.1
      ecdsa-sig-formatter: 1.0.11
      safe-buffer: 5.2.1
    dev: false

  /jws@3.2.2:
    resolution: {integrity: sha512-YHlZCB6lMTllWDtSPHz/ZXTsi8S00usEV6v1tjq8tOUZzw7DpSDWVXjXDre6ed1w/pd495ODpHZYSdkRTsa0HA==}
    dependencies:
      jwa: 1.4.1
      safe-buffer: 5.2.1
    dev: false

  /kind-of@6.0.3:
    resolution: {integrity: sha512-dcS1ul+9tmeD95T+x28/ehLgd9mENa3LsvDTtzm3vyBEO7RPptvAD+t44WVXaUjTBRcrpFeFlC8WCruUR456hw==}
    engines: {node: '>=0.10.0'}
    dev: true

  /kleur@4.1.5:
    resolution: {integrity: sha512-o+NO+8WrRiQEE4/7nwRJhN1HWpVmJm511pBHUxPLtp0BUISzlBplORYSmTclCnJvQq2tKu/sgl3xVpkc7ZWuQQ==}
    engines: {node: '>=6'}
    dev: true

  /kolorist@1.8.0:
    resolution: {integrity: sha512-Y+60/zizpJ3HRH8DCss+q95yr6145JXZo46OTpFvDZWLfRCE4qChOyk1b26nMaNpfHHgxagk9dXT5OP0Tfe+dQ==}
    dev: true

  /launch-editor@2.6.0:
    resolution: {integrity: sha512-JpDCcQnyAAzZZaZ7vEiSqL690w7dAEyLao+KC96zBplnYbJS7TYNjvM3M7y3dGz+v7aIsJk3hllWuc0kWAjyRQ==}
    dependencies:
      picocolors: 1.0.0
      shell-quote: 1.8.0
    dev: true

  /lefthook-darwin-arm64@1.4.2:
    resolution: {integrity: sha512-1tyNoHbjIuGa3xWWoMwaX5cF3EjRYCZSomMDPiHnIom1dxa/p3nSaF0thJSnQRlXNddsisH+t6vWOmccgukCWA==}
    cpu: [arm64]
    os: [darwin]
    requiresBuild: true
    dev: true
    optional: true

  /lefthook-darwin-x64@1.4.2:
    resolution: {integrity: sha512-+CcLTMvNTOdP2E7qHnAiSn1xtNeMLbhykyJOe/7Dd5beAv4BZ94ZnuoH74RIgyBALeZxpUeOdwJNI3Nc8Pg6+A==}
    cpu: [x64]
    os: [darwin]
    requiresBuild: true
    dev: true
    optional: true

  /lefthook-freebsd-arm64@1.4.2:
    resolution: {integrity: sha512-uT0PR66ZEMzaFco+eTn/3jYzf47vt0UQM6u5eWPdYoUQTbYavvpsecyGw6YyhIaIYVOwbK8Gaf2YVJMvZFEyLA==}
    cpu: [arm64]
    os: [freebsd]
    requiresBuild: true
    dev: true
    optional: true

  /lefthook-freebsd-x64@1.4.2:
    resolution: {integrity: sha512-4FaBXxenytECD1R3qM/VTVSqp7E3mlKBtm5dDVGXNMBIsTXiEP/qkuk3nteIUnhgjQv0Ma23V0v7KTmNlo1oXA==}
    cpu: [x64]
    os: [freebsd]
    requiresBuild: true
    dev: true
    optional: true

  /lefthook-linux-arm64@1.4.2:
    resolution: {integrity: sha512-RzI1j6LPW1y4dqrVSBv/B/Sipa9Bp9LP0TB9BRB0CmxIqerFe90x9wVp3vAAkodGHv/B7Xa5f1OAibwkSbtTkw==}
    cpu: [arm64]
    os: [linux]
    requiresBuild: true
    dev: true
    optional: true

  /lefthook-linux-x64@1.4.2:
    resolution: {integrity: sha512-huBfLsIPVfdU0jPnGCvJ4e39JdkXKsbb0Dr+fzAhLNhcg6Touo6y/pwDbW5zfeN2hu0EdhzT0p0a28FGsV9dEQ==}
    cpu: [x64]
    os: [linux]
    requiresBuild: true
    dev: true
    optional: true

  /lefthook-windows-arm64@1.4.2:
    resolution: {integrity: sha512-vzx6jbyLkAncE7UB3IB9HJqoFFZpGaxnp6zVimvDDOUSAOLKgbF+jJHgXlX8j6kzs/rZAoYmA0oR48dpUcUNQw==}
    cpu: [arm64]
    os: [win32]
    requiresBuild: true
    dev: true
    optional: true

  /lefthook-windows-x64@1.4.2:
    resolution: {integrity: sha512-sXTlvUITYzBIpNwlQO6Oa8nIB9GV4cUPmf6wdyPn1dv/1qa1+0ROgeROJzLYj2v+NtiJ2aIHTjaOXiBeoZCISA==}
    cpu: [x64]
    os: [win32]
    requiresBuild: true
    dev: true
    optional: true

  /lefthook@1.4.2:
    resolution: {integrity: sha512-T7fvI7WXEZGUcaeuLckAzL5EURi6x5fkoBYjeiJ1u2ix2/A4Xjlca/lGQzgrqVWyCaHKeW5QkhR2tXwiubuLlw==}
    hasBin: true
    requiresBuild: true
    optionalDependencies:
      lefthook-darwin-arm64: 1.4.2
      lefthook-darwin-x64: 1.4.2
      lefthook-freebsd-arm64: 1.4.2
      lefthook-freebsd-x64: 1.4.2
      lefthook-linux-arm64: 1.4.2
      lefthook-linux-x64: 1.4.2
      lefthook-windows-arm64: 1.4.2
      lefthook-windows-x64: 1.4.2
    dev: true

  /levn@0.3.0:
    resolution: {integrity: sha512-0OO4y2iOHix2W6ujICbKIaEQXvFQHue65vUG3pb5EUomzPI90z9hsA1VsO/dbIIpC53J8gxM9Q4Oho0jrCM/yA==}
    engines: {node: '>= 0.8.0'}
    dependencies:
      prelude-ls: 1.1.2
      type-check: 0.3.2

  /levn@0.4.1:
    resolution: {integrity: sha512-+bT2uH4E5LGE7h/n3evcS/sQlJXCpIp6ym8OWJ5eV6+67Dsql/LaaT7qJBAt2rzfoa/5QBGBhxDix1dMt2kQKQ==}
    engines: {node: '>= 0.8.0'}
    dependencies:
      prelude-ls: 1.2.1
      type-check: 0.4.0
    dev: true

  /libbase64@1.2.1:
    resolution: {integrity: sha512-l+nePcPbIG1fNlqMzrh68MLkX/gTxk/+vdvAb388Ssi7UuUN31MI44w4Yf33mM3Cm4xDfw48mdf3rkdHszLNew==}
    dev: false

  /libmime@5.1.0:
    resolution: {integrity: sha512-xOqorG21Va+3CjpFOfFTU7SWohHH2uIX9ZY4Byz6J+lvpfvc486tOAT/G9GfbrKtJ9O7NCX9o0aC2lxqbnZ9EA==}
    dependencies:
      encoding-japanese: 2.0.0
      iconv-lite: 0.6.3
      libbase64: 1.2.1
      libqp: 1.1.0
    dev: false

  /libphonenumber-js@1.10.15:
    resolution: {integrity: sha512-sLeVLmWX17VCKKulc+aDIRHS95TxoTsKMRJi5s5gJdwlqNzMWcBCtSHHruVyXjqfi67daXM2SnLf2juSrdx5Sg==}

  /libqp@1.1.0:
    resolution: {integrity: sha512-4Rgfa0hZpG++t1Vi2IiqXG9Ad1ig4QTmtuZF946QJP4bPqOYC78ixUXgz5TW/wE7lNaNKlplSYTxQ+fR2KZ0EA==}
    dev: false

  /lilconfig@2.1.0:
    resolution: {integrity: sha512-utWOt/GHzuUxnLKxB6dk81RoOeoNeHgbrXiuGk4yyF5qlRz+iIVWu56E2fqGHFrXz0QNUhLB/8nKqvRH66JKGQ==}
    engines: {node: '>=10'}
    dev: true

  /lines-and-columns@1.2.4:
    resolution: {integrity: sha512-7ylylesZQ/PV29jhEDl3Ufjo6ZX7gCqJr5F7PKrqc93v7fzSymt1BpwEU8nAUXs8qzzvqhbjhK5QZg6Mt/HkBg==}
    dev: true

  /linkify-it@3.0.3:
    resolution: {integrity: sha512-ynTsyrFSdE5oZ/O9GEf00kPngmOfVwazR5GKDq6EYfhlpFug3J2zybX56a2PRRpc9P+FuSoGNAwjlbDs9jJBPQ==}
    dependencies:
      uc.micro: 1.0.6
    dev: true

  /linkify-it@4.0.0:
    resolution: {integrity: sha512-QAxkXyzT/TXgwGyY4rTgC95Ex6/lZ5/lYTV9nug6eJt93BCBQGOE47D/g2+/m5J1MrVLr2ot97OXkBZ9bBpR4A==}
    dependencies:
      uc.micro: 1.0.6
    dev: false

  /linkify-it@4.0.1:
    resolution: {integrity: sha512-C7bfi1UZmoj8+PQx22XyeXCuBlokoyWQL5pWSP+EI6nzRylyThouddufc2c1NDIcP9k5agmN9fLpA7VNJfIiqw==}
    dependencies:
      uc.micro: 1.0.6
    dev: false

  /list-stylesheets@2.0.0:
    resolution: {integrity: sha512-EMhWosVmqftbB3WZb4JWcS3tVj9rhBpkDqB87HaNdOi5gpFZNC+Od7hHPFSSlB99Qt/HxJZs8atINa/z672EDA==}
    dependencies:
      cheerio: 1.0.0-rc.10
      pick-util: 1.1.5
    dev: false

  /loader-runner@4.2.0:
    resolution: {integrity: sha512-92+huvxMvYlMzMt0iIOukcwYBFpkYJdpl2xsZ7LrlayO7E8SOv+JJUEK17B/dJIHAOLMfh2dZZ/Y18WgmGtYNw==}
    engines: {node: '>=6.11.5'}
    dev: true

  /local-pkg@0.4.3:
    resolution: {integrity: sha512-SFppqq5p42fe2qcZQqqEOiVRXl+WCP1MdT6k7BDEW1j++sp5fIY+/fdRQitvKgB5BrBcmrs5m/L0v2FrU5MY1g==}
    engines: {node: '>=14'}
    dev: true

  /locate-path@5.0.0:
    resolution: {integrity: sha512-t7hw9pI+WvuwNJXwk5zVHpyhIqzg2qTlklJOf0mVxGSbe3Fp2VieZcduNYjaLDoy6p9uGpQEGWG87WpMKlNq8g==}
    engines: {node: '>=8'}
    dependencies:
      p-locate: 4.1.0
    dev: true

  /locate-path@6.0.0:
    resolution: {integrity: sha512-iPZK6eYjbxRu3uB4/WZ3EsEIMJFMqAoopl3R+zuq0UjcAm/MO6KCweDgPfP3elTztoKP3KtnVHxTn2NHBSDVUw==}
    engines: {node: '>=10'}
    dependencies:
      p-locate: 5.0.0
    dev: true

  /lodash.camelcase@4.3.0:
    resolution: {integrity: sha512-TwuEnCnxbc3rAvhf/LbG7tJUDzhqXyFnv3dtzLOPgCG/hODL7WFnsbwktkD7yUV0RrreP/l1PALq/YSg6VvjlA==}
    dev: true

  /lodash.castarray@4.4.0:
    resolution: {integrity: sha512-aVx8ztPv7/2ULbArGJ2Y42bG1mEQ5mGjpdvrbJcJFU3TbYybe+QlLS4pst9zV52ymy2in1KpFPiZnAOATxD4+Q==}
    dev: true

  /lodash.clonedeep@4.5.0:
    resolution: {integrity: sha512-H5ZhCF25riFd9uB5UCkVKo61m3S/xZk1x4wA6yp/L3RFP6Z/eHH1ymQcGLo7J3GMPfm0V/7m1tryHuGVxpqEBQ==}

  /lodash.debounce@4.0.8:
    resolution: {integrity: sha512-FT1yDzDYEoYWhnSGnpE/4Kj1fLZkDFyqRb7fNt6FdYOSxlUWAtp42Eh6Wb0rGIv/m9Bgo7x4GhQbm5Ys4SG5ow==}
    dev: true

  /lodash.get@4.4.2:
    resolution: {integrity: sha512-z+Uw/vLuy6gQe8cfaFWD7p0wVv8fJl3mbzXh33RS+0oW2wvUqiRXiQ69gLWSLpgB5/6sU+r6BlQR0MBILadqTQ==}
    dev: true

  /lodash.isfunction@3.0.9:
    resolution: {integrity: sha512-AirXNj15uRIMMPihnkInB4i3NHeb4iBtNg9WRWuK2o31S+ePwwNmDPaTL3o7dTJ+VXNZim7rFs4rxN4YU1oUJw==}
    dev: true

  /lodash.isplainobject@4.0.6:
    resolution: {integrity: sha512-oSXzaWypCMHkPC3NvBEaPHf0KsA5mvPrOPgQWDsbg8n7orZ290M0BmC/jgRZ4vcJ6DTAhjrsSYgdsW/F+MFOBA==}
    dev: true

  /lodash.kebabcase@4.1.1:
    resolution: {integrity: sha512-N8XRTIMMqqDgSy4VLKPnJ/+hpGZN+PHQiJnSenYqPaVV/NCqEogTnAdZLQiGKhxX+JCs8waWq2t1XHWKOmlY8g==}
    dev: true

  /lodash.merge@4.6.2:
    resolution: {integrity: sha512-0KpjqXRVvrYyCsX1swR/XTK0va6VQkQM6MNo7PqW77ByjAhoARA8EfrP1N4+KlKj8YS0ZUCtRT/YUuhyYDujIQ==}
    dev: true

  /lodash.mergewith@4.6.2:
    resolution: {integrity: sha512-GK3g5RPZWTRSeLSpgP8Xhra+pnjBC56q9FZYe1d5RN3TJ35dbkGy3YqBSMbyCrlbi+CM9Z3Jk5yTL7RCsqboyQ==}
    dev: true

  /lodash.omit@4.5.0:
    resolution: {integrity: sha512-XeqSp49hNGmlkj2EJlfrQFIzQ6lXdNro9sddtQzcJY8QaoC2GO0DT7xaIokHeyM+mIT0mPMlPvkYzg2xCuHdZg==}
    dev: false

  /lodash.pick@4.4.0:
    resolution: {integrity: sha512-hXt6Ul/5yWjfklSGvLQl8vM//l3FtyHZeuelpzK6mm99pNvN9yTDruNZPEJZD1oWrqo+izBmB7oUfWgcCX7s4Q==}
    dev: true

  /lodash.snakecase@4.1.1:
    resolution: {integrity: sha512-QZ1d4xoBHYUeuouhEq3lk3Uq7ldgyFXGBhg04+oRLnIz8o9T65Eh+8YdroUwn846zchkA9yDsDl5CVVaV2nqYw==}
    dev: true

  /lodash.sortby@4.7.0:
    resolution: {integrity: sha512-HDWXG8isMntAyRF5vZ7xKuEvOhT4AhlRt/3czTSjvGUxjYCBVRQY48ViDHyfYz9VIoBkW4TMGQNapx+l3RUwdA==}
    dev: false

  /lodash.startcase@4.4.0:
    resolution: {integrity: sha512-+WKqsK294HMSc2jEbNgpHpd0JfIBhp7rEV4aqXWqFr6AlXov+SlcgB1Fv01y2kGe3Gc8nMW7VA0SrGuSkRfIEg==}
    dev: true

  /lodash.uniq@4.5.0:
    resolution: {integrity: sha512-xfBaXQd9ryd9dlSDvnvI0lvxfLJlYAZzXomUYzLKtUeOQvOP5piqAWuGtrhWeqaXK9hhoM/iyJc5AV+XfsX3HQ==}
    dev: true

  /lodash.upperfirst@4.3.1:
    resolution: {integrity: sha512-sReKOYJIJf74dhJONhU4e0/shzi1trVbSWDOhKYE5XV2O+H7Sb2Dihwuc7xWxVl+DgFPyTqIN3zMfT9cq5iWDg==}
    dev: true

  /lodash@4.17.21:
    resolution: {integrity: sha512-v2kDEe57lecTulaDIuNTPy3Ry4gLGJ6Z1O3vE1krgXZNrsQ+LFTGHVxVjcXPs17LhbZVGedAJv8XZ1tvj5FvSg==}

  /log-symbols@4.1.0:
    resolution: {integrity: sha512-8XPvpAA8uyhfteu8pIvQxpJZ7SYYdpUivZpGy6sFsBuKRY/7rQGavedeB8aK+Zkyq6upMFVL/9AW6vOYzfRyLg==}
    engines: {node: '>=10'}
    dependencies:
      chalk: 4.1.2
      is-unicode-supported: 0.1.0
    dev: true

  /loglevel@1.8.1:
    resolution: {integrity: sha512-tCRIJM51SHjAayKwC+QAg8hT8vg6z7GSgLJKGvzuPb1Wc+hLzqtuVLxp6/HzSPOozuK+8ErAhy7U/sVzw8Dgfg==}
    engines: {node: '>= 0.6.0'}
    dev: false

  /long@4.0.0:
    resolution: {integrity: sha512-XsP+KhQif4bjX1kbuSiySJFNAehNxgLb6hPRGJ9QsUr8ajHkuXGdrHmFUTUUXhDwVX2R5bY4JNZEwbUiMhV+MA==}
    dev: false

  /loupe@2.3.6:
    resolution: {integrity: sha512-RaPMZKiMy8/JruncMU5Bt6na1eftNoo++R4Y+N2FrxkDVTrGvcyzFTsaGif4QTeKESheMGegbhw6iUAq+5A8zA==}
    dependencies:
      get-func-name: 2.0.0
    dev: true

  /lower-case@1.1.4:
    resolution: {integrity: sha512-2Fgx1Ycm599x+WGpIYwJOvsjmXFzTSc34IwDWALRA/8AopUKAVPwfJ+h5+f85BCp0PWmmJcWzEpxOpoXycMpdA==}
    dev: false

  /lower-case@2.0.2:
    resolution: {integrity: sha512-7fm3l3NAF9WfN6W3JOmf5drwpVqX78JtoGJ3A6W0a6ZnldM41w2fV5D490psKFTpMds8TJse/eHLFFsNHHjHgg==}
    dependencies:
      tslib: 2.5.3
    dev: true

  /lru-cache@4.1.5:
    resolution: {integrity: sha512-sWZlbEP2OsHNkXrMl5GYk/jKk70MBng6UU4YI/qGDYbgf6YbP4EvmqISbXCoJiRKs+1bSpFHVgQxvJ17F2li5g==}
    dependencies:
      pseudomap: 1.0.2
      yallist: 2.1.2
    dev: false

  /lru-cache@5.1.1:
    resolution: {integrity: sha512-KpNARQA3Iwv+jTA0utUVVbrh+Jlrr1Fv0e56GGzAFOXN7dk/FviaDW8LHmK52DlcH4WP2n6gI8vN1aesBFgo9w==}
    dependencies:
      yallist: 3.1.1
    dev: false

  /lru-cache@6.0.0:
    resolution: {integrity: sha512-Jo6dJ04CmSjuznwJSS3pUeWmd/H0ffTlkXXgwZi+eq1UCmqQwCh+eLsYOYCwY991i2Fah4h1BEMCx4qThGbsiA==}
    engines: {node: '>=10'}
    dependencies:
      yallist: 4.0.0

  /lru-cache@7.17.0:
    resolution: {integrity: sha512-zSxlVVwOabhVyTi6E8gYv2cr6bXK+8ifYz5/uyJb9feXX6NACVDwY4p5Ut3WC3Ivo/QhpARHU3iujx2xGAYHbQ==}
    engines: {node: '>=12'}

  /lru-cache@9.1.2:
    resolution: {integrity: sha512-ERJq3FOzJTxBbFjZ7iDs+NiK4VI9Wz+RdrrAB8dio1oV+YvdPzUEE4QNiT2VD51DkIbCYRUUzCRkssXCHqSnKQ==}
    engines: {node: 14 || >=16.14}
    dev: false

  /macos-release@2.5.0:
    resolution: {integrity: sha512-EIgv+QZ9r+814gjJj0Bt5vSLJLzswGmSUbUpbi9AIr/fsN2IWFBl2NucV9PAiek+U1STK468tEkxmVYUtuAN3g==}
    engines: {node: '>=6'}
    dev: true

  /magic-string@0.25.9:
    resolution: {integrity: sha512-RmF0AsMzgt25qzqqLc1+MbHmhdx0ojF2Fvs4XnOqz2ZOBXzzkEwc/dJQZCYHAn7v1jbVOjAZfK8msRn4BxO4VQ==}
    dependencies:
      sourcemap-codec: 1.4.8
    dev: true

  /magic-string@0.30.0:
    resolution: {integrity: sha512-LA+31JYDJLs82r2ScLrlz1GjSgu66ZV518eyWT+S8VhyQn/JL0u9MeBOvQMGYiPk1DBiSN9DDMOcXvigJZaViQ==}
    engines: {node: '>=12'}
    dependencies:
      '@jridgewell/sourcemap-codec': 1.4.14

  /mailparser@3.5.0:
    resolution: {integrity: sha512-mdr2DFgz8LKC0/Q6io6znA0HVnzaPFT0a4TTnLeZ7mWHlkfnm227Wxlq7mHh7AgeP32h7gOUpXvyhSfJJIEeyg==}
    dependencies:
      encoding-japanese: 2.0.0
      he: 1.2.0
      html-to-text: 8.2.0
      iconv-lite: 0.6.3
      libmime: 5.1.0
      linkify-it: 4.0.0
      mailsplit: 5.3.2
      nodemailer: 6.7.3
      tlds: 1.231.0
    dev: false

  /mailsplit@5.3.2:
    resolution: {integrity: sha512-coES12hhKqagkuBTJoqERX+y9bXNpxbxw3Esd07auuwKYmcagouVlgucyIVRp48fnswMKxcUtLoFn/L1a75ynQ==}
    dependencies:
      libbase64: 1.2.1
      libmime: 5.1.0
      libqp: 1.1.0
    dev: false

  /make-dir@3.1.0:
    resolution: {integrity: sha512-g3FeP20LNwhALb/6Cz6Dd4F2ngze0jz7tbzrD2wAV+o9FeNHe4rL+yK2md0J/fiSf1sa1ADhXqi5+oVwOM/eGw==}
    engines: {node: '>=8'}
    dependencies:
      semver: 6.3.0
    dev: false

  /make-error@1.3.6:
    resolution: {integrity: sha512-s8UhlNe7vPKomQhC1qFelMokr/Sc3AgNbso3n74mVPA5LTZwkB9NlXf4XPamLxJE8h0gh73rM94xvwRT2CVInw==}

  /map-obj@1.0.1:
    resolution: {integrity: sha512-7N/q3lyZ+LVCp7PzuxrJr4KMbBE2hW7BT7YNia330OFxIf4d3r5zVpicP2650l7CPN6RM9zOJRl3NGpqSiw3Eg==}
    engines: {node: '>=0.10.0'}
    dev: true

  /map-obj@4.3.0:
    resolution: {integrity: sha512-hdN1wVrZbb29eBGiGjJbeP8JbKjq1urkHJ/LIP/NY48MZ1QVXUsQBV1G1zvYFHn1XE06cwjBsOI2K3Ulnj1YXQ==}
    engines: {node: '>=8'}
    dev: true

  /mark.js@8.11.1:
    resolution: {integrity: sha512-1I+1qpDt4idfgLQG+BNWmrqku+7/2bi5nLf4YwF8y8zXvmfiTBY3PV3ZibfrjBueCByROpuBjLLFCajqkgYoLQ==}
    dev: true

  /markdown-it-anchor@8.6.6(@types/markdown-it@12.2.3)(markdown-it@12.3.2):
    resolution: {integrity: sha512-jRW30YGywD2ESXDc+l17AiritL0uVaSnWsb26f+68qaW9zgbIIr1f4v2Nsvc0+s0Z2N3uX6t/yAw7BwCQ1wMsA==}
    peerDependencies:
      '@types/markdown-it': '*'
      markdown-it: '*'
    dependencies:
      '@types/markdown-it': 12.2.3
      markdown-it: 12.3.2
    dev: true

  /markdown-it-attrs@4.1.6(markdown-it@12.3.2):
    resolution: {integrity: sha512-O7PDKZlN8RFMyDX13JnctQompwrrILuz2y43pW2GagcwpIIElkAdfeek+erHfxUOlXWPsjFeWmZ8ch1xtRLWpA==}
    engines: {node: '>=6'}
    peerDependencies:
      markdown-it: '>= 9.0.0'
    dependencies:
      markdown-it: 12.3.2
    dev: true

  /markdown-it-emoji@2.0.2:
    resolution: {integrity: sha512-zLftSaNrKuYl0kR5zm4gxXjHaOI3FAOEaloKmRA5hijmJZvSjmxcokOLlzycb/HXlUFWzXqpIEoyEMCE4i9MvQ==}
    dev: true

  /markdown-it@12.3.2:
    resolution: {integrity: sha512-TchMembfxfNVpHkbtriWltGWc+m3xszaRD0CZup7GFFhzIgQqxIfn3eGj1yZpfuflzPvfkt611B2Q/Bsk1YnGg==}
    hasBin: true
    dependencies:
      argparse: 2.0.1
      entities: 2.1.0
      linkify-it: 3.0.3
      mdurl: 1.0.1
      uc.micro: 1.0.6
    dev: true

  /markdown-it@13.0.1:
    resolution: {integrity: sha512-lTlxriVoy2criHP0JKRhO2VDG9c2ypWCsT237eDiLqi09rmbKoUetyGHq2uOIRoRS//kfoJckS0eUzzkDR+k2Q==}
    hasBin: true
    dependencies:
      argparse: 2.0.1
      entities: 3.0.1
      linkify-it: 4.0.1
      mdurl: 1.0.1
      uc.micro: 1.0.6
    dev: false

  /mdurl@1.0.1:
    resolution: {integrity: sha512-/sKlQJCBYVY9Ers9hqzKou4H6V5UWc/M59TH2dvkt+84itfnq7uFOMLpOiOS4ujvHP4etln18fmIxA5R5fll0g==}

  /media-typer@0.3.0:
    resolution: {integrity: sha512-dq+qelQ9akHpcOl/gUVRTxVIOkAJ1wR3QAvb4RsVjS8oVoFjDGTc679wJYmUmknUF5HwMLOgb5O+a3KxfWapPQ==}
    engines: {node: '>= 0.6'}

  /mediaquery-text@1.2.0:
    resolution: {integrity: sha512-cJyRqgYQi+hsYhRkyd5le0s4LsEPvOB7r+6X3jdEELNqVlM9mRIgyUPg9BzF+PuTqQH1ZekgIjYVOeWSXWq35Q==}
    dependencies:
      cssom: 0.5.0
    dev: false

  /memfs@3.4.1:
    resolution: {integrity: sha512-1c9VPVvW5P7I85c35zAdEr1TD5+F11IToIHIlrVIcflfnzPkJa0ZoYEoEdYDP8KgPFoSZ/opDrUsAoZWym3mtw==}
    engines: {node: '>= 4.0.0'}
    dependencies:
      fs-monkey: 1.0.3
    dev: true

  /mensch@0.3.4:
    resolution: {integrity: sha512-IAeFvcOnV9V0Yk+bFhYR07O3yNina9ANIN5MoXBKYJ/RLYPurd2d0yw14MDhpr9/momp0WofT1bPUh3hkzdi/g==}
    dev: false

  /meow@8.1.2:
    resolution: {integrity: sha512-r85E3NdZ+mpYk1C6RjPFEMSE+s1iZMuHtsHAqY0DT3jZczl0diWUZ8g6oU7h0M9cD2EL+PzaYghhCLzR0ZNn5Q==}
    engines: {node: '>=10'}
    dependencies:
      '@types/minimist': 1.2.2
      camelcase-keys: 6.2.2
      decamelize-keys: 1.1.1
      hard-rejection: 2.1.0
      minimist-options: 4.1.0
      normalize-package-data: 3.0.3
      read-pkg-up: 7.0.1
      redent: 3.0.0
      trim-newlines: 3.0.1
      type-fest: 0.18.1
      yargs-parser: 20.2.9
    dev: true

  /merge-descriptors@1.0.1:
    resolution: {integrity: sha512-cCi6g3/Zr1iqQi6ySbseM1Xvooa98N0w31jzUYrXPX2xqObmFGHJ0tQ5u74H3mVh7wLouTseZyYIq39g8cNp1w==}

  /merge-stream@2.0.0:
    resolution: {integrity: sha512-abv/qOcuPfk3URPfDzmZU1LKmuw8kT+0nIHvKrKgFrwifol/doWcdA4ZqsWQ8ENrFKkd67Mfpo/LovbIUsbt3w==}
    dev: true

  /merge2@1.4.1:
    resolution: {integrity: sha512-8q7VEgMJW4J8tcfVPy8g09NcQwZdbwFEqhe/WZkoIzjn/3TGDwtOCYtXGxA3O8tPzpczCCDgv+P2P5y00ZJOOg==}
    engines: {node: '>= 8'}

  /methods@1.1.2:
    resolution: {integrity: sha512-iclAHeNqNm68zFtnZ0e+1L2yUIdvzNoauKU4WBA3VvH/vPFieF7qfRlwUZU+DA9P9bPXIS90ulxoUoCH23sV2w==}
    engines: {node: '>= 0.6'}

  /micromatch@4.0.5:
    resolution: {integrity: sha512-DMy+ERcEW2q8Z2Po+WNXuw3c5YaUSFjAO5GsJqfEl7UjvtIuFKO6ZrKvcItdy98dwFI2N1tg3zNIdKaQT+aNdA==}
    engines: {node: '>=8.6'}
    dependencies:
      braces: 3.0.2
      picomatch: 2.3.1

  /mime-db@1.52.0:
    resolution: {integrity: sha512-sPU4uV7dYlvtWJxwwxHD0PuihVNiE7TyAbQ5SWxDCB9mUYvOgroQOwYQQOKPJ8CIbE+1ETVlOoK1UC2nU3gYvg==}
    engines: {node: '>= 0.6'}

  /mime-types@2.1.35:
    resolution: {integrity: sha512-ZDY+bPm5zTTF+YpCrAU9nK0UgICYPT0QtT1NZWFv4s++TNkcgVaT0g6+4R2uI4MjQjzysHB1zxuWL50hzaeXiw==}
    engines: {node: '>= 0.6'}
    dependencies:
      mime-db: 1.52.0

  /mime@1.6.0:
    resolution: {integrity: sha512-x0Vn8spI+wuJ1O6S7gnbaQg8Pxh4NNHb7KSINmEWKiPE4RKOplvijn+NkmYmmRgP68mc70j2EbeTFRsrswaQeg==}
    engines: {node: '>=4'}
    hasBin: true

  /mime@2.6.0:
    resolution: {integrity: sha512-USPkMeET31rOMiarsBNIHZKLGgvKc/LrjofAnBlOttf5ajRvqiRA8QsenbcooctK6d6Ts6aqZXBA+XbkKthiQg==}
    engines: {node: '>=4.0.0'}
    hasBin: true

  /mimic-fn@2.1.0:
    resolution: {integrity: sha512-OqbOk5oEQeAZ8WXWydlu9HJjz9WVdEIvamMCcXmuqUYjTknH/sqsWvhQ3vgwKFRR1HpjvNBKQ37nbJgYzGqGcg==}
    engines: {node: '>=6'}
    dev: true

  /min-indent@1.0.1:
    resolution: {integrity: sha512-I9jwMn07Sy/IwOj3zVkVik2JTvgpaykDZEigL6Rx6N9LbMywwUSMtxET+7lVoDLLd3O3IXwJwvuuns8UB/HeAg==}
    engines: {node: '>=4'}
    dev: true

  /mini-svg-data-uri@1.4.4:
    resolution: {integrity: sha512-r9deDe9p5FJUPZAk3A59wGH7Ii9YrjjWw0jmw/liSbHl2CHiyXj6FcDXDu2K3TjVAXqiJdaw3xxwlZZr9E6nHg==}
    hasBin: true
    dev: true

  /minimatch@3.1.2:
    resolution: {integrity: sha512-J7p63hRiAjw1NDEww1W7i37+ByIrOWO5XQQAzZ3VOcL0PNybwpfmV/N05zFAzwQ9USyEcX6t3UO+K5aqBQOIHw==}
    dependencies:
      brace-expansion: 1.1.11

  /minimatch@5.0.1:
    resolution: {integrity: sha512-nLDxIFRyhDblz3qMuq+SoRZED4+miJ/G+tdDrjkkkRnjAsBexeGpgjLEQ0blJy7rHhR2b93rhQY4SvyWu9v03g==}
    engines: {node: '>=10'}
    dependencies:
      brace-expansion: 2.0.1
    dev: true

  /minimatch@5.1.2:
    resolution: {integrity: sha512-bNH9mmM9qsJ2X4r2Nat1B//1dJVcn3+iBLa3IgqJ7EbGaDNepL9QSHOxN4ng33s52VMMhhIfgCYDk3C4ZmlDAg==}
    engines: {node: '>=10'}
    dependencies:
      brace-expansion: 2.0.1

  /minimatch@7.4.2:
    resolution: {integrity: sha512-xy4q7wou3vUoC9k1xGTXc+awNdGaGVHtFUaey8tiX4H1QRc04DZ/rmDFwNm2EBsuYEhAZ6SgMmYf3InGY6OauA==}
    engines: {node: '>=10'}
    dependencies:
      brace-expansion: 2.0.1
    dev: true

  /minimatch@9.0.0:
    resolution: {integrity: sha512-0jJj8AvgKqWN05mrwuqi8QYKx1WmYSUoKSxu5Qhs9prezTz10sxAHGNZe9J9cqIJzta8DWsleh2KaVaLl6Ru2w==}
    engines: {node: '>=16 || 14 >=14.17'}
    dependencies:
      brace-expansion: 2.0.1
    dev: true

  /minimist-options@4.1.0:
    resolution: {integrity: sha512-Q4r8ghd80yhO/0j1O3B2BjweX3fiHg9cdOwjJd2J76Q135c+NDxGCqdYKQ1SKBuFfgWbAUzBfvYjPUEeNgqN1A==}
    engines: {node: '>= 6'}
    dependencies:
      arrify: 1.0.1
      is-plain-obj: 1.1.0
      kind-of: 6.0.3
    dev: true

  /minimist@1.2.6:
    resolution: {integrity: sha512-Jsjnk4bw3YJqYzbdyBiNsPWHPfO++UGG749Cxs6peCu5Xg4nrena6OVxOYxrQTqww0Jmwt+Ref8rggumkTLz9Q==}

  /minipass@3.3.4:
    resolution: {integrity: sha512-I9WPbWHCGu8W+6k1ZiGpPu0GkoKBeorkfKNuAFBNS1HNFJvke82sxvI5bzcCNpWPorkOO5QQ+zomzzwRxejXiw==}
    engines: {node: '>=8'}
    dependencies:
      yallist: 4.0.0
    dev: false

  /minipass@4.2.4:
    resolution: {integrity: sha512-lwycX3cBMTvcejsHITUgYj6Gy6A7Nh4Q6h9NP4sTHY1ccJlC7yKzDmiShEHsJ16Jf1nKGDEaiHxiltsJEvk0nQ==}
    engines: {node: '>=8'}
    dev: true

  /minisearch@6.1.0:
    resolution: {integrity: sha512-PNxA/X8pWk+TiqPbsoIYH0GQ5Di7m6326/lwU/S4mlo4wGQddIcf/V//1f9TB0V4j59b57b+HZxt8h3iMROGvg==}
    dev: true

  /minizlib@2.1.2:
    resolution: {integrity: sha512-bAxsR8BVfj60DWXHE3u30oHzfl4G7khkSuPW+qvpd7jFRHm7dLxOjUk1EHACJ/hxLY8phGJ0YhYHZo7jil7Qdg==}
    engines: {node: '>= 8'}
    dependencies:
      minipass: 3.3.4
      yallist: 4.0.0
    dev: false

  /mjml-accordion@4.13.0:
    resolution: {integrity: sha512-E3yihZW5Oq2p+sWOcr8kWeRTROmiTYOGxB4IOxW/jTycdY07N3FX3e6vuh7Fv3rryHEUaydUQYto3ICVyctI7w==}
    dependencies:
      '@babel/runtime': 7.18.6
      lodash: 4.17.21
      mjml-core: 4.13.0
    transitivePeerDependencies:
      - encoding
    dev: false

  /mjml-body@4.13.0:
    resolution: {integrity: sha512-S4HgwAuO9dEsyX9sr6WBf9/xr+H2ASVaLn22aurJm1S2Lvc1wifLPYBQgFmNdCjaesTCNtOMUDpG+Rbnavyaqg==}
    dependencies:
      '@babel/runtime': 7.18.6
      lodash: 4.17.21
      mjml-core: 4.13.0
    transitivePeerDependencies:
      - encoding
    dev: false

  /mjml-button@4.13.0:
    resolution: {integrity: sha512-3y8IAHCCxh7ESHh1aOOqobZKUgyNxOKAGQ9TlJoyaLpsKUFzkN8nmrD0KXF0ADSuzvhMZ1CdRIJuZ5mjv2TwWQ==}
    dependencies:
      '@babel/runtime': 7.18.6
      lodash: 4.17.21
      mjml-core: 4.13.0
    transitivePeerDependencies:
      - encoding
    dev: false

  /mjml-carousel@4.13.0:
    resolution: {integrity: sha512-ORSY5bEYlMlrWSIKI/lN0Tz3uGltWAjG8DQl2Yr3pwjwOaIzGE+kozrDf+T9xItfiIIbvKajef1dg7B7XgP0zg==}
    dependencies:
      '@babel/runtime': 7.18.6
      lodash: 4.17.21
      mjml-core: 4.13.0
    transitivePeerDependencies:
      - encoding
    dev: false

  /mjml-cli@4.13.0:
    resolution: {integrity: sha512-kAZxpH0QqlTF/CcLzELgKw1ljKRxrmWJ310CJQhbPAxHvwQ/nIb+q82U+zRJAelRPPKjnOb+hSrMRqTgk9rH3w==}
    hasBin: true
    dependencies:
      '@babel/runtime': 7.18.6
      chokidar: 3.5.3
      glob: 7.2.0
      html-minifier: 4.0.0
      js-beautify: 1.14.4
      lodash: 4.17.21
      mjml-core: 4.13.0
      mjml-migrate: 4.13.0
      mjml-parser-xml: 4.13.0
      mjml-validator: 4.13.0
      yargs: 16.2.0
    transitivePeerDependencies:
      - encoding
    dev: false

  /mjml-column@4.13.0:
    resolution: {integrity: sha512-O8FrWKK/bCy9XpKxrKRYWNdgWNaVd4TK4RqMeVI/I70IbnYnc1uf15jnsPMxCBSbT+NyXyk8k7fn099797uwpw==}
    dependencies:
      '@babel/runtime': 7.18.6
      lodash: 4.17.21
      mjml-core: 4.13.0
    transitivePeerDependencies:
      - encoding
    dev: false

  /mjml-core@4.13.0:
    resolution: {integrity: sha512-kU5AoVTlZaXR/EDi3ix66xpzUe+kScYus71lBH/wo/B+LZW70GHE1AYWtsog5oJp1MuTHpMFTNuBD/wePeEgWg==}
    dependencies:
      '@babel/runtime': 7.18.6
      cheerio: 1.0.0-rc.10
      detect-node: 2.0.4
      html-minifier: 4.0.0
      js-beautify: 1.14.4
      juice: 7.0.0
      lodash: 4.17.21
      mjml-migrate: 4.13.0
      mjml-parser-xml: 4.13.0
      mjml-validator: 4.13.0
    transitivePeerDependencies:
      - encoding
    dev: false

  /mjml-divider@4.13.0:
    resolution: {integrity: sha512-ooPCwfmxEC+wJduqObYezMp7W5UCHjL9Y1LPB5FGna2FrOejgfd6Ix3ij8Wrmycmlol7E2N4D7c5NDH5DbRCJg==}
    dependencies:
      '@babel/runtime': 7.18.6
      lodash: 4.17.21
      mjml-core: 4.13.0
    transitivePeerDependencies:
      - encoding
    dev: false

  /mjml-group@4.13.0:
    resolution: {integrity: sha512-U7E8m8aaoAE/dMqjqXPjjrKcwO36B4cquAy9ASldECrIZJBcpFYO6eYf5yLXrNCUM2P0id8pgVjrUq23s00L7Q==}
    dependencies:
      '@babel/runtime': 7.18.6
      lodash: 4.17.21
      mjml-core: 4.13.0
    transitivePeerDependencies:
      - encoding
    dev: false

  /mjml-head-attributes@4.13.0:
    resolution: {integrity: sha512-haggCafno+0lQylxJStkINCVCPMwfTpwE6yjCHeGOpQl/TkoNmjNkDr7DEEbNTZbt4Ekg070lQFn7clDy38EoA==}
    dependencies:
      '@babel/runtime': 7.18.6
      lodash: 4.17.21
      mjml-core: 4.13.0
    transitivePeerDependencies:
      - encoding
    dev: false

  /mjml-head-breakpoint@4.13.0:
    resolution: {integrity: sha512-D2iPDeUKQK1+rYSNa2HGOvgfPxZhNyndTG0iBEb/FxdGge2hbeDCZEN0mwDYE3wWB+qSBqlCuMI+Vr4pEjZbKg==}
    dependencies:
      '@babel/runtime': 7.18.6
      lodash: 4.17.21
      mjml-core: 4.13.0
    transitivePeerDependencies:
      - encoding
    dev: false

  /mjml-head-font@4.13.0:
    resolution: {integrity: sha512-mYn8aWnbrEap5vX2b4662hkUv6WifcYzYn++Yi6OHrJQi55LpzcU+myAGpfQEXXrpU8vGwExMTFKsJq5n2Kaow==}
    dependencies:
      '@babel/runtime': 7.18.6
      lodash: 4.17.21
      mjml-core: 4.13.0
    transitivePeerDependencies:
      - encoding
    dev: false

  /mjml-head-html-attributes@4.13.0:
    resolution: {integrity: sha512-m30Oro297+18Zou/1qYjagtmCOWtYXeoS38OABQ5zOSzMItE3TcZI9JNcOueIIWIyFCETe8StrTAKcQ2GHwsDw==}
    dependencies:
      '@babel/runtime': 7.18.6
      lodash: 4.17.21
      mjml-core: 4.13.0
    transitivePeerDependencies:
      - encoding
    dev: false

  /mjml-head-preview@4.13.0:
    resolution: {integrity: sha512-v0K/NocjFCbaoF/0IMVNmiqov91HxqT07vNTEl0Bt9lKFrTKVC01m1S4K7AB78T/bEeJ/HwmNjr1+TMtVNGGow==}
    dependencies:
      '@babel/runtime': 7.18.6
      lodash: 4.17.21
      mjml-core: 4.13.0
    transitivePeerDependencies:
      - encoding
    dev: false

  /mjml-head-style@4.13.0:
    resolution: {integrity: sha512-tBa33GL9Atn5bAM2UwE+uxv4rI29WgX/e5lXX+5GWlsb4thmiN6rxpFTNqBqWbBNRbZk4UEZF78M7Da8xC1ZGQ==}
    dependencies:
      '@babel/runtime': 7.18.6
      lodash: 4.17.21
      mjml-core: 4.13.0
    transitivePeerDependencies:
      - encoding
    dev: false

  /mjml-head-title@4.13.0:
    resolution: {integrity: sha512-Mq0bjuZXJlwxfVcjuYihQcigZSDTKeQaG3nORR1D0jsOH2BXU4XgUK1UOcTXn2qCBIfRoIMq7rfzYs+L0CRhdw==}
    dependencies:
      '@babel/runtime': 7.18.6
      lodash: 4.17.21
      mjml-core: 4.13.0
    transitivePeerDependencies:
      - encoding
    dev: false

  /mjml-head@4.13.0:
    resolution: {integrity: sha512-sL2qQuoVALXBCiemu4DPo9geDr8DuUdXVJxm+4nd6k5jpLCfSDmFlNhgSsLPzsYn7VEac3/sxsjLtomQ+6/BHg==}
    dependencies:
      '@babel/runtime': 7.18.6
      lodash: 4.17.21
      mjml-core: 4.13.0
    transitivePeerDependencies:
      - encoding
    dev: false

  /mjml-hero@4.13.0:
    resolution: {integrity: sha512-aWEOScdrhyjwdKBWG4XQaElRHP8LU5PtktkpMeBXa4yxrxNs25qRnDqMNkjSrnnmFKWZmQ166tfboY6RBNf0UA==}
    dependencies:
      '@babel/runtime': 7.18.6
      lodash: 4.17.21
      mjml-core: 4.13.0
    transitivePeerDependencies:
      - encoding
    dev: false

  /mjml-image@4.13.0:
    resolution: {integrity: sha512-agMmm2wRZTIrKwrUnYFlnAbtrKYSP0R2en+Vf92HPspAwmaw3/AeOW/QxmSiMhfGf+xsEJyzVvR/nd33jbT3sg==}
    dependencies:
      '@babel/runtime': 7.18.6
      lodash: 4.17.21
      mjml-core: 4.13.0
    transitivePeerDependencies:
      - encoding
    dev: false

  /mjml-migrate@4.13.0:
    resolution: {integrity: sha512-I1euHiAyNpaz+B5vH+Z4T+hg/YtI5p3PqQ3/zTLv8gi24V6BILjTaftWhH5+3R/gQkQhH0NUaWNnRmds+Mq5DQ==}
    hasBin: true
    dependencies:
      '@babel/runtime': 7.18.6
      js-beautify: 1.14.4
      lodash: 4.17.21
      mjml-core: 4.13.0
      mjml-parser-xml: 4.13.0
      yargs: 16.2.0
    transitivePeerDependencies:
      - encoding
    dev: false

  /mjml-navbar@4.13.0:
    resolution: {integrity: sha512-0Oqyyk+OdtXfsjswRb/7Ql1UOjN4MbqFPKoyltJqtj+11MRpF5+Wjd74Dj9H7l81GFwkIB9OaP+ZMiD+TPECgg==}
    dependencies:
      '@babel/runtime': 7.18.6
      lodash: 4.17.21
      mjml-core: 4.13.0
    transitivePeerDependencies:
      - encoding
    dev: false

  /mjml-parser-xml@4.13.0:
    resolution: {integrity: sha512-phljtI8DaW++q0aybR/Ykv9zCyP/jCFypxVNo26r2IQo//VYXyc7JuLZZT8N/LAI8lZcwbTVxQPBzJTmZ5IfwQ==}
    dependencies:
      '@babel/runtime': 7.18.6
      detect-node: 2.0.4
      htmlparser2: 4.1.0
      lodash: 4.17.21
    dev: false

  /mjml-preset-core@4.13.0:
    resolution: {integrity: sha512-gxzYaKkvUrHuzT1oqjEPSDtdmgEnN99Hf5f1r2CR5aMOB1x66EA3T8ATvF1o7qrBTVV4KMVlQem3IubMSYJZRw==}
    dependencies:
      '@babel/runtime': 7.18.6
      mjml-accordion: 4.13.0
      mjml-body: 4.13.0
      mjml-button: 4.13.0
      mjml-carousel: 4.13.0
      mjml-column: 4.13.0
      mjml-divider: 4.13.0
      mjml-group: 4.13.0
      mjml-head: 4.13.0
      mjml-head-attributes: 4.13.0
      mjml-head-breakpoint: 4.13.0
      mjml-head-font: 4.13.0
      mjml-head-html-attributes: 4.13.0
      mjml-head-preview: 4.13.0
      mjml-head-style: 4.13.0
      mjml-head-title: 4.13.0
      mjml-hero: 4.13.0
      mjml-image: 4.13.0
      mjml-navbar: 4.13.0
      mjml-raw: 4.13.0
      mjml-section: 4.13.0
      mjml-social: 4.13.0
      mjml-spacer: 4.13.0
      mjml-table: 4.13.0
      mjml-text: 4.13.0
      mjml-wrapper: 4.13.0
    transitivePeerDependencies:
      - encoding
    dev: false

  /mjml-raw@4.13.0:
    resolution: {integrity: sha512-JbBYxwX1a/zbqnCrlDCRNqov2xqUrMCaEdTHfqE2athj479aQXvLKFM20LilTMaClp/dR0yfvFLfFVrC5ej4FQ==}
    dependencies:
      '@babel/runtime': 7.18.6
      lodash: 4.17.21
      mjml-core: 4.13.0
    transitivePeerDependencies:
      - encoding
    dev: false

  /mjml-section@4.13.0:
    resolution: {integrity: sha512-BLcqlhavtRakKtzDQPLv6Ae4Jt4imYWq/P0jo+Sjk7tP4QifgVA2KEQOirPK5ZUqw/lvK7Afhcths5rXZ2ItnQ==}
    dependencies:
      '@babel/runtime': 7.18.6
      lodash: 4.17.21
      mjml-core: 4.13.0
    transitivePeerDependencies:
      - encoding
    dev: false

  /mjml-social@4.13.0:
    resolution: {integrity: sha512-zL2a7Wwsk8OXF0Bqu+1B3La1UPwdTMcEXptO8zdh2V5LL6Xb7Gfyvx6w0CmmBtG5IjyCtqaKy5wtrcpG9Hvjfg==}
    dependencies:
      '@babel/runtime': 7.18.6
      lodash: 4.17.21
      mjml-core: 4.13.0
    transitivePeerDependencies:
      - encoding
    dev: false

  /mjml-spacer@4.13.0:
    resolution: {integrity: sha512-Acw4QJ0MJ38W4IewXuMX7hLaW1BZaln+gEEuTfrv0xwPdTxX1ILqz4r+s9mYMxYkIDLWMCjBvXyQK6aWlid13A==}
    dependencies:
      '@babel/runtime': 7.18.6
      lodash: 4.17.21
      mjml-core: 4.13.0
    transitivePeerDependencies:
      - encoding
    dev: false

  /mjml-table@4.13.0:
    resolution: {integrity: sha512-UAWPVMaGReQhf776DFdiwdcJTIHTek3zzQ1pb+E7VlypEYgIpFvdUJ39UIiiflhqtdBATmHwKBOtePwU0MzFMg==}
    dependencies:
      '@babel/runtime': 7.18.6
      lodash: 4.17.21
      mjml-core: 4.13.0
    transitivePeerDependencies:
      - encoding
    dev: false

  /mjml-text@4.13.0:
    resolution: {integrity: sha512-uDuraaQFdu+6xfuigCimbeznnOnJfwRdcCL1lTBTusTuEvW/5Va6m2D3mnMeEpl+bp4+cxesXIz9st6A9pcg5A==}
    dependencies:
      '@babel/runtime': 7.18.6
      lodash: 4.17.21
      mjml-core: 4.13.0
    transitivePeerDependencies:
      - encoding
    dev: false

  /mjml-validator@4.13.0:
    resolution: {integrity: sha512-uURYfyQYtHJ6Qz/1A7/+E9ezfcoISoLZhYK3olsxKRViwaA2Mm8gy/J3yggZXnsUXWUns7Qymycm5LglLEIiQg==}
    dependencies:
      '@babel/runtime': 7.18.6
    dev: false

  /mjml-wrapper@4.13.0:
    resolution: {integrity: sha512-p/44JvHg04rAFR7QDImg8nZucEokIjFH6KJMHxsO0frJtLZ+IuakctzlZAADHsqiR52BwocDsXSa+o9SE2l6Ng==}
    dependencies:
      '@babel/runtime': 7.18.6
      lodash: 4.17.21
      mjml-core: 4.13.0
      mjml-section: 4.13.0
    transitivePeerDependencies:
      - encoding
    dev: false

  /mjml@4.13.0:
    resolution: {integrity: sha512-OnFKESouLshz8DPFSb6M/dE8GkhiJnoy6LAam5TiLA1anAj24yQ2ZH388LtQoEkvTisqwiTmc9ejDh5ctnFaJQ==}
    hasBin: true
    dependencies:
      '@babel/runtime': 7.18.6
      mjml-cli: 4.13.0
      mjml-core: 4.13.0
      mjml-migrate: 4.13.0
      mjml-preset-core: 4.13.0
      mjml-validator: 4.13.0
    transitivePeerDependencies:
      - encoding
    dev: false

  /mkdirp@0.5.5:
    resolution: {integrity: sha512-NKmAlESf6jMGym1++R0Ra7wvhV+wFW63FaSOFPwRahvea0gMUcGUhVeAg/0BC0wiv9ih5NYPB1Wn1UEI1/L+xQ==}
    hasBin: true
    dependencies:
      minimist: 1.2.6

  /mkdirp@1.0.4:
    resolution: {integrity: sha512-vVqVZQyf3WLx2Shd0qJ9xuvqgAyKPLAiqITEtqW0oIUjzo3PePDd6fW9iFz30ef7Ysp/oiWqbhszeGWW2T6Gzw==}
    engines: {node: '>=10'}
    hasBin: true

  /mlly@1.1.0:
    resolution: {integrity: sha512-cwzBrBfwGC1gYJyfcy8TcZU1f+dbH/T+TuOhtYP2wLv/Fb51/uV7HJQfBPtEupZ2ORLRU1EKFS/QfS3eo9+kBQ==}
    dependencies:
      acorn: 8.8.2
      pathe: 1.1.0
      pkg-types: 1.0.1
      ufo: 1.0.1
    dev: true

  /mocha@10.2.0:
    resolution: {integrity: sha512-IDY7fl/BecMwFHzoqF2sg/SHHANeBoMMXFlS9r0OXKDssYE1M5O43wUY/9BVPeIvfH2zmEbBfseqN9gBQZzXkg==}
    engines: {node: '>= 14.0.0'}
    hasBin: true
    dependencies:
      ansi-colors: 4.1.1
      browser-stdout: 1.3.1
      chokidar: 3.5.3
      debug: 4.3.4(supports-color@8.1.1)
      diff: 5.0.0
      escape-string-regexp: 4.0.0
      find-up: 5.0.0
      glob: 7.2.0
      he: 1.2.0
      js-yaml: 4.1.0
      log-symbols: 4.1.0
      minimatch: 5.0.1
      ms: 2.1.3
      nanoid: 3.3.3
      serialize-javascript: 6.0.0
      strip-json-comments: 3.1.1
      supports-color: 8.1.1
      workerpool: 6.2.1
      yargs: 16.2.0
      yargs-parser: 20.2.4
      yargs-unparser: 2.0.0
    dev: true

  /module-not-found-error@1.0.1:
    resolution: {integrity: sha512-pEk4ECWQXV6z2zjhRZUongnLJNUeGQJ3w6OQ5ctGwD+i5o93qjRQUk2Rt6VdNeu3sEP0AB4LcfvdebpxBRVr4g==}
    dev: true

  /moo@0.5.1:
    resolution: {integrity: sha512-I1mnb5xn4fO80BH9BLcF0yLypy2UKl+Cb01Fu0hJRkJjlCRtxZMWkTdAtDd5ZqCOxtCkhmRwyI57vWT+1iZ67w==}
    dev: false

  /mri@1.2.0:
    resolution: {integrity: sha512-tzzskb3bG8LvYGFF/mDTpq3jpI6Q9wc3LEmBaghu+DdCssd1FakN7Bc0hVNmEyGq1bq3RgfkCb3cmQLpNPOroA==}
    engines: {node: '>=4'}
    dev: true

  /mrmime@1.0.1:
    resolution: {integrity: sha512-hzzEagAgDyoU1Q6yg5uI+AorQgdvMCur3FcKf7NhMKWsaYg+RnbTyHRa/9IlLF9rf455MOCtcqqrQQ83pPP7Uw==}
    engines: {node: '>=10'}
    dev: true

  /ms@2.0.0:
    resolution: {integrity: sha512-Tpp60P6IUJDTuOq/5Z8cdskzJujfwqfOTkrwIwj7IRISpnkJnT6SyJ4PCPnGMoFjC9ddhal5KVIYtAt97ix05A==}

  /ms@2.1.2:
    resolution: {integrity: sha512-sGkPx+VjMtmA6MX27oA4FBFELFCZZ4S4XqeGOXCv68tT+jb3vk/RyaKWP0PTKyWtmLSM0b+adUTEvbs1PEaH2w==}

  /ms@2.1.3:
    resolution: {integrity: sha512-6FlzubTLZG3J2a/NVCAleEhjzq5oxgHyaCU9yYXvcLsvoVaHJq/s5xXI6/XXP6tz7R9xAOtHnSO/tXtF3WRTlA==}

  /muggle-string@0.3.1:
    resolution: {integrity: sha512-ckmWDJjphvd/FvZawgygcUeQCxzvohjFO5RxTjj4eq8kw359gFF3E1brjfI+viLMxss5JrHTDRHZvu2/tuy0Qg==}
    dev: true

  /multer@1.4.4-lts.1:
    resolution: {integrity: sha512-WeSGziVj6+Z2/MwQo3GvqzgR+9Uc+qt8SwHKh3gvNPiISKfsMfG4SvCOFYlxxgkXt7yIV2i1yczehm0EOKIxIg==}
    engines: {node: '>= 6.0.0'}
    dependencies:
      append-field: 1.0.0
      busboy: 1.6.0
      concat-stream: 1.6.2
      mkdirp: 0.5.5
      object-assign: 4.1.1
      type-is: 1.6.18
      xtend: 4.0.2

  /mute-stream@0.0.8:
    resolution: {integrity: sha512-nnbWWOkoWyUsTjKrhgD0dcz22mdkSnpYqbEjIm2nhwhuxlSkpywJmBo8h0ZqJdkp73mb90SssHkN4rsRaBAfAA==}
    dev: true

  /mz@2.7.0:
    resolution: {integrity: sha512-z81GNO7nnYMEhrGh9LeymoE4+Yr0Wn5McHIZMK5cfQCl+NDX08sCZgUc9/6MHni9IWuFLm1Z3HTCXu2z9fN62Q==}
    dependencies:
      any-promise: 1.3.0
      object-assign: 4.1.1
      thenify-all: 1.6.0
    dev: true

  /nanoid@3.3.3:
    resolution: {integrity: sha512-p1sjXuopFs0xg+fPASzQ28agW1oHD7xDsd9Xkf3T15H3c/cifrFHVwrh74PdoklAPi+i7MdRsE47vm2r6JoB+w==}
    engines: {node: ^10 || ^12 || ^13.7 || ^14 || >=15.0.1}
    hasBin: true
    dev: true

  /nanoid@3.3.6:
    resolution: {integrity: sha512-BGcqMMJuToF7i1rt+2PWSNVnWIkGCU78jBG3RxO/bZlnZPK2Cmi2QaffxGO/2RvWi9sL+FAiRiXMgsyxQ1DIDA==}
    engines: {node: ^10 || ^12 || ^13.7 || ^14 || >=15.0.1}
    hasBin: true

  /natural-compare-lite@1.4.0:
    resolution: {integrity: sha512-Tj+HTDSJJKaZnfiuw+iaF9skdPpTo2GtEly5JHnWV/hfv2Qj/9RKsGISQtLh2ox3l5EAGw487hnBee0sIJ6v2g==}
    dev: true

  /natural-compare@1.4.0:
    resolution: {integrity: sha512-OWND8ei3VtNC9h7V60qff3SVobHr996CTwgxubgyQYEpg290h9J0buyECNNJexkFm5sOajh5G116RYA1c8ZMSw==}
    dev: true

  /nearley@2.20.1:
    resolution: {integrity: sha512-+Mc8UaAebFzgV+KpI5n7DasuuQCHA89dmwm7JXw3TV43ukfNQ9DnBH3Mdb2g/I4Fdxc26pwimBWvjIw0UAILSQ==}
    hasBin: true
    dependencies:
      commander: 2.20.3
      moo: 0.5.1
      railroad-diagrams: 1.0.0
      randexp: 0.4.6
    dev: false

  /negotiator@0.6.3:
    resolution: {integrity: sha512-+EUsqGPLsM+j/zdChZjsnX51g4XrHFOIXwfnCVPGlQk/k5giakcKsuxCObBRu6DSm9opw/O6slWbJdghQM4bBg==}
    engines: {node: '>= 0.6'}

  /neo-async@2.6.2:
    resolution: {integrity: sha512-Yd3UES5mWCSqR+qNT93S3UoYUkqAZ9lLg8a7g9rimsWmYGK8cVToA4/sF3RrshdyV3sAGMXVUmpMYOw+dLpOuw==}

  /netmask@2.0.2:
    resolution: {integrity: sha512-dBpDMdxv9Irdq66304OLfEmQ9tbNRFnFTuZiLo+bD+r332bBmMJ8GBLXklIXXgxd3+v9+KUnZaUR5PJMa75Gsg==}
    engines: {node: '>= 0.4.0'}
    dev: false

  /nise@5.1.4:
    resolution: {integrity: sha512-8+Ib8rRJ4L0o3kfmyVCL7gzrohyDe0cMFTBa2d364yIrEGMEoetznKJx899YxjybU6bL9SQkYPSBBs1gyYs8Xg==}
    dependencies:
      '@sinonjs/commons': 2.0.0
      '@sinonjs/fake-timers': 10.2.0
      '@sinonjs/text-encoding': 0.7.2
      just-extend: 4.2.1
      path-to-regexp: 1.8.0
    dev: true

  /no-case@2.3.2:
    resolution: {integrity: sha512-rmTZ9kz+f3rCvK2TD1Ue/oZlns7OGoIWP4fc3llxxRXlOkHKoWPPWJOfFYpITabSow43QJbRIoHQXtt10VldyQ==}
    dependencies:
      lower-case: 1.1.4
    dev: false

  /no-case@3.0.4:
    resolution: {integrity: sha512-fgAN3jGAh+RoxUGZHTSOLJIqUc2wmoBwGR4tbpNAKmmovFoWq0OdRkb0VkldReO2a2iBT/OEulG9XSUc10r3zg==}
    dependencies:
      lower-case: 2.0.2
      tslib: 2.5.3
    dev: true

  /node-abort-controller@3.1.1:
    resolution: {integrity: sha512-AGK2yQKIjRuqnc6VkX2Xj5d+QW8xZ87pa1UK6yA6ouUyuxfHuMP6umE5QK7UmTeOAymo+Zx1Fxiuw9rVx8taHQ==}

  /node-addon-api@5.0.0:
    resolution: {integrity: sha512-CvkDw2OEnme7ybCykJpVcKH+uAOLV2qLqiyla128dN9TkEWfrYmxG6C2boDe5KcNQqZF3orkqzGgOMvZ/JNekA==}
    dev: false

  /node-emoji@1.11.0:
    resolution: {integrity: sha512-wo2DpQkQp7Sjm2A0cq+sN7EHKO6Sl0ctXeBdFZrL9T9+UywORbufTcTZxom8YqpLQt/FqNMUkOpkZrJVYSKD3A==}
    dependencies:
      lodash: 4.17.21
    dev: true

  /node-fetch@2.6.7:
    resolution: {integrity: sha512-ZjMPFEfVx5j+y2yF35Kzx5sF7kDzxuDj6ziH4FFbOp87zKDZNx8yExJIb05OGF4Nlt9IHFIMBkRl41VdvcNdbQ==}
    engines: {node: 4.x || >=6.0.0}
    peerDependencies:
      encoding: ^0.1.0
    peerDependenciesMeta:
      encoding:
        optional: true
    dependencies:
      whatwg-url: 5.0.0

  /node-releases@2.0.10:
    resolution: {integrity: sha512-5GFldHPXVG/YZmFzJvKK2zDSzPKhEp0+ZR5SVaoSag9fsL5YgHbUHDfnG5494ISANDcK4KwPXAx2xqVEydmd7w==}
    dev: true

  /nodemailer@6.7.3:
    resolution: {integrity: sha512-KUdDsspqx89sD4UUyUKzdlUOper3hRkDVkrKh/89G+d9WKsU5ox51NWS4tB1XR5dPUdR4SP0E3molyEfOvSa3g==}
    engines: {node: '>=6.0.0'}
    dev: false

  /nodemailer@6.9.3:
    resolution: {integrity: sha512-fy9v3NgTzBngrMFkDsKEj0r02U7jm6XfC3b52eoNV+GCrGj+s8pt5OqhiJdWKuw51zCTdiNR/IUD1z33LIIGpg==}
    engines: {node: '>=6.0.0'}
    dev: false

  /nopt@5.0.0:
    resolution: {integrity: sha512-Tbj67rffqceeLpcRXrT7vKAN8CwfPeIBgM7E6iBkmKLV7bEMwpGgYLGv0jACUsECaa/vuxP0IjEont6umdMgtQ==}
    engines: {node: '>=6'}
    hasBin: true
    dependencies:
      abbrev: 1.1.1
    dev: false

  /normalize-package-data@2.5.0:
    resolution: {integrity: sha512-/5CMN3T0R4XTj4DcGaexo+roZSdSFW/0AOOTROrjxzCG1wrWXEsGbRKevjlIL+ZDE4sZlJr5ED4YW0yqmkK+eA==}
    dependencies:
      hosted-git-info: 2.8.9
      resolve: 1.22.2
      semver: 5.7.1
      validate-npm-package-license: 3.0.4
    dev: true

  /normalize-package-data@3.0.3:
    resolution: {integrity: sha512-p2W1sgqij3zMMyRC067Dg16bfzVH+w7hyegmpIvZ4JNjqtGOVAIvLmjBx3yP7YTe9vKJgkoNOPjwQGogDoMXFA==}
    engines: {node: '>=10'}
    dependencies:
      hosted-git-info: 4.1.0
      is-core-module: 2.12.0
      semver: 7.5.0
      validate-npm-package-license: 3.0.4
    dev: true

  /normalize-path@3.0.0:
    resolution: {integrity: sha512-6eZs5Ls3WtCisHWp9S2GUy8dqkpGi4BVSz3GaqiE6ezub0512ESztXUwUB6C6IKbQkY2Pnb/mD4WYojCRwcwLA==}
    engines: {node: '>=0.10.0'}

  /normalize-range@0.1.2:
    resolution: {integrity: sha512-bdok/XvKII3nUpklnV6P2hxtMNrCboOjAcyBuQnWEhO665FwrSNRxU+AqpsyvO6LgGYPspN+lu5CLtw4jPRKNA==}
    engines: {node: '>=0.10.0'}
    dev: true

  /npm-run-path@4.0.1:
    resolution: {integrity: sha512-S48WzZW777zhNIrn7gxOlISNAqi9ZC/uQFnRdbeIHhZhCA6UqpkOT8T1G7BvfdgP4Er8gF4sUbaS0i7QvIfCWw==}
    engines: {node: '>=8'}
    dependencies:
      path-key: 3.1.1
    dev: true

  /npmlog@5.0.1:
    resolution: {integrity: sha512-AqZtDUWOMKs1G/8lwylVjrdYgqA4d9nu8hc+0gzRxlDb1I10+FHBGMXs6aiQHFdCUUlqH99MUMuLfzWDNDtfxw==}
    dependencies:
      are-we-there-yet: 2.0.0
      console-control-strings: 1.1.0
      gauge: 3.0.2
      set-blocking: 2.0.0
    dev: false

  /nprogress@0.2.0:
    resolution: {integrity: sha512-I19aIingLgR1fmhftnbWWO3dXc0hSxqHQHQb3H8m+K3TnEn/iSeTZZOyvKXWqQESMwuUVnatlCnZdLBZZt2VSA==}
    dev: false

  /nth-check@2.1.1:
    resolution: {integrity: sha512-lqjrjmaOoAnWfMmBPL+XNnynZh2+swxiX3WUE0s4yEHI6m+AwrK2UZOimIRl3X/4QctVqS8AiZjFqyOGrMXb/w==}
    dependencies:
      boolbase: 1.0.0

  /nwsapi@2.2.2:
    resolution: {integrity: sha512-90yv+6538zuvUMnN+zCr8LuV6bPFdq50304114vJYJ8RDyK8D5O9Phpbd6SZWgI7PwzmmfN1upeOJlvybDSgCw==}
    dev: true

  /object-assign@4.1.1:
    resolution: {integrity: sha512-rJgTQnkUnH1sFw8yT6VSU3zD3sWmu6sZhIseY8VX+GRu3P6F7Fu+JNDoXfklElbLJSnc3FUQHVe4cU5hj+BcUg==}
    engines: {node: '>=0.10.0'}

  /object-hash@3.0.0:
    resolution: {integrity: sha512-RSn9F68PjH9HqtltsSnqYC1XXoWe9Bju5+213R98cNGttag9q9yAOTzdbsqvIa7aNm5WffBZFpWYr2aWrklWAw==}
    engines: {node: '>= 6'}
    dev: true

  /object-inspect@1.12.0:
    resolution: {integrity: sha512-Ho2z80bVIvJloH+YzRmpZVQe87+qASmBUKZDWgx9cu+KDrX2ZDH/3tMy+gXbZETVGs2M8YdxObOh7XAtim9Y0g==}

  /object-is@1.1.5:
    resolution: {integrity: sha512-3cyDsyHgtmi7I7DfSSI2LDp6SK2lwvtbg0p0R1e0RvTqF5ceGx+K2dfSjm1bKDMVCFEDAQvy+o8c6a7VujOddw==}
    engines: {node: '>= 0.4'}
    dependencies:
      call-bind: 1.0.2
      define-properties: 1.2.0
    dev: true

  /object-keys@1.1.1:
    resolution: {integrity: sha512-NuAESUOUMrlIXOfHKzD6bpPu3tYt3xvjNdRIQ+FeT0lNb4K8WR70CaDxhuNguS2XG+GjkyMwOzsN5ZktImfhLA==}
    engines: {node: '>= 0.4'}
    dev: true

  /object.assign@4.1.4:
    resolution: {integrity: sha512-1mxKf0e58bvyjSCtKYY4sRe9itRk3PJpquJOjeIkz885CczcI4IvJJDLPS72oowuSh+pBxUFROpX+TU++hxhZQ==}
    engines: {node: '>= 0.4'}
    dependencies:
      call-bind: 1.0.2
      define-properties: 1.2.0
      has-symbols: 1.0.3
      object-keys: 1.1.1
    dev: true

  /object.omit@3.0.0:
    resolution: {integrity: sha512-EO+BCv6LJfu+gBIF3ggLicFebFLN5zqzz/WWJlMFfkMyGth+oBkhxzDl0wx2W4GkLzuQs/FsSkXZb2IMWQqmBQ==}
    engines: {node: '>=0.10.0'}
    dependencies:
      is-extendable: 1.0.1
    dev: false

  /object.pick@1.3.0:
    resolution: {integrity: sha512-tqa/UMy/CCoYmj+H5qc07qvSL9dqcs/WZENZ1JbtWBlATP+iVOe778gE6MSijnyCnORzDuX6hU+LA4SZ09YjFQ==}
    engines: {node: '>=0.10.0'}
    dependencies:
      isobject: 3.0.1
    dev: false

  /on-finished@2.3.0:
    resolution: {integrity: sha512-ikqdkGAAyf/X/gPhXGvfgAytDZtDbr+bkNUJ0N9h5MI/dmdgCs3l6hoHrcUv41sRKew3jIwrp4qQDXiK99Utww==}
    engines: {node: '>= 0.8'}
    dependencies:
      ee-first: 1.1.1
    dev: true

  /on-finished@2.4.1:
    resolution: {integrity: sha512-oVlzkg3ENAhCk2zdv7IJwd/QUD4z2RxRwpkcGY8psCVcCYZNq4wYnVWALHM+brtuJjePWiYF/ClmuDr8Ch5+kg==}
    engines: {node: '>= 0.8'}
    dependencies:
      ee-first: 1.1.1

  /once@1.4.0:
    resolution: {integrity: sha512-lNaJgI+2Q5URQBkccEKHTQOPaXdUxnZZElQTZY0MFUAuaEqe1E+Nyvgdz/aIyNi6Z9MzO5dv1H8n58/GELp3+w==}
    dependencies:
      wrappy: 1.0.2

  /onetime@5.1.2:
    resolution: {integrity: sha512-kbpaSSGJTWdAY5KPVeMOKXSrPtr8C8C7wodJbcsd51jRnmD+GZu8Y0VoU6Dm5Z4vWr0Ig/1NKuWRKf7j5aaYSg==}
    engines: {node: '>=6'}
    dependencies:
      mimic-fn: 2.1.0
    dev: true

  /open@7.4.2:
    resolution: {integrity: sha512-MVHddDVweXZF3awtlAS+6pgKLlm/JgxZ90+/NBurBoQctVOOB/zDdVjcyPzQ+0laDGbsWgrRkflI65sQeOgT9Q==}
    engines: {node: '>=8'}
    dependencies:
      is-docker: 2.2.1
      is-wsl: 2.2.0
    dev: false

  /optionator@0.8.3:
    resolution: {integrity: sha512-+IW9pACdk3XWmmTXG8m3upGUJst5XRGzxMRjXzAuJ1XnIFNvfhjjIuYkDvysnPQ7qzqVzLt78BCruntqRhWQbA==}
    engines: {node: '>= 0.8.0'}
    dependencies:
      deep-is: 0.1.4
      fast-levenshtein: 2.0.6
      levn: 0.3.0
      prelude-ls: 1.1.2
      type-check: 0.3.2
      word-wrap: 1.2.3

  /optionator@0.9.1:
    resolution: {integrity: sha512-74RlY5FCnhq4jRxVUPKDaRwrVNXMqsGsiW6AJw4XK8hmtm10wC0ypZBLw5IIp85NZMr91+qd1RvvENwg7jjRFw==}
    engines: {node: '>= 0.8.0'}
    dependencies:
      deep-is: 0.1.4
      fast-levenshtein: 2.0.6
      levn: 0.4.1
      prelude-ls: 1.2.1
      type-check: 0.4.0
      word-wrap: 1.2.3
    dev: true

  /ora@5.4.1:
    resolution: {integrity: sha512-5b6Y85tPxZZ7QytO+BQzysW31HJku27cRIlkbAXaNx+BdcVi+LlRFmVXzeF6a7JCwJpyw5c4b+YSVImQIrBpuQ==}
    engines: {node: '>=10'}
    dependencies:
      bl: 4.1.0
      chalk: 4.1.2
      cli-cursor: 3.1.0
      cli-spinners: 2.6.1
      is-interactive: 1.0.0
      is-unicode-supported: 0.1.0
      log-symbols: 4.1.0
      strip-ansi: 6.0.1
      wcwidth: 1.0.1
    dev: true

  /orderedmap@2.1.0:
    resolution: {integrity: sha512-/pIFexOm6S70EPdznemIz3BQZoJ4VTFrhqzu0ACBqBgeLsLxq8e6Jim63ImIfwW/zAD1AlXpRMlOv3aghmo4dA==}
    dev: false

  /os-name@4.0.1:
    resolution: {integrity: sha512-xl9MAoU97MH1Xt5K9ERft2YfCAoaO6msy1OBA0ozxEC0x0TmIoE6K3QvgJMMZA9yKGLmHXNY/YZoDbiGDj4zYw==}
    engines: {node: '>=10'}
    dependencies:
      macos-release: 2.5.0
      windows-release: 4.0.0
    dev: true

  /os-tmpdir@1.0.2:
    resolution: {integrity: sha512-D2FR03Vir7FIu45XBY20mTb+/ZSWB00sjU9jdQXt83gDrI4Ztz5Fs7/yy74g2N5SVQY4xY1qDr4rNddwYRVX0g==}
    engines: {node: '>=0.10.0'}
    dev: true

  /outmatch@0.7.0:
    resolution: {integrity: sha512-w1ybiTBffGiwxOO7JJBVVOsIiWwzcfSl/D80amWAU2UDe1o9/SySOUzAwDuN3+jGKQRs0UCDTS8rndFiroJgVQ==}
    dev: true

  /p-limit@2.3.0:
    resolution: {integrity: sha512-//88mFWSJx8lxCzwdAABTJL2MyWB12+eIY7MDL2SqLmAkeKU9qxRvWuSyTjm3FUmpBEMuFfckAIqEaVGUDxb6w==}
    engines: {node: '>=6'}
    dependencies:
      p-try: 2.2.0
    dev: true

  /p-limit@3.1.0:
    resolution: {integrity: sha512-TYOanM3wGwNGsZN2cVTYPArw454xnXj5qmWF1bEoAc4+cU/ol7GVh7odevjp1FNHduHc3KZMcFduxU5Xc6uJRQ==}
    engines: {node: '>=10'}
    dependencies:
      yocto-queue: 0.1.0
    dev: true

  /p-locate@4.1.0:
    resolution: {integrity: sha512-R79ZZ/0wAxKGu3oYMlz8jy/kbhsNrS7SKZ7PxEHBgJ5+F2mtFW2fK2cOtBh1cHYkQsbzFV7I+EoRKe6Yt0oK7A==}
    engines: {node: '>=8'}
    dependencies:
      p-limit: 2.3.0
    dev: true

  /p-locate@5.0.0:
    resolution: {integrity: sha512-LaNjtRWUBY++zB5nE/NwcaoMylSPk+S+ZHNB1TzdbMJMny6dynpAGt7X/tl/QYq3TIeE6nxHppbo2LGymrG5Pw==}
    engines: {node: '>=10'}
    dependencies:
      p-limit: 3.1.0
    dev: true

  /p-try@2.2.0:
    resolution: {integrity: sha512-R4nPAVTAU0B9D35/Gk3uJf/7XYbQcyohSKdvAxIRSNghFl4e71hVoGnBNQz9cWaXxO2I10KTC+3jMdvvoKw6dQ==}
    engines: {node: '>=6'}
    dev: true

  /pac-proxy-agent@5.0.0:
    resolution: {integrity: sha512-CcFG3ZtnxO8McDigozwE3AqAw15zDvGH+OjXO4kzf7IkEKkQ4gxQ+3sdF50WmhQ4P/bVusXcqNE2S3XrNURwzQ==}
    engines: {node: '>= 8'}
    dependencies:
      '@tootallnate/once': 1.1.2
      agent-base: 6.0.2
      debug: 4.3.4(supports-color@8.1.1)
      get-uri: 3.0.2
      http-proxy-agent: 4.0.1
      https-proxy-agent: 5.0.1
      pac-resolver: 5.0.1
      raw-body: 2.5.2
      socks-proxy-agent: 5.0.1
    transitivePeerDependencies:
      - supports-color
    dev: false

  /pac-resolver@5.0.1:
    resolution: {integrity: sha512-cy7u00ko2KVgBAjuhevqpPeHIkCIqPe1v24cydhWjmeuzaBfmUWFCZJ1iAh5TuVzVZoUzXIW7K8sMYOZ84uZ9Q==}
    engines: {node: '>= 8'}
    dependencies:
      degenerator: 3.0.2
      ip: 1.1.8
      netmask: 2.0.2
    dev: false

  /param-case@2.1.1:
    resolution: {integrity: sha512-eQE845L6ot89sk2N8liD8HAuH4ca6Vvr7VWAWwt7+kvvG5aBcPmmphQ68JsEG2qa9n1TykS2DLeMt363AAH8/w==}
    dependencies:
      no-case: 2.3.2
    dev: false

  /param-case@3.0.4:
    resolution: {integrity: sha512-RXlj7zCYokReqWpOPH9oYivUzLYZ5vAPIfEmCTNViosC78F8F0H9y7T7gG2M39ymgutxF5gcFEsyZQSph9Bp3A==}
    dependencies:
      dot-case: 3.0.4
      tslib: 2.5.3
    dev: true

  /parent-module@1.0.1:
    resolution: {integrity: sha512-GQ2EWRpQV8/o+Aw8YqtfZZPfNRWZYkbidE9k5rpl/hC3vtHHBfGm2Ifi6qWV+coDGkrUKZAxE3Lot5kcsRlh+g==}
    engines: {node: '>=6'}
    dependencies:
      callsites: 3.1.0
    dev: true

  /parse-code-context@1.0.0:
    resolution: {integrity: sha512-OZQaqKaQnR21iqhlnPfVisFjBWjhnMl5J9MgbP8xC+EwoVqbXrq78lp+9Zb3ahmLzrIX5Us/qbvBnaS3hkH6OA==}
    engines: {node: '>=6'}
    dev: true

  /parse-json@5.2.0:
    resolution: {integrity: sha512-ayCKvm/phCGxOkYRSCM82iDwct8/EonSEgCSxWxD7ve6jHggsFl4fZVQBPRNgQoKiuV/odhFrGzQXZwbifC8Rg==}
    engines: {node: '>=8'}
    dependencies:
      '@babel/code-frame': 7.16.7
      error-ex: 1.3.2
      json-parse-even-better-errors: 2.3.1
      lines-and-columns: 1.2.4
    dev: true

  /parse5-htmlparser2-tree-adapter@6.0.1:
    resolution: {integrity: sha512-qPuWvbLgvDGilKc5BoicRovlT4MtYT6JfJyBOMDsKoiT+GiuP5qyrPCnR9HcPECIJJmZh5jRndyNThnhhb/vlA==}
    dependencies:
      parse5: 6.0.1
    dev: false

  /parse5@6.0.1:
    resolution: {integrity: sha512-Ofn/CTFzRGTTxwpNEs9PP93gXShHcTq255nzRYSKe8AkVpZY7e1fpmTfOyoIvjP5HG7Z2ZM7VS9PPhQGW2pOpw==}
    dev: false

  /parse5@7.1.2:
    resolution: {integrity: sha512-Czj1WaSVpaoj0wbhMzLmWD69anp2WH7FXMB9n1Sy8/ZFF9jolSQVMu1Ij5WIyGmcBmhk7EOndpO4mIpihVqAXw==}
    dependencies:
      entities: 4.4.0
    dev: true

  /parseley@0.7.0:
    resolution: {integrity: sha512-xyOytsdDu077M3/46Am+2cGXEKM9U9QclBDv7fimY7e+BBlxh2JcBp2mgNsmkyA9uvgyTjVzDi7cP1v4hcFxbw==}
    dependencies:
      moo: 0.5.1
      nearley: 2.20.1
    dev: false

  /parseurl@1.3.3:
    resolution: {integrity: sha512-CiyeOxFT/JZyN5m0z9PfXw4SCBJ6Sygz1Dpl0wqjlhDEGGBP1GnsUVEL0p63hoG1fcj3fHynXi9NYO4nWOL+qQ==}
    engines: {node: '>= 0.8'}

  /pascal-case@3.1.2:
    resolution: {integrity: sha512-uWlGT3YSnK9x3BQJaOdcZwrnV6hPpd8jFH1/ucpiLRPh/2zCVJKS19E4GvYHvaCcACn3foXZ0cLB9Wrx1KGe5g==}
    dependencies:
      no-case: 3.0.4
      tslib: 2.5.3
    dev: true

  /passport-jwt@4.0.1:
    resolution: {integrity: sha512-UCKMDYhNuGOBE9/9Ycuoyh7vP6jpeTp/+sfMJl7nLff/t6dps+iaeE0hhNkKN8/HZHcJ7lCdOyDxHdDoxoSvdQ==}
    dependencies:
      jsonwebtoken: 9.0.0
      passport-strategy: 1.0.0
    dev: false

  /passport-local@1.0.0:
    resolution: {integrity: sha512-9wCE6qKznvf9mQYYbgJ3sVOHmCWoUNMVFoZzNoznmISbhnNNPhN9xfY3sLmScHMetEJeoY7CXwfhCe7argfQow==}
    engines: {node: '>= 0.4.0'}
    dependencies:
      passport-strategy: 1.0.0
    dev: false

  /passport-strategy@1.0.0:
    resolution: {integrity: sha512-CB97UUvDKJde2V0KDWWB3lyf6PC3FaZP7YxZ2G8OAtn9p4HI9j9JLP9qjOGZFvyl8uwNT8qM+hGnz/n16NI7oA==}
    engines: {node: '>= 0.4.0'}
    dev: false

  /passport@0.6.0:
    resolution: {integrity: sha512-0fe+p3ZnrWRW74fe8+SvCyf4a3Pb2/h7gFkQ8yTJpAO50gDzlfjZUZTO1k5Eg9kUct22OxHLqDZoKUWRHOh9ug==}
    engines: {node: '>= 0.4.0'}
    dependencies:
      passport-strategy: 1.0.0
      pause: 0.0.1
      utils-merge: 1.0.1
    dev: false

  /path-browserify@1.0.1:
    resolution: {integrity: sha512-b7uo2UCUOYZcnF/3ID0lulOJi/bafxa1xPe7ZPsammBSpjSWQkjNxlt635YGS2MiR9GjvuXCtz2emr3jbsz98g==}
    dev: true

  /path-case@3.0.4:
    resolution: {integrity: sha512-qO4qCFjXqVTrcbPt/hQfhTQ+VhFsqNKOPtytgNKkKxSoEp3XPUQ8ObFuePylOIok5gjn69ry8XiULxCwot3Wfg==}
    dependencies:
      dot-case: 3.0.4
      tslib: 2.5.3
    dev: true

  /path-exists@4.0.0:
    resolution: {integrity: sha512-ak9Qy5Q7jYb2Wwcey5Fpvg2KoAc/ZIhLSLOSBmRmygPsGwkVVt0fZa0qrtMz+m6tJTAHfZQ8FnmB4MG4LWy7/w==}
    engines: {node: '>=8'}
    dev: true

  /path-is-absolute@1.0.1:
    resolution: {integrity: sha512-AVbw3UJ2e9bq64vSaS9Am0fje1Pa8pbGqTTsmXfaIiMpnr5DlDhfJOuLj9Sf95ZPVDAUerDfEk88MPmPe7UCQg==}
    engines: {node: '>=0.10.0'}

  /path-key@3.1.1:
    resolution: {integrity: sha512-ojmeN0qd+y0jszEtoY48r0Peq5dwMEkIlCOu6Q5f41lfkswXuKtYrhgoTpLnyIcHm24Uhqx+5Tqm2InSwLhE6Q==}
    engines: {node: '>=8'}
    dev: true

  /path-parse@1.0.7:
    resolution: {integrity: sha512-LDJzPVEEEPR+y48z93A0Ed0yXb8pAByGWo/k5YYdYgpY2/2EsOsksJrq7lOHxryrVOn1ejG6oAp8ahvOIQD8sw==}

  /path-scurry@1.6.1:
    resolution: {integrity: sha512-OW+5s+7cw6253Q4E+8qQ/u1fVvcJQCJo/VFD8pje+dbJCF1n5ZRMV2AEHbGp+5Q7jxQIYJxkHopnj6nzdGeZLA==}
    engines: {node: '>=14'}
    dependencies:
      lru-cache: 7.17.0
      minipass: 4.2.4
    dev: true

  /path-to-regexp@0.1.7:
    resolution: {integrity: sha512-5DFkuoqlv1uYQKxy8omFBeJPQcdoE07Kv2sferDCrAq1ohOU+MSDswDIbnx3YAM60qIOnYa53wBhXW0EbMonrQ==}

  /path-to-regexp@1.8.0:
    resolution: {integrity: sha512-n43JRhlUKUAlibEJhPeir1ncUID16QnEjNpwzNdO3Lm4ywrBpBZ5oLD0I6br9evr1Y9JTqwRtAh7JLoOzAQdVA==}
    dependencies:
      isarray: 0.0.1
    dev: true

  /path-to-regexp@3.2.0:
    resolution: {integrity: sha512-jczvQbCUS7XmS7o+y1aEO9OBVFeZBQ1MDSEqmO7xSoPgOPoowY/SxLpZ6Vh97/8qHZOteiCKb7gkG9gA2ZUxJA==}

  /path-type@4.0.0:
    resolution: {integrity: sha512-gDKb8aZMDeD/tZWs9P6+q0J9Mwkdl6xMV8TjnGP3qJVJ06bdMgkbBlLU8IdfOsIsFz2BW1rNVT3XuNEl8zPAvw==}
    engines: {node: '>=8'}
    dev: true

  /pathe@0.2.0:
    resolution: {integrity: sha512-sTitTPYnn23esFR3RlqYBWn4c45WGeLcsKzQiUpXJAyfcWkolvlYpV8FLo7JishK946oQwMFUCHXQ9AjGPKExw==}
    dev: true

  /pathe@1.1.0:
    resolution: {integrity: sha512-ODbEPR0KKHqECXW1GoxdDb+AZvULmXjVPy4rt+pGo2+TnjJTIPJQSVS6N63n8T2Ip+syHhbn52OewKicV0373w==}
    dev: true

  /pathval@1.1.1:
    resolution: {integrity: sha512-Dp6zGqpTdETdR63lehJYPeIOqpiNBNtc7BpWSLrOje7UaIsE5aY92r/AunQA7rsXvet3lrJ3JnZX29UPTKXyKQ==}
    dev: true

  /pause@0.0.1:
    resolution: {integrity: sha512-KG8UEiEVkR3wGEb4m5yZkVCzigAD+cVEJck2CzYZO37ZGJfctvVptVO192MwrtPhzONn6go8ylnOdMhKqi4nfg==}
    dev: false

  /pick-util@1.1.5:
    resolution: {integrity: sha512-H0MaM8T7wpQ/azvB12ChZw7kpSFzjsgv3Z+N7fUWnL1McTGSEeroCngcK4eOPiFQq08rAyKX3hadcAB1kUqfXA==}
    dependencies:
      '@jonkemp/package-utils': 1.0.8
    dev: false

  /picocolors@1.0.0:
    resolution: {integrity: sha512-1fygroTLlHu66zi26VoTDv8yRgm0Fccecssto+MhsZ0D/DGW2sm8E8AjW7NU5VVTRt5GxbeZ5qBuJr+HyLYkjQ==}

  /picomatch@2.3.1:
    resolution: {integrity: sha512-JU3teHTNjmE2VCGFzuY8EXzCDVwEqB2a8fsIvwaStHhAWJEeVd1o1QD80CU6+ZdEXXSLbSsuLwJjkCBWqRQUVA==}
    engines: {node: '>=8.6'}

  /pify@2.3.0:
    resolution: {integrity: sha512-udgsAY+fTnvv7kI7aaxbqwWNb0AHiB0qBO89PZKPkoTmGOgdbrHDKD+0B2X4uTfJ/FT1R09r9gTsjUjNJotuog==}
    engines: {node: '>=0.10.0'}
    dev: true

  /pinia@2.1.4(typescript@5.1.3)(vue@3.3.4):
    resolution: {integrity: sha512-vYlnDu+Y/FXxv1ABo1vhjC+IbqvzUdiUC3sfDRrRyY2CQSrqqaa+iiHmqtARFxJVqWQMCJfXx1PBvFs9aJVLXQ==}
    peerDependencies:
      '@vue/composition-api': ^1.4.0
      typescript: '>=4.4.4'
      vue: ^2.6.14 || ^3.3.0
    peerDependenciesMeta:
      '@vue/composition-api':
        optional: true
      typescript:
        optional: true
    dependencies:
      '@vue/devtools-api': 6.5.0
      typescript: 5.1.3
      vue: 3.3.4
      vue-demi: 0.14.5(vue@3.3.4)
    dev: false

  /pirates@4.0.5:
    resolution: {integrity: sha512-8V9+HQPupnaXMA23c5hvl69zXvTwTzyAYasnkb0Tts4XvO4CliqONMOnvlq26rkhLC3nWDFBJf73LU1e1VZLaQ==}
    engines: {node: '>= 6'}
    dev: true

  /pkg-types@1.0.1:
    resolution: {integrity: sha512-jHv9HB+Ho7dj6ItwppRDDl0iZRYBD0jsakHXtFgoLr+cHSF6xC+QL54sJmWxyGxOLYSHm0afhXhXcQDQqH9z8g==}
    dependencies:
      jsonc-parser: 3.2.0
      mlly: 1.1.0
      pathe: 1.1.0
    dev: true

  /pluralize@8.0.0:
    resolution: {integrity: sha512-Nc3IT5yHzflTfbjgqWcCPpo7DaKy4FnpB0l/zCAW0Tc7jxAiuqSxHasntB3D7887LSrA93kDJ9IXovxJYxyLCA==}
    engines: {node: '>=4'}
    dev: true

  /postcss-import@15.1.0(postcss@8.4.24):
    resolution: {integrity: sha512-hpr+J05B2FVYUAXHeK1YyI267J/dDDhMU6B6civm8hSY1jYJnBXxzKDKDswzJmtLHryrjhnDjqqp/49t8FALew==}
    engines: {node: '>=14.0.0'}
    peerDependencies:
      postcss: ^8.0.0
    dependencies:
      postcss: 8.4.24
      postcss-value-parser: 4.2.0
      read-cache: 1.0.0
      resolve: 1.22.2
    dev: true

  /postcss-js@4.0.1(postcss@8.4.24):
    resolution: {integrity: sha512-dDLF8pEO191hJMtlHFPRa8xsizHaM82MLfNkUHdUtVEV3tgTp5oj+8qbEqYM57SLfc74KSbw//4SeJma2LRVIw==}
    engines: {node: ^12 || ^14 || >= 16}
    peerDependencies:
      postcss: ^8.4.21
    dependencies:
      camelcase-css: 2.0.1
      postcss: 8.4.24
    dev: true

  /postcss-load-config@4.0.1(postcss@8.4.24)(ts-node@10.9.1):
    resolution: {integrity: sha512-vEJIc8RdiBRu3oRAI0ymerOn+7rPuMvRXslTvZUKZonDHFIczxztIyJ1urxM1x9JXEikvpWWTUUqal5j/8QgvA==}
    engines: {node: '>= 14'}
    peerDependencies:
      postcss: '>=8.0.9'
      ts-node: '>=9.0.0'
    peerDependenciesMeta:
      postcss:
        optional: true
      ts-node:
        optional: true
    dependencies:
      lilconfig: 2.1.0
      postcss: 8.4.24
      ts-node: 10.9.1(@types/node@18.16.18)(typescript@5.1.3)
      yaml: 2.3.1
    dev: true

  /postcss-nested@6.0.1(postcss@8.4.24):
    resolution: {integrity: sha512-mEp4xPMi5bSWiMbsgoPfcP74lsWLHkQbZc3sY+jWYd65CUwXrUaTp0fmNpa01ZcETKlIgUdFN/MpS2xZtqL9dQ==}
    engines: {node: '>=12.0'}
    peerDependencies:
      postcss: ^8.2.14
    dependencies:
      postcss: 8.4.24
      postcss-selector-parser: 6.0.11
    dev: true

  /postcss-selector-parser@6.0.10:
    resolution: {integrity: sha512-IQ7TZdoaqbT+LCpShg46jnZVlhWD2w6iQYAcYXfHARZ7X1t/UGhhceQDs5X0cGqKvYlHNOuv7Oa1xmb0oQuA3w==}
    engines: {node: '>=4'}
    dependencies:
      cssesc: 3.0.0
      util-deprecate: 1.0.2
    dev: true

  /postcss-selector-parser@6.0.11:
    resolution: {integrity: sha512-zbARubNdogI9j7WY4nQJBiNqQf3sLS3wCP4WfOidu+p28LofJqDH1tcXypGrcmMHhDk2t9wGhCsYe/+szLTy1g==}
    engines: {node: '>=4'}
    dependencies:
      cssesc: 3.0.0
      util-deprecate: 1.0.2
    dev: true

  /postcss-value-parser@4.2.0:
    resolution: {integrity: sha512-1NNCs6uurfkVbeXG4S8JFT9t19m45ICnif8zWLd5oPSZ50QnwMfK+H3jv408d4jw/7Bttv5axS5IiHoLaVNHeQ==}
    dev: true

  /postcss@8.4.24:
    resolution: {integrity: sha512-M0RzbcI0sO/XJNucsGjvWU9ERWxb/ytp1w6dKtxTKgixdtQDq4rmx/g8W1hnaheq9jgwL/oyEdH5Bc4WwJKMqg==}
    engines: {node: ^10 || ^12 || >=14}
    dependencies:
      nanoid: 3.3.6
      picocolors: 1.0.0
      source-map-js: 1.0.2

  /preact@10.12.1:
    resolution: {integrity: sha512-l8386ixSsBdbreOAkqtrwqHwdvR35ID8c3rKPa8lCWuO86dBi32QWHV4vfsZK1utLLFMvw+Z5Ad4XLkZzchscg==}
    dev: true

  /prelude-ls@1.1.2:
    resolution: {integrity: sha512-ESF23V4SKG6lVSGZgYNpbsiaAkdab6ZgOxe52p7+Kid3W3u3bxR4Vfd/o21dmN7jSt0IwgZ4v5MUd26FEtXE9w==}
    engines: {node: '>= 0.8.0'}

  /prelude-ls@1.2.1:
    resolution: {integrity: sha512-vkcDPrRZo1QZLbn5RLGPpg/WmIQ65qoWWhcGKf/b5eplkkarX0m9z8ppCat4mlOqUsWpyNuYgO3VRyrYHSzX5g==}
    engines: {node: '>= 0.8.0'}
    dev: true

  /prettier-linter-helpers@1.0.0:
    resolution: {integrity: sha512-GbK2cP9nraSSUF9N2XwUwqfzlAFlMNYYl+ShE/V+H8a9uNl/oUqB1w2EL54Jh0OlyRSd8RfWYJ3coVS4TROP2w==}
    engines: {node: '>=6.0.0'}
    dependencies:
      fast-diff: 1.2.0
    dev: true

  /prettier-plugin-tailwindcss@0.3.0(prettier@2.8.8):
    resolution: {integrity: sha512-009/Xqdy7UmkcTBpwlq7jsViDqXAYSOMLDrHAdTMlVZOrKfM2o9Ci7EMWTMZ7SkKBFTG04UM9F9iM2+4i6boDA==}
    engines: {node: '>=12.17.0'}
    peerDependencies:
      '@ianvs/prettier-plugin-sort-imports': '*'
      '@prettier/plugin-pug': '*'
      '@shopify/prettier-plugin-liquid': '*'
      '@shufo/prettier-plugin-blade': '*'
      '@trivago/prettier-plugin-sort-imports': '*'
      prettier: '>=2.2.0'
      prettier-plugin-astro: '*'
      prettier-plugin-css-order: '*'
      prettier-plugin-import-sort: '*'
      prettier-plugin-jsdoc: '*'
      prettier-plugin-marko: '*'
      prettier-plugin-organize-attributes: '*'
      prettier-plugin-organize-imports: '*'
      prettier-plugin-style-order: '*'
      prettier-plugin-svelte: '*'
      prettier-plugin-twig-melody: '*'
    peerDependenciesMeta:
      '@ianvs/prettier-plugin-sort-imports':
        optional: true
      '@prettier/plugin-pug':
        optional: true
      '@shopify/prettier-plugin-liquid':
        optional: true
      '@shufo/prettier-plugin-blade':
        optional: true
      '@trivago/prettier-plugin-sort-imports':
        optional: true
      prettier-plugin-astro:
        optional: true
      prettier-plugin-css-order:
        optional: true
      prettier-plugin-import-sort:
        optional: true
      prettier-plugin-jsdoc:
        optional: true
      prettier-plugin-marko:
        optional: true
      prettier-plugin-organize-attributes:
        optional: true
      prettier-plugin-organize-imports:
        optional: true
      prettier-plugin-style-order:
        optional: true
      prettier-plugin-svelte:
        optional: true
      prettier-plugin-twig-melody:
        optional: true
    dependencies:
      prettier: 2.8.8
    dev: true

  /prettier@2.8.8:
    resolution: {integrity: sha512-tdN8qQGvNjw4CHbY+XXk0JgCXn9QiF21a55rBe5LJAU+kDyC4WQn4+awm2Xfk2lQMk5fKup9XgzTZtGkjBdP9Q==}
    engines: {node: '>=10.13.0'}
    hasBin: true
    dev: true

  /preview-email@3.0.5:
    resolution: {integrity: sha512-q37jdkVw+wic0o/7xYhOTBS4kF0WX3two0OepmR1Fhxp9NTpO3rJTccAjQm95gJx/2Wa/Nv98sr9pXIQ77/foA==}
    engines: {node: '>=10'}
    deprecated: Please upgrade to v3.0.7+ as we have added iOS Simulator support to previewing emails! See <https://github.com/forwardemail/preview-email/releases/tag/v3.0.6> and screenshots at <https://github.com/forwardemail/preview-email\#ios-simulator>.
    dependencies:
      dayjs: 1.11.8
      debug: 4.3.4(supports-color@8.1.1)
      mailparser: 3.5.0
      nodemailer: 6.9.3
      open: 7.4.2
      pug: 3.0.2
      uuid: 8.3.2
    transitivePeerDependencies:
      - supports-color
    dev: false

  /prisma-nestjs-graphql@18.0.2:
    resolution: {integrity: sha512-Gh7DDXyzJQBKWkQwKOpSsXygxNkfUO+Bq7q79HZgoKa+/oUzi84Fh4bjzU1REki9635rmZC8F5MoVNTzKaUrnw==}
    hasBin: true
    dependencies:
      '@prisma/generator-helper': 4.14.0
      await-event-emitter: 2.0.2
      filenamify: 4.3.0
      flat: 5.0.2
      get-relative-path: 1.0.2
      graceful-fs: 4.2.11
      json5: 2.2.3
      lodash: 4.17.21
      outmatch: 0.7.0
      pluralize: 8.0.0
      pupa: 2.1.1
      ts-morph: 16.0.0
    transitivePeerDependencies:
      - supports-color
    dev: true

  /prisma@4.15.0:
    resolution: {integrity: sha512-iKZZpobPl48gTcSZVawLMQ3lEy6BnXwtoMj7hluoGFYu2kQ6F9LBuBrUyF95zRVnNo8/3KzLXJXJ5TEnLSJFiA==}
    engines: {node: '>=14.17'}
    hasBin: true
    requiresBuild: true
    dependencies:
      '@prisma/engines': 4.15.0

  /process-nextick-args@2.0.1:
    resolution: {integrity: sha512-3ouUOpQhtgrbOa17J7+uxOTpITYWaGP7/AhoR3+A+/1e9skrzelGi/dXzEYyvbxubEF6Wn2ypscTKiKJFFn1ag==}

  /promise@7.3.1:
    resolution: {integrity: sha512-nolQXZ/4L+bP/UGlkfaIujX9BKxGwmQ9OT4mOt5yvy8iK1h3wqTEJCijzGANTCCl9nWjY41juyAn2K3Q1hLLTg==}
    dependencies:
      asap: 2.0.6
    dev: false

  /prosemirror-changeset@2.2.0:
    resolution: {integrity: sha512-QM7ohGtkpVpwVGmFb8wqVhaz9+6IUXcIQBGZ81YNAKYuHiFJ1ShvSzab4pKqTinJhwciZbrtBEk/2WsqSt2PYg==}
    dependencies:
      prosemirror-transform: 1.7.1
    dev: false

  /prosemirror-collab@1.3.0:
    resolution: {integrity: sha512-+S/IJ69G2cUu2IM5b3PBekuxs94HO1CxJIWOFrLQXUaUDKL/JfBx+QcH31ldBlBXyDEUl+k3Vltfi1E1MKp2mA==}
    dependencies:
      prosemirror-state: 1.4.2
    dev: false

  /prosemirror-commands@1.5.0:
    resolution: {integrity: sha512-zL0Fxbj3fh71GPNHn5YdYgYGX2aU2XLecZYk2ekEF0oOD259HcXtM+96VjPVi5o3h4sGUdDfEEhGiREXW6U+4A==}
    dependencies:
      prosemirror-model: 1.19.0
      prosemirror-state: 1.4.2
      prosemirror-transform: 1.7.1
    dev: false

  /prosemirror-dropcursor@1.7.0:
    resolution: {integrity: sha512-vzab/iPd3CjWILFv6WJz4+BlOwCywOcAGhvY5G/66OYPcaZehN8IVbGtHCV3oyhXk2yAA67nwMv/oNMvBV9k1A==}
    dependencies:
      prosemirror-state: 1.4.2
      prosemirror-transform: 1.7.1
      prosemirror-view: 1.30.1
    dev: false

  /prosemirror-gapcursor@1.3.1:
    resolution: {integrity: sha512-GKTeE7ZoMsx5uVfc51/ouwMFPq0o8YrZ7Hx4jTF4EeGbXxBveUV8CGv46mSHuBBeXGmvu50guoV2kSnOeZZnUA==}
    dependencies:
      prosemirror-keymap: 1.2.1
      prosemirror-model: 1.19.0
      prosemirror-state: 1.4.2
      prosemirror-view: 1.30.1
    dev: false

  /prosemirror-history@1.3.0:
    resolution: {integrity: sha512-qo/9Wn4B/Bq89/YD+eNWFbAytu6dmIM85EhID+fz9Jcl9+DfGEo8TTSrRhP15+fFEoaPqpHSxlvSzSEbmlxlUA==}
    dependencies:
      prosemirror-state: 1.4.2
      prosemirror-transform: 1.7.1
      rope-sequence: 1.3.3
    dev: false

  /prosemirror-inputrules@1.2.0:
    resolution: {integrity: sha512-eAW/M/NTSSzpCOxfR8Abw6OagdG0MiDAiWHQMQveIsZtoKVYzm0AflSPq/ymqJd56/Su1YPbwy9lM13wgHOFmQ==}
    dependencies:
      prosemirror-state: 1.4.2
      prosemirror-transform: 1.7.1
    dev: false

  /prosemirror-keymap@1.2.1:
    resolution: {integrity: sha512-kVK6WGC+83LZwuSJnuCb9PsADQnFZllt94qPP3Rx/vLcOUV65+IbBeH2nS5cFggPyEVJhGkGrgYFRrG250WhHQ==}
    dependencies:
      prosemirror-state: 1.4.2
      w3c-keyname: 2.2.6
    dev: false

  /prosemirror-markdown@1.10.1:
    resolution: {integrity: sha512-s7iaTLiX+qO5z8kF2NcMmy2T7mIlxzkS4Sp3vTKSYChPtbMpg6YxFkU0Y06rUg2WtKlvBu7v1bXzlGBkfjUWAA==}
    dependencies:
      markdown-it: 13.0.1
      prosemirror-model: 1.19.0
    dev: false

  /prosemirror-menu@1.2.1:
    resolution: {integrity: sha512-sBirXxVfHalZO4f1ZS63WzewINK4182+7dOmoMeBkqYO8wqMBvBS7wQuwVOHnkMWPEh0+N0LJ856KYUN+vFkmQ==}
    dependencies:
      crelt: 1.0.5
      prosemirror-commands: 1.5.0
      prosemirror-history: 1.3.0
      prosemirror-state: 1.4.2
    dev: false

  /prosemirror-model@1.19.0:
    resolution: {integrity: sha512-/CvFGJnwc41EJSfDkQLly1cAJJJmBpZwwUJtwZPTjY2RqZJfM8HVbCreOY/jti8wTRbVyjagcylyGoeJH/g/3w==}
    dependencies:
      orderedmap: 2.1.0
    dev: false

  /prosemirror-schema-basic@1.2.1:
    resolution: {integrity: sha512-vYBdIHsYKSDIqYmPBC7lnwk9DsKn8PnVqK97pMYP5MLEDFqWIX75JiaJTzndBii4bRuNqhC2UfDOfM3FKhlBHg==}
    dependencies:
      prosemirror-model: 1.19.0
    dev: false

  /prosemirror-schema-list@1.2.2:
    resolution: {integrity: sha512-rd0pqSDp86p0MUMKG903g3I9VmElFkQpkZ2iOd3EOVg1vo5Cst51rAsoE+5IPy0LPXq64eGcCYlW1+JPNxOj2w==}
    dependencies:
      prosemirror-model: 1.19.0
      prosemirror-state: 1.4.2
      prosemirror-transform: 1.7.1
    dev: false

  /prosemirror-state@1.4.2:
    resolution: {integrity: sha512-puuzLD2mz/oTdfgd8msFbe0A42j5eNudKAAPDB0+QJRw8cO1ygjLmhLrg9RvDpf87Dkd6D4t93qdef00KKNacQ==}
    dependencies:
      prosemirror-model: 1.19.0
      prosemirror-transform: 1.7.1
      prosemirror-view: 1.30.1
    dev: false

  /prosemirror-tables@1.3.2:
    resolution: {integrity: sha512-/9JTeN6s58Zq66HXaxP6uf8PAmc7XXKZFPlOGVtLvxEd6xBP6WtzaJB9wBjiGUzwbdhdMEy7V62yuHqk/3VrnQ==}
    dependencies:
      prosemirror-keymap: 1.2.1
      prosemirror-model: 1.19.0
      prosemirror-state: 1.4.2
      prosemirror-transform: 1.7.1
      prosemirror-view: 1.30.1
    dev: false

  /prosemirror-trailing-node@2.0.3(prosemirror-model@1.19.0)(prosemirror-state@1.4.2)(prosemirror-view@1.30.1):
    resolution: {integrity: sha512-lGrjMrn97KWkjQSW/FjdvnhJmqFACmQIyr6lKYApvHitDnKsCoZz6XzrHB7RZYHni/0NxQmZ01p/2vyK2SkvaA==}
    peerDependencies:
      prosemirror-model: ^1
      prosemirror-state: ^1
      prosemirror-view: ^1
    dependencies:
      '@babel/runtime': 7.18.6
      '@remirror/core-constants': 2.0.0
      '@remirror/core-helpers': 2.0.1
      escape-string-regexp: 4.0.0
      prosemirror-model: 1.19.0
      prosemirror-state: 1.4.2
      prosemirror-view: 1.30.1
    dev: false

  /prosemirror-transform@1.7.1:
    resolution: {integrity: sha512-VteoifAfpt46z0yEt6Fc73A5OID9t/y2QIeR5MgxEwTuitadEunD/V0c9jQW8ziT8pbFM54uTzRLJ/nLuQjMxg==}
    dependencies:
      prosemirror-model: 1.19.0
    dev: false

  /prosemirror-view@1.30.1:
    resolution: {integrity: sha512-pZUfr7lICJkEY7XwzldAKrkflZDeIvnbfuu2RIS01N5NwJmR/dfZzDzJRzhb3SM2QtT/bM8b4Nnib8X3MGpAhA==}
    dependencies:
      prosemirror-model: 1.19.0
      prosemirror-state: 1.4.2
      prosemirror-transform: 1.7.1
    dev: false

  /proto-list@1.2.4:
    resolution: {integrity: sha512-vtK/94akxsTMhe0/cbfpR+syPuszcuwhqVjJq26CuNDgFGj682oRBXOP5MJpv2r7JtE8MsiepGIqvvOTBwn2vA==}
    dev: false

  /proxy-addr@2.0.7:
    resolution: {integrity: sha512-llQsMLSUDUPT44jdrU/O37qlnifitDP+ZwrmmZcoSKyLKvtZxpyV0n2/bD/N4tBAAZ/gJEdZU7KMraoK1+XYAg==}
    engines: {node: '>= 0.10'}
    dependencies:
      forwarded: 0.2.0
      ipaddr.js: 1.9.1

  /proxy-agent@5.0.0:
    resolution: {integrity: sha512-gkH7BkvLVkSfX9Dk27W6TyNOWWZWRilRfk1XxGNWOYJ2TuedAv1yFpCaU9QSBmBe716XOTNpYNOzhysyw8xn7g==}
    engines: {node: '>= 8'}
    dependencies:
      agent-base: 6.0.2
      debug: 4.3.4(supports-color@8.1.1)
      http-proxy-agent: 4.0.1
      https-proxy-agent: 5.0.1
      lru-cache: 5.1.1
      pac-proxy-agent: 5.0.0
      proxy-from-env: 1.1.0
      socks-proxy-agent: 5.0.1
    transitivePeerDependencies:
      - supports-color
    dev: false

  /proxy-from-env@1.1.0:
    resolution: {integrity: sha512-D+zkORCbA9f1tdWRK0RaCR3GPv50cMxcrz4X8k5LTSUD1Dkw47mKJEZQNunItRTkWwgtaUSo1RVFRIG9ZXiFYg==}
    dev: false

  /proxyquire@2.1.3:
    resolution: {integrity: sha512-BQWfCqYM+QINd+yawJz23tbBM40VIGXOdDw3X344KcclI/gtBbdWF6SlQ4nK/bYhF9d27KYug9WzljHC6B9Ysg==}
    dependencies:
      fill-keys: 1.0.2
      module-not-found-error: 1.0.1
      resolve: 1.22.1
    dev: true

  /pseudomap@1.0.2:
    resolution: {integrity: sha512-b/YwNhb8lk1Zz2+bXXpS/LK9OisiZZ1SNsSLxN1x2OXVEhW2Ckr/7mWE5vrC1ZTiJlD9g19jWszTmJsB+oEpFQ==}
    dev: false

  /psl@1.9.0:
    resolution: {integrity: sha512-E/ZsdU4HLs/68gYzgGTkMicWTLPdAftJLfJFlLUAAKZGkStNU72sZjT66SnMDVOfOWY/YAoiD7Jxa9iHvngcag==}
    dev: true

  /pug-attrs@3.0.0:
    resolution: {integrity: sha512-azINV9dUtzPMFQktvTXciNAfAuVh/L/JCl0vtPCwvOA21uZrC08K/UnmrL+SXGEVc1FwzjW62+xw5S/uaLj6cA==}
    dependencies:
      constantinople: 4.0.1
      js-stringify: 1.0.2
      pug-runtime: 3.0.1
    dev: false

  /pug-code-gen@3.0.2:
    resolution: {integrity: sha512-nJMhW16MbiGRiyR4miDTQMRWDgKplnHyeLvioEJYbk1RsPI3FuA3saEP8uwnTb2nTJEKBU90NFVWJBk4OU5qyg==}
    dependencies:
      constantinople: 4.0.1
      doctypes: 1.1.0
      js-stringify: 1.0.2
      pug-attrs: 3.0.0
      pug-error: 2.0.0
      pug-runtime: 3.0.1
      void-elements: 3.1.0
      with: 7.0.2
    dev: false

  /pug-error@2.0.0:
    resolution: {integrity: sha512-sjiUsi9M4RAGHktC1drQfCr5C5eriu24Lfbt4s+7SykztEOwVZtbFk1RRq0tzLxcMxMYTBR+zMQaG07J/btayQ==}
    dev: false

  /pug-filters@4.0.0:
    resolution: {integrity: sha512-yeNFtq5Yxmfz0f9z2rMXGw/8/4i1cCFecw/Q7+D0V2DdtII5UvqE12VaZ2AY7ri6o5RNXiweGH79OCq+2RQU4A==}
    dependencies:
      constantinople: 4.0.1
      jstransformer: 1.0.0
      pug-error: 2.0.0
      pug-walk: 2.0.0
      resolve: 1.22.2
    dev: false

  /pug-lexer@5.0.1:
    resolution: {integrity: sha512-0I6C62+keXlZPZkOJeVam9aBLVP2EnbeDw3An+k0/QlqdwH6rv8284nko14Na7c0TtqtogfWXcRoFE4O4Ff20w==}
    dependencies:
      character-parser: 2.2.0
      is-expression: 4.0.0
      pug-error: 2.0.0
    dev: false

  /pug-linker@4.0.0:
    resolution: {integrity: sha512-gjD1yzp0yxbQqnzBAdlhbgoJL5qIFJw78juN1NpTLt/mfPJ5VgC4BvkoD3G23qKzJtIIXBbcCt6FioLSFLOHdw==}
    dependencies:
      pug-error: 2.0.0
      pug-walk: 2.0.0
    dev: false

  /pug-load@3.0.0:
    resolution: {integrity: sha512-OCjTEnhLWZBvS4zni/WUMjH2YSUosnsmjGBB1An7CsKQarYSWQ0GCVyd4eQPMFJqZ8w9xgs01QdiZXKVjk92EQ==}
    dependencies:
      object-assign: 4.1.1
      pug-walk: 2.0.0
    dev: false

  /pug-parser@6.0.0:
    resolution: {integrity: sha512-ukiYM/9cH6Cml+AOl5kETtM9NR3WulyVP2y4HOU45DyMim1IeP/OOiyEWRr6qk5I5klpsBnbuHpwKmTx6WURnw==}
    dependencies:
      pug-error: 2.0.0
      token-stream: 1.0.0
    dev: false

  /pug-runtime@3.0.1:
    resolution: {integrity: sha512-L50zbvrQ35TkpHwv0G6aLSuueDRwc/97XdY8kL3tOT0FmhgG7UypU3VztfV/LATAvmUfYi4wNxSajhSAeNN+Kg==}
    dev: false

  /pug-strip-comments@2.0.0:
    resolution: {integrity: sha512-zo8DsDpH7eTkPHCXFeAk1xZXJbyoTfdPlNR0bK7rpOMuhBYb0f5qUVCO1xlsitYd3w5FQTK7zpNVKb3rZoUrrQ==}
    dependencies:
      pug-error: 2.0.0
    dev: false

  /pug-walk@2.0.0:
    resolution: {integrity: sha512-yYELe9Q5q9IQhuvqsZNwA5hfPkMJ8u92bQLIMcsMxf/VADjNtEYptU+inlufAFYcWdHlwNfZOEnOOQrZrcyJCQ==}
    dev: false

  /pug@3.0.2:
    resolution: {integrity: sha512-bp0I/hiK1D1vChHh6EfDxtndHji55XP/ZJKwsRqrz6lRia6ZC2OZbdAymlxdVFwd1L70ebrVJw4/eZ79skrIaw==}
    dependencies:
      pug-code-gen: 3.0.2
      pug-filters: 4.0.0
      pug-lexer: 5.0.1
      pug-linker: 4.0.0
      pug-load: 3.0.0
      pug-parser: 6.0.0
      pug-runtime: 3.0.1
      pug-strip-comments: 2.0.0
    dev: false

  /pump@3.0.0:
    resolution: {integrity: sha512-LwZy+p3SFs1Pytd/jYct4wpv49HiYCqd9Rlc5ZVdk0V+8Yzv6jR5Blk3TRmPL1ft69TxP0IMZGJ+WPFU2BFhww==}
    dependencies:
      end-of-stream: 1.4.4
      once: 1.4.0
    dev: true

  /punycode@2.1.1:
    resolution: {integrity: sha512-XRsRjdf+j5ml+y/6GKHPZbrF/8p2Yga0JPtdqTIY2Xe5ohJPD9saDJJLPvp9+NSBprVvevdXZybnj2cv8OEd0A==}
    engines: {node: '>=6'}
    dev: true

  /pupa@2.1.1:
    resolution: {integrity: sha512-l1jNAspIBSFqbT+y+5FosojNpVpF94nlI+wDUpqP9enwOTfHx9f0gh5nB96vl+6yTpsJsypeNrwfzPrKuHB41A==}
    engines: {node: '>=8'}
    dependencies:
      escape-goat: 2.1.1
    dev: true

  /q@1.5.1:
    resolution: {integrity: sha512-kV/CThkXo6xyFEZUugw/+pIOywXcDbFYgSct5cT3gqlbkBE1SJdwy6UQoZvodiWF/ckQLZyDE/Bu1M6gVu5lVw==}
    engines: {node: '>=0.6.0', teleport: '>=0.2.0'}
    dev: true

  /qs@6.11.0:
    resolution: {integrity: sha512-MvjoMCJwEarSbUYk5O+nmoSzSutSsTwF85zcHPQ9OrlFoZOYIjaqBAJIqIXjptyD5vThxGq52Xu/MaJzRkIk4Q==}
    engines: {node: '>=0.6'}
    dependencies:
      side-channel: 1.0.4

  /querystringify@2.2.0:
    resolution: {integrity: sha512-FIqgj2EUvTa7R50u0rGsyTftzjYmv/a3hO345bZNrqabNqjtgiDMgmo4mkUjd+nzU5oF3dClKqFIPUKybUyqoQ==}
    dev: true

  /queue-microtask@1.2.3:
    resolution: {integrity: sha512-NuaNSa6flKT5JaSYQzJok04JzTL1CA6aGhv5rfLW3PgqA+M2ChpZQnAC8h8i4ZFkBS8X5RqkDBHA7r4hej3K9A==}

  /quick-lru@4.0.1:
    resolution: {integrity: sha512-ARhCpm70fzdcvNQfPoy49IaanKkTlRWF2JMzqhcJbhSFRZv7nPTvZJdcY7301IPmvW+/p0RgIWnQDLJxifsQ7g==}
    engines: {node: '>=8'}
    dev: true

  /railroad-diagrams@1.0.0:
    resolution: {integrity: sha512-cz93DjNeLY0idrCNOH6PviZGRN9GJhsdm9hpn1YCS879fj4W+x5IFJhhkRZcwVgMmFF7R82UA/7Oh+R8lLZg6A==}
    dev: false

  /randexp@0.4.6:
    resolution: {integrity: sha512-80WNmd9DA0tmZrw9qQa62GPPWfuXJknrmVmLcxvq4uZBdYqb1wYoKTmnlGUchvVWe0XiLupYkBoXVOxz3C8DYQ==}
    engines: {node: '>=0.12'}
    dependencies:
      discontinuous-range: 1.0.0
      ret: 0.1.15
    dev: false

  /randombytes@2.1.0:
    resolution: {integrity: sha512-vYl3iOX+4CKUWuxGi9Ukhie6fsqXqS9FE2Zaic4tNFD2N2QQaXOMFbuKK4QmDHC0JO6B1Zp41J0LpT0oR68amQ==}
    dependencies:
      safe-buffer: 5.2.1
    dev: true

  /range-parser@1.2.1:
    resolution: {integrity: sha512-Hrgsx+orqoygnmhFbKaHE6c296J+HTAQXoxEF6gNupROmmGJRoyzfG3ccAveqCBrwr/2yxQ5BVd/GTl5agOwSg==}
    engines: {node: '>= 0.6'}

  /raw-body@2.5.1:
    resolution: {integrity: sha512-qqJBtEyVgS0ZmPGdCFPWJ3FreoqvG4MVQln/kCgF7Olq95IbOp0/BWyMwbdtn4VTvkM8Y7khCQ2Xgk/tcrCXig==}
    engines: {node: '>= 0.8'}
    dependencies:
      bytes: 3.1.2
      http-errors: 2.0.0
      iconv-lite: 0.4.24
      unpipe: 1.0.0

  /raw-body@2.5.2:
    resolution: {integrity: sha512-8zGqypfENjCIqGhgXToC8aB2r7YrBX+AQAfIPs/Mlk+BtPTztOvTS01NRW/3Eh60J+a48lt8qsCzirQ6loCVfA==}
    engines: {node: '>= 0.8'}
    dependencies:
      bytes: 3.1.2
      http-errors: 2.0.0
      iconv-lite: 0.4.24
      unpipe: 1.0.0

  /read-cache@1.0.0:
    resolution: {integrity: sha512-Owdv/Ft7IjOgm/i0xvNDZ1LrRANRfew4b2prF3OWMQLxLfu3bS8FVhCsrSCMK4lR56Y9ya+AThoTpDCTxCmpRA==}
    dependencies:
      pify: 2.3.0
    dev: true

  /read-pkg-up@7.0.1:
    resolution: {integrity: sha512-zK0TB7Xd6JpCLmlLmufqykGE+/TlOePD6qKClNW7hHDKFh/J7/7gCWGR7joEQEW1bKq3a3yUZSObOoWLFQ4ohg==}
    engines: {node: '>=8'}
    dependencies:
      find-up: 4.1.0
      read-pkg: 5.2.0
      type-fest: 0.8.1
    dev: true

  /read-pkg@5.2.0:
    resolution: {integrity: sha512-Ug69mNOpfvKDAc2Q8DRpMjjzdtrnv9HcSMX+4VsZxD1aZ6ZzrIE7rlzXBtWTyhULSMKg076AW6WR5iZpD0JiOg==}
    engines: {node: '>=8'}
    dependencies:
      '@types/normalize-package-data': 2.4.1
      normalize-package-data: 2.5.0
      parse-json: 5.2.0
      type-fest: 0.6.0
    dev: true

  /readable-stream@1.1.14:
    resolution: {integrity: sha512-+MeVjFf4L44XUkhM1eYbD8fyEsxcV81pqMSR5gblfcLCHfZvbrqy4/qYHE+/R5HoBUT11WV5O08Cr1n3YXkWVQ==}
    dependencies:
      core-util-is: 1.0.3
      inherits: 2.0.4
      isarray: 0.0.1
      string_decoder: 0.10.31
    dev: false

  /readable-stream@2.3.7:
    resolution: {integrity: sha512-Ebho8K4jIbHAxnuxi7o42OrZgF/ZTNcsZj6nRKyUmkhLFq8CHItp/fy6hQZuZmP/n3yZ9VBUbp4zz/mX8hmYPw==}
    dependencies:
      core-util-is: 1.0.3
      inherits: 2.0.4
      isarray: 1.0.0
      process-nextick-args: 2.0.1
      safe-buffer: 5.1.2
      string_decoder: 1.1.1
      util-deprecate: 1.0.2

  /readable-stream@3.6.0:
    resolution: {integrity: sha512-BViHy7LKeTz4oNnkcLJ+lVSL6vpiFeX6/d3oSH8zCW7UxP2onchk+vTGB143xuFjHS3deTgkKoXXymXqymiIdA==}
    engines: {node: '>= 6'}
    dependencies:
      inherits: 2.0.4
      string_decoder: 1.3.0
      util-deprecate: 1.0.2

  /readdirp@3.6.0:
    resolution: {integrity: sha512-hOS089on8RduqdbhvQ5Z37A0ESjsqz6qnRcffsMU3495FuTdqSm+7bhJ29JvIOsBDEEnan5DPu9t3To9VRlMzA==}
    engines: {node: '>=8.10.0'}
    dependencies:
      picomatch: 2.3.1

  /rechoir@0.6.2:
    resolution: {integrity: sha512-HFM8rkZ+i3zrV+4LQjwQ0W+ez98pApMGM3HUrN04j3CqzPOzl9nmP15Y8YXNm8QHGv/eacOVEjqhmWpkRV0NAw==}
    engines: {node: '>= 0.10'}
    dependencies:
      resolve: 1.22.2
    dev: true

  /redent@3.0.0:
    resolution: {integrity: sha512-6tDA8g98We0zd0GvVeMT9arEOnTw9qM03L9cJXaCjrip1OO764RDBLBfrB4cwzNGDj5OA5ioymC9GkizgWJDUg==}
    engines: {node: '>=8'}
    dependencies:
      indent-string: 4.0.0
      strip-indent: 3.0.0
    dev: true

  /redis@4.6.7:
    resolution: {integrity: sha512-KrkuNJNpCwRm5vFJh0tteMxW8SaUzkm5fBH7eL5hd/D0fAkzvapxbfGPP/r+4JAXdQuX7nebsBkBqA2RHB7Usw==}
    dependencies:
      '@redis/bloom': 1.2.0(@redis/client@1.5.8)
      '@redis/client': 1.5.8
      '@redis/graph': 1.1.0(@redis/client@1.5.8)
      '@redis/json': 1.0.4(@redis/client@1.5.8)
      '@redis/search': 1.1.3(@redis/client@1.5.8)
      '@redis/time-series': 1.0.4(@redis/client@1.5.8)
    dev: false

  /reflect-metadata@0.1.13:
    resolution: {integrity: sha512-Ts1Y/anZELhSsjMcU605fU9RE4Oi3p5ORujwbIKXfWa+0Zxs510Qrmrce5/Jowq3cHSZSJqBjypxmHarc+vEWg==}

  /regenerator-runtime@0.13.9:
    resolution: {integrity: sha512-p3VT+cOEgxFsRRA9X4lkI1E+k2/CtnKtU4gcxyaCUreilL/vqI6CdZ3wxVUx3UOUg+gnUOQQcRI7BmSI656MYA==}
    dev: false

  /regexp.prototype.flags@1.5.0:
    resolution: {integrity: sha512-0SutC3pNudRKgquxGoRGIz946MZVHqbNfPjBdxeOhBrdgDKlRoXmYLQN9xRbrR09ZXWeGAdPuif7egofn6v5LA==}
    engines: {node: '>= 0.4'}
    dependencies:
      call-bind: 1.0.2
      define-properties: 1.2.0
      functions-have-names: 1.2.3
    dev: true

  /relateurl@0.2.7:
    resolution: {integrity: sha512-G08Dxvm4iDN3MLM0EsP62EDV9IuhXPR6blNz6Utcp7zyV3tr4HVNINt6MpaRWbxoOHT3Q7YN2P+jaHX8vUbgog==}
    engines: {node: '>= 0.10'}
    dev: false

  /remote-content@3.0.0:
    resolution: {integrity: sha512-/hjCYVqWY/jYR07ptEJpClnYrGedSQ5AxCrEeMb3NlrxTgUK/7+iCOReE3z1QMYm3UL7sJX3o7cww/NC6UgyhA==}
    dependencies:
      proxy-from-env: 1.1.0
      superagent: 7.1.5
      superagent-proxy: 3.0.0(superagent@7.1.5)
    transitivePeerDependencies:
      - supports-color
    dev: false

  /repeat-string@1.6.1:
    resolution: {integrity: sha512-PV0dzCYDNfRi1jCDbJzpW7jNNDRuCOG/jI5ctQcGKt/clZD+YcPS3yIlWuTJMmESC8aevCFmWJy5wjAFgNqN6w==}
    engines: {node: '>=0.10'}
    dev: true

  /require-directory@2.1.1:
    resolution: {integrity: sha512-fGxEI7+wsG9xrvdjsrlmL22OMTTiHRwAMroiEeMgq8gzoLC/PQr7RsRDSTLUg/bZAZtF+TVIkHc6/4RIKrui+Q==}
    engines: {node: '>=0.10.0'}

  /require-from-string@2.0.2:
    resolution: {integrity: sha512-Xf0nWe6RseziFMu+Ap9biiUbmplq6S9/p+7w7YXP/JBHhrUDDUhwa+vANyubuqfZWTveU//DYVGsDG7RKL/vEw==}
    engines: {node: '>=0.10.0'}
    dev: true

  /requires-port@1.0.0:
    resolution: {integrity: sha512-KigOCHcocU3XODJxsu8i/j8T9tzT4adHiecwORRQ0ZZFcp7ahwXuRU1m+yuO90C5ZUyGeGfocHDI14M3L3yDAQ==}
    dev: true

  /resolve-from@4.0.0:
    resolution: {integrity: sha512-pb/MYmXstAkysRFx8piNI1tGFNQIFA3vkE3Gq4EuA1dF6gHp/+vgZqsCGJapvy8N3Q+4o7FwvquPJcnZ7RYy4g==}
    engines: {node: '>=4'}
    dev: true

  /resolve-from@5.0.0:
    resolution: {integrity: sha512-qYg9KP24dD5qka9J47d0aVky0N+b4fTU89LN9iDnjB5waksiC49rvMB0PrUJQGoTmH50XPiqOvAjDfaijGxYZw==}
    engines: {node: '>=8'}
    dev: true

  /resolve-global@1.0.0:
    resolution: {integrity: sha512-zFa12V4OLtT5XUX/Q4VLvTfBf+Ok0SPc1FNGM/z9ctUdiU618qwKpWnd0CHs3+RqROfyEg/DhuHbMWYqcgljEw==}
    engines: {node: '>=8'}
    dependencies:
      global-dirs: 0.1.1
    dev: true

  /resolve@1.22.1:
    resolution: {integrity: sha512-nBpuuYuY5jFsli/JIs1oldw6fOQCBioohqWZg/2hiaOybXOft4lonv85uDOKXdf8rhyK159cxU5cDcK/NKk8zw==}
    hasBin: true
    dependencies:
      is-core-module: 2.12.0
      path-parse: 1.0.7
      supports-preserve-symlinks-flag: 1.0.0
    dev: true

  /resolve@1.22.2:
    resolution: {integrity: sha512-Sb+mjNHOULsBv818T40qSPeRiuWLyaGMa5ewydRLFimneixmVy2zdivRl+AF6jaYPC8ERxGDmFSiqui6SfPd+g==}
    hasBin: true
    dependencies:
      is-core-module: 2.12.0
      path-parse: 1.0.7
      supports-preserve-symlinks-flag: 1.0.0

  /restore-cursor@3.1.0:
    resolution: {integrity: sha512-l+sSefzHpj5qimhFSE5a8nufZYAM3sBSVMAPtYkmC+4EH2anSGaEMXSD0izRQbu9nfyQ9y5JrVmp7E8oZrUjvA==}
    engines: {node: '>=8'}
    dependencies:
      onetime: 5.1.2
      signal-exit: 3.0.7
    dev: true

  /ret@0.1.15:
    resolution: {integrity: sha512-TTlYpa+OL+vMMNG24xSlQGEJ3B/RzEfUlLct7b5G/ytav+wPrplCpVMFuwzXbkecJrb6IYo1iFb0S9v37754mg==}
    engines: {node: '>=0.12'}
    dev: false

  /retry@0.13.1:
    resolution: {integrity: sha512-XQBQ3I8W1Cge0Seh+6gjj03LbmRFWuoszgK9ooCpwYIrhhoO80pfq4cUkU5DkknwfOfFteRwlZ56PYOGYyFWdg==}
    engines: {node: '>= 4'}
    dev: false

  /reusify@1.0.4:
    resolution: {integrity: sha512-U9nH88a3fc/ekCF1l0/UP1IosiuIjyTh7hBvXVMHYgVcfGvt897Xguj2UOLDeI5BG2m7/uwyaLVT6fbtCwTyzw==}
    engines: {iojs: '>=1.0.0', node: '>=0.10.0'}

  /rimraf@3.0.2:
    resolution: {integrity: sha512-JZkJMZkAGFFPP2YqXZXPbMlMBgsxzE8ILs4lMIX/2o0L9UBw9O/Y3o6wFw/i9YLapcUJWwqbi3kdxIPdC62TIA==}
    hasBin: true
    dependencies:
      glob: 7.2.0

  /rimraf@4.4.1:
    resolution: {integrity: sha512-Gk8NlF062+T9CqNGn6h4tls3k6T1+/nXdOcSZVikNVtlRdYpA7wRJJMoXmuvOnLW844rPjdQ7JgXCYM6PPC/og==}
    engines: {node: '>=14'}
    hasBin: true
    dependencies:
      glob: 9.2.1
    dev: true

  /rollup@3.21.5:
    resolution: {integrity: sha512-a4NTKS4u9PusbUJcfF4IMxuqjFzjm6ifj76P54a7cKnvVzJaG12BLVR+hgU2YDGHzyMMQNxLAZWuALsn8q2oQg==}
    engines: {node: '>=14.18.0', npm: '>=8.0.0'}
    hasBin: true
    optionalDependencies:
      fsevents: 2.3.2
    dev: true

  /rope-sequence@1.3.3:
    resolution: {integrity: sha512-85aZYCxweiD5J8yTEbw+E6A27zSnLPNDL0WfPdw3YYodq7WjnTKo0q4dtyQ2gz23iPT8Q9CUyJtAaUNcTxRf5Q==}
    dev: false

  /run-async@2.4.1:
    resolution: {integrity: sha512-tvVnVv01b8c1RrA6Ep7JkStj85Guv/YrMcwqYQnwjsAS2cTmmPGBBjAjpCW7RrSodNSoE2/qg9O4bceNvUuDgQ==}
    engines: {node: '>=0.12.0'}
    dev: true

  /run-parallel@1.2.0:
    resolution: {integrity: sha512-5l4VyZR86LZ/lDxZTR6jqL8AFE2S0IFLMP26AbjsLVADxHdhB/c0GUsH+y39UfCi3dzz8OlQuPmnaJOMoDHQBA==}
    dependencies:
      queue-microtask: 1.2.3

  /rxjs@7.8.1:
    resolution: {integrity: sha512-AA3TVj+0A2iuIoQkWEK/tqFjBq2j+6PO6Y0zJcvzLAFhEFIO3HL0vls9hWLncZbAAbK0mar7oZ4V079I/qPMxg==}
    dependencies:
      tslib: 2.5.0

  /sade@1.8.1:
    resolution: {integrity: sha512-xal3CZX1Xlo/k4ApwCFrHVACi9fBqJ7V+mwhBsuf/1IOKbBy098Fex+Wa/5QMubw09pSZ/u8EY8PWgevJsXp1A==}
    engines: {node: '>=6'}
    dependencies:
      mri: 1.2.0
    dev: true

  /safe-buffer@5.1.2:
    resolution: {integrity: sha512-Gd2UZBJDkXlY7GbJxfsE8/nvKkUEU1G38c1siN6QP6a9PT9MmHB8GnpscSmMJSoF8LOIrt8ud/wPtojys4G6+g==}

  /safe-buffer@5.2.1:
    resolution: {integrity: sha512-rp3So07KcdmmKbGvgaNxQSJr7bGVSVk5S9Eq1F+ppbRo70+YeaDxkw5Dd8NPN+GD6bjnYm2VuPuCXmpuYvmCXQ==}

  /safer-buffer@2.1.2:
    resolution: {integrity: sha512-YZo3K82SD7Riyi0E1EQPojLz7kpepnSQI9IyPbHHg1XXXevb5dJI7tpyN2ADxGcQbHG7vcyRHk0cbwqcQriUtg==}

  /saxes@6.0.0:
    resolution: {integrity: sha512-xAg7SOnEhrm5zI3puOOKyy1OMcMlIJZYNJY7xLBwSze0UjhPLnWfj2GF2EpT0jmzaJKIWKHLsaSSajf35bcYnA==}
    engines: {node: '>=v12.22.7'}
    dependencies:
      xmlchars: 2.2.0
    dev: true

  /schema-utils@3.1.2:
    resolution: {integrity: sha512-pvjEHOgWc9OWA/f/DE3ohBWTD6EleVLf7iFUkoSwAxttdBhB9QUebQgxER2kWueOvRJXPHNnyrvvh9eZINB8Eg==}
    engines: {node: '>= 10.13.0'}
    dependencies:
      '@types/json-schema': 7.0.10
      ajv: 6.12.6
      ajv-keywords: 3.5.2(ajv@6.12.6)
    dev: true

  /schema-utils@3.3.0:
    resolution: {integrity: sha512-pN/yOAvcC+5rQ5nERGuwrjLlYvLTbCibnZ1I7B1LaiAz9BRBlE9GMgE/eqV30P7aJQUf7Ddimy/RsbYO/GrVGg==}
    engines: {node: '>= 10.13.0'}
    dependencies:
      '@types/json-schema': 7.0.10
      ajv: 6.12.6
      ajv-keywords: 3.5.2(ajv@6.12.6)
    dev: true

  /search-insights@2.6.0:
    resolution: {integrity: sha512-vU2/fJ+h/Mkm/DJOe+EaM5cafJv/1rRTZpGJTuFPf/Q5LjzgMDsqPdSaZsAe+GAWHHsfsu+rQSAn6c8IGtBEVw==}
    engines: {node: '>=8.16.0'}
    dev: true

  /section-matter@1.0.0:
    resolution: {integrity: sha512-vfD3pmTzGpufjScBh50YHKzEu2lxBWhVEHsNGoEXmCmn2hKGfeNLYMzCJpe8cD7gqX7TJluOVpBkAequ6dgMmA==}
    engines: {node: '>=4'}
    dependencies:
      extend-shallow: 2.0.1
      kind-of: 6.0.3
    dev: true

  /selderee@0.6.0:
    resolution: {integrity: sha512-ibqWGV5aChDvfVdqNYuaJP/HnVBhlRGSRrlbttmlMpHcLuTqqbMH36QkSs9GEgj5M88JDYLI8eyP94JaQ8xRlg==}
    dependencies:
      parseley: 0.7.0
    dev: false

  /semver@5.7.1:
    resolution: {integrity: sha512-sauaDf/PZdVgrLTNYHRtpXa1iRiKcaebiKQ1BJdpQlWH2lCvexQdX55snPFyK7QzpudqbCI0qXFfOasHdyNDGQ==}
    hasBin: true

  /semver@6.3.0:
    resolution: {integrity: sha512-b39TBaTSfV6yBrapU89p5fKekE2m/NwnDocOVruQFS1/veMgdzuPcnOM34M6CwxW8jH/lxEa5rBoDeUwu5HHTw==}
    hasBin: true
    dev: false

  /semver@7.5.0:
    resolution: {integrity: sha512-+XC0AD/R7Q2mPSRuy2Id0+CGTZ98+8f+KvwirxOKIEyid+XSx6HbC63p+O4IndTHuX5Z+JxQ0TghCkO5Cg/2HA==}
    engines: {node: '>=10'}
    hasBin: true
    dependencies:
      lru-cache: 6.0.0

  /send@0.18.0:
    resolution: {integrity: sha512-qqWzuOjSFOuqPjFe4NOsMLafToQQwBSOEpS+FwEt3A2V3vKubTquT3vmLTQpFgMXp8AlFWFuP1qKaJZOtPpVXg==}
    engines: {node: '>= 0.8.0'}
    dependencies:
      debug: 2.6.9
      depd: 2.0.0
      destroy: 1.2.0
      encodeurl: 1.0.2
      escape-html: 1.0.3
      etag: 1.8.1
      fresh: 0.5.2
      http-errors: 2.0.0
      mime: 1.6.0
      ms: 2.1.3
      on-finished: 2.4.1
      range-parser: 1.2.1
      statuses: 2.0.1
    transitivePeerDependencies:
      - supports-color

  /sentence-case@3.0.4:
    resolution: {integrity: sha512-8LS0JInaQMCRoQ7YUytAo/xUu5W2XnQxV2HI/6uM6U7CITS1RqPElr30V6uIqyMKM9lJGRVFy5/4CuzcixNYSg==}
    dependencies:
      no-case: 3.0.4
      tslib: 2.5.3
      upper-case-first: 2.0.2
    dev: true

  /serialize-javascript@6.0.0:
    resolution: {integrity: sha512-Qr3TosvguFt8ePWqsvRfrKyQXIiW+nGbYpy8XK24NQHE83caxWt+mIymTT19DGFbNWNLfEwsrkSmN64lVWB9ag==}
    dependencies:
      randombytes: 2.1.0
    dev: true

  /serialize-javascript@6.0.1:
    resolution: {integrity: sha512-owoXEFjWRllis8/M1Q+Cw5k8ZH40e3zhp/ovX+Xr/vi1qj6QesbyXXViFbpNvWvPNAD62SutwEXavefrLJWj7w==}
    dependencies:
      randombytes: 2.1.0
    dev: true

  /serve-static@1.15.0:
    resolution: {integrity: sha512-XGuRDNjXUijsUL0vl6nSD7cwURuzEgglbOaFuZM9g3kwDXOWVTck0jLzjPzGD+TazWbboZYu52/9/XPdUgne9g==}
    engines: {node: '>= 0.8.0'}
    dependencies:
      encodeurl: 1.0.2
      escape-html: 1.0.3
      parseurl: 1.3.3
      send: 0.18.0
    transitivePeerDependencies:
      - supports-color

  /set-blocking@2.0.0:
    resolution: {integrity: sha512-KiKBS8AnWGEyLzofFfmvKwpdPzqiy16LvQfK3yv/fVH7Bj13/wl3JSR1J+rfgRE9q7xUJK4qvgS8raSOeLUehw==}
    dev: false

  /setprototypeof@1.2.0:
    resolution: {integrity: sha512-E5LDX7Wrp85Kil5bhZv46j8jOeboKq5JMmYM3gVGdGH8xFpPWXUMsNrlODCrkoxMEeNi/XZIwuRvY4XNwYMJpw==}

  /sha.js@2.4.11:
    resolution: {integrity: sha512-QMEp5B7cftE7APOjk5Y6xgrbWu+WkLVQwk8JNjZ8nKRciZaByEW6MubieAiToS7+dwvrjGhH8jRXz3MVd0AYqQ==}
    hasBin: true
    dependencies:
      inherits: 2.0.4
      safe-buffer: 5.2.1
    dev: false

  /shebang-command@2.0.0:
    resolution: {integrity: sha512-kHxr2zZpYtdmrN1qDjrrX/Z1rR1kG8Dx+gkpK1G4eXmvXswmcE1hTWBWYUzlraYw1/yZp6YuDY77YtvbN0dmDA==}
    engines: {node: '>=8'}
    dependencies:
      shebang-regex: 3.0.0
    dev: true

  /shebang-regex@3.0.0:
    resolution: {integrity: sha512-7++dFhtcx3353uBaq8DDR4NuxBetBzC7ZQOhmTQInHEd6bSrXdiEyzCvG07Z44UYdLShWUyXt5M/yhz8ekcb1A==}
    engines: {node: '>=8'}
    dev: true

  /shell-quote@1.8.0:
    resolution: {integrity: sha512-QHsz8GgQIGKlRi24yFc6a6lN69Idnx634w49ay6+jA5yFh7a1UY+4Rp6HPx/L/1zcEDPEij8cIsiqR6bQsE5VQ==}
    dev: true

  /shelljs@0.8.5:
    resolution: {integrity: sha512-TiwcRcrkhHvbrZbnRcFYMLl30Dfov3HKqzp5tO5b4pt6G/SezKcYhmDg15zXVBswHmctSAQKznqNW2LO5tTDow==}
    engines: {node: '>=4'}
    hasBin: true
    dependencies:
      glob: 7.2.0
      interpret: 1.4.0
      rechoir: 0.6.2
    dev: true

  /shiki-es@0.2.0:
    resolution: {integrity: sha512-RbRMD+IuJJseSZljDdne9ThrUYrwBwJR04FvN4VXpfsU3MNID5VJGHLAD5je/HGThCyEKNgH+nEkSFEWKD7C3Q==}
    dev: true

  /shiki@0.14.2:
    resolution: {integrity: sha512-ltSZlSLOuSY0M0Y75KA+ieRaZ0Trf5Wl3gutE7jzLuIcWxLp5i/uEnLoQWNvgKXQ5OMpGkJnVMRLAuzjc0LJ2A==}
    dependencies:
      ansi-sequence-parser: 1.1.0
      jsonc-parser: 3.2.0
      vscode-oniguruma: 1.7.0
      vscode-textmate: 8.0.0
    dev: true

  /side-channel@1.0.4:
    resolution: {integrity: sha512-q5XPytqFEIKHkGdiMIrY10mvLRvnQh42/+GoBlFW3b2LXLE2xxJpZFdm94we0BaoV3RwJyGqg5wS7epxTv0Zvw==}
    dependencies:
      call-bind: 1.0.2
      get-intrinsic: 1.2.0
      object-inspect: 1.12.0

  /sigmund@1.0.1:
    resolution: {integrity: sha512-fCvEXfh6NWpm+YSuY2bpXb/VIihqWA6hLsgboC+0nl71Q7N7o2eaCW8mJa/NLvQhs6jpd3VZV4UiUQlV6+lc8g==}
    dev: false

  /signal-exit@3.0.7:
    resolution: {integrity: sha512-wnD2ZE+l+SPC/uoS0vXeE9L1+0wuaMqKlfz9AMUo38JsyLSBWSFcHR1Rri62LZc12vLr1gb3jl7iwQhgwpAbGQ==}

  /sinon@15.1.2:
    resolution: {integrity: sha512-uG1pU54Fis4EfYOPoEi13fmRHgZNg/u+3aReSEzHsN52Bpf+bMVfsBQS5MjouI+rTuG6UBIINlpuuO2Epr7SiA==}
    dependencies:
      '@sinonjs/commons': 3.0.0
      '@sinonjs/fake-timers': 10.2.0
      '@sinonjs/samsam': 8.0.0
      diff: 5.1.0
      nise: 5.1.4
      supports-color: 7.2.0
    dev: true

  /sirv@2.0.2:
    resolution: {integrity: sha512-4Qog6aE29nIjAOKe/wowFTxOdmbEZKb+3tsLljaBRzJwtqto0BChD2zzH0LhgCSXiI+V7X+Y45v14wBZQ1TK3w==}
    engines: {node: '>= 10'}
    dependencies:
      '@polka/url': 1.0.0-next.21
      mrmime: 1.0.1
      totalist: 3.0.0
    dev: true

  /slash@3.0.0:
    resolution: {integrity: sha512-g9Q1haeby36OSStwb4ntCGGGaKsaVSjQ68fBxoQcutl5fS1vuY18H3wSt3jFyFtrkx+Kz0V1G85A4MyAdDMi2Q==}
    engines: {node: '>=8'}
    dev: true

  /slash@4.0.0:
    resolution: {integrity: sha512-3dOsAHXXUkQTpOYcoAxLIorMTp4gIQr5IW3iVb7A7lFIp0VHhnynm9izx6TssdrIcVIESAlVjtnO2K8bg+Coew==}
    engines: {node: '>=12'}
    dev: true

  /slick@1.12.2:
    resolution: {integrity: sha512-4qdtOGcBjral6YIBCWJ0ljFSKNLz9KkhbWtuGvUyRowl1kxfuE1x/Z/aJcaiilpb3do9bl5K7/1h9XC5wWpY/A==}
    dev: false

  /smart-buffer@4.2.0:
    resolution: {integrity: sha512-94hK0Hh8rPqQl2xXc3HsaBoOXKV20MToPkcXvwbISWLEs+64sBq5kFgn2kJDHb1Pry9yrP0dxrCI9RRci7RXKg==}
    engines: {node: '>= 6.0.0', npm: '>= 3.0.0'}
    dev: false

  /snake-case@3.0.4:
    resolution: {integrity: sha512-LAOh4z89bGQvl9pFfNF8V146i7o7/CqFPbqzYgP+yYzDIDeS9HaNFtXABamRW+AQzEVODcvE79ljJ+8a9YSdMg==}
    dependencies:
      dot-case: 3.0.4
      tslib: 2.5.3
    dev: true

  /socks-proxy-agent@5.0.1:
    resolution: {integrity: sha512-vZdmnjb9a2Tz6WEQVIurybSwElwPxMZaIc7PzqbJTrezcKNznv6giT7J7tZDZ1BojVaa1jvO/UiUdhDVB0ACoQ==}
    engines: {node: '>= 6'}
    dependencies:
      agent-base: 6.0.2
      debug: 4.3.4(supports-color@8.1.1)
      socks: 2.6.2
    transitivePeerDependencies:
      - supports-color
    dev: false

  /socks@2.6.2:
    resolution: {integrity: sha512-zDZhHhZRY9PxRruRMR7kMhnf3I8hDs4S3f9RecfnGxvcBHQcKcIH/oUcEWffsfl1XxdYlA7nnlGbbTvPz9D8gA==}
    engines: {node: '>= 10.13.0', npm: '>= 3.0.0'}
    dependencies:
      ip: 1.1.8
      smart-buffer: 4.2.0
    dev: false

  /source-map-js@1.0.2:
    resolution: {integrity: sha512-R0XvVJ9WusLiqTCEiGCmICCMplcCkIwwR11mOSD9CR5u+IXYdiseeEuXCVAjS54zqwkLcPNnmU4OeJ6tUrWhDw==}
    engines: {node: '>=0.10.0'}

  /source-map-support@0.5.21:
    resolution: {integrity: sha512-uBHU3L3czsIyYXKX88fdrGovxdSCoTGDRZ6SYXtSRxLZUzHg5P/66Ht6uoUlHu9EZod+inXhKo3qQgwXUT/y1w==}
    dependencies:
      buffer-from: 1.1.2
      source-map: 0.6.1
    dev: true

  /source-map@0.6.1:
    resolution: {integrity: sha512-UjgapumWlbMhkBgzT7Ykc5YXUT46F0iKu8SGXq0bcwP5dz/h0Plj6enJqjz1Zbq2l5WaqYnrVbwWOWMyF3F47g==}
    engines: {node: '>=0.10.0'}

  /source-map@0.7.4:
    resolution: {integrity: sha512-l3BikUxvPOcn5E74dZiq5BGsTb5yEwhaTSzccU6t4sDOH8NWJCstKO5QT2CvtFoK6F0saL7p9xHAqHOlCPJygA==}
    engines: {node: '>= 8'}
    dev: true

  /sourcemap-codec@1.4.8:
    resolution: {integrity: sha512-9NykojV5Uih4lgo5So5dtw+f0JgJX30KCNI8gwhz2J9A15wD0Ml6tjHKwf6fTSa6fAdVBdZeNOs9eJ71qCk8vA==}
    deprecated: Please use @jridgewell/sourcemap-codec instead
    dev: true

  /spdx-correct@3.1.1:
    resolution: {integrity: sha512-cOYcUWwhCuHCXi49RhFRCyJEK3iPj1Ziz9DpViV3tbZOwXD49QzIN3MpOLJNxh2qwq2lJJZaKMVw9qNi4jTC0w==}
    dependencies:
      spdx-expression-parse: 3.0.1
      spdx-license-ids: 3.0.12
    dev: true

  /spdx-exceptions@2.3.0:
    resolution: {integrity: sha512-/tTrYOC7PPI1nUAgx34hUpqXuyJG+DTHJTnIULG4rDygi4xu/tfgmq1e1cIRwRzwZgo4NLySi+ricLkZkw4i5A==}
    dev: true

  /spdx-expression-parse@3.0.1:
    resolution: {integrity: sha512-cbqHunsQWnJNE6KhVSMsMeH5H/L9EpymbzqTQ3uLwNCLZ1Q481oWaofqH7nO6V07xlXwY6PhQdQ2IedWx/ZK4Q==}
    dependencies:
      spdx-exceptions: 2.3.0
      spdx-license-ids: 3.0.12
    dev: true

  /spdx-license-ids@3.0.12:
    resolution: {integrity: sha512-rr+VVSXtRhO4OHbXUiAF7xW3Bo9DuuF6C5jH+q/x15j2jniycgKbxU09Hr0WqlSLUs4i4ltHGXqTe7VHclYWyA==}
    dev: true

  /specificity@0.4.1:
    resolution: {integrity: sha512-1klA3Gi5PD1Wv9Q0wUoOQN1IWAuPu0D1U03ThXTr0cJ20+/iq2tHSDnK7Kk/0LXJ1ztUB2/1Os0wKmfyNgUQfg==}
    hasBin: true
    dev: false

  /split2@3.2.2:
    resolution: {integrity: sha512-9NThjpgZnifTkJpzTZ7Eue85S49QwpNhZTq6GRJwObb6jnLFNGB7Qm73V5HewTROPyxD0C29xqmaI68bQtV+hg==}
    dependencies:
      readable-stream: 3.6.0
    dev: true

  /sprintf-js@1.0.3:
    resolution: {integrity: sha512-D9cPgkvLlV3t3IzL0D0YLvGA9Ahk4PcvVwUbN0dSGr1aP0Nrt4AEnTUbuGvquEC0mA64Gqt1fzirlRs5ibXx8g==}
    dev: true

  /statuses@1.5.0:
    resolution: {integrity: sha512-OpZ3zP+jT1PI7I8nemJX4AKmAX070ZkYPVWV/AaKTJl+tXCTGyVdC1a4SL8RUQYEwk/f34ZX8UTykN68FwrqAA==}
    engines: {node: '>= 0.6'}
    dev: true

  /statuses@2.0.1:
    resolution: {integrity: sha512-RwNA9Z/7PrK06rYLIzFMlaF+l73iwpzsqRIFgbMLbTcLD6cOao82TaWefPXQvB2fOC4AjuYSEndS7N/mTCbkdQ==}
    engines: {node: '>= 0.8'}

  /stop-iteration-iterator@1.0.0:
    resolution: {integrity: sha512-iCGQj+0l0HOdZ2AEeBADlsRC+vsnDsZsbdSiH1yNSjcfKM7fdpCMfqAL/dwF5BLiw/XhRft/Wax6zQbhq2BcjQ==}
    engines: {node: '>= 0.4'}
    dependencies:
      internal-slot: 1.0.5
    dev: true

  /streamsearch@1.1.0:
    resolution: {integrity: sha512-Mcc5wHehp9aXz1ax6bZUyY5afg9u2rv5cqQI3mRrYkGC8rW2hM02jWuwjtL++LS5qinSyhj2QfLyNsuc+VsExg==}
    engines: {node: '>=10.0.0'}

  /string-width@4.2.3:
    resolution: {integrity: sha512-wKyQRQpjJ0sIp62ErSZdGsjMJWsap5oRNihHhu6G7JVO/9jIB6UyevL+tXuOqrng8j/cxKTWyWUwvSTriiZz/g==}
    engines: {node: '>=8'}
    dependencies:
      emoji-regex: 8.0.0
      is-fullwidth-code-point: 3.0.0
      strip-ansi: 6.0.1

  /string_decoder@0.10.31:
    resolution: {integrity: sha512-ev2QzSzWPYmy9GuqfIVildA4OdcGLeFZQrq5ys6RtiuF+RQQiZWr8TZNyAcuVXyQRYfEO+MsoB/1BuQVhOJuoQ==}
    dev: false

  /string_decoder@1.1.1:
    resolution: {integrity: sha512-n/ShnvDi6FHbbVfviro+WojiFzv+s8MPMHBczVePfUpDJLwoLT0ht1l4YwBCbi8pJAveEEdnkHyPyTP/mzRfwg==}
    dependencies:
      safe-buffer: 5.1.2

  /string_decoder@1.3.0:
    resolution: {integrity: sha512-hkRX8U1WjJFd8LsDJ2yQ/wWWxaopEsABU1XfkM8A+j0+85JAGppt16cr1Whg6KIbb4okU6Mql6BOj+uup/wKeA==}
    dependencies:
      safe-buffer: 5.2.1

  /strip-ansi@6.0.1:
    resolution: {integrity: sha512-Y38VPSHcqkFrCpFnQ9vuSXmquuv5oXOKpGeT6aGrr3o3Gc9AlVa6JBfUSOCnbxGGZF+/0ooI7KrPuUSztUdU5A==}
    engines: {node: '>=8'}
    dependencies:
      ansi-regex: 5.0.1

  /strip-bom-string@1.0.0:
    resolution: {integrity: sha512-uCC2VHvQRYu+lMh4My/sFNmF2klFymLX1wHJeXnbEJERpV/ZsVuonzerjfrGpIGF7LBVa1O7i9kjiWvJiFck8g==}
    engines: {node: '>=0.10.0'}
    dev: true

  /strip-bom@3.0.0:
    resolution: {integrity: sha512-vavAMRXOgBVNF6nyEEmL3DBK19iRpDcoIwW+swQ+CbGiu7lju6t+JklA1MHweoWtadgt4ISVUsXLyDq34ddcwA==}
    engines: {node: '>=4'}
    dev: true

  /strip-final-newline@2.0.0:
    resolution: {integrity: sha512-BrpvfNAE3dcvq7ll3xVumzjKjZQ5tI1sEUIKr3Uoks0XUl45St3FlatVqef9prk4jRDzhW6WZg+3bk93y6pLjA==}
    engines: {node: '>=6'}
    dev: true

  /strip-indent@3.0.0:
    resolution: {integrity: sha512-laJTa3Jb+VQpaC6DseHhF7dXVqHTfJPCRDaEbid/drOhgitgYku/letMUqOXFoWV0zIIUbjpdH2t+tYj4bQMRQ==}
    engines: {node: '>=8'}
    dependencies:
      min-indent: 1.0.1
    dev: true

  /strip-json-comments@3.1.1:
    resolution: {integrity: sha512-6fPc+R4ihwqP6N/aIv2f1gMH8lOVtWQHoqC4yK6oSDVVocumAsfCqjkXnqiYMhmMwS/mEHLp7Vehlt3ql6lEig==}
    engines: {node: '>=8'}
    dev: true

  /strip-outer@1.0.1:
    resolution: {integrity: sha512-k55yxKHwaXnpYGsOzg4Vl8+tDrWylxDEpknGjhTiZB8dFRU5rTo9CAzeycivxV3s+zlTKwrs6WxMxR95n26kwg==}
    engines: {node: '>=0.10.0'}
    dependencies:
      escape-string-regexp: 1.0.5
    dev: true

  /style-data@2.0.0:
    resolution: {integrity: sha512-8RJ+MnHlwFUrf3B3gUjs9KIrOk0TppHHwfIHfBd6QjYmZcuzN1OGqeMkWA3ZnD6GiRWJjCVouY/l11v4rlfnPA==}
    dependencies:
      cheerio: 1.0.0-rc.10
      mediaquery-text: 1.2.0
      pick-util: 1.1.5
    dev: false

  /style-mod@4.0.0:
    resolution: {integrity: sha512-OPhtyEjyyN9x3nhPsu76f52yUGXiZcgvsrFVtvTkyGRQJ0XK+GPc6ov1z+lRpbeabka+MYEQxOYRnt5nF30aMw==}

  /subscriptions-transport-ws@0.11.0(graphql@16.6.0):
    resolution: {integrity: sha512-8D4C6DIH5tGiAIpp5I0wD/xRlNiZAPGHygzCe7VzyzUoxHtawzjNAY9SUTXU05/EY2NMY9/9GF0ycizkXr1CWQ==}
    deprecated: The `subscriptions-transport-ws` package is no longer maintained. We recommend you use `graphql-ws` instead. For help migrating Apollo software to `graphql-ws`, see https://www.apollographql.com/docs/apollo-server/data/subscriptions/#switching-from-subscriptions-transport-ws    For general help using `graphql-ws`, see https://github.com/enisdenjo/graphql-ws/blob/master/README.md
    peerDependencies:
      graphql: ^15.7.2 || ^16.0.0
    dependencies:
      backo2: 1.0.2
      eventemitter3: 3.1.2
      graphql: 16.6.0
      iterall: 1.3.0
      symbol-observable: 1.2.0
      ws: 7.5.9
    transitivePeerDependencies:
      - bufferutil
      - utf-8-validate
    dev: false

  /sucrase@3.32.0:
    resolution: {integrity: sha512-ydQOU34rpSyj2TGyz4D2p8rbktIOZ8QY9s+DGLvFU1i5pWJE8vkpruCjGCMHsdXwnD7JDcS+noSwM/a7zyNFDQ==}
    engines: {node: '>=8'}
    hasBin: true
    dependencies:
      '@jridgewell/gen-mapping': 0.3.3
      commander: 4.1.1
      glob: 7.1.6
      lines-and-columns: 1.2.4
      mz: 2.7.0
      pirates: 4.0.5
      ts-interface-checker: 0.1.13
    dev: true

  /superagent-proxy@3.0.0(superagent@7.1.5):
    resolution: {integrity: sha512-wAlRInOeDFyd9pyonrkJspdRAxdLrcsZ6aSnS+8+nu4x1aXbz6FWSTT9M6Ibze+eG60szlL7JA8wEIV7bPWuyQ==}
    engines: {node: '>=6'}
    peerDependencies:
      superagent: '>= 0.15.4 || 1 || 2 || 3'
    dependencies:
      debug: 4.3.4(supports-color@8.1.1)
      proxy-agent: 5.0.0
      superagent: 7.1.5
    transitivePeerDependencies:
      - supports-color
    dev: false

  /superagent@7.1.5:
    resolution: {integrity: sha512-HQYyGuDRFGmZ6GNC4hq2f37KnsY9Lr0/R1marNZTgMweVDQLTLJJ6DGQ9Tj/xVVs5HEnop9EMmTbywb5P30aqw==}
    engines: {node: '>=6.4.0 <13 || >=14'}
    dependencies:
      component-emitter: 1.3.0
      cookiejar: 2.1.3
      debug: 4.3.4(supports-color@8.1.1)
      fast-safe-stringify: 2.1.1
      form-data: 4.0.0
      formidable: 2.1.1
      methods: 1.1.2
      mime: 2.6.0
      qs: 6.11.0
      readable-stream: 3.6.0
      semver: 7.5.0
    transitivePeerDependencies:
      - supports-color
    dev: false

  /superagent@8.0.6:
    resolution: {integrity: sha512-HqSe6DSIh3hEn6cJvCkaM1BLi466f1LHi4yubR0tpewlMpk4RUFFy35bKz8SsPBwYfIIJy5eclp+3tCYAuX0bw==}
    engines: {node: '>=6.4.0 <13 || >=14'}
    dependencies:
      component-emitter: 1.3.0
      cookiejar: 2.1.3
      debug: 4.3.4(supports-color@8.1.1)
      fast-safe-stringify: 2.1.1
      form-data: 4.0.0
      formidable: 2.1.1
      methods: 1.1.2
      mime: 2.6.0
      qs: 6.11.0
      semver: 7.5.0
    transitivePeerDependencies:
      - supports-color
    dev: true

  /supertest@6.3.3:
    resolution: {integrity: sha512-EMCG6G8gDu5qEqRQ3JjjPs6+FYT1a7Hv5ApHvtSghmOFJYtsU5S+pSb6Y2EUeCEY3CmEL3mmQ8YWlPOzQomabA==}
    engines: {node: '>=6.4.0'}
    dependencies:
      methods: 1.1.2
      superagent: 8.0.6
    transitivePeerDependencies:
      - supports-color
    dev: true

  /supports-color@5.5.0:
    resolution: {integrity: sha512-QjVjwdXIt408MIiAqCX4oUKsgU2EqAGzs2Ppkm4aQYbjm+ZEWEcW4SfFNTr4uMNZma0ey4f5lgLrkB0aX0QMow==}
    engines: {node: '>=4'}
    dependencies:
      has-flag: 3.0.0
    dev: true

  /supports-color@7.2.0:
    resolution: {integrity: sha512-qpCAvRl9stuOHveKsn7HncJRvv501qIacKzQlO/+Lwxc9+0q2wLyv4Dfvt80/DPn2pqOBsJdDiogXGR9+OvwRw==}
    engines: {node: '>=8'}
    dependencies:
      has-flag: 4.0.0

  /supports-color@8.1.1:
    resolution: {integrity: sha512-MpUEN2OodtUzxvKQl72cUF7RQ5EiHsGvSsVG0ia9c5RbWGL2CI4C7EpPS8UTBIplnlzZiNuV56w+FuNxy3ty2Q==}
    engines: {node: '>=10'}
    dependencies:
      has-flag: 4.0.0

  /supports-preserve-symlinks-flag@1.0.0:
    resolution: {integrity: sha512-ot0WnXS9fgdkgIcePe6RHNk1WA8+muPa6cSjeR3V8K27q9BB1rTE3R1p7Hv0z1ZyAc8s6Vvv8DIyWf681MAt0w==}
    engines: {node: '>= 0.4'}

  /swagger-ui-dist@4.15.5:
    resolution: {integrity: sha512-V3eIa28lwB6gg7/wfNvAbjwJYmDXy1Jo1POjyTzlB6wPcHiGlRxq39TSjYGVjQrUSAzpv+a7nzp7mDxgNy57xA==}
    dev: false

  /swagger-ui-dist@4.19.0:
    resolution: {integrity: sha512-9C9fJGI18gK5AhaU5YRyPY1lXJH4lmWh8h9zFMrJBkYzdRjCbAzYl1ayWPYgwFvag/Luqi3Co599OK/39IS2QQ==}
    dev: false

  /swagger-ui-express@4.6.3(express@4.18.2):
    resolution: {integrity: sha512-CDje4PndhTD2HkgyKH3pab+LKspDeB/NhPN2OF1j+piYIamQqBYwAXWESOT1Yju2xFg51bRW9sUng2WxDjzArw==}
    engines: {node: '>= v0.10.32'}
    peerDependencies:
      express: '>=4.0.0 || >=5.0.0-beta'
    dependencies:
      express: 4.18.2
      swagger-ui-dist: 4.15.5
    dev: false

  /symbol-observable@1.2.0:
    resolution: {integrity: sha512-e900nM8RRtGhlV36KGEU9k65K3mPb1WV70OdjfxlG2EAuM1noi/E/BaW/uMhL7bPEssK8QV57vN3esixjUvcXQ==}
    engines: {node: '>=0.10.0'}
    dev: false

  /symbol-observable@4.0.0:
    resolution: {integrity: sha512-b19dMThMV4HVFynSAM1++gBHAbk2Tc/osgLIBZMKsyqh34jb2e8Os7T6ZW/Bt3pJFdBTd2JwAnAAEQV7rSNvcQ==}
    engines: {node: '>=0.10'}
    dev: true

  /symbol-tree@3.2.4:
    resolution: {integrity: sha512-9QNk5KwDF+Bvz+PyObkmSYjI5ksVUYtjW7AU22r2NKcfLJcXp96hkDWU3+XndOsUb+AQ9QhfzfCT2O+CNWT5Tw==}
    dev: true

<<<<<<< HEAD
  /tailwindcss/3.2.4:
    resolution: {integrity: sha512-AhwtHCKMtR71JgeYDaswmZXhPcW9iuI9Sp2LvZPo9upDZ7231ZJ7eA9RaURbhpXGVlrjX4cFNlB4ieTetEb7hQ==}
    engines: {node: '>=12.13.0'}
=======
  /tabbable@6.1.2:
    resolution: {integrity: sha512-qCN98uP7i9z0fIS4amQ5zbGBOq+OSigYeGvPy7NDk8Y9yncqDZ9pRPgfsc2PJIVM9RrJj7GIfuRgmjoUU9zTHQ==}
    dev: true

  /tailwindcss@3.3.2(ts-node@10.9.1):
    resolution: {integrity: sha512-9jPkMiIBXvPc2KywkraqsUfbfj+dHDb+JPWtSJa9MLFdrPyazI7q6WX2sUrm7R9eVR7qqv3Pas7EvQFzxKnI6w==}
    engines: {node: '>=14.0.0'}
>>>>>>> 7509476e
    hasBin: true
    dependencies:
      '@alloc/quick-lru': 5.2.0
      arg: 5.0.2
      chokidar: 3.5.3
      didyoumean: 1.2.2
      dlv: 1.1.3
      fast-glob: 3.2.12
      glob-parent: 6.0.2
      is-glob: 4.0.3
      jiti: 1.18.2
      lilconfig: 2.1.0
      micromatch: 4.0.5
      normalize-path: 3.0.0
      object-hash: 3.0.0
      picocolors: 1.0.0
      postcss: 8.4.24
      postcss-import: 15.1.0(postcss@8.4.24)
      postcss-js: 4.0.1(postcss@8.4.24)
      postcss-load-config: 4.0.1(postcss@8.4.24)(ts-node@10.9.1)
      postcss-nested: 6.0.1(postcss@8.4.24)
      postcss-selector-parser: 6.0.11
      postcss-value-parser: 4.2.0
      resolve: 1.22.2
      sucrase: 3.32.0
    transitivePeerDependencies:
      - ts-node
    dev: true

  /tapable@2.2.1:
    resolution: {integrity: sha512-GNzQvQTOIP6RyTfE2Qxb8ZVlNmw0n88vp1szwWRimP02mnTsx3Wtn5qRdqY9w2XduFNUgvOwhNnQsjwCp+kqaQ==}
    engines: {node: '>=6'}
    dev: true

  /tar@6.1.11:
    resolution: {integrity: sha512-an/KZQzQUkZCkuoAA64hM92X0Urb6VpRhAFllDzz44U2mcD5scmT3zBc4VgVpkugF580+DQn8eAFSyoQt0tznA==}
    engines: {node: '>= 10'}
    dependencies:
      chownr: 2.0.0
      fs-minipass: 2.1.0
      minipass: 3.3.4
      minizlib: 2.1.2
      mkdirp: 1.0.4
      yallist: 4.0.0
    dev: false

  /terser-webpack-plugin@5.3.8(@swc/core@1.3.64)(webpack@5.87.0):
    resolution: {integrity: sha512-WiHL3ElchZMsK27P8uIUh4604IgJyAW47LVXGbEoB21DbQcZ+OuMpGjVYnEUaqcWM6dO8uS2qUbA7LSCWqvsbg==}
    engines: {node: '>= 10.13.0'}
    peerDependencies:
      '@swc/core': '*'
      esbuild: '*'
      uglify-js: '*'
      webpack: ^5.1.0
    peerDependenciesMeta:
      '@swc/core':
        optional: true
      esbuild:
        optional: true
      uglify-js:
        optional: true
    dependencies:
      '@jridgewell/trace-mapping': 0.3.18
      '@swc/core': 1.3.64
      jest-worker: 27.5.1
      schema-utils: 3.3.0
      serialize-javascript: 6.0.1
      terser: 5.17.2
      webpack: 5.87.0(@swc/core@1.3.64)
    dev: true

  /terser@5.17.2:
    resolution: {integrity: sha512-1D1aGbOF1Mnayq5PvfMc0amAR1y5Z1nrZaGCvI5xsdEfZEVte8okonk02OiaK5fw5hG1GWuuVsakOnpZW8y25A==}
    engines: {node: '>=10'}
    hasBin: true
    dependencies:
      '@jridgewell/source-map': 0.3.3
      acorn: 8.8.2
      commander: 2.20.3
      source-map-support: 0.5.21
    dev: true

  /text-extensions@1.9.0:
    resolution: {integrity: sha512-wiBrwC1EhBelW12Zy26JeOUkQ5mRu+5o8rpsJk5+2t+Y5vE7e842qtZDQ2g1NpX/29HdyFeJ4nSIhI47ENSxlQ==}
    engines: {node: '>=0.10'}
    dev: true

  /text-table@0.2.0:
    resolution: {integrity: sha512-N+8UisAXDGk8PFXP4HAzVR9nbfmVJ3zYLAWiTIoqC5v5isinhr+r5uaO8+7r3BMfuNIufIsA7RdpVgacC2cSpw==}
    dev: true

  /thenify-all@1.6.0:
    resolution: {integrity: sha512-RNxQH/qI8/t3thXJDwcstUO4zeqo64+Uy/+sNVRBx4Xn2OX+OZ9oP+iJnNFqplFra2ZUVeKCSa2oVWi3T4uVmA==}
    engines: {node: '>=0.8'}
    dependencies:
      thenify: 3.3.1
    dev: true

  /thenify@3.3.1:
    resolution: {integrity: sha512-RVZSIV5IG10Hk3enotrhvz0T9em6cyHBLkH/YAZuKqd8hRkKhSfCGIcP2KUY0EPxndzANBmNllzWPwak+bheSw==}
    dependencies:
      any-promise: 1.3.0
    dev: true

  /throttle-debounce@3.0.1:
    resolution: {integrity: sha512-dTEWWNu6JmeVXY0ZYoPuH5cRIwc0MeGbJwah9KUNYSJwommQpCzTySTpEe8Gs1J23aeWEuAobe4Ag7EHVt/LOg==}
    engines: {node: '>=10'}
    dev: false

  /through2@4.0.2:
    resolution: {integrity: sha512-iOqSav00cVxEEICeD7TjLB1sueEL+81Wpzp2bY17uZjZN0pWZPuo4suZ/61VujxmqSGFfgOcNuTZ85QJwNZQpw==}
    dependencies:
      readable-stream: 3.6.0
    dev: true

  /through@2.3.8:
    resolution: {integrity: sha512-w89qg7PI8wAdvX60bMDP+bFoD5Dvhm9oLheFp5O4a2QF0cSBGsBX4qZmadPMvVqlLJBBci+WqGGOAPvcDeNSVg==}
    dev: true

  /tiny-invariant@1.3.1:
    resolution: {integrity: sha512-AD5ih2NlSssTCwsMznbvwMZpJ1cbhkGd2uueNxzv2jDlEeZdU04JQfRnggJQ8DrcVBGjAsCKwFBbDlVNtEMlzw==}
    dev: true

  /tippy.js@6.3.7:
    resolution: {integrity: sha512-E1d3oP2emgJ9dRQZdf3Kkn0qJgI6ZLpyS5z6ZkY1DF3kaQaBsGZsndEpHwx+eC+tYM41HaSNvNtLx8tU57FzTQ==}
    dependencies:
      '@popperjs/core': 2.11.6
    dev: false

  /tlds@1.231.0:
    resolution: {integrity: sha512-L7UQwueHSkGxZHQBXHVmXW64oi+uqNtzFt2x6Ssk7NVnpIbw16CRs4eb/jmKOZ9t2JnqZ/b3Cfvo97lnXqKrhw==}
    hasBin: true
    dev: false

  /tmp@0.0.33:
    resolution: {integrity: sha512-jRCJlojKnZ3addtTOjdIqoRuPEKBvNXcGYqzO6zWZX8KfKEpnGY5jfggJQ3EjKuu8D4bJRr0y+cYJFmYbImXGw==}
    engines: {node: '>=0.6.0'}
    dependencies:
      os-tmpdir: 1.0.2
    dev: true

  /to-fast-properties@2.0.0:
    resolution: {integrity: sha512-/OaKK0xYrs3DmxRYqL/yDc+FxFUVYhDlXMhRmv3z915w2HF1tnN1omB354j8VUGO/hbRzyD6Y3sA7v7GS/ceog==}
    engines: {node: '>=4'}

  /to-regex-range@5.0.1:
    resolution: {integrity: sha512-65P7iz6X5yEr1cwcgvQxbbIw7Uk3gOy5dIdtZ4rDveLqhrdJP+Li/Hx6tyK0NEb+2GCyneCMJiGqrADCSNk8sQ==}
    engines: {node: '>=8.0'}
    dependencies:
      is-number: 7.0.0

  /toidentifier@1.0.1:
    resolution: {integrity: sha512-o5sSPKEkg/DIQNmH43V0/uerLrpzVedkUh8tGNvaeXpfpuwjKenlSox/2O/BTlZUtEe+JG7s5YhEz608PlAHRA==}
    engines: {node: '>=0.6'}

  /token-stream@1.0.0:
    resolution: {integrity: sha512-VSsyNPPW74RpHwR8Fc21uubwHY7wMDeJLys2IX5zJNih+OnAnaifKHo+1LHT7DAdloQ7apeaaWg8l7qnf/TnEg==}
    dev: false

  /totalist@3.0.0:
    resolution: {integrity: sha512-eM+pCBxXO/njtF7vdFsHuqb+ElbxqtI4r5EAvk6grfAFyJ6IvWlSkfZ5T9ozC6xWw3Fj1fGoSmrl0gUs46JVIw==}
    engines: {node: '>=6'}
    dev: true

  /tough-cookie@4.1.2:
    resolution: {integrity: sha512-G9fqXWoYFZgTc2z8Q5zaHy/vJMjm+WV0AkAeHxVCQiEB1b+dGvWzFW6QV07cY5jQ5gRkeid2qIkzkxUnmoQZUQ==}
    engines: {node: '>=6'}
    dependencies:
      psl: 1.9.0
      punycode: 2.1.1
      universalify: 0.2.0
      url-parse: 1.5.10
    dev: true

  /tr46@0.0.3:
    resolution: {integrity: sha512-N3WMsuqV66lT30CrXNbEjx4GEwlow3v6rr4mCcv6prnfwhS01rkgyFdjPNBYd9br7LpXV1+Emh01fHnq2Gdgrw==}

  /tr46@3.0.0:
    resolution: {integrity: sha512-l7FvfAHlcmulp8kr+flpQZmVwtu7nfRV7NZujtN0OqES8EL4O4e0qqzL0DC5gAvx/ZC/9lk6rhcUwYvkBnBnYA==}
    engines: {node: '>=12'}
    dependencies:
      punycode: 2.1.1
    dev: true

  /tree-kill@1.2.2:
    resolution: {integrity: sha512-L0Orpi8qGpRG//Nd+H90vFB+3iHnue1zSSGmNOOCh1GLJ7rUKVwV2HvijphGQS2UmhUZewS9VgvxYIdgr+fG1A==}
    hasBin: true
    dev: true

  /trim-newlines@3.0.1:
    resolution: {integrity: sha512-c1PTsA3tYrIsLGkJkzHF+w9F2EyxfXGo4UyJc4pFL++FMjnq0HJS69T3M7d//gKrFKwy429bouPescbjecU+Zw==}
    engines: {node: '>=8'}
    dev: true

  /trim-repeated@1.0.0:
    resolution: {integrity: sha512-pkonvlKk8/ZuR0D5tLW8ljt5I8kmxp2XKymhepUeOdCEfKpZaktSArkLHZt76OB1ZvO9bssUsDty4SWhLvZpLg==}
    engines: {node: '>=0.10.0'}
    dependencies:
      escape-string-regexp: 1.0.5
    dev: true

  /ts-interface-checker@0.1.13:
    resolution: {integrity: sha512-Y/arvbn+rrz3JCKl9C4kVNfTfSm2/mEp5FSz5EsZSANGPSlQrpRI5M4PKF+mJnE52jOO90PnPSc3Ur3bTQw0gA==}
    dev: true

  /ts-loader@9.4.3(typescript@5.1.3)(webpack@5.87.0):
    resolution: {integrity: sha512-n3hBnm6ozJYzwiwt5YRiJZkzktftRpMiBApHaJPoWLA+qetQBAXkHqCLM6nwSdRDimqVtA5ocIkcTRLMTt7yzA==}
    engines: {node: '>=12.0.0'}
    peerDependencies:
      typescript: '*'
      webpack: ^5.0.0
    dependencies:
      chalk: 4.1.2
      enhanced-resolve: 5.14.0
      micromatch: 4.0.5
      semver: 7.5.0
      typescript: 5.1.3
      webpack: 5.87.0(@swc/core@1.3.64)
    dev: true

  /ts-morph@16.0.0:
    resolution: {integrity: sha512-jGNF0GVpFj0orFw55LTsQxVYEUOCWBAbR5Ls7fTYE5pQsbW18ssTb/6UXx/GYAEjS+DQTp8VoTw0vqYMiaaQuw==}
    dependencies:
      '@ts-morph/common': 0.17.0
      code-block-writer: 11.0.3
    dev: true

  /ts-node@10.9.1(@swc/core@1.3.64)(@types/node@18.16.18)(typescript@5.1.3):
    resolution: {integrity: sha512-NtVysVPkxxrwFGUUxGYhfux8k78pQB3JqYBXlLRZgdGUqTO5wU/UyHop5p70iEbGhB7q5KmiZiU0Y3KlJrScEw==}
    hasBin: true
    peerDependencies:
      '@swc/core': '>=1.2.50'
      '@swc/wasm': '>=1.2.50'
      '@types/node': '*'
      typescript: '>=2.7'
    peerDependenciesMeta:
      '@swc/core':
        optional: true
      '@swc/wasm':
        optional: true
    dependencies:
      '@cspotcode/source-map-support': 0.8.1
      '@swc/core': 1.3.64
      '@tsconfig/node10': 1.0.8
      '@tsconfig/node12': 1.0.9
      '@tsconfig/node14': 1.0.1
      '@tsconfig/node16': 1.0.2
      '@types/node': 18.16.18
      acorn: 8.7.1
      acorn-walk: 8.2.0
      arg: 4.1.3
      create-require: 1.1.1
      diff: 4.0.2
      make-error: 1.3.6
      typescript: 5.1.3
      v8-compile-cache-lib: 3.0.1
      yn: 3.1.1
    dev: true

  /ts-node@10.9.1(@types/node@18.16.18)(typescript@5.1.3):
    resolution: {integrity: sha512-NtVysVPkxxrwFGUUxGYhfux8k78pQB3JqYBXlLRZgdGUqTO5wU/UyHop5p70iEbGhB7q5KmiZiU0Y3KlJrScEw==}
    hasBin: true
    peerDependencies:
      '@swc/core': '>=1.2.50'
      '@swc/wasm': '>=1.2.50'
      '@types/node': '*'
      typescript: '>=2.7'
    peerDependenciesMeta:
      '@swc/core':
        optional: true
      '@swc/wasm':
        optional: true
    dependencies:
      '@cspotcode/source-map-support': 0.8.1
      '@tsconfig/node10': 1.0.8
      '@tsconfig/node12': 1.0.9
      '@tsconfig/node14': 1.0.1
      '@tsconfig/node16': 1.0.2
      '@types/node': 18.16.18
      acorn: 8.8.2
      acorn-walk: 8.2.0
      arg: 4.1.3
      create-require: 1.1.1
      diff: 4.0.2
      make-error: 1.3.6
      typescript: 5.1.3
      v8-compile-cache-lib: 3.0.1
      yn: 3.1.1
    dev: true

  /tsconfig-paths-webpack-plugin@4.0.1:
    resolution: {integrity: sha512-m5//KzLoKmqu2MVix+dgLKq70MnFi8YL8sdzQZ6DblmCdfuq/y3OqvJd5vMndg2KEVCOeNz8Es4WVZhYInteLw==}
    engines: {node: '>=10.13.0'}
    dependencies:
      chalk: 4.1.2
      enhanced-resolve: 5.14.0
      tsconfig-paths: 4.2.0
    dev: true

  /tsconfig-paths@4.2.0:
    resolution: {integrity: sha512-NoZ4roiN7LnbKn9QqE1amc9DJfzvZXxF4xDavcOWt1BPkdx+m+0gJuPM+S0vCe7zTJMYUP0R8pO2XMr+Y8oLIg==}
    engines: {node: '>=6'}
    dependencies:
      json5: 2.2.3
      minimist: 1.2.6
      strip-bom: 3.0.0
    dev: true

  /tslib@1.14.1:
    resolution: {integrity: sha512-Xni35NKzjgMrwevysHTCArtLDpPvye8zV/0E4EyYn43P7/7qvQwPh9BGkHewbMulVntbigmcT7rdX3BNo9wRJg==}
    dev: true

  /tslib@2.5.0:
    resolution: {integrity: sha512-336iVw3rtn2BUK7ORdIAHTyxHGRIHVReokCR3XjbckJMK7ms8FysBfhLR8IXnAgy7T0PTPNBWKiH514FOW/WSg==}

  /tslib@2.5.3:
    resolution: {integrity: sha512-mSxlJJwl3BMEQCUNnxXBU9jP4JBktcEGhURcPR6VQVlnP0FdDEsIaz0C35dXNGLyRfrATNofF0F5p2KPxQgB+w==}

  /tsutils@3.21.0(typescript@5.1.3):
    resolution: {integrity: sha512-mHKK3iUXL+3UF6xL5k0PEhKRUBKPBCv/+RkEOpjRWxxx27KKRBmmA60A9pgOUvMi8GKhRMPEmjBRPzs2W7O1OA==}
    engines: {node: '>= 6'}
    peerDependencies:
      typescript: '>=2.8.0 || >= 3.2.0-dev || >= 3.3.0-dev || >= 3.4.0-dev || >= 3.5.0-dev || >= 3.6.0-dev || >= 3.6.0-beta || >= 3.7.0-dev || >= 3.7.0-beta'
    dependencies:
      tslib: 1.14.1
      typescript: 5.1.3
    dev: true

  /type-check@0.3.2:
    resolution: {integrity: sha512-ZCmOJdvOWDBYJlzAoFkC+Q0+bUyEOS1ltgp1MGU03fqHG+dbi9tBFU2Rd9QKiDZFAYrhPh2JUf7rZRIuHRKtOg==}
    engines: {node: '>= 0.8.0'}
    dependencies:
      prelude-ls: 1.1.2

  /type-check@0.4.0:
    resolution: {integrity: sha512-XleUoc9uwGXqjWwXaUTZAmzMcFZ5858QA2vvx1Ur5xIcixXIP+8LnFDgRplU30us6teqdlskFfu+ae4K79Ooew==}
    engines: {node: '>= 0.8.0'}
    dependencies:
      prelude-ls: 1.2.1
    dev: true

  /type-detect@4.0.8:
    resolution: {integrity: sha512-0fr/mIH1dlO+x7TlcMy+bIDqKPsw/70tVyeHW787goQjhmqaZe10uwLujubK9q9Lg6Fiho1KUKDYz0Z7k7g5/g==}
    engines: {node: '>=4'}
    dev: true

  /type-fest@0.18.1:
    resolution: {integrity: sha512-OIAYXk8+ISY+qTOwkHtKqzAuxchoMiD9Udx+FSGQDuiRR+PJKJHc2NJAXlbhkGwTt/4/nKZxELY1w3ReWOL8mw==}
    engines: {node: '>=10'}
    dev: true

  /type-fest@0.20.2:
    resolution: {integrity: sha512-Ne+eE4r0/iWnpAxD852z3A+N0Bt5RN//NjJwRd2VFHEmrywxf5vsZlh4R6lixl6B+wz/8d+maTSAkN1FIkI3LQ==}
    engines: {node: '>=10'}
    dev: true

  /type-fest@0.21.3:
    resolution: {integrity: sha512-t0rzBq87m3fVcduHDUFhKmyyX+9eo6WQjZvf51Ea/M0Q7+T374Jp1aUiyUl0GKxp8M/OETVHSDvmkyPgvX+X2w==}
    engines: {node: '>=10'}
    dev: true

  /type-fest@0.6.0:
    resolution: {integrity: sha512-q+MB8nYR1KDLrgr4G5yemftpMC7/QLqVndBmEEdqzmNj5dcFOO4Oo8qlwZE3ULT3+Zim1F8Kq4cBnikNhlCMlg==}
    engines: {node: '>=8'}
    dev: true

  /type-fest@0.8.1:
    resolution: {integrity: sha512-4dbzIzqvjtgiM5rw1k5rEHtBANKmdudhGyBEajN01fEyhaAIhsoKNy6y7+IN93IfpFtwY9iqi7kD+xwKhQsNJA==}
    engines: {node: '>=8'}
    dev: true

  /type-fest@2.19.0:
    resolution: {integrity: sha512-RAH822pAdBgcNMAfWnCBU3CFZcfZ/i1eZjwFU/dsLKumyuuP3niueg2UAukXYF0E2AAoc82ZSSf9J0WQBinzHA==}
    engines: {node: '>=12.20'}
    dev: false

  /type-is@1.6.18:
    resolution: {integrity: sha512-TkRKr9sUTxEH8MdfuCSP7VizJyzRNMjj2J2do2Jr3Kym598JVdEksuzPQCnlFPW4ky9Q+iA+ma9BGm06XQBy8g==}
    engines: {node: '>= 0.6'}
    dependencies:
      media-typer: 0.3.0
      mime-types: 2.1.35

  /typedarray@0.0.6:
    resolution: {integrity: sha512-/aCDEGatGvZ2BIk+HmLf4ifCJFwvKFNb9/JeZPMulfgFracn9QFcAf5GO8B/mweUjSoblS5In0cWhqpfs/5PQA==}

  /typescript@5.1.3:
    resolution: {integrity: sha512-XH627E9vkeqhlZFQuL+UsyAXEnibT0kWR2FWONlr4sTjvxyJYnyefgrkyECLzM5NenmKzRAy2rR/OlYLA1HkZw==}
    engines: {node: '>=14.17'}
    hasBin: true

  /uc.micro@1.0.6:
    resolution: {integrity: sha512-8Y75pvTYkLJW2hWQHXxoqRgV7qb9B+9vFEtidML+7koHUFapnVJAZ6cKs+Qjz5Aw3aZWHMC6u0wJE3At+nSGwA==}

  /ufo@1.0.1:
    resolution: {integrity: sha512-boAm74ubXHY7KJQZLlXrtMz52qFvpsbOxDcZOnw/Wf+LS4Mmyu7JxmzD4tDLtUQtmZECypJ0FrCz4QIe6dvKRA==}
    dev: true

  /uglify-js@3.16.2:
    resolution: {integrity: sha512-AaQNokTNgExWrkEYA24BTNMSjyqEXPSfhqoS0AxmHkCJ4U+Dyy5AvbGV/sqxuxficEfGGoX3zWw9R7QpLFfEsg==}
    engines: {node: '>=0.8.0'}
    hasBin: true
    dev: false

  /uid@2.0.2:
    resolution: {integrity: sha512-u3xV3X7uzvi5b1MncmZo3i2Aw222Zk1keqLA1YkHldREkAhAqi65wuPfe7lHx8H/Wzy+8CE7S7uS3jekIM5s8g==}
    engines: {node: '>=8'}
    dependencies:
      '@lukeed/csprng': 1.0.1

  /universalify@0.1.2:
    resolution: {integrity: sha512-rBJeI5CXAlmy1pV+617WB9J63U6XcazHHF2f2dbJix4XzpUF0RS3Zbj0FGIOCAva5P/d/GBOYaACQ1w+0azUkg==}
    engines: {node: '>= 4.0.0'}
    dev: false

  /universalify@0.2.0:
    resolution: {integrity: sha512-CJ1QgKmNg3CwvAv/kOFmtnEN05f0D/cn9QntgNOQlQF9dgvVTHj3t+8JPdjqawCHk7V/KA+fbUqzZ9XWhcqPUg==}
    engines: {node: '>= 4.0.0'}
    dev: true

  /universalify@2.0.0:
    resolution: {integrity: sha512-hAZsKq7Yy11Zu1DE0OzWjw7nnLZmJZYTDZZyEFHZdUhV8FkH5MCfoU1XMaxXovpyW5nq5scPqq0ZDP9Zyl04oQ==}
    engines: {node: '>= 10.0.0'}
    dev: true

  /unpipe@1.0.0:
    resolution: {integrity: sha512-pjy2bYhSsufwWlKwPc+l3cN7+wuJlK6uz0YdJEOlQDbl6jo/YlPi4mb8agUkVC8BF7V8NuzeyPNqRksA3hztKQ==}
    engines: {node: '>= 0.8'}

  /unplugin-icons@0.16.3:
    resolution: {integrity: sha512-hivVVr6++WHSj6Iz+rjTa14/ALMYT+PFd2sPtTBKlQR3cdzui1VwM72TzSu94NkDm/KVncvOIiBwoHwUPeL9bg==}
    peerDependencies:
      '@svgr/core': '>=7.0.0'
      '@vue/compiler-sfc': ^3.0.2 || ^2.7.0
      vue-template-compiler: ^2.6.12
      vue-template-es2015-compiler: ^1.9.0
    peerDependenciesMeta:
      '@svgr/core':
        optional: true
      '@vue/compiler-sfc':
        optional: true
      vue-template-compiler:
        optional: true
      vue-template-es2015-compiler:
        optional: true
    dependencies:
      '@antfu/install-pkg': 0.1.1
      '@antfu/utils': 0.7.4
      '@iconify/utils': 2.1.6
      debug: 4.3.4(supports-color@8.1.1)
      kolorist: 1.8.0
      local-pkg: 0.4.3
      unplugin: 1.3.1
    transitivePeerDependencies:
      - supports-color
    dev: true

  /unplugin@1.3.1:
    resolution: {integrity: sha512-h4uUTIvFBQRxUKS2Wjys6ivoeofGhxzTe2sRWlooyjHXVttcVfV/JiavNd3d4+jty0SVV0dxGw9AkY9MwiaCEw==}
    dependencies:
      acorn: 8.8.2
      chokidar: 3.5.3
      webpack-sources: 3.2.3
      webpack-virtual-modules: 0.5.0
    dev: true

  /update-browserslist-db@1.0.10(browserslist@4.21.5):
    resolution: {integrity: sha512-OztqDenkfFkbSG+tRxBeAnCVPckDBcvibKd35yDONx6OU8N7sqgwc7rCbkJ/WcYtVRZ4ba68d6byhC21GFh7sQ==}
    hasBin: true
    peerDependencies:
      browserslist: '>= 4.21.0'
    dependencies:
      browserslist: 4.21.5
      escalade: 3.1.1
      picocolors: 1.0.0
    dev: true

  /upper-case-first@2.0.2:
    resolution: {integrity: sha512-514ppYHBaKwfJRK/pNC6c/OxfGa0obSnAl106u97Ed0I625Nin96KAjttZF6ZL3e1XLtphxnqrOi9iWgm+u+bg==}
    dependencies:
      tslib: 2.5.3
    dev: true

  /upper-case@1.1.3:
    resolution: {integrity: sha512-WRbjgmYzgXkCV7zNVpy5YgrHgbBv126rMALQQMrmzOVC4GM2waQ9x7xtm8VU+1yF2kWyPzI9zbZ48n4vSxwfSA==}
    dev: false

  /upper-case@2.0.2:
    resolution: {integrity: sha512-KgdgDGJt2TpuwBUIjgG6lzw2GWFRCW9Qkfkiv0DxqHHLYJHmtmdUIKcZd8rHgFSjopVTlw6ggzCm1b8MFQwikg==}
    dependencies:
      tslib: 2.5.3
    dev: true

  /uri-js@4.4.1:
    resolution: {integrity: sha512-7rKUyy33Q1yc98pQ1DAmLtwX109F7TIfWlW1Ydo8Wl1ii1SeHieeh0HHfPeL2fMXK6z0s8ecKs9frCuLJvndBg==}
    dependencies:
      punycode: 2.1.1
    dev: true

  /url-parse@1.5.10:
    resolution: {integrity: sha512-WypcfiRhfeUP9vvF0j6rw0J3hrWrw6iZv3+22h6iRMJ/8z1Tj6XfLP4DsUix5MhMPnXpiHDoKyoZ/bdCkwBCiQ==}
    dependencies:
      querystringify: 2.2.0
      requires-port: 1.0.0
    dev: true

  /util-deprecate@1.0.2:
    resolution: {integrity: sha512-EPD5q1uXyFxJpCrLnCc1nHnq3gOa6DZBocAIiI2TaSCA7VCJ1UJDMagCzIkXNsUYfD1daK//LTEQ8xiIbrHtcw==}

  /utils-merge@1.0.1:
    resolution: {integrity: sha512-pMZTvIkT1d+TFGvDOqodOclx0QWkkgi6Tdoa8gC8ffGAAqz9pzPTZWAybbsHHoED/ztMtkv/VoYTYyShUn81hA==}
    engines: {node: '>= 0.4.0'}

  /uuid@8.3.2:
    resolution: {integrity: sha512-+NYs2QeMWy+GWFOEm9xnn6HCDp0l7QBD7ml8zLUmJ+93Q5NF0NocErnwkTkXVFNiX3/fpC6afS8Dhb/gz7R7eg==}
    hasBin: true
    dev: false

  /uuid@9.0.0:
    resolution: {integrity: sha512-MXcSTerfPa4uqyzStbRoTgt5XIe3x5+42+q1sDuy3R5MDk66URdLMOZe5aPX/SQd+kuYAh0FdP/pO28IkQyTeg==}
    hasBin: true
    dev: false

  /v8-compile-cache-lib@3.0.1:
    resolution: {integrity: sha512-wa7YjyUGfNZngI/vtK0UHAN+lgDCxBPCylVXGp0zu59Fz5aiGtNXaq3DhIov063MorB+VfufLh3JlF2KdTK3xg==}
    dev: true

  /valid-data-url@3.0.1:
    resolution: {integrity: sha512-jOWVmzVceKlVVdwjNSenT4PbGghU0SBIizAev8ofZVgivk/TVHXSbNL8LP6M3spZvkR9/QolkyJavGSX5Cs0UA==}
    engines: {node: '>=10'}
    dev: false

  /validate-npm-package-license@3.0.4:
    resolution: {integrity: sha512-DpKm2Ui/xN7/HQKCtpZxoRWBhZ9Z0kqtygG8XCgNQ8ZlDnxuQmWhj566j8fN4Cu3/JmbhsDo7fcAJq4s9h27Ew==}
    dependencies:
      spdx-correct: 3.1.1
      spdx-expression-parse: 3.0.1
    dev: true

  /validator@13.7.0:
    resolution: {integrity: sha512-nYXQLCBkpJ8X6ltALua9dRrZDHVYxjJ1wgskNt1lH9fzGjs3tgojGSCBjmEPwkWS1y29+DrizMTW19Pr9uB2nw==}
    engines: {node: '>= 0.10'}

  /value-or-promise@1.0.12:
    resolution: {integrity: sha512-Z6Uz+TYwEqE7ZN50gwn+1LCVo9ZVrpxRPOhOLnncYkY1ZzOYtrX8Fwf/rFktZ8R5mJms6EZf5TqNOMeZmnPq9Q==}
    engines: {node: '>=12'}
    dev: false

  /vary@1.1.2:
    resolution: {integrity: sha512-BNGbWLfd0eUPabhkXUVm0j8uuvREyTh5ovRa/dyow/BqAbZJyC+5fU+IzQOzmAKzYqYRAISoRhdQr3eIZ/PXqg==}
    engines: {node: '>= 0.8'}

  /vite-node@0.28.4(@types/node@18.16.18):
    resolution: {integrity: sha512-KM0Q0uSG/xHHKOJvVHc5xDBabgt0l70y7/lWTR7Q0pR5/MrYxadT+y32cJOE65FfjGmJgxpVEEY+69btJgcXOQ==}
    engines: {node: '>=v14.16.0'}
    hasBin: true
    dependencies:
      cac: 6.7.14
      debug: 4.3.4(supports-color@8.1.1)
      mlly: 1.1.0
      pathe: 1.1.0
      picocolors: 1.0.0
      source-map: 0.6.1
      source-map-support: 0.5.21
      vite: 4.3.9(@types/node@18.16.18)
    transitivePeerDependencies:
      - '@types/node'
      - less
      - sass
      - stylus
      - sugarss
      - supports-color
      - terser
    dev: true

  /vite-plugin-checker@0.6.0(eslint@8.43.0)(typescript@5.1.3)(vite@4.3.9)(vue-tsc@1.8.0):
    resolution: {integrity: sha512-DWZ9Hv2TkpjviPxAelNUt4Q3IhSGrx7xrwdM64NI+Q4dt8PaMWJJh4qGNtSrfEuiuIzWWo00Ksvh5It4Y3L9xQ==}
    engines: {node: '>=14.16'}
    peerDependencies:
      eslint: '>=7'
      meow: ^9.0.0
      optionator: ^0.9.1
      stylelint: '>=13'
      typescript: '*'
      vite: '>=2.0.0'
      vls: '*'
      vti: '*'
      vue-tsc: '>=1.3.9'
    peerDependenciesMeta:
      eslint:
        optional: true
      meow:
        optional: true
      optionator:
        optional: true
      stylelint:
        optional: true
      typescript:
        optional: true
      vls:
        optional: true
      vti:
        optional: true
      vue-tsc:
        optional: true
    dependencies:
      '@babel/code-frame': 7.16.7
      ansi-escapes: 4.3.2
      chalk: 4.1.2
      chokidar: 3.5.3
      commander: 8.3.0
      eslint: 8.43.0
      fast-glob: 3.2.12
      fs-extra: 11.1.0
      lodash.debounce: 4.0.8
      lodash.pick: 4.4.0
      npm-run-path: 4.0.1
      semver: 7.5.0
      strip-ansi: 6.0.1
      tiny-invariant: 1.3.1
      typescript: 5.1.3
      vite: 4.3.9(@types/node@18.16.18)
      vscode-languageclient: 7.0.0
      vscode-languageserver: 7.0.0
      vscode-languageserver-textdocument: 1.0.8
      vscode-uri: 3.0.7
      vue-tsc: 1.8.0(typescript@5.1.3)
    dev: true

  /vite-plugin-pages@0.31.0(vite@4.3.9):
    resolution: {integrity: sha512-fw3onBfVTXQI7rOzAbSZhmfwvk50+3qNnGZpERjmD93c8nEjrGLyd53eFXYMxcJV4KA1vzi4qIHt2+6tS4dEMw==}
    peerDependencies:
      '@vue/compiler-sfc': ^2.7.0 || ^3.0.0
      vite: ^2.0.0 || ^3.0.0-0 || ^4.0.0
    peerDependenciesMeta:
      '@vue/compiler-sfc':
        optional: true
    dependencies:
      '@types/debug': 4.1.8
      debug: 4.3.4(supports-color@8.1.1)
      deep-equal: 2.2.1
      extract-comments: 1.1.0
      fast-glob: 3.2.12
      json5: 2.2.3
      local-pkg: 0.4.3
      picocolors: 1.0.0
      vite: 4.3.9(@types/node@18.16.18)
      yaml: 2.3.1
    transitivePeerDependencies:
      - supports-color
    dev: true

  /vite-plugin-vue-layouts@0.8.0(vite@4.3.9)(vue-router@4.2.2)(vue@3.3.4):
    resolution: {integrity: sha512-UZW2nSV2LraTSe7gsAL46hfdi7a0X1RvkGGoJVtA2O8beu7anzpXFwQLou8+kHy31CzVycT4gIPySBsHhtBN5g==}
    peerDependencies:
      vite: ^2.5.0 || ^3.0.0-0 || ^4.0.0
      vue: ^2.6.12 || ^3.2.4
      vue-router: ^3.5.1 || ^4.0.11
    dependencies:
      '@vue/compiler-sfc': 3.2.47
      debug: 4.3.4(supports-color@8.1.1)
      fast-glob: 3.2.12
      vite: 4.3.9(@types/node@18.16.18)
      vue: 3.3.4
      vue-router: 4.2.2(vue@3.3.4)
    transitivePeerDependencies:
      - supports-color
    dev: true

  /vite@4.3.9(@types/node@18.16.18):
    resolution: {integrity: sha512-qsTNZjO9NoJNW7KnOrgYwczm0WctJ8m/yqYAMAK9Lxt4SoySUfS5S8ia9K7JHpa3KEeMfyF8LoJ3c5NeBJy6pg==}
    engines: {node: ^14.18.0 || >=16.0.0}
    hasBin: true
    peerDependencies:
      '@types/node': '>= 14'
      less: '*'
      sass: '*'
      stylus: '*'
      sugarss: '*'
      terser: ^5.4.0
    peerDependenciesMeta:
      '@types/node':
        optional: true
      less:
        optional: true
      sass:
        optional: true
      stylus:
        optional: true
      sugarss:
        optional: true
      terser:
        optional: true
    dependencies:
      '@types/node': 18.16.18
      esbuild: 0.17.12
      postcss: 8.4.24
      rollup: 3.21.5
    optionalDependencies:
      fsevents: 2.3.2
    dev: true

  /vitepress@1.0.0-beta.2(@algolia/client-search@4.14.3)(@types/node@18.16.18)(search-insights@2.6.0):
    resolution: {integrity: sha512-DBXYjtYbm3W1IPPJ2TiCaK/XK+o/2XmL2+jslOGKm+txcbmG0kbeB+vadC5tCUZA9NdA+9Ywj3M4548c7t/SDg==}
    hasBin: true
    dependencies:
      '@docsearch/css': 3.5.1
      '@docsearch/js': 3.5.1(@algolia/client-search@4.14.3)(search-insights@2.6.0)
      '@vitejs/plugin-vue': 4.2.3(vite@4.3.9)(vue@3.3.4)
      '@vue/devtools-api': 6.5.0
      '@vueuse/core': 10.2.0(vue@3.3.4)
      '@vueuse/integrations': 10.1.2(focus-trap@7.4.3)(vue@3.3.4)
      body-scroll-lock: 4.0.0-beta.0
      focus-trap: 7.4.3
      mark.js: 8.11.1
      minisearch: 6.1.0
      shiki: 0.14.2
      vite: 4.3.9(@types/node@18.16.18)
      vue: 3.3.4
    transitivePeerDependencies:
      - '@algolia/client-search'
      - '@types/node'
      - '@types/react'
      - '@vue/composition-api'
      - async-validator
      - axios
      - change-case
      - drauu
      - fuse.js
      - idb-keyval
      - jwt-decode
      - less
      - nprogress
      - qrcode
      - react
      - react-dom
      - sass
      - search-insights
      - sortablejs
      - stylus
      - sugarss
      - terser
      - universal-cookie
    dev: true

  /vm2@3.9.10:
    resolution: {integrity: sha512-AuECTSvwu2OHLAZYhG716YzwodKCIJxB6u1zG7PgSQwIgAlEaoXH52bxdcvT8GkGjnYK7r7yWDW0m0sOsPuBjQ==}
    engines: {node: '>=6.0'}
    hasBin: true
    dependencies:
      acorn: 8.8.2
      acorn-walk: 8.2.0
    dev: false

  /void-elements@3.1.0:
    resolution: {integrity: sha512-Dhxzh5HZuiHQhbvTW9AMetFfBHDMYpo23Uo9btPXgdYP+3T5S+p+jgNy7spra+veYhBP2dCSgxR/i2Y02h5/6w==}
    engines: {node: '>=0.10.0'}
    dev: false

  /vscode-jsonrpc@6.0.0:
    resolution: {integrity: sha512-wnJA4BnEjOSyFMvjZdpiOwhSq9uDoK8e/kpRJDTaMYzwlkrhG1fwDIZI94CLsLzlCK5cIbMMtFlJlfR57Lavmg==}
    engines: {node: '>=8.0.0 || >=10.0.0'}
    dev: true

  /vscode-languageclient@7.0.0:
    resolution: {integrity: sha512-P9AXdAPlsCgslpP9pRxYPqkNYV7Xq8300/aZDpO35j1fJm/ncize8iGswzYlcvFw5DQUx4eVk+KvfXdL0rehNg==}
    engines: {vscode: ^1.52.0}
    dependencies:
      minimatch: 3.1.2
      semver: 7.5.0
      vscode-languageserver-protocol: 3.16.0
    dev: true

  /vscode-languageserver-protocol@3.16.0:
    resolution: {integrity: sha512-sdeUoAawceQdgIfTI+sdcwkiK2KU+2cbEYA0agzM2uqaUy2UpnnGHtWTHVEtS0ES4zHU0eMFRGN+oQgDxlD66A==}
    dependencies:
      vscode-jsonrpc: 6.0.0
      vscode-languageserver-types: 3.16.0
    dev: true

  /vscode-languageserver-textdocument@1.0.8:
    resolution: {integrity: sha512-1bonkGqQs5/fxGT5UchTgjGVnfysL0O8v1AYMBjqTbWQTFn721zaPGDYFkOKtfDgFiSgXM3KwaG3FMGfW4Ed9Q==}
    dev: true

  /vscode-languageserver-types@3.16.0:
    resolution: {integrity: sha512-k8luDIWJWyenLc5ToFQQMaSrqCHiLwyKPHKPQZ5zz21vM+vIVUSvsRpcbiECH4WR88K2XZqc4ScRcZ7nk/jbeA==}
    dev: true

  /vscode-languageserver@7.0.0:
    resolution: {integrity: sha512-60HTx5ID+fLRcgdHfmz0LDZAXYEV68fzwG0JWwEPBode9NuMYTIxuYXPg4ngO8i8+Ou0lM7y6GzaYWbiDL0drw==}
    hasBin: true
    dependencies:
      vscode-languageserver-protocol: 3.16.0
    dev: true

  /vscode-oniguruma@1.7.0:
    resolution: {integrity: sha512-L9WMGRfrjOhgHSdOYgCt/yRMsXzLDJSL7BPrOZt73gU0iWO4mpqzqQzOz5srxqTvMBaR0XZTSrVWo4j55Rc6cA==}
    dev: true

  /vscode-textmate@8.0.0:
    resolution: {integrity: sha512-AFbieoL7a5LMqcnOF04ji+rpXadgOXnZsxQr//r83kLPr7biP7am3g9zbaZIaBGwBRWeSvoMD4mgPdX3e4NWBg==}
    dev: true

  /vscode-uri@3.0.7:
    resolution: {integrity: sha512-eOpPHogvorZRobNqJGhapa0JdwaxpjVvyBp0QIUMRMSf8ZAlqOdEquKuRmw9Qwu0qXtJIWqFtMkmvJjUZmMjVA==}
    dev: true

  /vue-demi@0.14.5(vue@3.3.4):
    resolution: {integrity: sha512-o9NUVpl/YlsGJ7t+xuqJKx8EBGf1quRhCiT6D/J0pfwmk9zUwYkC7yrF4SZCe6fETvSM3UNL2edcbYrSyc4QHA==}
    engines: {node: '>=12'}
    hasBin: true
    requiresBuild: true
    peerDependencies:
      '@vue/composition-api': ^1.0.0-rc.1
      vue: ^3.0.0-0 || ^2.6.0
    peerDependenciesMeta:
      '@vue/composition-api':
        optional: true
    dependencies:
      vue: 3.3.4

  /vue-dompurify-html@4.1.4(vue@3.3.4):
    resolution: {integrity: sha512-K0XDSZA4dmMMvAgW8yaCx1kAYQldmgXeHJaLPS0mlSKOu8B+onE06X4KfB5LGyX4jR3rlVosyWJczRBzR0sZ/g==}
    peerDependencies:
      vue: ^2.7.0 || ^3.0.0
    dependencies:
      dompurify: 3.0.0
      vue: 3.3.4
      vue-demi: 0.14.5(vue@3.3.4)
    transitivePeerDependencies:
      - '@vue/composition-api'
    dev: false

  /vue-eslint-parser@9.3.1(eslint@8.43.0):
    resolution: {integrity: sha512-Clr85iD2XFZ3lJ52/ppmUDG/spxQu6+MAeHXjjyI4I1NUYZ9xmenQp4N0oaHJhrA8OOxltCVxMRfANGa70vU0g==}
    engines: {node: ^14.17.0 || >=16.0.0}
    peerDependencies:
      eslint: '>=6.0.0'
    dependencies:
      debug: 4.3.4(supports-color@8.1.1)
      eslint: 8.43.0
      eslint-scope: 7.2.0
      eslint-visitor-keys: 3.4.1
      espree: 9.5.2
      esquery: 1.4.2
      lodash: 4.17.21
      semver: 7.5.0
    transitivePeerDependencies:
      - supports-color
    dev: true

  /vue-router@4.2.2(vue@3.3.4):
    resolution: {integrity: sha512-cChBPPmAflgBGmy3tBsjeoe3f3VOSG6naKyY5pjtrqLGbNEXdzCigFUHgBvp9e3ysAtFtEx7OLqcSDh/1Cq2TQ==}
    peerDependencies:
      vue: ^3.2.0
    dependencies:
      '@vue/devtools-api': 6.5.0
      vue: 3.3.4

  /vue-template-compiler@2.7.14:
    resolution: {integrity: sha512-zyA5Y3ArvVG0NacJDkkzJuPQDF8RFeRlzV2vLeSnhSpieO6LK2OVbdLPi5MPPs09Ii+gMO8nY4S3iKQxBxDmWQ==}
    dependencies:
      de-indent: 1.0.2
      he: 1.2.0
    dev: true

  /vue-tsc@1.8.0(typescript@5.1.3):
    resolution: {integrity: sha512-zRjRghohec71o+o3dzzqwFLtbKmJ1K1xRnq9ToHRdnHbBSZA2eUaTT1o+y4xOkBLZtW4cv7FkZE0FGCZfMrcBw==}
    hasBin: true
    peerDependencies:
      typescript: '*'
    dependencies:
      '@vue/language-core': 1.8.0(typescript@5.1.3)
      '@vue/typescript': 1.8.0(typescript@5.1.3)
      semver: 7.5.0
      typescript: 5.1.3
      vscode-uri: 3.0.7
    dev: true

  /vue@3.3.4:
    resolution: {integrity: sha512-VTyEYn3yvIeY1Py0WaYGZsXnz3y5UnGi62GjVEqvEGPl6nxbOrCXbVOTQWBEJUqAyTUk2uJ5JLVnYJ6ZzGbrSw==}
    dependencies:
      '@vue/compiler-dom': 3.3.4
      '@vue/compiler-sfc': 3.3.4
      '@vue/runtime-dom': 3.3.4
      '@vue/server-renderer': 3.3.4(vue@3.3.4)
      '@vue/shared': 3.3.4

  /w3c-keyname@2.2.6:
    resolution: {integrity: sha512-f+fciywl1SJEniZHD6H+kUO8gOnwIr7f4ijKA6+ZvJFjeGi1r4PDLl53Ayud9O/rk64RqgoQine0feoeOU0kXg==}

  /w3c-xmlserializer@4.0.0:
    resolution: {integrity: sha512-d+BFHzbiCx6zGfz0HyQ6Rg69w9k19nviJspaj4yNscGjrHu94sVP+aRm75yEbCh+r2/yR+7q6hux9LVtbuTGBw==}
    engines: {node: '>=14'}
    dependencies:
      xml-name-validator: 4.0.0
    dev: true

  /watchpack@2.4.0:
    resolution: {integrity: sha512-Lcvm7MGST/4fup+ifyKi2hjyIAwcdI4HRgtvTpIUxBRhB+RFtUh8XtDOxUfctVCnhVi+QQj49i91OyvzkJl6cg==}
    engines: {node: '>=10.13.0'}
    dependencies:
      glob-to-regexp: 0.4.1
      graceful-fs: 4.2.11
    dev: true

  /wcwidth@1.0.1:
    resolution: {integrity: sha512-XHPEwS0q6TaxcvG85+8EYkbiCux2XtWG2mkc47Ng2A77BQu9+DqIOJldST4HgPkuea7dvKSj5VgX3P1d4rW8Tg==}
    dependencies:
      defaults: 1.0.3
    dev: true

  /web-resource-inliner@5.0.0:
    resolution: {integrity: sha512-AIihwH+ZmdHfkJm7BjSXiEClVt4zUFqX4YlFAzjL13wLtDuUneSaFvDBTbdYRecs35SiU7iNKbMnN+++wVfb6A==}
    engines: {node: '>=10.0.0'}
    dependencies:
      ansi-colors: 4.1.3
      escape-goat: 3.0.0
      htmlparser2: 4.1.0
      mime: 2.6.0
      node-fetch: 2.6.7
      valid-data-url: 3.0.1
    transitivePeerDependencies:
      - encoding
    dev: false

  /webidl-conversions@3.0.1:
    resolution: {integrity: sha512-2JAn3z8AR6rjK8Sm8orRC0h/bcl/DqL7tRPdGZ4I1CjdF+EaMLmYxBHyXuKL849eucPFhvBoxMsflfOb8kxaeQ==}

  /webidl-conversions@7.0.0:
    resolution: {integrity: sha512-VwddBukDzu71offAQR975unBIGqfKZpM+8ZX6ySk8nYhVoo5CYaZyzt3YBvYtRtO+aoGlqxPg/B87NGVZ/fu6g==}
    engines: {node: '>=12'}
    dev: true

  /webpack-node-externals@3.0.0:
    resolution: {integrity: sha512-LnL6Z3GGDPht/AigwRh2dvL9PQPFQ8skEpVrWZXLWBYmqcaojHNN0onvHzie6rq7EWKrrBfPYqNEzTJgiwEQDQ==}
    engines: {node: '>=6'}
    dev: true

  /webpack-sources@3.2.3:
    resolution: {integrity: sha512-/DyMEOrDgLKKIG0fmvtz+4dUX/3Ghozwgm6iPp8KRhvn+eQf9+Q7GWxVNMk3+uCPWfdXYC4ExGBckIXdFEfH1w==}
    engines: {node: '>=10.13.0'}
    dev: true

  /webpack-virtual-modules@0.5.0:
    resolution: {integrity: sha512-kyDivFZ7ZM0BVOUteVbDFhlRt7Ah/CSPwJdi8hBpkK7QLumUqdLtVfm/PX/hkcnrvr0i77fO5+TjZ94Pe+C9iw==}
    dev: true

  /webpack@5.87.0(@swc/core@1.3.64):
    resolution: {integrity: sha512-GOu1tNbQ7p1bDEoFRs2YPcfyGs8xq52yyPBZ3m2VGnXGtV9MxjrkABHm4V9Ia280OefsSLzvbVoXcfLxjKY/Iw==}
    engines: {node: '>=10.13.0'}
    hasBin: true
    peerDependencies:
      webpack-cli: '*'
    peerDependenciesMeta:
      webpack-cli:
        optional: true
    dependencies:
      '@types/eslint-scope': 3.7.3
      '@types/estree': 1.0.1
      '@webassemblyjs/ast': 1.11.5
      '@webassemblyjs/wasm-edit': 1.11.5
      '@webassemblyjs/wasm-parser': 1.11.5
      acorn: 8.8.2
      acorn-import-assertions: 1.9.0(acorn@8.8.2)
      browserslist: 4.21.5
      chrome-trace-event: 1.0.3
      enhanced-resolve: 5.15.0
      es-module-lexer: 1.2.1
      eslint-scope: 5.1.1
      events: 3.3.0
      glob-to-regexp: 0.4.1
      graceful-fs: 4.2.11
      json-parse-even-better-errors: 2.3.1
      loader-runner: 4.2.0
      mime-types: 2.1.35
      neo-async: 2.6.2
      schema-utils: 3.3.0
      tapable: 2.2.1
      terser-webpack-plugin: 5.3.8(@swc/core@1.3.64)(webpack@5.87.0)
      watchpack: 2.4.0
      webpack-sources: 3.2.3
    transitivePeerDependencies:
      - '@swc/core'
      - esbuild
      - uglify-js
    dev: true

  /whatwg-encoding@2.0.0:
    resolution: {integrity: sha512-p41ogyeMUrw3jWclHWTQg1k05DSVXPLcVxRTYsXUk+ZooOCZLcoYgPZ/HL/D/N+uQPOtcp1me1WhBEaX02mhWg==}
    engines: {node: '>=12'}
    dependencies:
      iconv-lite: 0.6.3
    dev: true

  /whatwg-mimetype@3.0.0:
    resolution: {integrity: sha512-nt+N2dzIutVRxARx1nghPKGv1xHikU7HKdfafKkLNLindmPU/ch3U31NOCGGA/dmPcmb1VlofO0vnKAcsm0o/Q==}
    engines: {node: '>=12'}

  /whatwg-url@11.0.0:
    resolution: {integrity: sha512-RKT8HExMpoYx4igMiVMY83lN6UeITKJlBQ+vR/8ZJ8OCdSiN3RwCq+9gH0+Xzj0+5IrM6i4j/6LuvzbZIQgEcQ==}
    engines: {node: '>=12'}
    dependencies:
      tr46: 3.0.0
      webidl-conversions: 7.0.0
    dev: true

  /whatwg-url@5.0.0:
    resolution: {integrity: sha512-saE57nupxk6v3HY35+jzBwYa0rKSy0XR8JSxZPwgLr7ys0IBzhGviA1/TUGJLmSVqs8pb9AnvICXEuOHLprYTw==}
    dependencies:
      tr46: 0.0.3
      webidl-conversions: 3.0.1

  /which-boxed-primitive@1.0.2:
    resolution: {integrity: sha512-bwZdv0AKLpplFY2KZRX6TvyuN7ojjr7lwkg6ml0roIy9YeuSr7JS372qlNW18UQYzgYK9ziGcerWqZOmEn9VNg==}
    dependencies:
      is-bigint: 1.0.4
      is-boolean-object: 1.1.2
      is-number-object: 1.0.7
      is-string: 1.0.7
      is-symbol: 1.0.4
    dev: true

  /which-collection@1.0.1:
    resolution: {integrity: sha512-W8xeTUwaln8i3K/cY1nGXzdnVZlidBcagyNFtBdD5kxnb4TvGKR7FfSIS3mYpwWS1QUCutfKz8IY8RjftB0+1A==}
    dependencies:
      is-map: 2.0.2
      is-set: 2.0.2
      is-weakmap: 2.0.1
      is-weakset: 2.0.2
    dev: true

  /which-typed-array@1.1.9:
    resolution: {integrity: sha512-w9c4xkx6mPidwp7180ckYWfMmvxpjlZuIudNtDf4N/tTAUB8VJbX25qZoAsrtGuYNnGw3pa0AXgbGKRB8/EceA==}
    engines: {node: '>= 0.4'}
    dependencies:
      available-typed-arrays: 1.0.5
      call-bind: 1.0.2
      for-each: 0.3.3
      gopd: 1.0.1
      has-tostringtag: 1.0.0
      is-typed-array: 1.1.10
    dev: true

  /which@2.0.2:
    resolution: {integrity: sha512-BLI3Tl1TW3Pvl70l3yq3Y64i+awpwXqsGBYWkkqMtnbXgrMD+yj7rhW0kuEDxzJaYXGjEW5ogapKNMEKNMjibA==}
    engines: {node: '>= 8'}
    hasBin: true
    dependencies:
      isexe: 2.0.0
    dev: true

  /wide-align@1.1.5:
    resolution: {integrity: sha512-eDMORYaPNZ4sQIuuYPDHdQvf4gyCF9rEEV/yPxGfwPkRodwEgiMUUXTx/dex+Me0wxx53S+NgUHaP7y3MGlDmg==}
    dependencies:
      string-width: 4.2.3
    dev: false

  /windows-release@4.0.0:
    resolution: {integrity: sha512-OxmV4wzDKB1x7AZaZgXMVsdJ1qER1ed83ZrTYd5Bwq2HfJVg3DJS8nqlAG4sMoJ7mu8cuRmLEYyU13BKwctRAg==}
    engines: {node: '>=10'}
    dependencies:
      execa: 4.1.0
    dev: true

  /with@7.0.2:
    resolution: {integrity: sha512-RNGKj82nUPg3g5ygxkQl0R937xLyho1J24ItRCBTr/m1YnZkzJy1hUiHUJrc/VlsDQzsCnInEGSg3bci0Lmd4w==}
    engines: {node: '>= 10.0.0'}
    dependencies:
      '@babel/parser': 7.21.8
      '@babel/types': 7.17.0
      assert-never: 1.2.1
      babel-walk: 3.0.0-canary-5
    dev: false

  /word-wrap@1.2.3:
    resolution: {integrity: sha512-Hz/mrNwitNRh/HUAtM/VT/5VH+ygD6DV7mYKZAtHOrbs8U7lvPS6xf7EJKMF0uW1KJCl0H701g3ZGus+muE5vQ==}
    engines: {node: '>=0.10.0'}

  /wordwrap@1.0.0:
    resolution: {integrity: sha512-gvVzJFlPycKc5dZN4yPkP8w7Dc37BtP1yczEneOb4uq34pXZcvrtRTmWV8W+Ume+XCxKgbjM+nevkyFPMybd4Q==}
    dev: false

  /workerpool@6.2.1:
    resolution: {integrity: sha512-ILEIE97kDZvF9Wb9f6h5aXK4swSlKGUcOEGiIYb2OOu/IrDU9iwj0fD//SsA6E5ibwJxpEvhullJY4Sl4GcpAw==}
    dev: true

  /wrap-ansi@7.0.0:
    resolution: {integrity: sha512-YVGIj2kamLSTxw6NsZjoBxfSwsn0ycdesmc4p+Q21c5zPuZ1pl+NfxVdxPtdHvmNVOQ6XSYG4AUtyt/Fi7D16Q==}
    engines: {node: '>=10'}
    dependencies:
      ansi-styles: 4.3.0
      string-width: 4.2.3
      strip-ansi: 6.0.1

  /wrappy@1.0.2:
    resolution: {integrity: sha512-l4Sp/DRseor9wL6EvV2+TuQn63dMkPjZ/sp9XkghTEbV9KlPS1xUsZ3u7/IQO4wxtcFB4bgpQPRcR3QCvezPcQ==}

  /ws@7.5.9:
    resolution: {integrity: sha512-F+P9Jil7UiSKSkppIiD94dN07AwvFixvLIj1Og1Rl9GGMuNipJnV9JzjD6XuqmAeiswGvUmNLjr5cFuXwNS77Q==}
    engines: {node: '>=8.3.0'}
    peerDependencies:
      bufferutil: ^4.0.1
      utf-8-validate: ^5.0.2
    peerDependenciesMeta:
      bufferutil:
        optional: true
      utf-8-validate:
        optional: true
    dev: false

  /ws@8.13.0:
    resolution: {integrity: sha512-x9vcZYTrFPC7aSIbj7sRCYo7L/Xb8Iy+pW0ng0wt2vCJv7M9HOMy0UoN3rr+IFC7hb7vXoqS+P9ktyLLLhO+LA==}
    engines: {node: '>=10.0.0'}
    peerDependencies:
      bufferutil: ^4.0.1
      utf-8-validate: '>=5.0.2'
    peerDependenciesMeta:
      bufferutil:
        optional: true
      utf-8-validate:
        optional: true

  /xml-name-validator@4.0.0:
    resolution: {integrity: sha512-ICP2e+jsHvAj2E2lIHxa5tjXRlKDJo4IdvPvCXbXQGdzSfmSpNVyIKMvoZHjDY9DP0zV17iI85o90vRFXNccRw==}
    engines: {node: '>=12'}
    dev: true

  /xmlchars@2.2.0:
    resolution: {integrity: sha512-JZnDKK8B0RCDw84FNdDAIpZK+JuJw+s7Lz8nksI7SIuU3UXJJslUthsi+uWBUYOwPFwW7W7PRLRfUKpxjtjFCw==}
    dev: true

  /xregexp@2.0.0:
    resolution: {integrity: sha512-xl/50/Cf32VsGq/1R8jJE5ajH1yMCQkpmoS10QbFZWl2Oor4H0Me64Pu2yxvsRWK3m6soJbmGfzSR7BYmDcWAA==}
    dev: false

  /xss@1.0.14:
    resolution: {integrity: sha512-og7TEJhXvn1a7kzZGQ7ETjdQVS2UfZyTlsEdDOqvQF7GoxNfY+0YLCzBy1kPdsDDx4QuNAonQPddpsn6Xl/7sw==}
    engines: {node: '>= 0.10.0'}
    hasBin: true
    dependencies:
      commander: 2.20.3
      cssfilter: 0.0.10
    dev: false

  /xtend@4.0.2:
    resolution: {integrity: sha512-LKYU1iAXJXUgAXn9URjiu+MWhyUXHsvfp7mcuYm9dSUKK0/CjtrUwFAxD82/mCWbtLsGjFIad0wIsod4zrTAEQ==}
    engines: {node: '>=0.4'}

  /y18n@5.0.8:
    resolution: {integrity: sha512-0pfFzegeDWJHJIAmTLRP2DwHjdF5s7jo9tuztdQxAhINCdvS+3nGINqPd00AphqJR/0LhANUS6/+7SCb98YOfA==}
    engines: {node: '>=10'}

  /yallist@2.1.2:
    resolution: {integrity: sha512-ncTzHV7NvsQZkYe1DW7cbDLm0YpzHmZF5r/iyP3ZnQtMiJ+pjzisCiMNI+Sj+xQF5pXhSHxSB3uDbsBTzY/c2A==}
    dev: false

  /yallist@3.1.1:
    resolution: {integrity: sha512-a4UGQaWPH59mOXUYnAG2ewncQS4i4F43Tv3JoAM+s2VDAmS9NsK8GpDMLrCHPksFT7h3K6TOoUNn2pb7RoXx4g==}
    dev: false

  /yallist@4.0.0:
    resolution: {integrity: sha512-3wdGidZyq5PB084XLES5TpOSRA3wjXAlIWMhum2kRcv/41Sn2emQ0dycQW4uZXLejwKvg6EsvbdlVL+FYEct7A==}

  /yaml@1.10.2:
    resolution: {integrity: sha512-r3vXyErRCYJ7wg28yvBY5VSoAF8ZvlcW9/BwUzEtUsjvX/DKs24dIkuwjtuprwJJHsbyUbLApepYTR1BN4uHrg==}
    engines: {node: '>= 6'}
    dev: true

  /yaml@2.3.1:
    resolution: {integrity: sha512-2eHWfjaoXgTBC2jNM1LRef62VQa0umtvRiDSk6HSzW7RvS5YtkabJrwYLLEKWBc8a5U2PTSCs+dJjUTJdlHsWQ==}
    engines: {node: '>= 14'}
    dev: true

  /yargs-parser@20.2.4:
    resolution: {integrity: sha512-WOkpgNhPTlE73h4VFAFsOnomJVaovO8VqLDzy5saChRBFQFBoMYirowyW+Q9HB4HFF4Z7VZTiG3iSzJJA29yRA==}
    engines: {node: '>=10'}
    dev: true

  /yargs-parser@20.2.9:
    resolution: {integrity: sha512-y11nGElTIV+CT3Zv9t7VKl+Q3hTQoT9a1Qzezhhl6Rp21gJ/IVTW7Z3y9EWXhuUBC2Shnf+DX0antecpAwSP8w==}
    engines: {node: '>=10'}

  /yargs-parser@21.1.1:
    resolution: {integrity: sha512-tVpsJW7DdjecAiFpbIB1e3qxIQsE6NoPc5/eTdrbbIC4h0LVsWhnoa3g+m2HclBIujHzsxZ4VJVA+GUuc2/LBw==}
    engines: {node: '>=12'}
    dev: true

  /yargs-unparser@2.0.0:
    resolution: {integrity: sha512-7pRTIA9Qc1caZ0bZ6RYRGbHJthJWuakf+WmHK0rVeLkNrrGhfoabBNdue6kdINI6r4if7ocq9aD/n7xwKOdzOA==}
    engines: {node: '>=10'}
    dependencies:
      camelcase: 6.3.0
      decamelize: 4.0.0
      flat: 5.0.2
      is-plain-obj: 2.1.0
    dev: true

  /yargs@16.2.0:
    resolution: {integrity: sha512-D1mvvtDG0L5ft/jGWkLpG1+m0eQxOfaBvTNELraWj22wSVUMWxZUvYgJYcKh6jGGIkJFhH4IZPQhR4TKpc8mBw==}
    engines: {node: '>=10'}
    dependencies:
      cliui: 7.0.4
      escalade: 3.1.1
      get-caller-file: 2.0.5
      require-directory: 2.1.1
      string-width: 4.2.3
      y18n: 5.0.8
      yargs-parser: 20.2.9

  /yargs@17.7.1:
    resolution: {integrity: sha512-cwiTb08Xuv5fqF4AovYacTFNxk62th7LKJ6BL9IGUpTJrWoU7/7WdQGTP2SjKf1dUNBGzDd28p/Yfs/GI6JrLw==}
    engines: {node: '>=12'}
    dependencies:
      cliui: 8.0.1
      escalade: 3.1.1
      get-caller-file: 2.0.5
      require-directory: 2.1.1
      string-width: 4.2.3
      y18n: 5.0.8
      yargs-parser: 21.1.1
    dev: true

  /yn@3.1.1:
    resolution: {integrity: sha512-Ux4ygGWsu2c7isFWe8Yu1YluJmqVhxqK2cLXNQA5AcC3QfbGNpM7fu0Y8b/z16pXLnFxZYvWhd3fhBY9DLmC6Q==}
    engines: {node: '>=6'}
    dev: true

  /yocto-queue@0.1.0:
    resolution: {integrity: sha512-rVksvsnNCdJ/ohGc6xgPwyN8eheCxsiLM8mxuE/t/mOVqJewPuO1miLpTHQiRgTKCLexL4MeAFVagts7HmNZ2Q==}
    engines: {node: '>=10'}
    dev: true<|MERGE_RESOLUTION|>--- conflicted
+++ resolved
@@ -144,9 +144,8 @@
         specifier: ^4.6.3
         version: 4.6.3(express@4.18.2)
     devDependencies:
-<<<<<<< HEAD
       '@nestjs/cli': 9.1.5
-      '@nestjs/schematics': 9.0.3_bpd7edbl7imd2lxcmdt57tn7ne
+      '@nestjs/schematics': 9.0.3_typescript@4.9.4
       '@nestjs/testing': 9.2.1_wdbvfsxfdwzlwdfiyh2gynjl4m
       '@types/cache-manager': 4.0.2
       '@types/express': 4.17.14
@@ -167,46 +166,9 @@
       typescript: 4.9.4
 
   frontend:
-    specifiers:
-      '@histoire/plugin-vue': ^0.11.9
-      '@iconify-json/bi': ^1.1.12
-      '@iconify-json/fa6-brands': ^1.1.8
-      '@iconify-json/fa6-regular': ^1.1.8
-      '@iconify-json/fa6-solid': ^1.1.9
-      '@iconify-json/fluent': ^1.1.17
-      '@iconify-json/iconoir': ^1.1.15
-      '@iconify-json/ri': ^1.1.4
-      '@tailwindcss/forms': ^0.5.3
-      '@tailwindcss/typography': ^0.5.8
-      '@tiptap/starter-kit': ^2.0.0-beta.207
-      '@tiptap/vue-3': ^2.0.0-beta.207
-      '@types/node': ^18.11.14
-      '@types/nprogress': ^0.2.0
-      '@vitejs/plugin-vue': ^3.2.0
-      '@vue/tsconfig': ^0.1.3
-      '@vueuse/components': ^9.6.0
-      '@vueuse/core': ^9.6.0
-      '@vueuse/math': ^9.6.0
-      autoprefixer: ^10.4.13
-      axios: ^1.2.1
-      axios-retry: ^3.3.1
-      histoire: ^0.11.9
-      nprogress: 0.2.0
-      pinia: ^2.0.28
-      postcss: ^8.4.20
-      tailwindcss: ^3.2.4
-      typescript: ^4.9.4
-      unplugin-icons: ^0.14.15
-      vite: ^3.2.5
-      vite-plugin-pages: ^0.28.0
-      vite-plugin-vue-layouts: ^0.7.0
-      vue: ^3.2.45
-      vue-dompurify-html: ^3.1.1
-      vue-router: ^4.1.6
-      vue-tsc: ^1.0.13
     dependencies:
       '@tiptap/starter-kit': 2.0.0-beta.207_abnlhagdy6u44isuyzyni4aaei
-      '@tiptap/vue-3': 2.0.0-beta.207_7lquielyyuhhm44ylxneibjsjy
+      '@tiptap/vue-3': 2.0.0-beta.207_rpffrm7metjir5u7qyagvs6yfm
       '@vueuse/components': 9.6.0_vue@3.2.45
       '@vueuse/core': 9.6.0_vue@3.2.45
       '@vueuse/math': 9.6.0_vue@3.2.45
@@ -235,262 +197,13 @@
       autoprefixer: 10.4.13_postcss@8.4.20
       histoire: 0.11.9_n6ei63cpe43beiimwe7zv3fimy
       postcss: 8.4.20
-      tailwindcss: 3.2.4
+      tailwindcss: 3.2.4_postcss@8.4.20
       typescript: 4.9.4
       unplugin-icons: 0.14.15
       vite: 3.2.5_@types+node@18.11.14
       vite-plugin-pages: 0.28.0_vite@3.2.5
       vite-plugin-vue-layouts: 0.7.0_3nkpb5yzbuphqhegz2uv6y4s3u
       vue-tsc: 1.0.13_typescript@4.9.4
-=======
-      '@nestjs/cli':
-        specifier: ^10.0.2
-        version: 10.0.2(@swc/core@1.3.64)
-      '@nestjs/schematics':
-        specifier: ^10.0.1
-        version: 10.0.1(chokidar@3.5.3)(typescript@5.1.3)
-      '@nestjs/testing':
-        specifier: ^10.0.1
-        version: 10.0.1(@nestjs/common@10.0.1)(@nestjs/core@10.0.1)(@nestjs/platform-express@10.0.1)
-      '@swc/core':
-        specifier: ^1.3.64
-        version: 1.3.64
-      '@swc/register':
-        specifier: ^0.1.10
-        version: 0.1.10(@swc/core@1.3.64)
-      '@types/cache-manager':
-        specifier: ^4.0.2
-        version: 4.0.2
-      '@types/chai':
-        specifier: ^4.3.5
-        version: 4.3.5
-      '@types/chai-as-promised':
-        specifier: ^7.1.5
-        version: 7.1.5
-      '@types/express':
-        specifier: ^4.17.17
-        version: 4.17.17
-      '@types/mocha':
-        specifier: ^10.0.1
-        version: 10.0.1
-      '@types/node':
-        specifier: ^18.16.18
-        version: 18.16.18
-      '@types/nodemailer':
-        specifier: ^6.4.8
-        version: 6.4.8
-      '@types/passport-jwt':
-        specifier: ^3.0.8
-        version: 3.0.8
-      '@types/passport-local':
-        specifier: ^1.0.35
-        version: 1.0.35
-      '@types/proxyquire':
-        specifier: ^1.3.28
-        version: 1.3.28
-      '@types/sinon':
-        specifier: ^10.0.15
-        version: 10.0.15
-      '@types/supertest':
-        specifier: ^2.0.12
-        version: 2.0.12
-      chai:
-        specifier: ^4.3.7
-        version: 4.3.7
-      chai-as-promised:
-        specifier: ^7.1.1
-        version: 7.1.1(chai@4.3.7)
-      graphql-type-json:
-        specifier: ^0.3.2
-        version: 0.3.2(graphql@16.6.0)
-      mocha:
-        specifier: ^10.2.0
-        version: 10.2.0
-      prisma:
-        specifier: ^4.15.0
-        version: 4.15.0
-      prisma-nestjs-graphql:
-        specifier: ^18.0.2
-        version: 18.0.2
-      proxyquire:
-        specifier: ^2.1.3
-        version: 2.1.3
-      sinon:
-        specifier: ^15.1.2
-        version: 15.1.2
-      source-map-support:
-        specifier: ^0.5.21
-        version: 0.5.21
-      supertest:
-        specifier: ^6.3.3
-        version: 6.3.3
-      ts-loader:
-        specifier: ^9.4.3
-        version: 9.4.3(typescript@5.1.3)(webpack@5.87.0)
-      ts-node:
-        specifier: ^10.9.1
-        version: 10.9.1(@swc/core@1.3.64)(@types/node@18.16.18)(typescript@5.1.3)
-      tsconfig-paths:
-        specifier: ^4.2.0
-        version: 4.2.0
-      typescript:
-        specifier: ^5.1.3
-        version: 5.1.3
-
-  frontend:
-    dependencies:
-      '@codemirror/autocomplete':
-        specifier: ^6.8.0
-        version: 6.8.0(@codemirror/language@6.8.0)(@codemirror/state@6.2.1)(@codemirror/view@6.13.2)(@lezer/common@1.0.2)
-      '@codemirror/commands':
-        specifier: ^6.2.4
-        version: 6.2.4
-      '@codemirror/lang-cpp':
-        specifier: ^6.0.2
-        version: 6.0.2
-      '@codemirror/lang-java':
-        specifier: ^6.0.1
-        version: 6.0.1
-      '@codemirror/lang-javascript':
-        specifier: ^6.1.9
-        version: 6.1.9
-      '@codemirror/lang-python':
-        specifier: ^6.1.3
-        version: 6.1.3(@codemirror/state@6.2.1)(@codemirror/view@6.13.2)(@lezer/common@1.0.2)
-      '@codemirror/language':
-        specifier: ^6.8.0
-        version: 6.8.0
-      '@codemirror/state':
-        specifier: ^6.2.1
-        version: 6.2.1
-      '@codemirror/theme-one-dark':
-        specifier: ^6.1.2
-        version: 6.1.2
-      '@codemirror/view':
-        specifier: ^6.13.2
-        version: 6.13.2
-      '@tiptap/starter-kit':
-        specifier: ^2.0.3
-        version: 2.0.3(@tiptap/pm@2.0.3)
-      '@tiptap/vue-3':
-        specifier: ^2.0.3
-        version: 2.0.3(@tiptap/core@2.0.3)(@tiptap/pm@2.0.3)(vue@3.3.4)
-      '@vueuse/components':
-        specifier: ^10.2.0
-        version: 10.2.0(vue@3.3.4)
-      '@vueuse/core':
-        specifier: ^10.2.0
-        version: 10.2.0(vue@3.3.4)
-      '@vueuse/math':
-        specifier: ^10.2.0
-        version: 10.2.0(vue@3.3.4)
-      '@vueuse/router':
-        specifier: ^10.2.0
-        version: 10.2.0(vue-router@4.2.2)(vue@3.3.4)
-      axios:
-        specifier: ^1.4.0
-        version: 1.4.0
-      axios-retry:
-        specifier: ^3.5.0
-        version: 3.5.0
-      nprogress:
-        specifier: 0.2.0
-        version: 0.2.0
-      pinia:
-        specifier: ^2.1.4
-        version: 2.1.4(typescript@5.1.3)(vue@3.3.4)
-      vue:
-        specifier: ^3.3.4
-        version: 3.3.4
-      vue-dompurify-html:
-        specifier: ^4.1.4
-        version: 4.1.4(vue@3.3.4)
-      vue-router:
-        specifier: ^4.2.2
-        version: 4.2.2(vue@3.3.4)
-    devDependencies:
-      '@histoire/plugin-vue':
-        specifier: ^0.16.1
-        version: 0.16.1(histoire@0.16.2)(vite@4.3.9)(vue@3.3.4)
-      '@iconify-json/ant-design':
-        specifier: ^1.1.5
-        version: 1.1.5
-      '@iconify-json/bi':
-        specifier: ^1.1.17
-        version: 1.1.17
-      '@iconify-json/fa6-brands':
-        specifier: ^1.1.11
-        version: 1.1.11
-      '@iconify-json/fa6-regular':
-        specifier: ^1.1.11
-        version: 1.1.11
-      '@iconify-json/fa6-solid':
-        specifier: ^1.1.13
-        version: 1.1.13
-      '@iconify-json/fluent':
-        specifier: ^1.1.23
-        version: 1.1.23
-      '@iconify-json/iconoir':
-        specifier: ^1.1.28
-        version: 1.1.28
-      '@iconify-json/ri':
-        specifier: ^1.1.9
-        version: 1.1.9
-      '@tailwindcss/forms':
-        specifier: ^0.5.3
-        version: 0.5.3(tailwindcss@3.3.2)
-      '@tailwindcss/typography':
-        specifier: ^0.5.9
-        version: 0.5.9(tailwindcss@3.3.2)
-      '@tsconfig/node18':
-        specifier: ^2.0.1
-        version: 2.0.1
-      '@types/node':
-        specifier: ^18.16.18
-        version: 18.16.18
-      '@types/nprogress':
-        specifier: ^0.2.0
-        version: 0.2.0
-      '@vitejs/plugin-vue':
-        specifier: ^4.2.3
-        version: 4.2.3(vite@4.3.9)(vue@3.3.4)
-      '@vue/tsconfig':
-        specifier: ^0.4.0
-        version: 0.4.0
-      autoprefixer:
-        specifier: ^10.4.14
-        version: 10.4.14(postcss@8.4.24)
-      histoire:
-        specifier: ^0.16.2
-        version: 0.16.2(@types/node@18.16.18)(vite@4.3.9)
-      postcss:
-        specifier: ^8.4.24
-        version: 8.4.24
-      tailwindcss:
-        specifier: ^3.3.2
-        version: 3.3.2(ts-node@10.9.1)
-      typescript:
-        specifier: ^5.1.3
-        version: 5.1.3
-      unplugin-icons:
-        specifier: ^0.16.3
-        version: 0.16.3
-      vite:
-        specifier: ^4.3.9
-        version: 4.3.9(@types/node@18.16.18)
-      vite-plugin-checker:
-        specifier: ^0.6.0
-        version: 0.6.0(eslint@8.43.0)(typescript@5.1.3)(vite@4.3.9)(vue-tsc@1.8.0)
-      vite-plugin-pages:
-        specifier: ^0.31.0
-        version: 0.31.0(vite@4.3.9)
-      vite-plugin-vue-layouts:
-        specifier: ^0.8.0
-        version: 0.8.0(vite@4.3.9)(vue-router@4.2.2)(vue@3.3.4)
-      vue-tsc:
-        specifier: ^1.8.0
-        version: 1.8.0(typescript@5.1.3)
->>>>>>> 7509476e
 
 packages:
 
@@ -625,8 +338,20 @@
       '@algolia/requester-common': 4.14.3
     dev: true
 
-<<<<<<< HEAD
-  /@angular-devkit/core/14.2.1_chokidar@3.5.3:
+  /@algolia/transporter@4.14.3:
+    resolution: {integrity: sha512-2qlKlKsnGJ008exFRb5RTeTOqhLZj0bkMCMVskxoqWejs2Q2QtWmsiH98hDfpw0fmnyhzHEt0Z7lqxBYp8bW2w==}
+    dependencies:
+      '@algolia/cache-common': 4.14.3
+      '@algolia/logger-common': 4.14.3
+      '@algolia/requester-common': 4.14.3
+    dev: true
+
+  /@alloc/quick-lru@5.2.0:
+    resolution: {integrity: sha512-UrcABB+4bUrFABwbluTIBErXwvbsU/V7TZWfmbgJfbkwiBuziS9gxdODUyuiecfdGQ85jglMW6juS3+z5TsKLw==}
+    engines: {node: '>=10'}
+    dev: true
+
+  /@angular-devkit/core/14.2.1:
     resolution: {integrity: sha512-lW8oNGuJqr4r31FWBjfWQYkSXdiOHBGOThIEtHvUVBKfPF/oVrupLueCUgBPel+NvxENXdo93uPsqHN7bZbmsQ==}
     engines: {node: ^14.15.0 || >=16.10.0, npm: ^6.11.0 || ^7.5.6 || >=8.0.0, yarn: '>= 1.13.0'}
     peerDependencies:
@@ -636,51 +361,49 @@
         optional: true
     dependencies:
       ajv: 8.11.0
-      ajv-formats: 2.1.1
+      ajv-formats: 2.1.1_ajv@8.11.0
+      jsonc-parser: 3.1.0
+      rxjs: 6.6.7
+      source-map: 0.7.4
+    dev: true
+
+  /@angular-devkit/core/14.2.1_chokidar@3.5.3:
+    resolution: {integrity: sha512-lW8oNGuJqr4r31FWBjfWQYkSXdiOHBGOThIEtHvUVBKfPF/oVrupLueCUgBPel+NvxENXdo93uPsqHN7bZbmsQ==}
+    engines: {node: ^14.15.0 || >=16.10.0, npm: ^6.11.0 || ^7.5.6 || >=8.0.0, yarn: '>= 1.13.0'}
+    peerDependencies:
+      chokidar: ^3.5.2
+    peerDependenciesMeta:
+      chokidar:
+        optional: true
+    dependencies:
+      ajv: 8.11.0
+      ajv-formats: 2.1.1_ajv@8.11.0
+      chokidar: 3.5.3
+      jsonc-parser: 3.2.0
+      rxjs: 7.8.1
+      source-map: 0.7.4
+    dev: true
+
+  /@angular-devkit/core/14.2.2_chokidar@3.5.3:
+    resolution: {integrity: sha512-ofDhTmJqoAkmkJP0duwUaCxDBMxPlc+AWYwgs3rKKZeJBb0d+tchEXHXevD5bYbbRfXtnwM+Vye2XYHhA4nWAA==}
+    engines: {node: ^14.15.0 || >=16.10.0, npm: ^6.11.0 || ^7.5.6 || >=8.0.0, yarn: '>= 1.13.0'}
+    peerDependencies:
+      chokidar: ^3.5.2
+    peerDependenciesMeta:
+      chokidar:
+        optional: true
+    dependencies:
+      ajv: 8.11.0
+      ajv-formats: 2.1.1_ajv@8.11.0
       chokidar: 3.5.3
       jsonc-parser: 3.1.0
       rxjs: 6.6.7
       source-map: 0.7.4
-=======
-  /@algolia/transporter@4.14.3:
-    resolution: {integrity: sha512-2qlKlKsnGJ008exFRb5RTeTOqhLZj0bkMCMVskxoqWejs2Q2QtWmsiH98hDfpw0fmnyhzHEt0Z7lqxBYp8bW2w==}
-    dependencies:
-      '@algolia/cache-common': 4.14.3
-      '@algolia/logger-common': 4.14.3
-      '@algolia/requester-common': 4.14.3
-    dev: true
-
-  /@alloc/quick-lru@5.2.0:
-    resolution: {integrity: sha512-UrcABB+4bUrFABwbluTIBErXwvbsU/V7TZWfmbgJfbkwiBuziS9gxdODUyuiecfdGQ85jglMW6juS3+z5TsKLw==}
-    engines: {node: '>=10'}
->>>>>>> 7509476e
-    dev: true
-
-  /@angular-devkit/core@16.1.0(chokidar@3.5.3):
-    resolution: {integrity: sha512-mrWpuDvttmhrCGcLc68RIXKtTzUhkBTsE5ZZFZNO1+FSC+vO/ZpyCpPd6C+6coM68NfXYjHlms5XF6KbxeGn/Q==}
-    engines: {node: ^16.14.0 || >=18.10.0, npm: ^6.11.0 || ^7.5.6 || >=8.0.0, yarn: '>= 1.13.0'}
-    peerDependencies:
-      chokidar: ^3.5.2
-    peerDependenciesMeta:
-      chokidar:
-        optional: true
-    dependencies:
-<<<<<<< HEAD
-      ajv: 8.11.0
-      ajv-formats: 2.1.1
-=======
-      ajv: 8.12.0
-      ajv-formats: 2.1.1(ajv@8.12.0)
->>>>>>> 7509476e
-      chokidar: 3.5.3
-      jsonc-parser: 3.2.0
-      rxjs: 7.8.1
-      source-map: 0.7.4
-    dev: true
-
-  /@angular-devkit/schematics-cli@16.1.0(chokidar@3.5.3):
-    resolution: {integrity: sha512-siBpRDmMMV7NB+NvaDHeJ4doHoSkFwIywwFj8GXnBCtobyxrBl1EyG1cKK+FHRydYtyYIk8FEoOpJA9oE9S2hg==}
-    engines: {node: ^16.14.0 || >=18.10.0, npm: ^6.11.0 || ^7.5.6 || >=8.0.0, yarn: '>= 1.13.0'}
+    dev: true
+
+  /@angular-devkit/schematics-cli/14.2.2_chokidar@3.5.3:
+    resolution: {integrity: sha512-timCty5tO1A5VOcy8nVJ+jL98i6+ct5/Hg+4rQxc3J6agmmNL9fALboJBEz1ckTt7MewlGtrpohMMy+YGhuWOg==}
+    engines: {node: ^14.15.0 || >=16.10.0, npm: ^6.11.0 || ^7.5.6 || >=8.0.0, yarn: '>= 1.13.0'}
     hasBin: true
     dependencies:
       '@angular-devkit/core': 16.1.0(chokidar@3.5.3)
@@ -693,7 +416,19 @@
       - chokidar
     dev: true
 
-<<<<<<< HEAD
+  /@angular-devkit/schematics/14.2.1:
+    resolution: {integrity: sha512-0U18FwDYt4zROBPrvewH6iBTkf2ozVHN4/gxUb9jWrqVw8mPU5AWc/iYxQLHBSinkr2Egjo1H/i9aBqgJSeh3g==}
+    engines: {node: ^14.15.0 || >=16.10.0, npm: ^6.11.0 || ^7.5.6 || >=8.0.0, yarn: '>= 1.13.0'}
+    dependencies:
+      '@angular-devkit/core': 14.2.1
+      jsonc-parser: 3.1.0
+      magic-string: 0.26.2
+      ora: 5.4.1
+      rxjs: 6.6.7
+    transitivePeerDependencies:
+      - chokidar
+    dev: true
+
   /@angular-devkit/schematics/14.2.1_chokidar@3.5.3:
     resolution: {integrity: sha512-0U18FwDYt4zROBPrvewH6iBTkf2ozVHN4/gxUb9jWrqVw8mPU5AWc/iYxQLHBSinkr2Egjo1H/i9aBqgJSeh3g==}
     engines: {node: ^14.15.0 || >=16.10.0, npm: ^6.11.0 || ^7.5.6 || >=8.0.0, yarn: '>= 1.13.0'}
@@ -714,22 +449,13 @@
       '@angular-devkit/core': 14.2.2_chokidar@3.5.3
       jsonc-parser: 3.1.0
       magic-string: 0.26.2
-=======
-  /@angular-devkit/schematics@16.1.0(chokidar@3.5.3):
-    resolution: {integrity: sha512-LM35PH9DT3eQRSZgrkk2bx1ZQjjVh8BCByTlr37/c+FnF9mNbeBsa1YkxrlsN/CwO+045OwEwRHnkM9Zcx0U/A==}
-    engines: {node: ^16.14.0 || >=18.10.0, npm: ^6.11.0 || ^7.5.6 || >=8.0.0, yarn: '>= 1.13.0'}
-    dependencies:
-      '@angular-devkit/core': 16.1.0(chokidar@3.5.3)
-      jsonc-parser: 3.2.0
-      magic-string: 0.30.0
->>>>>>> 7509476e
       ora: 5.4.1
-      rxjs: 7.8.1
+      rxjs: 6.6.7
     transitivePeerDependencies:
       - chokidar
     dev: true
 
-  /@antfu/install-pkg@0.1.1:
+  /@antfu/install-pkg/0.1.1:
     resolution: {integrity: sha512-LyB/8+bSfa0DFGC06zpCEfs89/XoWZwws5ygEa5D+Xsm3OfI+aXQ86VgVG7Acyef+rSZ5HE7J8rrxzrQeM3PjQ==}
     dependencies:
       execa: 5.1.1
@@ -2166,49 +1892,38 @@
     transitivePeerDependencies:
       - supports-color
 
-<<<<<<< HEAD
-  /@nestjs/schematics/9.0.3_ar2on76c45aosuucycxzxivxgm:
+  /@nestjs/schematics@10.0.1(chokidar@3.5.3)(typescript@5.1.3):
+    resolution: {integrity: sha512-buxpYtSwOmWyf0nUJWJCkCkYITwbOfIEKHTnGS7sDbcfaajrOFXb5pPAGD2E1CUb3C1+NkQIURPKzs0IouZTQg==}
+    peerDependencies:
+      typescript: '>=4.8.2'
+    dependencies:
+      '@angular-devkit/core': 16.1.0(chokidar@3.5.3)
+      '@angular-devkit/schematics': 16.1.0(chokidar@3.5.3)
+      comment-json: 4.2.3
+      jsonc-parser: 3.2.0
+      pluralize: 8.0.0
+      typescript: 5.1.3
+    transitivePeerDependencies:
+      - chokidar
+    dev: true
+
+  /@nestjs/schematics/9.0.3_typescript@4.9.4:
     resolution: {integrity: sha512-kZrU/lrpVd2cnK8I3ibDb3Wi1ppl3wX3U3lVWoL+DzRRoezWKkh8upEL4q0koKmuXnsmLiu3UPxFeMOrJV7TSA==}
     peerDependencies:
       typescript: ^4.3.5
     dependencies:
-      '@angular-devkit/core': 14.2.1_chokidar@3.5.3
-      '@angular-devkit/schematics': 14.2.1_chokidar@3.5.3
+      '@angular-devkit/core': 14.2.1
+      '@angular-devkit/schematics': 14.2.1
       fs-extra: 10.1.0
       jsonc-parser: 3.2.0
       pluralize: 8.0.0
-      typescript: 4.8.4
+      typescript: 4.9.4
     transitivePeerDependencies:
       - chokidar
     dev: true
 
-  /@nestjs/schematics/9.0.3_bpd7edbl7imd2lxcmdt57tn7ne:
-    resolution: {integrity: sha512-kZrU/lrpVd2cnK8I3ibDb3Wi1ppl3wX3U3lVWoL+DzRRoezWKkh8upEL4q0koKmuXnsmLiu3UPxFeMOrJV7TSA==}
-=======
-  /@nestjs/schematics@10.0.1(chokidar@3.5.3)(typescript@5.1.3):
-    resolution: {integrity: sha512-buxpYtSwOmWyf0nUJWJCkCkYITwbOfIEKHTnGS7sDbcfaajrOFXb5pPAGD2E1CUb3C1+NkQIURPKzs0IouZTQg==}
->>>>>>> 7509476e
-    peerDependencies:
-      typescript: '>=4.8.2'
-    dependencies:
-<<<<<<< HEAD
-      '@angular-devkit/core': 14.2.1_chokidar@3.5.3
-      '@angular-devkit/schematics': 14.2.1_chokidar@3.5.3
-      fs-extra: 10.1.0
-=======
-      '@angular-devkit/core': 16.1.0(chokidar@3.5.3)
-      '@angular-devkit/schematics': 16.1.0(chokidar@3.5.3)
-      comment-json: 4.2.3
->>>>>>> 7509476e
-      jsonc-parser: 3.2.0
-      pluralize: 8.0.0
-      typescript: 5.1.3
-    transitivePeerDependencies:
-      - chokidar
-    dev: true
-
-  /@nestjs/swagger@7.0.1(@nestjs/common@10.0.1)(@nestjs/core@10.0.1)(class-transformer@0.5.1)(class-validator@0.14.0)(reflect-metadata@0.1.13):
-    resolution: {integrity: sha512-V5W03kPSQUFZDvf+SixijuH1/IZBO0RInh9n6CV8WAd9jzteJBMh8mQ/FK6RB9Rf8EApUv2foCM2ZuSUxw7h0A==}
+  /@nestjs/swagger/6.1.4_4fhhxyztwhblafku3krlstrun4:
+    resolution: {integrity: sha512-kE8VjR+NaoKqxg8XqM/YYfALScPh4AcoR8Wywga8/OxHsTHY+MKxqvTpWp7IhCUWSA6xT8nQUpcC9Rt7C+r7Hw==}
     peerDependencies:
       '@fastify/static': ^6.0.0
       '@nestjs/common': ^9.0.0 || ^10.0.0
@@ -2632,11 +2347,7 @@
       tailwindcss: '>=3.0.0 || >= 3.0.0-alpha.1'
     dependencies:
       mini-svg-data-uri: 1.4.4
-<<<<<<< HEAD
-      tailwindcss: 3.2.4
-=======
-      tailwindcss: 3.3.2(ts-node@10.9.1)
->>>>>>> 7509476e
+      tailwindcss: 3.2.4_postcss@8.4.20
     dev: true
 
   /@tailwindcss/typography@0.5.9(tailwindcss@3.3.2):
@@ -2648,11 +2359,7 @@
       lodash.isplainobject: 4.0.6
       lodash.merge: 4.6.2
       postcss-selector-parser: 6.0.10
-<<<<<<< HEAD
-      tailwindcss: 3.2.4
-=======
-      tailwindcss: 3.3.2(ts-node@10.9.1)
->>>>>>> 7509476e
+      tailwindcss: 3.2.4_postcss@8.4.20
     dev: true
 
   /@tiptap/core@2.0.3(@tiptap/pm@2.0.3):
@@ -2679,16 +2386,12 @@
       '@tiptap/core': 2.0.3(@tiptap/pm@2.0.3)
     dev: false
 
-<<<<<<< HEAD
-  /@tiptap/extension-bubble-menu/2.0.0-beta.207_jeu4ouigj7ewrtcth6npa4rbbm:
+  /@tiptap/extension-bubble-menu/2.0.0-beta.207_go7dl3evndwr4nm2ycopdmhooe:
     resolution: {integrity: sha512-Lo+mO71CJaWAvDuPmxGCGS6XGyH6gt2hTVkGAQKR3PRmctnutBvaJF/BOY5wb20/wtkK39UHVc75enn0svdYmg==}
-=======
-  /@tiptap/extension-bubble-menu@2.0.3(@tiptap/core@2.0.3)(@tiptap/pm@2.0.3):
-    resolution: {integrity: sha512-lPt1ELrYCuoQrQEUukqjp9xt38EwgPUwaKHI3wwt2Rbv+C6q1gmRsK1yeO/KqCNmFxNqF2p9ZF9srOnug/RZDQ==}
-    peerDependencies:
-      '@tiptap/core': ^2.0.0
-      '@tiptap/pm': ^2.0.0
->>>>>>> 7509476e
+    peerDependencies:
+      '@tiptap/core': ^2.0.0-beta.193
+      prosemirror-state: ^1.4.1
+      prosemirror-view: ^1.28.2
     dependencies:
       '@tiptap/core': 2.0.3(@tiptap/pm@2.0.3)
       '@tiptap/pm': 2.0.3(@tiptap/core@2.0.3)
@@ -2899,56 +2602,22 @@
       '@tiptap/extension-strike': 2.0.3(@tiptap/core@2.0.3)
       '@tiptap/extension-text': 2.0.3(@tiptap/core@2.0.3)
     transitivePeerDependencies:
-<<<<<<< HEAD
-      - prosemirror-commands
-      - prosemirror-dropcursor
-      - prosemirror-gapcursor
-      - prosemirror-history
-      - prosemirror-keymap
-      - prosemirror-model
-      - prosemirror-schema-list
-      - prosemirror-state
-      - prosemirror-transform
-      - prosemirror-view
-    dev: false
-
-  /@tiptap/vue-3/2.0.0-beta.207_7lquielyyuhhm44ylxneibjsjy:
+      - '@tiptap/pm'
+    dev: false
+
+  /@tiptap/vue-3/2.0.0-beta.207_rpffrm7metjir5u7qyagvs6yfm:
     resolution: {integrity: sha512-tJ3Yv9I77R60jMUhy893JpfsLPIJ2G6/yzLpG4ZDliNNPoOIKCTCk6+wDm1DpVls6ovyalOrTWyXzpf00q0/XQ==}
     peerDependencies:
-      '@tiptap/core': ^2.0.0-beta.193
-      prosemirror-state: ^1.4.1
-      prosemirror-view: ^1.28.2
+      '@tiptap/core': ^2.0.0
+      '@tiptap/pm': ^2.0.0
       vue: ^3.0.0
     dependencies:
       '@tiptap/core': 2.0.0-beta.207_xf6vrbde4aaztseepsc2w7fjwu
-      '@tiptap/extension-bubble-menu': 2.0.0-beta.207_jeu4ouigj7ewrtcth6npa4rbbm
+      '@tiptap/extension-bubble-menu': 2.0.0-beta.207_go7dl3evndwr4nm2ycopdmhooe
       '@tiptap/extension-floating-menu': 2.0.0-beta.207_go7dl3evndwr4nm2ycopdmhooe
       prosemirror-state: 1.4.1
       prosemirror-view: 1.29.0
       vue: 3.2.45
-    transitivePeerDependencies:
-      - prosemirror-commands
-      - prosemirror-keymap
-      - prosemirror-model
-      - prosemirror-schema-list
-      - prosemirror-transform
-=======
-      - '@tiptap/pm'
-    dev: false
-
-  /@tiptap/vue-3@2.0.3(@tiptap/core@2.0.3)(@tiptap/pm@2.0.3)(vue@3.3.4):
-    resolution: {integrity: sha512-2CtNUzt+e7sgvIjxPOyBwoiRcuCHNeJzW+XGxNK2uCWlAKp/Yw3boJ51d51UuIbj9RitGHJ5GpCdLJoL7SDiQA==}
-    peerDependencies:
-      '@tiptap/core': ^2.0.0
-      '@tiptap/pm': ^2.0.0
-      vue: ^3.0.0
-    dependencies:
-      '@tiptap/core': 2.0.3(@tiptap/pm@2.0.3)
-      '@tiptap/extension-bubble-menu': 2.0.3(@tiptap/core@2.0.3)(@tiptap/pm@2.0.3)
-      '@tiptap/extension-floating-menu': 2.0.3(@tiptap/core@2.0.3)(@tiptap/pm@2.0.3)
-      '@tiptap/pm': 2.0.3(@tiptap/core@2.0.3)
-      vue: 3.3.4
->>>>>>> 7509476e
     dev: false
 
   /@tootallnate/once@1.1.2:
@@ -3897,11 +3566,7 @@
     transitivePeerDependencies:
       - supports-color
 
-<<<<<<< HEAD
-  /ajv-formats/2.1.1:
-=======
-  /ajv-formats@2.1.1(ajv@8.12.0):
->>>>>>> 7509476e
+  /ajv-formats/2.1.1_ajv@8.11.0:
     resolution: {integrity: sha512-Wx0Kx52hxE7C18hkMEggYlEifqWZtYaRgouJor+WMdPnQyEK13vgEWyVNup7SoeeoLMsr4kf5h6dOW11I15MUA==}
     peerDependenciesMeta:
       ajv:
@@ -10015,19 +9680,9 @@
     resolution: {integrity: sha512-9QNk5KwDF+Bvz+PyObkmSYjI5ksVUYtjW7AU22r2NKcfLJcXp96hkDWU3+XndOsUb+AQ9QhfzfCT2O+CNWT5Tw==}
     dev: true
 
-<<<<<<< HEAD
-  /tailwindcss/3.2.4:
+  /tailwindcss/3.2.4_postcss@8.4.20:
     resolution: {integrity: sha512-AhwtHCKMtR71JgeYDaswmZXhPcW9iuI9Sp2LvZPo9upDZ7231ZJ7eA9RaURbhpXGVlrjX4cFNlB4ieTetEb7hQ==}
     engines: {node: '>=12.13.0'}
-=======
-  /tabbable@6.1.2:
-    resolution: {integrity: sha512-qCN98uP7i9z0fIS4amQ5zbGBOq+OSigYeGvPy7NDk8Y9yncqDZ9pRPgfsc2PJIVM9RrJj7GIfuRgmjoUU9zTHQ==}
-    dev: true
-
-  /tailwindcss@3.3.2(ts-node@10.9.1):
-    resolution: {integrity: sha512-9jPkMiIBXvPc2KywkraqsUfbfj+dHDb+JPWtSJa9MLFdrPyazI7q6WX2sUrm7R9eVR7qqv3Pas7EvQFzxKnI6w==}
-    engines: {node: '>=14.0.0'}
->>>>>>> 7509476e
     hasBin: true
     dependencies:
       '@alloc/quick-lru': 5.2.0
