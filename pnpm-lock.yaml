--- conflicted
+++ resolved
@@ -2208,13 +2208,8 @@
     peerDependencies:
       graphql: ^14.0.0 || ^15.0.0 || ^16.0.0 || ^17.0.0
     dependencies:
-<<<<<<< HEAD
       '@graphql-tools/utils': 9.2.1(graphql@16.6.0)
       graphql: 16.6.0
-=======
-      '@graphql-tools/utils': 9.2.1(graphql@16.7.1)
-      graphql: 16.7.1
->>>>>>> 3707ead8
       tslib: 2.6.1
     dev: false
 
@@ -2247,17 +2242,10 @@
     peerDependencies:
       graphql: ^14.0.0 || ^15.0.0 || ^16.0.0 || ^17.0.0
     dependencies:
-<<<<<<< HEAD
       '@graphql-tools/merge': 8.4.0(graphql@16.6.0)
       '@graphql-tools/utils': 9.2.1(graphql@16.6.0)
       graphql: 16.6.0
-      tslib: 2.6.0
-=======
-      '@graphql-tools/merge': 8.4.0(graphql@16.7.1)
-      '@graphql-tools/utils': 9.2.1(graphql@16.7.1)
-      graphql: 16.7.1
       tslib: 2.6.1
->>>>>>> 3707ead8
       value-or-promise: 1.0.12
     dev: false
 
@@ -2277,13 +2265,8 @@
     peerDependencies:
       graphql: ^14.0.0 || ^15.0.0 || ^16.0.0 || ^17.0.0
     dependencies:
-<<<<<<< HEAD
       '@graphql-typed-document-node/core': 3.2.0(graphql@16.6.0)
       graphql: 16.6.0
-=======
-      '@graphql-typed-document-node/core': 3.2.0(graphql@16.7.1)
-      graphql: 16.7.1
->>>>>>> 3707ead8
       tslib: 2.6.1
     dev: false
 
@@ -2293,6 +2276,14 @@
       graphql: ^0.8.0 || ^0.9.0 || ^0.10.0 || ^0.11.0 || ^0.12.0 || ^0.13.0 || ^14.0.0 || ^15.0.0 || ^16.0.0 || ^17.0.0
     dependencies:
       graphql: 16.6.0
+    dev: false
+
+  /@graphql-typed-document-node/core@3.2.0(graphql@16.7.1):
+    resolution: {integrity: sha512-mB9oAsNCm9aM3/SOv4YtBMqZbYj10R7dkq8byBqxGY/ncFwhf2oQzMV+LCRlWoDSEBJ3COiR1yeDvMtsoOsuFQ==}
+    peerDependencies:
+      graphql: ^0.8.0 || ^0.9.0 || ^0.10.0 || ^0.11.0 || ^0.12.0 || ^0.13.0 || ^14.0.0 || ^15.0.0 || ^16.0.0 || ^17.0.0
+    dependencies:
+      graphql: 16.7.1
     dev: false
 
   /@histoire/app@0.16.1(vite@4.4.7):
@@ -7752,13 +7743,18 @@
     peerDependencies:
       graphql: ^0.9.0 || ^0.10.0 || ^0.11.0 || ^0.12.0 || ^0.13.0 || ^14.0.0 || ^15.0.0 || ^16.0.0
     dependencies:
-<<<<<<< HEAD
       graphql: 16.6.0
-      tslib: 2.6.0
-=======
+      tslib: 2.6.1
+    dev: false
+
+  /graphql-tag@2.12.6(graphql@16.7.1):
+    resolution: {integrity: sha512-FdSNcu2QQcWnM2VNvSCCDCVS5PpPqpzgFT8+GXzqJuoDd0CBncxCY278u4mhRO7tMgo2JjgJA5aZ+nWSQ/Z+xg==}
+    engines: {node: '>=10'}
+    peerDependencies:
+      graphql: ^0.9.0 || ^0.10.0 || ^0.11.0 || ^0.12.0 || ^0.13.0 || ^14.0.0 || ^15.0.0 || ^16.0.0
+    dependencies:
       graphql: 16.7.1
       tslib: 2.6.1
->>>>>>> 3707ead8
     dev: false
 
   /graphql-type-json@0.3.2(graphql@16.6.0):
@@ -7801,6 +7797,11 @@
   /graphql@16.6.0:
     resolution: {integrity: sha512-KPIBPDlW7NxrbT/eh4qPXz5FiFdL5UbaA0XUNz2Rp3Z3hqBSkbj0GVjwFDztsWVauZUWsbKHgMg++sk8UX0bkw==}
     engines: {node: ^12.22.0 || ^14.16.0 || ^16.0.0 || >=17.0.0}
+
+  /graphql@16.7.1:
+    resolution: {integrity: sha512-DRYR9tf+UGU0KOsMcKAlXeFfX89UiiIZ0dRU3mR0yJfu6OjZqUcp68NnFLnqQU5RexygFoDy1EW+ccOYcPfmHg==}
+    engines: {node: ^12.22.0 || ^14.16.0 || ^16.0.0 || >=17.0.0}
+    dev: false
 
   /gray-matter@4.0.3:
     resolution: {integrity: sha512-5v6yZd4JK3eMI3FqqCouswVqwugaA9r4dNZB1wwcmrD02QkV5H0y7XBQW8QwQqEaZY1pM9aqORSORhJRdNK44Q==}
@@ -13471,7 +13472,23 @@
     engines: {node: '>=10'}
     dev: true
 
-<<<<<<< HEAD
+  /zen-observable-ts@0.8.21:
+    resolution: {integrity: sha512-Yj3yXweRc8LdRMrCC8nIc4kkjWecPAUVh0TI0OUrWXx6aX790vLcDlWca6I4vsyCGH3LpWxq0dJRcMOFoVqmeg==}
+    dependencies:
+      tslib: 1.14.1
+      zen-observable: 0.8.15
+    dev: false
+
+  /zen-observable-ts@1.2.5:
+    resolution: {integrity: sha512-QZWQekv6iB72Naeake9hS1KxHlotfRpe+WGNbNx5/ta+R3DNjVO2bswf63gXlWDcs+EMd7XY8HfVQyP1X6T4Zg==}
+    dependencies:
+      zen-observable: 0.8.15
+    dev: false
+
+  /zen-observable@0.8.15:
+    resolution: {integrity: sha512-PQ2PC7R9rslx84ndNBZB/Dkv8V8fZEpk83RLgXtYd0fwUgEjseMn1Dgajh2x6S8QbZAFa9p2qVCEuYZNgve0dQ==}
+    dev: false
+
   /zip-stream@4.1.0:
     resolution: {integrity: sha512-zshzwQW7gG7hjpBlgeQP9RuyPGNxvJdzR8SUM3QhxCnLjWN2E7j3dOvpeDcQoETfHx0urRS7EtmVToql7YpU4A==}
     engines: {node: '>= 10'}
@@ -13479,21 +13496,4 @@
       archiver-utils: 2.1.0
       compress-commons: 4.1.1
       readable-stream: 3.6.0
-=======
-  /zen-observable-ts@0.8.21:
-    resolution: {integrity: sha512-Yj3yXweRc8LdRMrCC8nIc4kkjWecPAUVh0TI0OUrWXx6aX790vLcDlWca6I4vsyCGH3LpWxq0dJRcMOFoVqmeg==}
-    dependencies:
-      tslib: 1.14.1
-      zen-observable: 0.8.15
-    dev: false
-
-  /zen-observable-ts@1.2.5:
-    resolution: {integrity: sha512-QZWQekv6iB72Naeake9hS1KxHlotfRpe+WGNbNx5/ta+R3DNjVO2bswf63gXlWDcs+EMd7XY8HfVQyP1X6T4Zg==}
-    dependencies:
-      zen-observable: 0.8.15
-    dev: false
-
-  /zen-observable@0.8.15:
-    resolution: {integrity: sha512-PQ2PC7R9rslx84ndNBZB/Dkv8V8fZEpk83RLgXtYd0fwUgEjseMn1Dgajh2x6S8QbZAFa9p2qVCEuYZNgve0dQ==}
->>>>>>> 3707ead8
     dev: false