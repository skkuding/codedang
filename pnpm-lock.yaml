lockfileVersion: 5.4

importers:

  .:
    specifiers:
      '@evilmartians/lefthook': ^1.1.1
      '@typescript-eslint/eslint-plugin': ^5.36.1
      '@typescript-eslint/parser': ^5.36.1
      eslint: ^8.23.0
      eslint-config-prettier: ^8.5.0
      eslint-plugin-prettier: ^4.2.1
      eslint-plugin-vue: ^9.4.0
      prettier: ^2.7.1
      prettier-plugin-tailwindcss: ^0.1.13
      typescript: ^4.8.2
      vue-eslint-parser: ^9.0.3
    devDependencies:
      '@evilmartians/lefthook': 1.1.1
      '@typescript-eslint/eslint-plugin': 5.36.1_lbwfnm54o3pmr3ypeqp3btnera
      '@typescript-eslint/parser': 5.36.1_yqf6kl63nyoq5megxukfnom5rm
      eslint: 8.23.0
      eslint-config-prettier: 8.5.0
      eslint-plugin-prettier: 4.2.1_tgumt6uwl2md3n6uqnggd6wvce
      eslint-plugin-vue: 9.4.0_eslint@8.23.0
      prettier: 2.7.1
      prettier-plugin-tailwindcss: 0.1.13_prettier@2.7.1
      typescript: 4.8.2
      vue-eslint-parser: 9.0.3_eslint@8.23.0

  backend:
    specifiers:
      '@nestjs-modules/mailer': ^1.8.1
      '@nestjs/cli': 9.0.0
      '@nestjs/common': ^9.0.11
      '@nestjs/config': ^2.2.0
      '@nestjs/core': ^9.0.11
      '@nestjs/jwt': ^9.0.0
      '@nestjs/passport': ^9.0.0
<<<<<<< HEAD
      '@nestjs/platform-express': ^9.0.9
      '@nestjs/schematics': ^9.0.1
      '@nestjs/swagger': ^6.0.5
      '@nestjs/testing': ^9.0.9
      '@prisma/client': ^4.2.1
      '@types/cache-manager': ^4.0.1
=======
      '@nestjs/platform-express': ^9.0.11
      '@nestjs/schematics': ^9.0.2
      '@nestjs/testing': ^9.0.11
      '@prisma/client': ^4.3.1
      '@types/cache-manager': ^4.0.2
>>>>>>> 4ca033a0
      '@types/express': ^4.17.13
      '@types/jest': 27.5.2
      '@types/node': ^18.7.13
      '@types/nodemailer': ^6.4.5
      '@types/passport-jwt': ^3.0.6
      '@types/passport-local': ^1.0.34
      '@types/supertest': ^2.0.12
      argon2: ^0.29.1
      cache-manager: ^4.1.0
      cache-manager-redis-store: ^2.0.0
      class-transformer: ^0.5.1
      class-validator: ^0.13.2
      cookie-parser: ^1.4.6
      jest: ^27.5.1
      nodemailer: ^6.7.8
      passport: ^0.6.0
      passport-jwt: ^4.0.0
      passport-local: ^1.0.0
      prisma: ^4.3.1
      reflect-metadata: ^0.1.13
      rimraf: ^3.0.2
      rxjs: ^7.5.6
      source-map-support: ^0.5.21
      supertest: ^6.2.4
      swagger-ui-express: ^4.5.0
      ts-jest: ^27.1.5
      ts-loader: ^9.3.1
      ts-node: ^10.9.1
      tsconfig-paths: ^4.1.0
<<<<<<< HEAD
      typescript: ^4.7.4
    dependencies:
      '@nestjs/common': 9.0.9_mgy7w2bm3yhmntrbe3boyroj6m
      '@nestjs/config': 2.2.0_celz3g3abyjutx3nizwvtczcai
      '@nestjs/core': 9.0.9_my3z427qt5jaadzxv6kwbkdtxy
      '@nestjs/jwt': 9.0.0_@nestjs+common@9.0.9
      '@nestjs/passport': 9.0.0_dmueulop52nydmpvnlnw57odqm
      '@nestjs/platform-express': 9.0.9_k52hpfebgtl2kt6drmxlyq3gwe
      '@nestjs/swagger': 6.0.5_p6ykv6y3ctwrrip24hy4ctabna
      '@prisma/client': 4.2.1_prisma@4.2.1
      argon2: 0.28.7
=======
      typescript: ^4.8.2
    dependencies:
      '@nestjs-modules/mailer': 1.8.1_hu373yjjn2mosfiajauwg4urjm
      '@nestjs/common': 9.0.11_mgy7w2bm3yhmntrbe3boyroj6m
      '@nestjs/config': 2.2.0_3mdbamkp7cmelffjfexsjo7tau
      '@nestjs/core': 9.0.11_psficsz3mqirqwo2ujbfhdr2aa
      '@nestjs/jwt': 9.0.0_@nestjs+common@9.0.11
      '@nestjs/passport': 9.0.0_qmmxbt2dwte7f4tgsyyoa7ob5i
      '@nestjs/platform-express': 9.0.11_khr6mt6ojlxbw7bo55fknouh34
      '@prisma/client': 4.3.1_prisma@4.3.1
      argon2: 0.29.1
>>>>>>> 4ca033a0
      cache-manager: 4.1.0
      cache-manager-redis-store: 2.0.0
      class-transformer: 0.5.1
      class-validator: 0.13.2
      cookie-parser: 1.4.6
      nodemailer: 6.7.8
      passport: 0.6.0
      passport-jwt: 4.0.0
      passport-local: 1.0.0
      reflect-metadata: 0.1.13
      rimraf: 3.0.2
      rxjs: 7.5.6
      swagger-ui-express: 4.5.0_express@4.18.1
    devDependencies:
      '@nestjs/cli': 9.0.0
      '@nestjs/schematics': 9.0.2_whhyl7r7sm4vygdnh5naaknfkm
      '@nestjs/testing': 9.0.11_z6gh3n3qpn6ig2eqi2q57zofvq
      '@types/cache-manager': 4.0.2
      '@types/express': 4.17.13
      '@types/jest': 27.5.2
      '@types/node': 18.7.13
      '@types/nodemailer': 6.4.5
      '@types/passport-jwt': 3.0.6
      '@types/passport-local': 1.0.34
      '@types/supertest': 2.0.12
      jest: 27.5.1_ts-node@10.9.1
      prisma: 4.3.1
      source-map-support: 0.5.21
      supertest: 6.2.4
      ts-jest: 27.1.5_mnilp3rljfhuyknsyc4i72drhi
      ts-loader: 9.3.1_vxwqrucgsi6fv2vqgtti3vbvaa
      ts-node: 10.9.1_hwinnrf7y5nyyzygpj45jmvjia
      tsconfig-paths: 4.1.0
      typescript: 4.8.2

  frontend:
    specifiers:
      '@histoire/plugin-vue': ^0.10.7
      '@iconify-json/bi': ^1.1.7
      '@iconify-json/fa6-brands': ^1.1.6
      '@iconify-json/fa6-regular': ^1.1.6
      '@iconify-json/fa6-solid': ^1.1.7
      '@iconify-json/fluent': ^1.1.16
      '@iconify-json/iconoir': ^1.1.8
      '@iconify-json/ri': ^1.1.3
      '@tailwindcss/forms': ^0.5.3
      '@types/node': ^18.7.13
      '@types/nprogress': ^0.2.0
      '@vitejs/plugin-vue': ^3.0.3
      '@vue/tsconfig': ^0.1.3
      '@vueuse/components': ^9.1.1
      '@vueuse/core': ^9.1.1
      '@vueuse/math': ^9.1.1
      autoprefixer: ^10.4.8
      histoire: ^0.10.7
      nprogress: 0.2.0
      pinia: ^2.0.21
      postcss: ^8.4.16
      tailwindcss: ^3.1.8
      typescript: ^4.8.2
      unplugin-icons: ^0.14.9
      vite: ^3.0.9
      vite-plugin-pages: ^0.26.0
      vue: ^3.2.38
      vue-router: ^4.1.5
      vue-tsc: ^0.40.7
    dependencies:
      '@vueuse/components': 9.1.1_vue@3.2.38
      '@vueuse/core': 9.1.1_vue@3.2.38
      '@vueuse/math': 9.1.1_vue@3.2.38
      nprogress: 0.2.0
      pinia: 2.0.21_pj7ch6rmow6odq73xb5hfvge3q
      vue: 3.2.38
      vue-router: 4.1.5_vue@3.2.38
    devDependencies:
      '@histoire/plugin-vue': 0.10.7_6f4nerxxho2ntp6usscfxg4z5y
      '@iconify-json/bi': 1.1.7
      '@iconify-json/fa6-brands': 1.1.6
      '@iconify-json/fa6-regular': 1.1.6
      '@iconify-json/fa6-solid': 1.1.7
      '@iconify-json/fluent': 1.1.16
      '@iconify-json/iconoir': 1.1.8
      '@iconify-json/ri': 1.1.3
      '@tailwindcss/forms': 0.5.3_tailwindcss@3.1.8
      '@types/node': 18.7.13
      '@types/nprogress': 0.2.0
      '@vitejs/plugin-vue': 3.0.3_vite@3.0.9+vue@3.2.38
      '@vue/tsconfig': 0.1.3
      autoprefixer: 10.4.8_postcss@8.4.16
      histoire: 0.10.7_vite@3.0.9
      postcss: 8.4.16
      tailwindcss: 3.1.8_postcss@8.4.16
      typescript: 4.8.2
      unplugin-icons: 0.14.9_vite@3.0.9
      vite: 3.0.9
      vite-plugin-pages: 0.26.0_vite@3.0.9
      vue-tsc: 0.40.7_typescript@4.8.2

packages:

  /@ampproject/remapping/2.1.2:
    resolution: {integrity: sha512-hoyByceqwKirw7w3Z7gnIIZC3Wx3J484Y3L/cMpXFbr7d9ZQj2mODrirNzcJa+SM3UlpWXYvKV4RlRpFXlWgXg==}
    engines: {node: '>=6.0.0'}
    dependencies:
      '@jridgewell/trace-mapping': 0.3.9
    dev: true

  /@angular-devkit/core/14.0.5_chokidar@3.5.3:
    resolution: {integrity: sha512-/CUGi6QLwh79FvsOY7M+1LQL3asZsbQW/WBd5f1iu5y7TLNqCwo+wOb0ZXLDNPw45vYBxFajtt3ob3U7qx3jNg==}
    engines: {node: ^14.15.0 || >=16.10.0, npm: ^6.11.0 || ^7.5.6 || >=8.0.0, yarn: '>= 1.13.0'}
    peerDependencies:
      chokidar: ^3.5.2
    peerDependenciesMeta:
      chokidar:
        optional: true
    dependencies:
      ajv: 8.11.0
      ajv-formats: 2.1.1_ajv@8.11.0
      chokidar: 3.5.3
      jsonc-parser: 3.0.0
      rxjs: 6.6.7
      source-map: 0.7.3
    dev: true

  /@angular-devkit/core/14.2.1_chokidar@3.5.3:
    resolution: {integrity: sha512-lW8oNGuJqr4r31FWBjfWQYkSXdiOHBGOThIEtHvUVBKfPF/oVrupLueCUgBPel+NvxENXdo93uPsqHN7bZbmsQ==}
    engines: {node: ^14.15.0 || >=16.10.0, npm: ^6.11.0 || ^7.5.6 || >=8.0.0, yarn: '>= 1.13.0'}
    peerDependencies:
      chokidar: ^3.5.2
    peerDependenciesMeta:
      chokidar:
        optional: true
    dependencies:
      ajv: 8.11.0
      ajv-formats: 2.1.1_ajv@8.11.0
      chokidar: 3.5.3
      jsonc-parser: 3.1.0
      rxjs: 6.6.7
      source-map: 0.7.4
    dev: true

  /@angular-devkit/schematics-cli/14.0.5_chokidar@3.5.3:
    resolution: {integrity: sha512-S+u0KjglyI3jEZWwIuBvFjEwY3Zk5lCWfhet+95sFKJEjEYgF4Fuk8Mau/9cr55hIcpZqTQUvyxnS/VDoj4WLg==}
    engines: {node: ^14.15.0 || >=16.10.0, npm: ^6.11.0 || ^7.5.6 || >=8.0.0, yarn: '>= 1.13.0'}
    hasBin: true
    dependencies:
      '@angular-devkit/core': 14.0.5_chokidar@3.5.3
      '@angular-devkit/schematics': 14.0.5_chokidar@3.5.3
      ansi-colors: 4.1.1
      inquirer: 8.2.4
      symbol-observable: 4.0.0
      yargs-parser: 21.0.1
    transitivePeerDependencies:
      - chokidar
    dev: true

  /@angular-devkit/schematics/14.0.5_chokidar@3.5.3:
    resolution: {integrity: sha512-sufxITBkn2MvgEREt9JQ3QCKHS+sue1WsVzLE+TWqG5MC/RPk0f9tQ5VoHk6ZTzDKUvOtSoc7G+n0RscQsyp5g==}
    engines: {node: ^14.15.0 || >=16.10.0, npm: ^6.11.0 || ^7.5.6 || >=8.0.0, yarn: '>= 1.13.0'}
    dependencies:
      '@angular-devkit/core': 14.0.5_chokidar@3.5.3
      jsonc-parser: 3.0.0
      magic-string: 0.26.1
      ora: 5.4.1
      rxjs: 6.6.7
    transitivePeerDependencies:
      - chokidar
    dev: true

  /@angular-devkit/schematics/14.2.1_chokidar@3.5.3:
    resolution: {integrity: sha512-0U18FwDYt4zROBPrvewH6iBTkf2ozVHN4/gxUb9jWrqVw8mPU5AWc/iYxQLHBSinkr2Egjo1H/i9aBqgJSeh3g==}
    engines: {node: ^14.15.0 || >=16.10.0, npm: ^6.11.0 || ^7.5.6 || >=8.0.0, yarn: '>= 1.13.0'}
    dependencies:
      '@angular-devkit/core': 14.2.1_chokidar@3.5.3
      jsonc-parser: 3.1.0
      magic-string: 0.26.2
      ora: 5.4.1
      rxjs: 6.6.7
    transitivePeerDependencies:
      - chokidar
    dev: true

  /@antfu/install-pkg/0.1.0:
    resolution: {integrity: sha512-VaIJd3d1o7irZfK1U0nvBsHMyjkuyMP3HKYVV53z8DKyulkHKmjhhtccXO51WSPeeSHIeoJEoNOKavYpS7jkZw==}
    dependencies:
      execa: 5.1.1
      find-up: 5.0.0
    dev: true

  /@antfu/utils/0.5.2:
    resolution: {integrity: sha512-CQkeV+oJxUazwjlHD0/3ZD08QWKuGQkhnrKo3e6ly5pd48VUpXbb77q0xMU4+vc2CkJnDS02Eq/M9ugyX20XZA==}
    dev: true

  /@babel/code-frame/7.16.7:
    resolution: {integrity: sha512-iAXqUn8IIeBTNd72xsFlgaXHkMBMt6y4HJp1tIaK465CWLT/fG1aqB7ykr95gHHmlBdGbFeWWfyB4NJJ0nmeIg==}
    engines: {node: '>=6.9.0'}
    dependencies:
      '@babel/highlight': 7.16.10
    dev: true

  /@babel/compat-data/7.17.7:
    resolution: {integrity: sha512-p8pdE6j0a29TNGebNm7NzYZWB3xVZJBZ7XGs42uAKzQo8VQ3F0By/cQCtUEABwIqw5zo6WA4NbmxsfzADzMKnQ==}
    engines: {node: '>=6.9.0'}
    dev: true

  /@babel/core/7.17.8:
    resolution: {integrity: sha512-OdQDV/7cRBtJHLSOBqqbYNkOcydOgnX59TZx4puf41fzcVtN3e/4yqY8lMQsK+5X2lJtAdmA+6OHqsj1hBJ4IQ==}
    engines: {node: '>=6.9.0'}
    dependencies:
      '@ampproject/remapping': 2.1.2
      '@babel/code-frame': 7.16.7
      '@babel/generator': 7.17.7
      '@babel/helper-compilation-targets': 7.17.7_@babel+core@7.17.8
      '@babel/helper-module-transforms': 7.17.7
      '@babel/helpers': 7.17.8
      '@babel/parser': 7.17.8
      '@babel/template': 7.16.7
      '@babel/traverse': 7.17.3
      '@babel/types': 7.17.0
      convert-source-map: 1.8.0
      debug: 4.3.4
      gensync: 1.0.0-beta.2
      json5: 2.2.1
      semver: 6.3.0
    transitivePeerDependencies:
      - supports-color
    dev: true

  /@babel/generator/7.17.7:
    resolution: {integrity: sha512-oLcVCTeIFadUoArDTwpluncplrYBmTCCZZgXCbgNGvOBBiSDDK3eWO4b/+eOTli5tKv1lg+a5/NAXg+nTcei1w==}
    engines: {node: '>=6.9.0'}
    dependencies:
      '@babel/types': 7.17.0
      jsesc: 2.5.2
      source-map: 0.5.7
    dev: true

  /@babel/helper-compilation-targets/7.17.7_@babel+core@7.17.8:
    resolution: {integrity: sha512-UFzlz2jjd8kroj0hmCFV5zr+tQPi1dpC2cRsDV/3IEW8bJfCPrPpmcSN6ZS8RqIq4LXcmpipCQFPddyFA5Yc7w==}
    engines: {node: '>=6.9.0'}
    peerDependencies:
      '@babel/core': ^7.0.0
    dependencies:
      '@babel/compat-data': 7.17.7
      '@babel/core': 7.17.8
      '@babel/helper-validator-option': 7.16.7
      browserslist: 4.21.3
      semver: 6.3.0
    dev: true

  /@babel/helper-environment-visitor/7.16.7:
    resolution: {integrity: sha512-SLLb0AAn6PkUeAfKJCCOl9e1R53pQlGAfc4y4XuMRZfqeMYLE0dM1LMhqbGAlGQY0lfw5/ohoYWAe9V1yibRag==}
    engines: {node: '>=6.9.0'}
    dependencies:
      '@babel/types': 7.17.0
    dev: true

  /@babel/helper-function-name/7.16.7:
    resolution: {integrity: sha512-QfDfEnIUyyBSR3HtrtGECuZ6DAyCkYFp7GHl75vFtTnn6pjKeK0T1DB5lLkFvBea8MdaiUABx3osbgLyInoejA==}
    engines: {node: '>=6.9.0'}
    dependencies:
      '@babel/helper-get-function-arity': 7.16.7
      '@babel/template': 7.16.7
      '@babel/types': 7.17.0
    dev: true

  /@babel/helper-get-function-arity/7.16.7:
    resolution: {integrity: sha512-flc+RLSOBXzNzVhcLu6ujeHUrD6tANAOU5ojrRx/as+tbzf8+stUCj7+IfRRoAbEZqj/ahXEMsjhOhgeZsrnTw==}
    engines: {node: '>=6.9.0'}
    dependencies:
      '@babel/types': 7.17.0
    dev: true

  /@babel/helper-hoist-variables/7.16.7:
    resolution: {integrity: sha512-m04d/0Op34H5v7pbZw6pSKP7weA6lsMvfiIAMeIvkY/R4xQtBSMFEigu9QTZ2qB/9l22vsxtM8a+Q8CzD255fg==}
    engines: {node: '>=6.9.0'}
    dependencies:
      '@babel/types': 7.17.0
    dev: true

  /@babel/helper-module-imports/7.16.7:
    resolution: {integrity: sha512-LVtS6TqjJHFc+nYeITRo6VLXve70xmq7wPhWTqDJusJEgGmkAACWwMiTNrvfoQo6hEhFwAIixNkvB0jPXDL8Wg==}
    engines: {node: '>=6.9.0'}
    dependencies:
      '@babel/types': 7.17.0
    dev: true

  /@babel/helper-module-transforms/7.17.7:
    resolution: {integrity: sha512-VmZD99F3gNTYB7fJRDTi+u6l/zxY0BE6OIxPSU7a50s6ZUQkHwSDmV92FfM+oCG0pZRVojGYhkR8I0OGeCVREw==}
    engines: {node: '>=6.9.0'}
    dependencies:
      '@babel/helper-environment-visitor': 7.16.7
      '@babel/helper-module-imports': 7.16.7
      '@babel/helper-simple-access': 7.17.7
      '@babel/helper-split-export-declaration': 7.16.7
      '@babel/helper-validator-identifier': 7.16.7
      '@babel/template': 7.16.7
      '@babel/traverse': 7.17.3
      '@babel/types': 7.17.0
    transitivePeerDependencies:
      - supports-color
    dev: true

  /@babel/helper-plugin-utils/7.16.7:
    resolution: {integrity: sha512-Qg3Nk7ZxpgMrsox6HreY1ZNKdBq7K72tDSliA6dCl5f007jR4ne8iD5UzuNnCJH2xBf2BEEVGr+/OL6Gdp7RxA==}
    engines: {node: '>=6.9.0'}
    dev: true

  /@babel/helper-simple-access/7.17.7:
    resolution: {integrity: sha512-txyMCGroZ96i+Pxr3Je3lzEJjqwaRC9buMUgtomcrLe5Nd0+fk1h0LLA+ixUF5OW7AhHuQ7Es1WcQJZmZsz2XA==}
    engines: {node: '>=6.9.0'}
    dependencies:
      '@babel/types': 7.17.0
    dev: true

  /@babel/helper-split-export-declaration/7.16.7:
    resolution: {integrity: sha512-xbWoy/PFoxSWazIToT9Sif+jJTlrMcndIsaOKvTA6u7QEo7ilkRZpjew18/W3c7nm8fXdUDXh02VXTbZ0pGDNw==}
    engines: {node: '>=6.9.0'}
    dependencies:
      '@babel/types': 7.17.0
    dev: true

  /@babel/helper-validator-identifier/7.16.7:
    resolution: {integrity: sha512-hsEnFemeiW4D08A5gUAZxLBTXpZ39P+a+DGDsHw1yxqyQ/jzFEnxf5uTEGp+3bzAbNOxU1paTgYS4ECU/IgfDw==}
    engines: {node: '>=6.9.0'}

  /@babel/helper-validator-option/7.16.7:
    resolution: {integrity: sha512-TRtenOuRUVo9oIQGPC5G9DgK4743cdxvtOw0weQNpZXaS16SCBi5MNjZF8vba3ETURjZpTbVn7Vvcf2eAwFozQ==}
    engines: {node: '>=6.9.0'}
    dev: true

  /@babel/helpers/7.17.8:
    resolution: {integrity: sha512-QcL86FGxpfSJwGtAvv4iG93UL6bmqBdmoVY0CMCU2g+oD2ezQse3PT5Pa+jiD6LJndBQi0EDlpzOWNlLuhz5gw==}
    engines: {node: '>=6.9.0'}
    dependencies:
      '@babel/template': 7.16.7
      '@babel/traverse': 7.17.3
      '@babel/types': 7.17.0
    transitivePeerDependencies:
      - supports-color
    dev: true

  /@babel/highlight/7.16.10:
    resolution: {integrity: sha512-5FnTQLSLswEj6IkgVw5KusNUUFY9ZGqe/TRFnP/BKYHYgfh7tc+C7mwiy95/yNP7Dh9x580Vv8r7u7ZfTBFxdw==}
    engines: {node: '>=6.9.0'}
    dependencies:
      '@babel/helper-validator-identifier': 7.16.7
      chalk: 2.4.2
      js-tokens: 4.0.0
    dev: true

  /@babel/parser/7.17.8:
    resolution: {integrity: sha512-BoHhDJrJXqcg+ZL16Xv39H9n+AqJ4pcDrQBGZN+wHxIysrLZ3/ECwCBUch/1zUNhnsXULcONU3Ei5Hmkfk6kiQ==}
    engines: {node: '>=6.0.0'}
    hasBin: true
    dependencies:
      '@babel/types': 7.17.0

  /@babel/plugin-syntax-async-generators/7.8.4_@babel+core@7.17.8:
    resolution: {integrity: sha512-tycmZxkGfZaxhMRbXlPXuVFpdWlXpir2W4AMhSJgRKzk/eDlIXOhb2LHWoLpDF7TEHylV5zNhykX6KAgHJmTNw==}
    peerDependencies:
      '@babel/core': ^7.0.0-0
    dependencies:
      '@babel/core': 7.17.8
      '@babel/helper-plugin-utils': 7.16.7
    dev: true

  /@babel/plugin-syntax-bigint/7.8.3_@babel+core@7.17.8:
    resolution: {integrity: sha512-wnTnFlG+YxQm3vDxpGE57Pj0srRU4sHE/mDkt1qv2YJJSeUAec2ma4WLUnUPeKjyrfntVwe/N6dCXpU+zL3Npg==}
    peerDependencies:
      '@babel/core': ^7.0.0-0
    dependencies:
      '@babel/core': 7.17.8
      '@babel/helper-plugin-utils': 7.16.7
    dev: true

  /@babel/plugin-syntax-class-properties/7.12.13_@babel+core@7.17.8:
    resolution: {integrity: sha512-fm4idjKla0YahUNgFNLCB0qySdsoPiZP3iQE3rky0mBUtMZ23yDJ9SJdg6dXTSDnulOVqiF3Hgr9nbXvXTQZYA==}
    peerDependencies:
      '@babel/core': ^7.0.0-0
    dependencies:
      '@babel/core': 7.17.8
      '@babel/helper-plugin-utils': 7.16.7
    dev: true

  /@babel/plugin-syntax-import-meta/7.10.4_@babel+core@7.17.8:
    resolution: {integrity: sha512-Yqfm+XDx0+Prh3VSeEQCPU81yC+JWZ2pDPFSS4ZdpfZhp4MkFMaDC1UqseovEKwSUpnIL7+vK+Clp7bfh0iD7g==}
    peerDependencies:
      '@babel/core': ^7.0.0-0
    dependencies:
      '@babel/core': 7.17.8
      '@babel/helper-plugin-utils': 7.16.7
    dev: true

  /@babel/plugin-syntax-json-strings/7.8.3_@babel+core@7.17.8:
    resolution: {integrity: sha512-lY6kdGpWHvjoe2vk4WrAapEuBR69EMxZl+RoGRhrFGNYVK8mOPAW8VfbT/ZgrFbXlDNiiaxQnAtgVCZ6jv30EA==}
    peerDependencies:
      '@babel/core': ^7.0.0-0
    dependencies:
      '@babel/core': 7.17.8
      '@babel/helper-plugin-utils': 7.16.7
    dev: true

  /@babel/plugin-syntax-logical-assignment-operators/7.10.4_@babel+core@7.17.8:
    resolution: {integrity: sha512-d8waShlpFDinQ5MtvGU9xDAOzKH47+FFoney2baFIoMr952hKOLp1HR7VszoZvOsV/4+RRszNY7D17ba0te0ig==}
    peerDependencies:
      '@babel/core': ^7.0.0-0
    dependencies:
      '@babel/core': 7.17.8
      '@babel/helper-plugin-utils': 7.16.7
    dev: true

  /@babel/plugin-syntax-nullish-coalescing-operator/7.8.3_@babel+core@7.17.8:
    resolution: {integrity: sha512-aSff4zPII1u2QD7y+F8oDsz19ew4IGEJg9SVW+bqwpwtfFleiQDMdzA/R+UlWDzfnHFCxxleFT0PMIrR36XLNQ==}
    peerDependencies:
      '@babel/core': ^7.0.0-0
    dependencies:
      '@babel/core': 7.17.8
      '@babel/helper-plugin-utils': 7.16.7
    dev: true

  /@babel/plugin-syntax-numeric-separator/7.10.4_@babel+core@7.17.8:
    resolution: {integrity: sha512-9H6YdfkcK/uOnY/K7/aA2xpzaAgkQn37yzWUMRK7OaPOqOpGS1+n0H5hxT9AUw9EsSjPW8SVyMJwYRtWs3X3ug==}
    peerDependencies:
      '@babel/core': ^7.0.0-0
    dependencies:
      '@babel/core': 7.17.8
      '@babel/helper-plugin-utils': 7.16.7
    dev: true

  /@babel/plugin-syntax-object-rest-spread/7.8.3_@babel+core@7.17.8:
    resolution: {integrity: sha512-XoqMijGZb9y3y2XskN+P1wUGiVwWZ5JmoDRwx5+3GmEplNyVM2s2Dg8ILFQm8rWM48orGy5YpI5Bl8U1y7ydlA==}
    peerDependencies:
      '@babel/core': ^7.0.0-0
    dependencies:
      '@babel/core': 7.17.8
      '@babel/helper-plugin-utils': 7.16.7
    dev: true

  /@babel/plugin-syntax-optional-catch-binding/7.8.3_@babel+core@7.17.8:
    resolution: {integrity: sha512-6VPD0Pc1lpTqw0aKoeRTMiB+kWhAoT24PA+ksWSBrFtl5SIRVpZlwN3NNPQjehA2E/91FV3RjLWoVTglWcSV3Q==}
    peerDependencies:
      '@babel/core': ^7.0.0-0
    dependencies:
      '@babel/core': 7.17.8
      '@babel/helper-plugin-utils': 7.16.7
    dev: true

  /@babel/plugin-syntax-optional-chaining/7.8.3_@babel+core@7.17.8:
    resolution: {integrity: sha512-KoK9ErH1MBlCPxV0VANkXW2/dw4vlbGDrFgz8bmUsBGYkFRcbRwMh6cIJubdPrkxRwuGdtCk0v/wPTKbQgBjkg==}
    peerDependencies:
      '@babel/core': ^7.0.0-0
    dependencies:
      '@babel/core': 7.17.8
      '@babel/helper-plugin-utils': 7.16.7
    dev: true

  /@babel/plugin-syntax-top-level-await/7.14.5_@babel+core@7.17.8:
    resolution: {integrity: sha512-hx++upLv5U1rgYfwe1xBQUhRmU41NEvpUvrp8jkrSCdvGSnM5/qdRMtylJ6PG5OFkBaHkbTAKTnd3/YyESRHFw==}
    engines: {node: '>=6.9.0'}
    peerDependencies:
      '@babel/core': ^7.0.0-0
    dependencies:
      '@babel/core': 7.17.8
      '@babel/helper-plugin-utils': 7.16.7
    dev: true

  /@babel/plugin-syntax-typescript/7.16.7_@babel+core@7.17.8:
    resolution: {integrity: sha512-YhUIJHHGkqPgEcMYkPCKTyGUdoGKWtopIycQyjJH8OjvRgOYsXsaKehLVPScKJWAULPxMa4N1vCe6szREFlZ7A==}
    engines: {node: '>=6.9.0'}
    peerDependencies:
      '@babel/core': ^7.0.0-0
    dependencies:
      '@babel/core': 7.17.8
      '@babel/helper-plugin-utils': 7.16.7
    dev: true

  /@babel/runtime/7.18.6:
    resolution: {integrity: sha512-t9wi7/AW6XtKahAe20Yw0/mMljKq0B1r2fPdvaAdV/KPDZewFXdaaa6K7lxmZBZ8FBNpCiAT6iHPmd6QO9bKfQ==}
    engines: {node: '>=6.9.0'}
    dependencies:
      regenerator-runtime: 0.13.9
    dev: false

  /@babel/template/7.16.7:
    resolution: {integrity: sha512-I8j/x8kHUrbYRTUxXrrMbfCa7jxkE7tZre39x3kjr9hvI82cK1FfqLygotcWN5kdPGWcLdWMHpSBavse5tWw3w==}
    engines: {node: '>=6.9.0'}
    dependencies:
      '@babel/code-frame': 7.16.7
      '@babel/parser': 7.17.8
      '@babel/types': 7.17.0
    dev: true

  /@babel/traverse/7.17.3:
    resolution: {integrity: sha512-5irClVky7TxRWIRtxlh2WPUUOLhcPN06AGgaQSB8AEwuyEBgJVuJ5imdHm5zxk8w0QS5T+tDfnDxAlhWjpb7cw==}
    engines: {node: '>=6.9.0'}
    dependencies:
      '@babel/code-frame': 7.16.7
      '@babel/generator': 7.17.7
      '@babel/helper-environment-visitor': 7.16.7
      '@babel/helper-function-name': 7.16.7
      '@babel/helper-hoist-variables': 7.16.7
      '@babel/helper-split-export-declaration': 7.16.7
      '@babel/parser': 7.17.8
      '@babel/types': 7.17.0
      debug: 4.3.4
      globals: 11.12.0
    transitivePeerDependencies:
      - supports-color
    dev: true

  /@babel/types/7.17.0:
    resolution: {integrity: sha512-TmKSNO4D5rzhL5bjWFcVHHLETzfQ/AmbKpKPOSjlP0WoHZ6L911fgoOKY4Alp/emzG4cHJdyN49zpgkbXFEHHw==}
    engines: {node: '>=6.9.0'}
    dependencies:
      '@babel/helper-validator-identifier': 7.16.7
      to-fast-properties: 2.0.0

  /@bcoe/v8-coverage/0.2.3:
    resolution: {integrity: sha512-0hYQ8SB4Db5zvZB4axdMHGwEaQjkZzFjQiN9LVYvIFB2nSUHW9tYpxWriPrWDASIxiaXax83REcLxuSdnGPZtw==}
    dev: true

  /@colors/colors/1.5.0:
    resolution: {integrity: sha512-ooWCrlZP11i8GImSjTHYHLkvFDP48nS4+204nGb1RiX/WXYHmJA2III9/e2DWVabCESdW7hBAEzHRqUn9OUVvQ==}
    engines: {node: '>=0.1.90'}
    requiresBuild: true
    dev: true
    optional: true

  /@cspotcode/source-map-support/0.8.1:
    resolution: {integrity: sha512-IchNf6dN4tHoMFIn/7OE8LWZ19Y6q/67Bmf6vnGREv8RSbBVb9LPJxEcnwrcwX6ixSvaiGoomAUvu4YSxXrVgw==}
    engines: {node: '>=12'}
    dependencies:
      '@jridgewell/trace-mapping': 0.3.9
    dev: true

  /@esbuild/linux-loong64/0.14.54:
    resolution: {integrity: sha512-bZBrLAIX1kpWelV0XemxBZllyRmM6vgFQQG2GdNb+r3Fkp0FOh1NJSvekXDs7jq70k4euu1cryLMfU+mTXlEpw==}
    engines: {node: '>=12'}
    cpu: [loong64]
    os: [linux]
    requiresBuild: true
    dev: true
    optional: true

  /@eslint/eslintrc/1.3.0:
    resolution: {integrity: sha512-UWW0TMTmk2d7hLcWD1/e2g5HDM/HQ3csaLSqXCfqwh4uNDuNqlaKWXmEsL4Cs41Z0KnILNvwbHAah3C2yt06kw==}
    engines: {node: ^12.22.0 || ^14.17.0 || >=16.0.0}
    dependencies:
      ajv: 6.12.6
      debug: 4.3.4
      espree: 9.4.0
      globals: 13.15.0
      ignore: 5.2.0
      import-fresh: 3.3.0
      js-yaml: 4.1.0
      minimatch: 3.1.2
      strip-json-comments: 3.1.1
    transitivePeerDependencies:
      - supports-color
    dev: true

  /@eslint/eslintrc/1.3.1:
    resolution: {integrity: sha512-OhSY22oQQdw3zgPOOwdoj01l/Dzl1Z+xyUP33tkSN+aqyEhymJCcPHyXt+ylW8FSe0TfRC2VG+ROQOapD0aZSQ==}
    engines: {node: ^12.22.0 || ^14.17.0 || >=16.0.0}
    dependencies:
      ajv: 6.12.6
      debug: 4.3.4
      espree: 9.4.0
      globals: 13.15.0
      ignore: 5.2.0
      import-fresh: 3.3.0
      js-yaml: 4.1.0
      minimatch: 3.1.2
      strip-json-comments: 3.1.1
    transitivePeerDependencies:
      - supports-color
    dev: true

  /@evilmartians/lefthook/1.1.1:
    resolution: {integrity: sha512-5C/AD937A6jz4mdBLAKXIeYVkxvLmPWxlv1YWfuHcIwZ2wp4W3z1Htjjtp+7gtO41CoCycIJcaxLfwaAsbS6qA==}
    cpu: [x64, arm64, ia32]
    os: [darwin, linux, win32]
    hasBin: true
    requiresBuild: true
    dev: true

  /@histoire/app/0.10.7_vite@3.0.9:
    resolution: {integrity: sha512-EqVOjpDwhpO3UB3wXzEUbuOhUA5SIQ0KuxD34URDtE/o1Jp/qaG2yYuXGQ9b/ynBn84kNpz/Av6zOOG7s1GbyA==}
    dependencies:
      '@histoire/controls': 0.10.7
      '@histoire/shared': 0.10.7_vite@3.0.9
      '@histoire/vendors': 0.10.7
      '@types/flexsearch': 0.7.3
      flexsearch: 0.7.21
      shiki: 0.10.1
    transitivePeerDependencies:
      - vite
    dev: true

  /@histoire/controls/0.10.7:
    resolution: {integrity: sha512-sWrAzYoshKB5xlCKCkP+2ASjlOanoaxjVfRWumwfGtZD3vnDP22Our47A3BoDBbJiDTs0npqGZt5rX5vVZZlCg==}
    dependencies:
      '@histoire/vendors': 0.10.7
    dev: true

  /@histoire/plugin-vue/0.10.7_6f4nerxxho2ntp6usscfxg4z5y:
    resolution: {integrity: sha512-PCh7YxD4ruF7accoEAs5fkU5Jn6Mml5zuoAp640a+OGp8yPB27WyPOMAgdnUTMuTNhDrO20/rNI67Jg1hu91JQ==}
    peerDependencies:
      histoire: ^0.10.7
      vue: ^3.2.31
    dependencies:
      '@histoire/controls': 0.10.7
      '@histoire/shared': 0.10.7_vite@3.0.9
      '@histoire/vendors': 0.10.7
      histoire: 0.10.7_vite@3.0.9
      vue: 3.2.38
    transitivePeerDependencies:
      - vite
    dev: true

  /@histoire/shared/0.10.7_vite@3.0.9:
    resolution: {integrity: sha512-0MVCaATlD3BCtlJ2f3xgIE3RZQpOBJ/1ZiQupwtpY2V3tNHd2TMPr5tCvwkAm3ka4DVyRooRUD4DZ8SHJMJClw==}
    peerDependencies:
      vite: ^2.9.0 || ^3.0.0
    dependencies:
      '@types/fs-extra': 9.0.13
      '@types/markdown-it': 12.2.3
      chokidar: 3.5.3
      pathe: 0.2.0
      picocolors: 1.0.0
      vite: 3.0.9
    dev: true

  /@histoire/vendors/0.10.7:
    resolution: {integrity: sha512-nkZDw3XrNigIU0w5vez0eGxWJFODy6pw/WGmWUWeY3hDFCuVk2Z4ubtpZiBjjj7h3rbb5KYqobX1IAY7L8sJSA==}
    dev: true

  /@humanwhocodes/config-array/0.10.4:
    resolution: {integrity: sha512-mXAIHxZT3Vcpg83opl1wGlVZ9xydbfZO3r5YfRSH6Gpp2J/PfdBP0wbDa2sO6/qRbcalpoevVyW6A/fI6LfeMw==}
    engines: {node: '>=10.10.0'}
    dependencies:
      '@humanwhocodes/object-schema': 1.2.1
      debug: 4.3.4
      minimatch: 3.1.2
    transitivePeerDependencies:
      - supports-color
    dev: true

  /@humanwhocodes/config-array/0.9.5:
    resolution: {integrity: sha512-ObyMyWxZiCu/yTisA7uzx81s40xR2fD5Cg/2Kq7G02ajkNubJf6BopgDTmDyc3U7sXpNKM8cYOw7s7Tyr+DnCw==}
    engines: {node: '>=10.10.0'}
    dependencies:
      '@humanwhocodes/object-schema': 1.2.1
      debug: 4.3.4
      minimatch: 3.1.2
    transitivePeerDependencies:
      - supports-color
    dev: true

  /@humanwhocodes/gitignore-to-minimatch/1.0.2:
    resolution: {integrity: sha512-rSqmMJDdLFUsyxR6FMtD00nfQKKLFb1kv+qBbOVKqErvloEIJLo5bDTJTQNTYgeyp78JsA7u/NPi5jT1GR/MuA==}
    dev: true

  /@humanwhocodes/module-importer/1.0.1:
    resolution: {integrity: sha512-bxveV4V8v5Yb4ncFTT3rPSgZBOpCkjfK0y4oVVVJwIuDVBRMDXrPyXRL988i5ap9m9bnyEEjWfm5WkBmtffLfA==}
    engines: {node: '>=12.22'}
    dev: true

  /@humanwhocodes/object-schema/1.2.1:
    resolution: {integrity: sha512-ZnQMnLV4e7hDlUvw8H+U8ASL02SS2Gn6+9Ac3wGGLIe7+je2AeAOxPY+izIPJDfFDb7eDjev0Us8MO1iFRN8hA==}
    dev: true

  /@iconify-json/bi/1.1.7:
    resolution: {integrity: sha512-yHoRAbLsUKUa489xkBFgoHZUMFYuDLMsTbSn0ndE2iIkm/zyju/IXNJ/VyPTbVd6ulm6wMk7NDAOUQ4okw/Mlg==}
    dependencies:
      '@iconify/types': 1.1.0
    dev: true

  /@iconify-json/fa6-brands/1.1.6:
    resolution: {integrity: sha512-/b9tHNHgfxgwi1SjB6b2+mObQrexNauRdsL9BgJVupvFpJGTqF1/rBLG4u5/l2ZsduhuVPlDIurewDS81N9jRw==}
    dependencies:
      '@iconify/types': 1.1.0
    dev: true

  /@iconify-json/fa6-regular/1.1.6:
    resolution: {integrity: sha512-xp+Tqy40m3L9jAWYzJkBDYuTBUxBfAK16ZL7rAke41vDr9Q+58BCYkLgbPkBzKmhEFdRyQG8/hTWuFogLDOg/Q==}
    dependencies:
      '@iconify/types': 1.1.0
    dev: true

  /@iconify-json/fa6-solid/1.1.7:
    resolution: {integrity: sha512-nFLZmISKqutQhu+XWy/s80yAZlrMBlrTJW4VNNgY/ZL1JoH6nFxff6+12740/n8AeA++5U33S+/CmK8SB8RJhw==}
    dependencies:
      '@iconify/types': 1.1.0
    dev: true

  /@iconify-json/fluent/1.1.16:
    resolution: {integrity: sha512-8pc7JBRh4nvtnx9IxNnW7IrkgVkFilShaspYs+iQekbRUMB/qsB9tcmKEHUnNiWgyoNSXRnKyQezdDfqn7jY4g==}
    dependencies:
      '@iconify/types': 1.1.0
    dev: true

  /@iconify-json/iconoir/1.1.8:
    resolution: {integrity: sha512-bW9N0XCh5bSJIGZvuRFX39mqX23u2nhfsf3GTlnWusQ20z/uOxy544XVKIpPpZJkPOApC9dpZoch9qZLGfu9qA==}
    dependencies:
      '@iconify/types': 1.1.0
    dev: true

  /@iconify-json/ri/1.1.3:
    resolution: {integrity: sha512-YQ45kQNpuHc2bso4fDGhooWou43qy7njD/I5l7vpjcujb+P/K2BfLASbWYTTUKu6lMersuFmO8F7NdGzy6eGWw==}
    dependencies:
      '@iconify/types': 1.1.0
    dev: true

  /@iconify/types/1.1.0:
    resolution: {integrity: sha512-Jh0llaK2LRXQoYsorIH8maClebsnzTcve+7U3rQUSnC11X4jtPnFuyatqFLvMxZ8MLG8dB4zfHsbPfuvxluONw==}
    dev: true

  /@iconify/utils/1.0.33:
    resolution: {integrity: sha512-vGeAqo7aGPxOQmGdVoXFUOuyN+0V7Lcrx2EvaiRjxUD1x6Om0Tvq2bdm7E24l2Pz++4S0mWMCVFXe/17EtKImQ==}
    dependencies:
      '@antfu/install-pkg': 0.1.0
      '@antfu/utils': 0.5.2
      '@iconify/types': 1.1.0
      debug: 4.3.4
      kolorist: 1.5.1
      local-pkg: 0.4.2
    transitivePeerDependencies:
      - supports-color
    dev: true

  /@istanbuljs/load-nyc-config/1.1.0:
    resolution: {integrity: sha512-VjeHSlIzpv/NyD3N0YuHfXOPDIixcA1q2ZV98wsMqcYlPmv2n3Yb2lYP9XMElnaFVXg5A7YLTeLu6V84uQDjmQ==}
    engines: {node: '>=8'}
    dependencies:
      camelcase: 5.3.1
      find-up: 4.1.0
      get-package-type: 0.1.0
      js-yaml: 3.14.1
      resolve-from: 5.0.0
    dev: true

  /@istanbuljs/schema/0.1.3:
    resolution: {integrity: sha512-ZXRY4jNvVgSVQ8DL3LTcakaAtXwTVUxE81hslsyD2AtoXW/wVob10HkOJ1X/pAlcI7D+2YoZKg5do8G/w6RYgA==}
    engines: {node: '>=8'}
    dev: true

  /@jest/console/27.5.1:
    resolution: {integrity: sha512-kZ/tNpS3NXn0mlXXXPNuDZnb4c0oZ20r4K5eemM2k30ZC3G0T02nXUvyhf5YdbXWHPEJLc9qGLxEZ216MdL+Zg==}
    engines: {node: ^10.13.0 || ^12.13.0 || ^14.15.0 || >=15.0.0}
    dependencies:
      '@jest/types': 27.5.1
      '@types/node': 18.7.13
      chalk: 4.1.2
      jest-message-util: 27.5.1
      jest-util: 27.5.1
      slash: 3.0.0
    dev: true

  /@jest/core/27.5.1_ts-node@10.9.1:
    resolution: {integrity: sha512-AK6/UTrvQD0Cd24NSqmIA6rKsu0tKIxfiCducZvqxYdmMisOYAsdItspT+fQDQYARPf8XgjAFZi0ogW2agH5nQ==}
    engines: {node: ^10.13.0 || ^12.13.0 || ^14.15.0 || >=15.0.0}
    peerDependencies:
      node-notifier: ^8.0.1 || ^9.0.0 || ^10.0.0
    peerDependenciesMeta:
      node-notifier:
        optional: true
    dependencies:
      '@jest/console': 27.5.1
      '@jest/reporters': 27.5.1
      '@jest/test-result': 27.5.1
      '@jest/transform': 27.5.1
      '@jest/types': 27.5.1
      '@types/node': 18.7.13
      ansi-escapes: 4.3.2
      chalk: 4.1.2
      emittery: 0.8.1
      exit: 0.1.2
      graceful-fs: 4.2.9
      jest-changed-files: 27.5.1
      jest-config: 27.5.1_ts-node@10.9.1
      jest-haste-map: 27.5.1
      jest-message-util: 27.5.1
      jest-regex-util: 27.5.1
      jest-resolve: 27.5.1
      jest-resolve-dependencies: 27.5.1
      jest-runner: 27.5.1
      jest-runtime: 27.5.1
      jest-snapshot: 27.5.1
      jest-util: 27.5.1
      jest-validate: 27.5.1
      jest-watcher: 27.5.1
      micromatch: 4.0.4
      rimraf: 3.0.2
      slash: 3.0.0
      strip-ansi: 6.0.1
    transitivePeerDependencies:
      - bufferutil
      - canvas
      - supports-color
      - ts-node
      - utf-8-validate
    dev: true

  /@jest/environment/27.5.1:
    resolution: {integrity: sha512-/WQjhPJe3/ghaol/4Bq480JKXV/Rfw8nQdN7f41fM8VDHLcxKXou6QyXAh3EFr9/bVG3x74z1NWDkP87EiY8gA==}
    engines: {node: ^10.13.0 || ^12.13.0 || ^14.15.0 || >=15.0.0}
    dependencies:
      '@jest/fake-timers': 27.5.1
      '@jest/types': 27.5.1
      '@types/node': 18.7.13
      jest-mock: 27.5.1
    dev: true

  /@jest/fake-timers/27.5.1:
    resolution: {integrity: sha512-/aPowoolwa07k7/oM3aASneNeBGCmGQsc3ugN4u6s4C/+s5M64MFo/+djTdiwcbQlRfFElGuDXWzaWj6QgKObQ==}
    engines: {node: ^10.13.0 || ^12.13.0 || ^14.15.0 || >=15.0.0}
    dependencies:
      '@jest/types': 27.5.1
      '@sinonjs/fake-timers': 8.1.0
      '@types/node': 18.7.13
      jest-message-util: 27.5.1
      jest-mock: 27.5.1
      jest-util: 27.5.1
    dev: true

  /@jest/globals/27.5.1:
    resolution: {integrity: sha512-ZEJNB41OBQQgGzgyInAv0UUfDDj3upmHydjieSxFvTRuZElrx7tXg/uVQ5hYVEwiXs3+aMsAeEc9X7xiSKCm4Q==}
    engines: {node: ^10.13.0 || ^12.13.0 || ^14.15.0 || >=15.0.0}
    dependencies:
      '@jest/environment': 27.5.1
      '@jest/types': 27.5.1
      expect: 27.5.1
    dev: true

  /@jest/reporters/27.5.1:
    resolution: {integrity: sha512-cPXh9hWIlVJMQkVk84aIvXuBB4uQQmFqZiacloFuGiP3ah1sbCxCosidXFDfqG8+6fO1oR2dTJTlsOy4VFmUfw==}
    engines: {node: ^10.13.0 || ^12.13.0 || ^14.15.0 || >=15.0.0}
    peerDependencies:
      node-notifier: ^8.0.1 || ^9.0.0 || ^10.0.0
    peerDependenciesMeta:
      node-notifier:
        optional: true
    dependencies:
      '@bcoe/v8-coverage': 0.2.3
      '@jest/console': 27.5.1
      '@jest/test-result': 27.5.1
      '@jest/transform': 27.5.1
      '@jest/types': 27.5.1
      '@types/node': 18.7.13
      chalk: 4.1.2
      collect-v8-coverage: 1.0.1
      exit: 0.1.2
      glob: 7.2.0
      graceful-fs: 4.2.9
      istanbul-lib-coverage: 3.2.0
      istanbul-lib-instrument: 5.1.0
      istanbul-lib-report: 3.0.0
      istanbul-lib-source-maps: 4.0.1
      istanbul-reports: 3.1.4
      jest-haste-map: 27.5.1
      jest-resolve: 27.5.1
      jest-util: 27.5.1
      jest-worker: 27.5.1
      slash: 3.0.0
      source-map: 0.6.1
      string-length: 4.0.2
      terminal-link: 2.1.1
      v8-to-istanbul: 8.1.1
    transitivePeerDependencies:
      - supports-color
    dev: true

  /@jest/source-map/27.5.1:
    resolution: {integrity: sha512-y9NIHUYF3PJRlHk98NdC/N1gl88BL08aQQgu4k4ZopQkCw9t9cV8mtl3TV8b/YCB8XaVTFrmUTAJvjsntDireg==}
    engines: {node: ^10.13.0 || ^12.13.0 || ^14.15.0 || >=15.0.0}
    dependencies:
      callsites: 3.1.0
      graceful-fs: 4.2.9
      source-map: 0.6.1
    dev: true

  /@jest/test-result/27.5.1:
    resolution: {integrity: sha512-EW35l2RYFUcUQxFJz5Cv5MTOxlJIQs4I7gxzi2zVU7PJhOwfYq1MdC5nhSmYjX1gmMmLPvB3sIaC+BkcHRBfag==}
    engines: {node: ^10.13.0 || ^12.13.0 || ^14.15.0 || >=15.0.0}
    dependencies:
      '@jest/console': 27.5.1
      '@jest/types': 27.5.1
      '@types/istanbul-lib-coverage': 2.0.4
      collect-v8-coverage: 1.0.1
    dev: true

  /@jest/test-sequencer/27.5.1:
    resolution: {integrity: sha512-LCheJF7WB2+9JuCS7VB/EmGIdQuhtqjRNI9A43idHv3E4KltCTsPsLxvdaubFHSYwY/fNjMWjl6vNRhDiN7vpQ==}
    engines: {node: ^10.13.0 || ^12.13.0 || ^14.15.0 || >=15.0.0}
    dependencies:
      '@jest/test-result': 27.5.1
      graceful-fs: 4.2.9
      jest-haste-map: 27.5.1
      jest-runtime: 27.5.1
    transitivePeerDependencies:
      - supports-color
    dev: true

  /@jest/transform/27.5.1:
    resolution: {integrity: sha512-ipON6WtYgl/1329g5AIJVbUuEh0wZVbdpGwC99Jw4LwuoBNS95MVphU6zOeD9pDkon+LLbFL7lOQRapbB8SCHw==}
    engines: {node: ^10.13.0 || ^12.13.0 || ^14.15.0 || >=15.0.0}
    dependencies:
      '@babel/core': 7.17.8
      '@jest/types': 27.5.1
      babel-plugin-istanbul: 6.1.1
      chalk: 4.1.2
      convert-source-map: 1.8.0
      fast-json-stable-stringify: 2.1.0
      graceful-fs: 4.2.9
      jest-haste-map: 27.5.1
      jest-regex-util: 27.5.1
      jest-util: 27.5.1
      micromatch: 4.0.4
      pirates: 4.0.5
      slash: 3.0.0
      source-map: 0.6.1
      write-file-atomic: 3.0.3
    transitivePeerDependencies:
      - supports-color
    dev: true

  /@jest/types/27.5.1:
    resolution: {integrity: sha512-Cx46iJ9QpwQTjIdq5VJu2QTMMs3QlEjI0x1QbBP5W1+nMzyc2XmimiRR/CbX9TO0cPTeUlxWMOu8mslYsJ8DEw==}
    engines: {node: ^10.13.0 || ^12.13.0 || ^14.15.0 || >=15.0.0}
    dependencies:
      '@types/istanbul-lib-coverage': 2.0.4
      '@types/istanbul-reports': 3.0.1
      '@types/node': 18.7.13
      '@types/yargs': 16.0.4
      chalk: 4.1.2
    dev: true

  /@jonkemp/package-utils/1.0.8:
    resolution: {integrity: sha512-bIcKnH5YmtTYr7S6J3J86dn/rFiklwRpOqbTOQ9C0WMmR9FKHVb3bxs2UYfqEmNb93O4nbA97sb6rtz33i9SyA==}
    dev: false

  /@jridgewell/resolve-uri/3.0.5:
    resolution: {integrity: sha512-VPeQ7+wH0itvQxnG+lIzWgkysKIr3L9sslimFW55rHMdGu/qCQ5z5h9zq4gI8uBtqkpHhsF4Z/OwExufUCThew==}
    engines: {node: '>=6.0.0'}
    dev: true

  /@jridgewell/sourcemap-codec/1.4.11:
    resolution: {integrity: sha512-Fg32GrJo61m+VqYSdRSjRXMjQ06j8YIYfcTqndLYVAaHmroZHLJZCydsWBOTDqXS2v+mjxohBWEMfg97GXmYQg==}
    dev: true

  /@jridgewell/trace-mapping/0.3.9:
    resolution: {integrity: sha512-3Belt6tdc8bPgAtbcmdtNJlirVoTmEb5e2gC94PnkwEW9jI6CAHUeoG85tjWP5WquqfavoMtMwiG4P926ZKKuQ==}
    dependencies:
      '@jridgewell/resolve-uri': 3.0.5
      '@jridgewell/sourcemap-codec': 1.4.11
    dev: true

  /@mapbox/node-pre-gyp/1.0.9:
    resolution: {integrity: sha512-aDF3S3rK9Q2gey/WAttUlISduDItz5BU3306M9Eyv6/oS40aMprnopshtlKTykxRNIBEZuRMaZAnbrQ4QtKGyw==}
    hasBin: true
    dependencies:
      detect-libc: 2.0.1
      https-proxy-agent: 5.0.0
      make-dir: 3.1.0
      node-fetch: 2.6.7
      nopt: 5.0.0
      npmlog: 5.0.1
      rimraf: 3.0.2
      semver: 7.3.7
      tar: 6.1.11
    transitivePeerDependencies:
      - encoding
      - supports-color
    dev: false

  /@nestjs-modules/mailer/1.8.1_hu373yjjn2mosfiajauwg4urjm:
    resolution: {integrity: sha512-rNlKzNB+Vr/aRDVcTibj2JCJQcTSE59EBQIpCwh/FkKg0Be1xoF3dQDZ4dmc9X1j396fkIBI5aQ5XAtJNPdxpw==}
    peerDependencies:
      '@nestjs/common': ^7.0.9 || ^8.0.0 || ^9.0.0
      '@nestjs/core': ^7.0.9 || ^8.0.0 || ^9.0.0
      nodemailer: ^6.4.6
    dependencies:
      '@nestjs/common': 9.0.11_mgy7w2bm3yhmntrbe3boyroj6m
      '@nestjs/core': 9.0.11_psficsz3mqirqwo2ujbfhdr2aa
      glob: 8.0.3
      inline-css: 4.0.1
      mjml: 4.13.0
      nodemailer: 6.7.8
      preview-email: 3.0.5
    optionalDependencies:
      '@types/ejs': 3.1.1
      '@types/pug': 2.0.6
      ejs: 3.1.8
      handlebars: 4.7.7
      pug: 3.0.2
    transitivePeerDependencies:
      - encoding
      - supports-color
    dev: false

  /@nestjs/cli/9.0.0:
    resolution: {integrity: sha512-xT5uOoIEcaB/Fn6UeF7atfKqKiEEsTeRKPiM55p+e5H9WVw8FC2r4ceZgaINJbsw0QWskVj/ZQadMo6dA6hXxw==}
    engines: {node: '>= 12.9.0'}
    hasBin: true
    dependencies:
      '@angular-devkit/core': 14.0.5_chokidar@3.5.3
      '@angular-devkit/schematics': 14.0.5_chokidar@3.5.3
      '@angular-devkit/schematics-cli': 14.0.5_chokidar@3.5.3
      '@nestjs/schematics': 9.0.2_nobats3jkocaued6l3papcxri4
      chalk: 3.0.0
      chokidar: 3.5.3
      cli-table3: 0.6.2
      commander: 4.1.1
      fork-ts-checker-webpack-plugin: 7.2.11_3o2jfq6vfqxns3sz6wn2nnc3ei
      inquirer: 7.3.3
      node-emoji: 1.11.0
      ora: 5.4.1
      os-name: 4.0.1
      rimraf: 3.0.2
      shelljs: 0.8.5
      source-map-support: 0.5.21
      tree-kill: 1.2.2
      tsconfig-paths: 3.14.1
      tsconfig-paths-webpack-plugin: 3.5.2
      typescript: 4.7.4
      webpack: 5.73.0
      webpack-node-externals: 3.0.0
    transitivePeerDependencies:
      - '@swc/core'
      - esbuild
      - uglify-js
      - vue-template-compiler
      - webpack-cli
    dev: true

  /@nestjs/common/9.0.11_mgy7w2bm3yhmntrbe3boyroj6m:
    resolution: {integrity: sha512-oYLIcOal3QOwcqt6goXovRNg8ZkalyOMjH0oYYzfJLrait6P7c6nAeWHu4qFDThY7GoZHEanLgji1qlqVEW09g==}
    peerDependencies:
      cache-manager: '*'
      class-transformer: '*'
      class-validator: '*'
      reflect-metadata: ^0.1.12
      rxjs: ^7.1.0
    peerDependenciesMeta:
      cache-manager:
        optional: true
      class-transformer:
        optional: true
      class-validator:
        optional: true
    dependencies:
      cache-manager: 4.1.0
      class-transformer: 0.5.1
      class-validator: 0.13.2
      iterare: 1.2.1
      reflect-metadata: 0.1.13
      rxjs: 7.5.6
      tslib: 2.4.0
      uuid: 8.3.2

  /@nestjs/config/2.2.0_3mdbamkp7cmelffjfexsjo7tau:
    resolution: {integrity: sha512-78Eg6oMbCy3D/YvqeiGBTOWei1Jwi3f2pSIZcZ1QxY67kYsJzTRTkwRT8Iv30DbK0sGKc1mcloDLD5UXgZAZtg==}
    peerDependencies:
      '@nestjs/common': ^7.0.0 || ^8.0.0 || ^9.0.0
      reflect-metadata: ^0.1.13
      rxjs: ^6.0.0 || ^7.2.0
    dependencies:
      '@nestjs/common': 9.0.11_mgy7w2bm3yhmntrbe3boyroj6m
      dotenv: 16.0.1
      dotenv-expand: 8.0.3
      lodash: 4.17.21
      reflect-metadata: 0.1.13
      rxjs: 7.5.6
      uuid: 8.3.2
    dev: false

  /@nestjs/core/9.0.11_psficsz3mqirqwo2ujbfhdr2aa:
    resolution: {integrity: sha512-DYyoiWSGebDAG8WSfG/ue88HBU39kAJTi2YXftWdVSl1LFveV+pwKY83P2qX0ND38TS8WktFYpaMkXslf97BBQ==}
    requiresBuild: true
    peerDependencies:
      '@nestjs/common': ^9.0.0
      '@nestjs/microservices': ^9.0.0
      '@nestjs/platform-express': ^9.0.0
      '@nestjs/websockets': ^9.0.0
      reflect-metadata: ^0.1.12
      rxjs: ^7.1.0
    peerDependenciesMeta:
      '@nestjs/microservices':
        optional: true
      '@nestjs/platform-express':
        optional: true
      '@nestjs/websockets':
        optional: true
    dependencies:
      '@nestjs/common': 9.0.11_mgy7w2bm3yhmntrbe3boyroj6m
      '@nestjs/platform-express': 9.0.11_khr6mt6ojlxbw7bo55fknouh34
      '@nuxtjs/opencollective': 0.3.2
      fast-safe-stringify: 2.1.1
      iterare: 1.2.1
      object-hash: 3.0.0
      path-to-regexp: 3.2.0
      reflect-metadata: 0.1.13
      rxjs: 7.5.6
      tslib: 2.4.0
      uuid: 8.3.2
    transitivePeerDependencies:
      - encoding

  /@nestjs/jwt/9.0.0_@nestjs+common@9.0.11:
    resolution: {integrity: sha512-ZsXGY/wMYKzEhymw2+dxiwrHTRKIKrGszx6r2EjQqNLypdXMQu0QrujwZJ8k3+XQV4snmuJwwNakQoA2ILfq8w==}
    peerDependencies:
      '@nestjs/common': ^8.0.0 || ^9.0.0
    dependencies:
      '@nestjs/common': 9.0.11_mgy7w2bm3yhmntrbe3boyroj6m
      '@types/jsonwebtoken': 8.5.8
      jsonwebtoken: 8.5.1
    dev: false

<<<<<<< HEAD
  /@nestjs/mapped-types/1.1.0_on3ajwm5grgod2fedjk5mkvqhe:
    resolution: {integrity: sha512-+2kSly4P1QI+9eGt+/uGyPdEG1hVz7nbpqPHWZVYgoqz8eOHljpXPag+UCVRw9zo2XCu4sgNUIGe8Uk0+OvUQg==}
    peerDependencies:
      '@nestjs/common': ^7.0.8 || ^8.0.0 || ^9.0.0
      class-transformer: ^0.2.0 || ^0.3.0 || ^0.4.0 || ^0.5.0
      class-validator: ^0.11.1 || ^0.12.0 || ^0.13.0
      reflect-metadata: ^0.1.12
    peerDependenciesMeta:
      class-transformer:
        optional: true
      class-validator:
        optional: true
    dependencies:
      '@nestjs/common': 9.0.9_mgy7w2bm3yhmntrbe3boyroj6m
      class-transformer: 0.5.1
      class-validator: 0.13.2
      reflect-metadata: 0.1.13
    dev: false

  /@nestjs/passport/9.0.0_dmueulop52nydmpvnlnw57odqm:
=======
  /@nestjs/passport/9.0.0_qmmxbt2dwte7f4tgsyyoa7ob5i:
>>>>>>> 4ca033a0
    resolution: {integrity: sha512-Gnh8n1wzFPOLSS/94X1sUP4IRAoXTgG4odl7/AO5h+uwscEGXxJFercrZfqdAwkWhqkKWbsntM3j5mRy/6ZQDA==}
    peerDependencies:
      '@nestjs/common': ^8.0.0 || ^9.0.0
      passport: ^0.4.0 || ^0.5.0 || ^0.6.0
    dependencies:
      '@nestjs/common': 9.0.11_mgy7w2bm3yhmntrbe3boyroj6m
      passport: 0.6.0
    dev: false

  /@nestjs/platform-express/9.0.11_khr6mt6ojlxbw7bo55fknouh34:
    resolution: {integrity: sha512-Up1Ps08n2Y07AYakTKKU5uofGQoAQoUaRyfXdH0G54OnICCUiqcFH0QveNYLCkHoMP4iFs6vMr3xhvO6y91NBQ==}
    peerDependencies:
      '@nestjs/common': ^9.0.0
      '@nestjs/core': ^9.0.0
    dependencies:
      '@nestjs/common': 9.0.11_mgy7w2bm3yhmntrbe3boyroj6m
      '@nestjs/core': 9.0.11_psficsz3mqirqwo2ujbfhdr2aa
      body-parser: 1.20.0
      cors: 2.8.5
      express: 4.18.1
      multer: 1.4.4-lts.1
      tslib: 2.4.0
    transitivePeerDependencies:
      - supports-color

  /@nestjs/schematics/9.0.2_nobats3jkocaued6l3papcxri4:
    resolution: {integrity: sha512-pMjdz3YVX1XwTt065oVJjVno/mdbcfoY2nGyMh9lnLkYmAaY9OprT2VASi51AfcKvUhQXbQyuhk9Vvwzr/5NcA==}
    peerDependencies:
      typescript: ^4.3.5
    dependencies:
      '@angular-devkit/core': 14.2.1_chokidar@3.5.3
      '@angular-devkit/schematics': 14.2.1_chokidar@3.5.3
      fs-extra: 10.1.0
      jsonc-parser: 3.2.0
      pluralize: 8.0.0
      typescript: 4.7.4
    transitivePeerDependencies:
      - chokidar
    dev: true

<<<<<<< HEAD
  /@nestjs/swagger/6.0.5_p6ykv6y3ctwrrip24hy4ctabna:
    resolution: {integrity: sha512-Iy6/Xvd+YVC2F6flIDew5/VnpM2m7kK3IMoft0JqQc0RVXEO45+9gSasN6c8E/s0PbOy9de055mivAhFjk/+lA==}
    peerDependencies:
      '@fastify/static': ^6.0.0
      '@nestjs/common': ^9.0.0
      '@nestjs/core': ^9.0.0
      reflect-metadata: ^0.1.12
    peerDependenciesMeta:
      '@fastify/static':
        optional: true
    dependencies:
      '@nestjs/common': 9.0.9_mgy7w2bm3yhmntrbe3boyroj6m
      '@nestjs/core': 9.0.9_my3z427qt5jaadzxv6kwbkdtxy
      '@nestjs/mapped-types': 1.1.0_on3ajwm5grgod2fedjk5mkvqhe
      js-yaml: 4.1.0
      lodash: 4.17.21
      path-to-regexp: 3.2.0
      reflect-metadata: 0.1.13
      swagger-ui-dist: 4.13.2
    transitivePeerDependencies:
      - class-transformer
      - class-validator
    dev: false

  /@nestjs/testing/9.0.9_sj5e7nbqtflwdk3n72r6mvqvo4:
    resolution: {integrity: sha512-K6Ev/XQMhDGVIP4jAwnl6vFI5JKkPIYBM9URXwR6TMqe8P76Qdb4ExnKvwiHVdOQUOuRw2c4/aTKa5wXWLq3Iw==}
=======
  /@nestjs/schematics/9.0.2_whhyl7r7sm4vygdnh5naaknfkm:
    resolution: {integrity: sha512-pMjdz3YVX1XwTt065oVJjVno/mdbcfoY2nGyMh9lnLkYmAaY9OprT2VASi51AfcKvUhQXbQyuhk9Vvwzr/5NcA==}
    peerDependencies:
      typescript: ^4.3.5
    dependencies:
      '@angular-devkit/core': 14.2.1_chokidar@3.5.3
      '@angular-devkit/schematics': 14.2.1_chokidar@3.5.3
      fs-extra: 10.1.0
      jsonc-parser: 3.2.0
      pluralize: 8.0.0
      typescript: 4.8.2
    transitivePeerDependencies:
      - chokidar
    dev: true

  /@nestjs/testing/9.0.11_z6gh3n3qpn6ig2eqi2q57zofvq:
    resolution: {integrity: sha512-tT+yj3av7ZJb9Cy09C4+FoUULvzUntf81g5eK5shRVeQ35RWqr7E5Uq77B7ePUF2Er/TictVZk43d7rKq1ClNA==}
>>>>>>> 4ca033a0
    peerDependencies:
      '@nestjs/common': ^9.0.0
      '@nestjs/core': ^9.0.0
      '@nestjs/microservices': ^9.0.0
      '@nestjs/platform-express': ^9.0.0
    peerDependenciesMeta:
      '@nestjs/microservices':
        optional: true
      '@nestjs/platform-express':
        optional: true
    dependencies:
      '@nestjs/common': 9.0.11_mgy7w2bm3yhmntrbe3boyroj6m
      '@nestjs/core': 9.0.11_psficsz3mqirqwo2ujbfhdr2aa
      '@nestjs/platform-express': 9.0.11_khr6mt6ojlxbw7bo55fknouh34
      tslib: 2.4.0
    dev: true

  /@nodelib/fs.scandir/2.1.5:
    resolution: {integrity: sha512-vq24Bq3ym5HEQm2NKCr3yXDwjc7vTsEThRDnkp2DK9p1uqLR+DHurm/NOTo0KG7HYHU7eppKZj3MyqYuMBf62g==}
    engines: {node: '>= 8'}
    dependencies:
      '@nodelib/fs.stat': 2.0.5
      run-parallel: 1.2.0
    dev: true

  /@nodelib/fs.stat/2.0.5:
    resolution: {integrity: sha512-RkhPPp2zrqDAQA/2jNhnztcPAlv64XdhIp7a7454A5ovI7Bukxgt7MX7udwAu3zg1DcpPU0rz3VV1SeaqvY4+A==}
    engines: {node: '>= 8'}
    dev: true

  /@nodelib/fs.walk/1.2.8:
    resolution: {integrity: sha512-oGB+UxlgWcgQkgwo8GcEGwemoTFt3FIO9ababBmaGwXIoBKZ+GTy0pP185beGg7Llih/NSHSV2XAs1lnznocSg==}
    engines: {node: '>= 8'}
    dependencies:
      '@nodelib/fs.scandir': 2.1.5
      fastq: 1.13.0
    dev: true

  /@nuxtjs/opencollective/0.3.2:
    resolution: {integrity: sha512-um0xL3fO7Mf4fDxcqx9KryrB7zgRM5JSlvGN5AGkP6JLM5XEKyjeAiPbNxdXVXQ16isuAhYpvP88NgL2BGd6aA==}
    engines: {node: '>=8.0.0', npm: '>=5.0.0'}
    hasBin: true
    dependencies:
      chalk: 4.1.2
      consola: 2.15.3
      node-fetch: 2.6.7
    transitivePeerDependencies:
      - encoding

  /@phc/format/1.0.0:
    resolution: {integrity: sha512-m7X9U6BG2+J+R1lSOdCiITLLrxm+cWlNI3HUFA92oLO77ObGNzaKdh8pMLqdZcshtkKuV84olNNXDfMc4FezBQ==}
    engines: {node: '>=10'}
    dev: false

  /@polka/url/1.0.0-next.21:
    resolution: {integrity: sha512-a5Sab1C4/icpTZVzZc5Ghpz88yQtGOyNqYXcZgOssB2uuAr+wF/MvN6bgtW32q7HHrvBki+BsZ0OuNv6EV3K9g==}
    dev: true

  /@prisma/client/4.3.1_prisma@4.3.1:
    resolution: {integrity: sha512-FA0/d1VMJNWqzU7WVWTNWJ+lGOLR9JUBnF73GdIPAEVo/6dWk4gHx0EmgeU+SMv4MZoxgOeTBJF2azhg7x0hMw==}
    engines: {node: '>=14.17'}
    requiresBuild: true
    peerDependencies:
      prisma: '*'
    peerDependenciesMeta:
      prisma:
        optional: true
    dependencies:
      '@prisma/engines-version': 4.3.0-32.c875e43600dfe042452e0b868f7a48b817b9640b
      prisma: 4.3.1
    dev: false

  /@prisma/engines-version/4.3.0-32.c875e43600dfe042452e0b868f7a48b817b9640b:
    resolution: {integrity: sha512-8yWpXkQRmiSfsi2Wb/ZS5D3RFbeu/btL9Pm/gdF4phB0Lo5KGsDFMxFMgaD64mwED2nHc8ZaEJg/+4Jymb9Znw==}
    dev: false

  /@prisma/engines/4.3.1:
    resolution: {integrity: sha512-4JF/uMaEDAPdcdZNOrnzE3BvrbGpjgV0FcPT3EVoi6I86fWkloqqxBt+KcK/+fIRR0Pxj66uGR9wVH8U1Y13JA==}
    requiresBuild: true

  /@selderee/plugin-htmlparser2/0.6.0:
    resolution: {integrity: sha512-J3jpy002TyBjd4N/p6s+s90eX42H2eRhK3SbsZuvTDv977/E8p2U3zikdiehyJja66do7FlxLomZLPlvl2/xaA==}
    dependencies:
      domhandler: 4.3.1
      selderee: 0.6.0
    dev: false

  /@sinonjs/commons/1.8.3:
    resolution: {integrity: sha512-xkNcLAn/wZaX14RPlwizcKicDk9G3F8m2nU3L7Ukm5zBgTwiT0wsoFAHx9Jq56fJA1z/7uKGtCRu16sOUCLIHQ==}
    dependencies:
      type-detect: 4.0.8
    dev: true

  /@sinonjs/fake-timers/8.1.0:
    resolution: {integrity: sha512-OAPJUAtgeINhh/TAlUID4QTs53Njm7xzddaVlEs/SXwgtiD1tW22zAB/W1wdqfrpmikgaWQ9Fw6Ws+hsiRm5Vg==}
    dependencies:
      '@sinonjs/commons': 1.8.3
    dev: true

  /@tailwindcss/forms/0.5.3_tailwindcss@3.1.8:
    resolution: {integrity: sha512-y5mb86JUoiUgBjY/o6FJSFZSEttfb3Q5gllE4xoKjAAD+vBrnIhE4dViwUuow3va8mpH4s9jyUbUbrRGoRdc2Q==}
    peerDependencies:
      tailwindcss: '>=3.0.0 || >= 3.0.0-alpha.1'
    dependencies:
      mini-svg-data-uri: 1.4.4
      tailwindcss: 3.1.8_postcss@8.4.16
    dev: true

  /@tootallnate/once/1.1.2:
    resolution: {integrity: sha512-RbzJvlNzmRq5c3O09UipeuXno4tA1FE6ikOjxZK0tuxVv3412l64l5t1W5pj4+rJq9vpkm/kwiR07aZXnsKPxw==}
    engines: {node: '>= 6'}

  /@tsconfig/node10/1.0.8:
    resolution: {integrity: sha512-6XFfSQmMgq0CFLY1MslA/CPUfhIL919M1rMsa5lP2P097N2Wd1sSX0tx1u4olM16fLNhtHZpRhedZJphNJqmZg==}
    dev: true

  /@tsconfig/node12/1.0.9:
    resolution: {integrity: sha512-/yBMcem+fbvhSREH+s14YJi18sp7J9jpuhYByADT2rypfajMZZN4WQ6zBGgBKp53NKmqI36wFYDb3yaMPurITw==}
    dev: true

  /@tsconfig/node14/1.0.1:
    resolution: {integrity: sha512-509r2+yARFfHHE7T6Puu2jjkoycftovhXRqW328PDXTVGKihlb1P8Z9mMZH04ebyajfRY7dedfGynlrFHJUQCg==}
    dev: true

  /@tsconfig/node16/1.0.2:
    resolution: {integrity: sha512-eZxlbI8GZscaGS7kkc/trHTT5xgrjH3/1n2JDwusC9iahPKWMRvRjJSAN5mCXviuTGQ/lHnhvv8Q1YTpnfz9gA==}
    dev: true

  /@types/babel__core/7.1.19:
    resolution: {integrity: sha512-WEOTgRsbYkvA/KCsDwVEGkd7WAr1e3g31VHQ8zy5gul/V1qKullU/BU5I68X5v7V3GnB9eotmom4v5a5gjxorw==}
    dependencies:
      '@babel/parser': 7.17.8
      '@babel/types': 7.17.0
      '@types/babel__generator': 7.6.4
      '@types/babel__template': 7.4.1
      '@types/babel__traverse': 7.14.2
    dev: true

  /@types/babel__generator/7.6.4:
    resolution: {integrity: sha512-tFkciB9j2K755yrTALxD44McOrk+gfpIpvC3sxHjRawj6PfnQxrse4Clq5y/Rq+G3mrBurMax/lG8Qn2t9mSsg==}
    dependencies:
      '@babel/types': 7.17.0
    dev: true

  /@types/babel__template/7.4.1:
    resolution: {integrity: sha512-azBFKemX6kMg5Io+/rdGT0dkGreboUVR0Cdm3fz9QJWpaQGJRQXl7C+6hOTCZcMll7KFyEQpgbYI2lHdsS4U7g==}
    dependencies:
      '@babel/parser': 7.17.8
      '@babel/types': 7.17.0
    dev: true

  /@types/babel__traverse/7.14.2:
    resolution: {integrity: sha512-K2waXdXBi2302XUdcHcR1jCeU0LL4TD9HRs/gk0N2Xvrht+G/BfJa4QObBQZfhMdxiCpV3COl5Nfq4uKTeTnJA==}
    dependencies:
      '@babel/types': 7.17.0
    dev: true

  /@types/body-parser/1.19.2:
    resolution: {integrity: sha512-ALYone6pm6QmwZoAgeyNksccT9Q4AWZQ6PvfwR37GT6r6FWUPguq6sUmNGSMV2Wr761oQoBxwGGa6DR5o1DC9g==}
    dependencies:
      '@types/connect': 3.4.35
      '@types/node': 18.7.13
    dev: true

  /@types/cache-manager/4.0.2:
    resolution: {integrity: sha512-fT5FMdzsiSX0AbgnS5gDvHl2Nco0h5zYyjwDQy4yPC7Ww6DeGMVKPRqIZtg9HOXDV2kkc18SL1B0N8f0BecrCA==}
    dev: true

  /@types/concat-stream/1.6.1:
    resolution: {integrity: sha512-eHE4cQPoj6ngxBZMvVf6Hw7Mh4jMW4U9lpGmS5GBPB9RYxlFg+CHaVN7ErNY4W9XfLIEn20b4VDYaIrbq0q4uA==}
    dependencies:
      '@types/node': 18.7.13
    dev: true

  /@types/connect/3.4.35:
    resolution: {integrity: sha512-cdeYyv4KWoEgpBISTxWvqYsVy444DOqehiF3fM3ne10AmJ62RSyNkUnxMJXHQWRQQX2eR94m5y1IZyDwBjV9FQ==}
    dependencies:
      '@types/node': 18.7.13
    dev: true

  /@types/cookiejar/2.1.2:
    resolution: {integrity: sha512-t73xJJrvdTjXrn4jLS9VSGRbz0nUY3cl2DMGDU48lKl+HR9dbbjW2A9r3g40VA++mQpy6uuHg33gy7du2BKpog==}
    dev: true

  /@types/debug/4.1.7:
    resolution: {integrity: sha512-9AonUzyTjXXhEOa0DnqpzZi6VHlqKMswga9EXjpXnnqxwLtdvPPtlO8evrI5D9S6asFRCQ6v+wpiUKbw+vKqyg==}
    dependencies:
      '@types/ms': 0.7.31
    dev: true

  /@types/ejs/3.1.1:
    resolution: {integrity: sha512-RQul5wEfY7BjWm0sYY86cmUN/pcXWGyVxWX93DFFJvcrxax5zKlieLwA3T77xJGwNcZW0YW6CYG70p1m8xPFmA==}
    dev: false
    optional: true

  /@types/eslint-scope/3.7.3:
    resolution: {integrity: sha512-PB3ldyrcnAicT35TWPs5IcwKD8S333HMaa2VVv4+wdvebJkjWuW/xESoB8IwRcog8HYVYamb1g/R31Qv5Bx03g==}
    dependencies:
      '@types/eslint': 8.4.1
      '@types/estree': 0.0.51
    dev: true

  /@types/eslint/8.4.1:
    resolution: {integrity: sha512-GE44+DNEyxxh2Kc6ro/VkIj+9ma0pO0bwv9+uHSyBrikYOHr8zYcdPvnBOp1aw8s+CjRvuSx7CyWqRrNFQ59mA==}
    dependencies:
      '@types/estree': 0.0.51
      '@types/json-schema': 7.0.10
    dev: true

  /@types/estree/0.0.51:
    resolution: {integrity: sha512-CuPgU6f3eT/XgKKPqKd/gLZV1Xmvf1a2R5POBOGQa6uv82xpls89HU5zKeVoyR8XzHd1RGNOlQlvUe3CFkjWNQ==}
    dev: true

  /@types/express-serve-static-core/4.17.28:
    resolution: {integrity: sha512-P1BJAEAW3E2DJUlkgq4tOL3RyMunoWXqbSCygWo5ZIWTjUgN1YnaXWW4VWl/oc8vs/XoYibEGBKP0uZyF4AHig==}
    dependencies:
      '@types/node': 18.7.13
      '@types/qs': 6.9.7
      '@types/range-parser': 1.2.4
    dev: true

  /@types/express/4.17.13:
    resolution: {integrity: sha512-6bSZTPaTIACxn48l50SR+axgrqm6qXFIxrdAKaG6PaJk3+zuUr35hBlgT7vOmJcum+OEaIBLtHV/qloEAFITeA==}
    dependencies:
      '@types/body-parser': 1.19.2
      '@types/express-serve-static-core': 4.17.28
      '@types/qs': 6.9.7
      '@types/serve-static': 1.13.10
    dev: true

  /@types/flexsearch/0.7.3:
    resolution: {integrity: sha512-HXwADeHEP4exXkCIwy2n1+i0f1ilP1ETQOH5KDOugjkTFZPntWo0Gr8stZOaebkxsdx+k0X/K6obU/+it07ocg==}
    dev: true

  /@types/form-data/0.0.33:
    resolution: {integrity: sha512-8BSvG1kGm83cyJITQMZSulnl6QV8jqAGreJsc5tPu1Jq0vTSOiY/k24Wx82JRpWwZSqrala6sd5rWi6aNXvqcw==}
    dependencies:
      '@types/node': 18.7.13
    dev: true

  /@types/fs-extra/9.0.13:
    resolution: {integrity: sha512-nEnwB++1u5lVDM2UI4c1+5R+FYaKfaAzS4OococimjVm3nQw3TuzH5UNsocrcTBbhnerblyHj4A49qXbIiZdpA==}
    dependencies:
      '@types/node': 18.7.13
    dev: true

  /@types/graceful-fs/4.1.5:
    resolution: {integrity: sha512-anKkLmZZ+xm4p8JWBf4hElkM4XR+EZeA2M9BAkkTldmcyDY4mbdIJnRghDJH3Ov5ooY7/UAoENtmdMSkaAd7Cw==}
    dependencies:
      '@types/node': 18.7.13
    dev: true

  /@types/istanbul-lib-coverage/2.0.4:
    resolution: {integrity: sha512-z/QT1XN4K4KYuslS23k62yDIDLwLFkzxOuMplDtObz0+y7VqJCaO2o+SPwHCvLFZh7xazvvoor2tA/hPz9ee7g==}
    dev: true

  /@types/istanbul-lib-report/3.0.0:
    resolution: {integrity: sha512-plGgXAPfVKFoYfa9NpYDAkseG+g6Jr294RqeqcqDixSbU34MZVJRi/P+7Y8GDpzkEwLaGZZOpKIEmeVZNtKsrg==}
    dependencies:
      '@types/istanbul-lib-coverage': 2.0.4
    dev: true

  /@types/istanbul-reports/3.0.1:
    resolution: {integrity: sha512-c3mAZEuK0lvBp8tmuL74XRKn1+y2dcwOUpH7x4WrF6gk1GIgiluDRgMYQtw2OFcBvAJWlt6ASU3tSqxp0Uu0Aw==}
    dependencies:
      '@types/istanbul-lib-report': 3.0.0
    dev: true

  /@types/jest/27.5.2:
    resolution: {integrity: sha512-mpT8LJJ4CMeeahobofYWIjFo0xonRS/HfxnVEPMPFSQdGUt1uHCnoPT7Zhb+sjDU2wz0oKV0OLUR0WzrHNgfeA==}
    dependencies:
      jest-matcher-utils: 27.5.1
      pretty-format: 27.5.1
    dev: true

  /@types/json-schema/7.0.10:
    resolution: {integrity: sha512-BLO9bBq59vW3fxCpD4o0N4U+DXsvwvIcl+jofw0frQo/GrBFC+/jRZj1E7kgp6dvTyNmA4y6JCV5Id/r3mNP5A==}
    dev: true

  /@types/json5/0.0.29:
    resolution: {integrity: sha512-dRLjCWHYg4oaA77cxO64oO+7JwCwnIzkZPdrrC71jQmQtlhM556pwKo5bUzqvZndkVbeFLIIi+9TC40JNF5hNQ==}
    dev: true

  /@types/jsonwebtoken/8.5.8:
    resolution: {integrity: sha512-zm6xBQpFDIDM6o9r6HSgDeIcLy82TKWctCXEPbJJcXb5AKmi5BNNdLXneixK4lplX3PqIVcwLBCGE/kAGnlD4A==}
    dependencies:
      '@types/node': 18.7.13

  /@types/linkify-it/3.0.2:
    resolution: {integrity: sha512-HZQYqbiFVWufzCwexrvh694SOim8z2d+xJl5UNamcvQFejLY/2YUtzXHYi3cHdI7PMlS8ejH2slRAOJQ32aNbA==}
    dev: true

  /@types/markdown-it/12.2.3:
    resolution: {integrity: sha512-GKMHFfv3458yYy+v/N8gjufHO6MSZKCOXpZc5GXIWWy8uldwfmPn98vp81gZ5f9SVw8YYBctgfJ22a2d7AOMeQ==}
    dependencies:
      '@types/linkify-it': 3.0.2
      '@types/mdurl': 1.0.2
    dev: true

  /@types/mdurl/1.0.2:
    resolution: {integrity: sha512-eC4U9MlIcu2q0KQmXszyn5Akca/0jrQmwDRgpAMJai7qBWq4amIQhZyNau4VYGtCeALvW1/NtjzJJ567aZxfKA==}
    dev: true

  /@types/mime/1.3.2:
    resolution: {integrity: sha512-YATxVxgRqNH6nHEIsvg6k2Boc1JHI9ZbH5iWFFv/MTkchz3b1ieGDa5T0a9RznNdI0KhVbdbWSN+KWWrQZRxTw==}
    dev: true

  /@types/ms/0.7.31:
    resolution: {integrity: sha512-iiUgKzV9AuaEkZqkOLDIvlQiL6ltuZd9tGcW3gwpnX8JbuiuhFlEGmmFXEXkN50Cvq7Os88IY2v0dkDqXYWVgA==}
    dev: true

  /@types/node/10.17.60:
    resolution: {integrity: sha512-F0KIgDJfy2nA3zMLmWGKxcH2ZVEtCZXHHdOQs2gSaQ27+lNeEfGxzkIw90aXswATX7AZ33tahPbzy6KAfUreVw==}
    dev: true

  /@types/node/16.11.26:
    resolution: {integrity: sha512-GZ7bu5A6+4DtG7q9GsoHXy3ALcgeIHP4NnL0Vv2wu0uUB/yQex26v0tf6/na1mm0+bS9Uw+0DFex7aaKr2qawQ==}
    dev: true

  /@types/node/18.7.13:
    resolution: {integrity: sha512-46yIhxSe5xEaJZXWdIBP7GU4HDTG8/eo0qd9atdiL+lFpA03y8KS+lkTN834TWJj5767GbWv4n/P6efyTFt1Dw==}

  /@types/node/8.10.66:
    resolution: {integrity: sha512-tktOkFUA4kXx2hhhrB8bIFb5TbwzS4uOhKEmwiD+NoiL0qtP2OQ9mFldbgD4dV1djrlBYP6eBuQZiWjuHUpqFw==}
    dev: true

  /@types/nodemailer/6.4.5:
    resolution: {integrity: sha512-zuP3nBRQHI6M2PkXnGGy1Ww4VB+MyYHGgnfV2T+JR9KLkeWqPJuyVUgLpKXuFnA/b7pZaIDFh2sV4759B7jK1g==}
    dependencies:
      '@types/node': 18.7.13
    dev: true

  /@types/nprogress/0.2.0:
    resolution: {integrity: sha512-1cYJrqq9GezNFPsWTZpFut/d4CjpZqA0vhqDUPFWYKF1oIyBz5qnoYMzR+0C/T96t3ebLAC1SSnwrVOm5/j74A==}
    dev: true

  /@types/parse-json/4.0.0:
    resolution: {integrity: sha512-//oorEZjL6sbPcKUaCdIGlIUeH26mgzimjBB77G6XRgnDl/L5wOnpyBGRe/Mmf5CVW3PwEBE1NjiMZ/ssFh4wA==}
    dev: true

  /@types/passport-jwt/3.0.6:
    resolution: {integrity: sha512-cmAAMIRTaEwpqxlrZyiEY9kdibk94gP5KTF8AT1Ra4rWNZYHNMreqhKUEeC5WJtuN5SJZjPQmV+XO2P5PlnvNQ==}
    dependencies:
      '@types/express': 4.17.13
      '@types/jsonwebtoken': 8.5.8
      '@types/passport-strategy': 0.2.35
    dev: true

  /@types/passport-local/1.0.34:
    resolution: {integrity: sha512-PSc07UdYx+jhadySxxIYWuv6sAnY5e+gesn/5lkPKfBeGuIYn9OPR+AAEDq73VRUh6NBTpvE/iPE62rzZUslog==}
    dependencies:
      '@types/express': 4.17.13
      '@types/passport': 1.0.9
      '@types/passport-strategy': 0.2.35
    dev: true

  /@types/passport-strategy/0.2.35:
    resolution: {integrity: sha512-o5D19Jy2XPFoX2rKApykY15et3Apgax00RRLf0RUotPDUsYrQa7x4howLYr9El2mlUApHmCMv5CZ1IXqKFQ2+g==}
    dependencies:
      '@types/express': 4.17.13
      '@types/passport': 1.0.9
    dev: true

  /@types/passport/1.0.9:
    resolution: {integrity: sha512-9+ilzUhmZQR4JP49GdC2O4UdDE3POPLwpmaTC/iLkW7l0TZCXOo1zsTnnlXPq6rP1UsUZPfbAV4IUdiwiXyC7g==}
    dependencies:
      '@types/express': 4.17.13
    dev: true

  /@types/prettier/2.4.4:
    resolution: {integrity: sha512-ReVR2rLTV1kvtlWFyuot+d1pkpG2Fw/XKE3PDAdj57rbM97ttSp9JZ2UsP+2EHTylra9cUf6JA7tGwW1INzUrA==}
    dev: true

  /@types/pug/2.0.6:
    resolution: {integrity: sha512-SnHmG9wN1UVmagJOnyo/qkk0Z7gejYxOYYmaAwr5u2yFYfsupN3sg10kyzN8Hep/2zbHxCnsumxOoRIRMBwKCg==}
    dev: false
    optional: true

  /@types/qs/6.9.7:
    resolution: {integrity: sha512-FGa1F62FT09qcrueBA6qYTrJPVDzah9a+493+o2PCXsesWHIn27G98TsSMs3WPNbZIEj4+VJf6saSFpvD+3Zsw==}
    dev: true

  /@types/range-parser/1.2.4:
    resolution: {integrity: sha512-EEhsLsD6UsDM1yFhAvy0Cjr6VwmpMWqFBCb9w07wVugF7w9nfajxLuVmngTIpgS6svCnm6Vaw+MZhoDCKnOfsw==}
    dev: true

  /@types/serve-static/1.13.10:
    resolution: {integrity: sha512-nCkHGI4w7ZgAdNkrEu0bv+4xNV/XDqW+DydknebMOQwkpDGx8G+HTlj7R7ABI8i8nKxVw0wtKPi1D+lPOkh4YQ==}
    dependencies:
      '@types/mime': 1.3.2
      '@types/node': 18.7.13
    dev: true

  /@types/stack-utils/2.0.1:
    resolution: {integrity: sha512-Hl219/BT5fLAaz6NDkSuhzasy49dwQS/DSdu4MdggFB8zcXv7vflBI3xp7FEmkmdDkBUI2bPUNeMttp2knYdxw==}
    dev: true

  /@types/superagent/4.1.15:
    resolution: {integrity: sha512-mu/N4uvfDN2zVQQ5AYJI/g4qxn2bHB6521t1UuH09ShNWjebTqN0ZFuYK9uYjcgmI0dTQEs+Owi1EO6U0OkOZQ==}
    dependencies:
      '@types/cookiejar': 2.1.2
      '@types/node': 18.7.13
    dev: true

  /@types/supertest/2.0.12:
    resolution: {integrity: sha512-X3HPWTwXRerBZS7Mo1k6vMVR1Z6zmJcDVn5O/31whe0tnjE4te6ZJSJGq1RiqHPjzPdMTfjCFogDJmwng9xHaQ==}
    dependencies:
      '@types/superagent': 4.1.15
    dev: true

  /@types/web-bluetooth/0.0.15:
    resolution: {integrity: sha512-w7hEHXnPMEZ+4nGKl/KDRVpxkwYxYExuHOYXyzIzCDzEZ9ZCGMAewulr9IqJu2LR4N37fcnb1XVeuZ09qgOxhA==}
    dev: false

  /@types/yargs-parser/21.0.0:
    resolution: {integrity: sha512-iO9ZQHkZxHn4mSakYV0vFHAVDyEOIJQrV2uZ06HxEPcx+mt8swXoZHIbaaJ2crJYFfErySgktuTZ3BeLz+XmFA==}
    dev: true

  /@types/yargs/16.0.4:
    resolution: {integrity: sha512-T8Yc9wt/5LbJyCaLiHPReJa0kApcIgJ7Bn735GjItUfh08Z1pJvu8QZqb9s+mMvKV6WUQRV7K2R46YbjMXTTJw==}
    dependencies:
      '@types/yargs-parser': 21.0.0
    dev: true

  /@typescript-eslint/eslint-plugin/5.36.1_lbwfnm54o3pmr3ypeqp3btnera:
    resolution: {integrity: sha512-iC40UK8q1tMepSDwiLbTbMXKDxzNy+4TfPWgIL661Ym0sD42vRcQU93IsZIrmi+x292DBr60UI/gSwfdVYexCA==}
    engines: {node: ^12.22.0 || ^14.17.0 || >=16.0.0}
    peerDependencies:
      '@typescript-eslint/parser': ^5.0.0
      eslint: ^6.0.0 || ^7.0.0 || ^8.0.0
      typescript: '*'
    peerDependenciesMeta:
      typescript:
        optional: true
    dependencies:
      '@typescript-eslint/parser': 5.36.1_yqf6kl63nyoq5megxukfnom5rm
      '@typescript-eslint/scope-manager': 5.36.1
      '@typescript-eslint/type-utils': 5.36.1_yqf6kl63nyoq5megxukfnom5rm
      '@typescript-eslint/utils': 5.36.1_yqf6kl63nyoq5megxukfnom5rm
      debug: 4.3.4
      eslint: 8.23.0
      functional-red-black-tree: 1.0.1
      ignore: 5.2.0
      regexpp: 3.2.0
      semver: 7.3.7
      tsutils: 3.21.0_typescript@4.8.2
      typescript: 4.8.2
    transitivePeerDependencies:
      - supports-color
    dev: true

  /@typescript-eslint/parser/5.36.1_yqf6kl63nyoq5megxukfnom5rm:
    resolution: {integrity: sha512-/IsgNGOkBi7CuDfUbwt1eOqUXF9WGVBW9dwEe1pi+L32XrTsZIgmDFIi2RxjzsvB/8i+MIf5JIoTEH8LOZ368A==}
    engines: {node: ^12.22.0 || ^14.17.0 || >=16.0.0}
    peerDependencies:
      eslint: ^6.0.0 || ^7.0.0 || ^8.0.0
      typescript: '*'
    peerDependenciesMeta:
      typescript:
        optional: true
    dependencies:
      '@typescript-eslint/scope-manager': 5.36.1
      '@typescript-eslint/types': 5.36.1
      '@typescript-eslint/typescript-estree': 5.36.1_typescript@4.8.2
      debug: 4.3.4
      eslint: 8.23.0
      typescript: 4.8.2
    transitivePeerDependencies:
      - supports-color
    dev: true

  /@typescript-eslint/scope-manager/5.36.1:
    resolution: {integrity: sha512-pGC2SH3/tXdu9IH3ItoqciD3f3RRGCh7hb9zPdN2Drsr341zgd6VbhP5OHQO/reUqihNltfPpMpTNihFMarP2w==}
    engines: {node: ^12.22.0 || ^14.17.0 || >=16.0.0}
    dependencies:
      '@typescript-eslint/types': 5.36.1
      '@typescript-eslint/visitor-keys': 5.36.1
    dev: true

  /@typescript-eslint/type-utils/5.36.1_yqf6kl63nyoq5megxukfnom5rm:
    resolution: {integrity: sha512-xfZhfmoQT6m3lmlqDvDzv9TiCYdw22cdj06xY0obSznBsT///GK5IEZQdGliXpAOaRL34o8phEvXzEo/VJx13Q==}
    engines: {node: ^12.22.0 || ^14.17.0 || >=16.0.0}
    peerDependencies:
      eslint: '*'
      typescript: '*'
    peerDependenciesMeta:
      typescript:
        optional: true
    dependencies:
      '@typescript-eslint/typescript-estree': 5.36.1_typescript@4.8.2
      '@typescript-eslint/utils': 5.36.1_yqf6kl63nyoq5megxukfnom5rm
      debug: 4.3.4
      eslint: 8.23.0
      tsutils: 3.21.0_typescript@4.8.2
      typescript: 4.8.2
    transitivePeerDependencies:
      - supports-color
    dev: true

  /@typescript-eslint/types/5.36.1:
    resolution: {integrity: sha512-jd93ShpsIk1KgBTx9E+hCSEuLCUFwi9V/urhjOWnOaksGZFbTOxAT47OH2d4NLJnLhkVD+wDbB48BuaycZPLBg==}
    engines: {node: ^12.22.0 || ^14.17.0 || >=16.0.0}
    dev: true

  /@typescript-eslint/typescript-estree/5.36.1_typescript@4.8.2:
    resolution: {integrity: sha512-ih7V52zvHdiX6WcPjsOdmADhYMDN15SylWRZrT2OMy80wzKbc79n8wFW0xpWpU0x3VpBz/oDgTm2xwDAnFTl+g==}
    engines: {node: ^12.22.0 || ^14.17.0 || >=16.0.0}
    peerDependencies:
      typescript: '*'
    peerDependenciesMeta:
      typescript:
        optional: true
    dependencies:
      '@typescript-eslint/types': 5.36.1
      '@typescript-eslint/visitor-keys': 5.36.1
      debug: 4.3.4
      globby: 11.1.0
      is-glob: 4.0.3
      semver: 7.3.7
      tsutils: 3.21.0_typescript@4.8.2
      typescript: 4.8.2
    transitivePeerDependencies:
      - supports-color
    dev: true

  /@typescript-eslint/utils/5.36.1_yqf6kl63nyoq5megxukfnom5rm:
    resolution: {integrity: sha512-lNj4FtTiXm5c+u0pUehozaUWhh7UYKnwryku0nxJlYUEWetyG92uw2pr+2Iy4M/u0ONMKzfrx7AsGBTCzORmIg==}
    engines: {node: ^12.22.0 || ^14.17.0 || >=16.0.0}
    peerDependencies:
      eslint: ^6.0.0 || ^7.0.0 || ^8.0.0
    dependencies:
      '@types/json-schema': 7.0.10
      '@typescript-eslint/scope-manager': 5.36.1
      '@typescript-eslint/types': 5.36.1
      '@typescript-eslint/typescript-estree': 5.36.1_typescript@4.8.2
      eslint: 8.23.0
      eslint-scope: 5.1.1
      eslint-utils: 3.0.0_eslint@8.23.0
    transitivePeerDependencies:
      - supports-color
      - typescript
    dev: true

  /@typescript-eslint/visitor-keys/5.36.1:
    resolution: {integrity: sha512-ojB9aRyRFzVMN3b5joSYni6FAS10BBSCAfKJhjJAV08t/a95aM6tAhz+O1jF+EtgxktuSO3wJysp2R+Def/IWQ==}
    engines: {node: ^12.22.0 || ^14.17.0 || >=16.0.0}
    dependencies:
      '@typescript-eslint/types': 5.36.1
      eslint-visitor-keys: 3.3.0
    dev: true

  /@vitejs/plugin-vue/3.0.3_vite@3.0.9+vue@3.2.38:
    resolution: {integrity: sha512-U4zNBlz9mg+TA+i+5QPc3N5lQvdUXENZLO2h0Wdzp56gI1MWhqJOv+6R+d4kOzoaSSq6TnGPBdZAXKOe4lXy6g==}
    engines: {node: ^14.18.0 || >=16.0.0}
    peerDependencies:
      vite: ^3.0.0
      vue: ^3.2.25
    dependencies:
      vite: 3.0.9
      vue: 3.2.38
    dev: true

  /@volar/code-gen/0.40.7:
    resolution: {integrity: sha512-kPorW8O+va1KYYdvM/4Dsm7hz1SIVSwVYZRkFEcrm5N6I2FTqyWSGcQdcrUwBuX8CNyC0pQ8HZSt/urGAJ8DMQ==}
    dependencies:
      '@volar/source-map': 0.40.7
    dev: true

  /@volar/source-map/0.40.7:
    resolution: {integrity: sha512-d+BrM1CSmrEKee/yWp5qiVzd0dF41fY7QYaLOY/mVf2YGC/lyd7VkCqKDRT+wUvcLjD9iDTX7p2wDK2IRcdgLQ==}
    dependencies:
      '@vue/reactivity': 3.2.37
    dev: true

  /@volar/typescript-faster/0.40.7:
    resolution: {integrity: sha512-RJgSJNmG4zpmEPRVXJir0vyGhII7Ocv3eCaMowi3+IrAeto9Lc9/jt983s6FKla3rrI/qh4M5SgNbrcfRnjcNg==}
    dependencies:
      semver: 7.3.7
    dev: true

  /@volar/vue-language-core/0.40.7:
    resolution: {integrity: sha512-Cbp3zRMvDuTg9vzAFHLWZUB6aGD9nOwG9nIZ9kJZ3bSI20MkFeKWUCzkQqb+9Cp4KKX1s2bWZZKjA+j5tf1Ezw==}
    dependencies:
      '@volar/code-gen': 0.40.7
      '@volar/source-map': 0.40.7
      '@vue/compiler-core': 3.2.37
      '@vue/compiler-dom': 3.2.38
      '@vue/compiler-sfc': 3.2.38
      '@vue/reactivity': 3.2.37
      '@vue/shared': 3.2.38
    dev: true

  /@volar/vue-typescript/0.40.7:
    resolution: {integrity: sha512-TlbUCWLnCr+mx4i2RE6oA0rlxQ5Q00rMKUC+aOztzvuVcoG8u1TuJMeVVg938+lCuUu4xJyNiwFMUrtcC9WdjA==}
    dependencies:
      '@volar/code-gen': 0.40.7
      '@volar/typescript-faster': 0.40.7
      '@volar/vue-language-core': 0.40.7
    dev: true

  /@vue/compiler-core/3.2.37:
    resolution: {integrity: sha512-81KhEjo7YAOh0vQJoSmAD68wLfYqJvoiD4ulyedzF+OEk/bk6/hx3fTNVfuzugIIaTrOx4PGx6pAiBRe5e9Zmg==}
    dependencies:
      '@babel/parser': 7.17.8
      '@vue/shared': 3.2.37
      estree-walker: 2.0.2
      source-map: 0.6.1
    dev: true

  /@vue/compiler-core/3.2.38:
    resolution: {integrity: sha512-/FsvnSu7Z+lkd/8KXMa4yYNUiqQrI22135gfsQYVGuh5tqEgOB0XqrUdb/KnCLa5+TmQLPwvyUnKMyCpu+SX3Q==}
    dependencies:
      '@babel/parser': 7.17.8
      '@vue/shared': 3.2.38
      estree-walker: 2.0.2
      source-map: 0.6.1

  /@vue/compiler-dom/3.2.38:
    resolution: {integrity: sha512-zqX4FgUbw56kzHlgYuEEJR8mefFiiyR3u96498+zWPsLeh1WKvgIReoNE+U7gG8bCUdvsrJ0JRmev0Ky6n2O0g==}
    dependencies:
      '@vue/compiler-core': 3.2.38
      '@vue/shared': 3.2.38

  /@vue/compiler-sfc/3.2.38:
    resolution: {integrity: sha512-KZjrW32KloMYtTcHAFuw3CqsyWc5X6seb8KbkANSWt3Cz9p2qA8c1GJpSkksFP9ABb6an0FLCFl46ZFXx3kKpg==}
    dependencies:
      '@babel/parser': 7.17.8
      '@vue/compiler-core': 3.2.38
      '@vue/compiler-dom': 3.2.38
      '@vue/compiler-ssr': 3.2.38
      '@vue/reactivity-transform': 3.2.38
      '@vue/shared': 3.2.38
      estree-walker: 2.0.2
      magic-string: 0.25.9
      postcss: 8.4.16
      source-map: 0.6.1

  /@vue/compiler-ssr/3.2.38:
    resolution: {integrity: sha512-bm9jOeyv1H3UskNm4S6IfueKjUNFmi2kRweFIGnqaGkkRePjwEcfCVqyS3roe7HvF4ugsEkhf4+kIvDhip6XzQ==}
    dependencies:
      '@vue/compiler-dom': 3.2.38
      '@vue/shared': 3.2.38

  /@vue/devtools-api/6.2.1:
    resolution: {integrity: sha512-OEgAMeQXvCoJ+1x8WyQuVZzFo0wcyCmUR3baRVLmKBo1LmYZWMlRiXlux5jd0fqVJu6PfDbOrZItVqUEzLobeQ==}
    dev: false

  /@vue/reactivity-transform/3.2.38:
    resolution: {integrity: sha512-3SD3Jmi1yXrDwiNJqQ6fs1x61WsDLqVk4NyKVz78mkaIRh6d3IqtRnptgRfXn+Fzf+m6B1KxBYWq1APj6h4qeA==}
    dependencies:
      '@babel/parser': 7.17.8
      '@vue/compiler-core': 3.2.38
      '@vue/shared': 3.2.38
      estree-walker: 2.0.2
      magic-string: 0.25.9

  /@vue/reactivity/3.2.37:
    resolution: {integrity: sha512-/7WRafBOshOc6m3F7plwzPeCu/RCVv9uMpOwa/5PiY1Zz+WLVRWiy0MYKwmg19KBdGtFWsmZ4cD+LOdVPcs52A==}
    dependencies:
      '@vue/shared': 3.2.37
    dev: true

  /@vue/reactivity/3.2.38:
    resolution: {integrity: sha512-6L4myYcH9HG2M25co7/BSo0skKFHpAN8PhkNPM4xRVkyGl1K5M3Jx4rp5bsYhvYze2K4+l+pioN4e6ZwFLUVtw==}
    dependencies:
      '@vue/shared': 3.2.38

  /@vue/runtime-core/3.2.38:
    resolution: {integrity: sha512-kk0qiSiXUU/IKxZw31824rxmFzrLr3TL6ZcbrxWTKivadoKupdlzbQM4SlGo4MU6Zzrqv4fzyUasTU1jDoEnzg==}
    dependencies:
      '@vue/reactivity': 3.2.38
      '@vue/shared': 3.2.38

  /@vue/runtime-dom/3.2.38:
    resolution: {integrity: sha512-4PKAb/ck2TjxdMSzMsnHViOrrwpudk4/A56uZjhzvusoEU9xqa5dygksbzYepdZeB5NqtRw5fRhWIiQlRVK45A==}
    dependencies:
      '@vue/runtime-core': 3.2.38
      '@vue/shared': 3.2.38
      csstype: 2.6.20

  /@vue/server-renderer/3.2.38_vue@3.2.38:
    resolution: {integrity: sha512-pg+JanpbOZ5kEfOZzO2bt02YHd+ELhYP8zPeLU1H0e7lg079NtuuSB8fjLdn58c4Ou8UQ6C1/P+528nXnLPAhA==}
    peerDependencies:
      vue: 3.2.38
    dependencies:
      '@vue/compiler-ssr': 3.2.38
      '@vue/shared': 3.2.38
      vue: 3.2.38

  /@vue/shared/3.2.37:
    resolution: {integrity: sha512-4rSJemR2NQIo9Klm1vabqWjD8rs/ZaJSzMxkMNeJS6lHiUjjUeYFbooN19NgFjztubEKh3WlZUeOLVdbbUWHsw==}
    dev: true

  /@vue/shared/3.2.38:
    resolution: {integrity: sha512-dTyhTIRmGXBjxJE+skC8tTWCGLCVc4wQgRRLt8+O9p5ewBAjoBwtCAkLPrtToSr1xltoe3st21Pv953aOZ7alg==}

  /@vue/tsconfig/0.1.3:
    resolution: {integrity: sha512-kQVsh8yyWPvHpb8gIc9l/HIDiiVUy1amynLNpCy8p+FoCiZXCo6fQos5/097MmnNZc9AtseDsCrfkhqCrJ8Olg==}
    peerDependenciesMeta:
      '@types/node':
        optional: true
    dependencies:
      '@types/node': 16.11.26
    dev: true

  /@vueuse/components/9.1.1_vue@3.2.38:
    resolution: {integrity: sha512-wJDZb8zwBQgMdrbQ+tE1PFFGUK50/2xJBSlc4g+5DPfQeSNgGEJlXmgs7ExJJ1qVpsLrVDwDHPnLX9D6raGEIA==}
    dependencies:
      '@vueuse/core': 9.1.1_vue@3.2.38
      '@vueuse/shared': 9.1.1_vue@3.2.38
      vue-demi: 0.12.5_vue@3.2.38
    transitivePeerDependencies:
      - '@vue/composition-api'
      - vue
    dev: false

  /@vueuse/core/9.1.1_vue@3.2.38:
    resolution: {integrity: sha512-QfuaNWRDMQcCUwXylCyYhPC3ScS9Tiiz4J0chdwr3vOemBwRToSywq8MP+ZegKYFnbETzRY8G/5zC+ca30wrRQ==}
    dependencies:
      '@types/web-bluetooth': 0.0.15
      '@vueuse/metadata': 9.1.1
      '@vueuse/shared': 9.1.1_vue@3.2.38
      vue-demi: 0.12.5_vue@3.2.38
    transitivePeerDependencies:
      - '@vue/composition-api'
      - vue
    dev: false

  /@vueuse/math/9.1.1_vue@3.2.38:
    resolution: {integrity: sha512-cUkEnnw7WYb5dzEyEoVLFNu2b/CjlhJ38O7zj1MYas7KzqXifvJJDiAipuBYskJPNoyauV2BXVZI6l1UDweFMg==}
    dependencies:
      '@vueuse/shared': 9.1.1_vue@3.2.38
      vue-demi: 0.12.5_vue@3.2.38
    transitivePeerDependencies:
      - '@vue/composition-api'
      - vue
    dev: false

  /@vueuse/metadata/9.1.1:
    resolution: {integrity: sha512-XZ2KtSW+85LLHB/IdGILPAtbIVHasPsAW7aqz3BRMzJdAQWRiM/FGa1OKBwLbXtUw/AmjKYFlZJo7eOFIBXRog==}
    dev: false

  /@vueuse/shared/9.1.1_vue@3.2.38:
    resolution: {integrity: sha512-c+IfcOYmHiHqoEa3ED1Tbpue5GHmoUmTp8PtO4YbczthtY155Rt6DmWhjxMLXBF1Bcidagxljmp/7xtAzEHXLw==}
    dependencies:
      vue-demi: 0.12.5_vue@3.2.38
    transitivePeerDependencies:
      - '@vue/composition-api'
      - vue
    dev: false

  /@webassemblyjs/ast/1.11.1:
    resolution: {integrity: sha512-ukBh14qFLjxTQNTXocdyksN5QdM28S1CxHt2rdskFyL+xFV7VremuBLVbmCePj+URalXBENx/9Lm7lnhihtCSw==}
    dependencies:
      '@webassemblyjs/helper-numbers': 1.11.1
      '@webassemblyjs/helper-wasm-bytecode': 1.11.1
    dev: true

  /@webassemblyjs/floating-point-hex-parser/1.11.1:
    resolution: {integrity: sha512-iGRfyc5Bq+NnNuX8b5hwBrRjzf0ocrJPI6GWFodBFzmFnyvrQ83SHKhmilCU/8Jv67i4GJZBMhEzltxzcNagtQ==}
    dev: true

  /@webassemblyjs/helper-api-error/1.11.1:
    resolution: {integrity: sha512-RlhS8CBCXfRUR/cwo2ho9bkheSXG0+NwooXcc3PAILALf2QLdFyj7KGsKRbVc95hZnhnERon4kW/D3SZpp6Tcg==}
    dev: true

  /@webassemblyjs/helper-buffer/1.11.1:
    resolution: {integrity: sha512-gwikF65aDNeeXa8JxXa2BAk+REjSyhrNC9ZwdT0f8jc4dQQeDQ7G4m0f2QCLPJiMTTO6wfDmRmj/pW0PsUvIcA==}
    dev: true

  /@webassemblyjs/helper-numbers/1.11.1:
    resolution: {integrity: sha512-vDkbxiB8zfnPdNK9Rajcey5C0w+QJugEglN0of+kmO8l7lDb77AnlKYQF7aarZuCrv+l0UvqL+68gSDr3k9LPQ==}
    dependencies:
      '@webassemblyjs/floating-point-hex-parser': 1.11.1
      '@webassemblyjs/helper-api-error': 1.11.1
      '@xtuc/long': 4.2.2
    dev: true

  /@webassemblyjs/helper-wasm-bytecode/1.11.1:
    resolution: {integrity: sha512-PvpoOGiJwXeTrSf/qfudJhwlvDQxFgelbMqtq52WWiXC6Xgg1IREdngmPN3bs4RoO83PnL/nFrxucXj1+BX62Q==}
    dev: true

  /@webassemblyjs/helper-wasm-section/1.11.1:
    resolution: {integrity: sha512-10P9No29rYX1j7F3EVPX3JvGPQPae+AomuSTPiF9eBQeChHI6iqjMIwR9JmOJXwpnn/oVGDk7I5IlskuMwU/pg==}
    dependencies:
      '@webassemblyjs/ast': 1.11.1
      '@webassemblyjs/helper-buffer': 1.11.1
      '@webassemblyjs/helper-wasm-bytecode': 1.11.1
      '@webassemblyjs/wasm-gen': 1.11.1
    dev: true

  /@webassemblyjs/ieee754/1.11.1:
    resolution: {integrity: sha512-hJ87QIPtAMKbFq6CGTkZYJivEwZDbQUgYd3qKSadTNOhVY7p+gfP6Sr0lLRVTaG1JjFj+r3YchoqRYxNH3M0GQ==}
    dependencies:
      '@xtuc/ieee754': 1.2.0
    dev: true

  /@webassemblyjs/leb128/1.11.1:
    resolution: {integrity: sha512-BJ2P0hNZ0u+Th1YZXJpzW6miwqQUGcIHT1G/sf72gLVD9DZ5AdYTqPNbHZh6K1M5VmKvFXwGSWZADz+qBWxeRw==}
    dependencies:
      '@xtuc/long': 4.2.2
    dev: true

  /@webassemblyjs/utf8/1.11.1:
    resolution: {integrity: sha512-9kqcxAEdMhiwQkHpkNiorZzqpGrodQQ2IGrHHxCy+Ozng0ofyMA0lTqiLkVs1uzTRejX+/O0EOT7KxqVPuXosQ==}
    dev: true

  /@webassemblyjs/wasm-edit/1.11.1:
    resolution: {integrity: sha512-g+RsupUC1aTHfR8CDgnsVRVZFJqdkFHpsHMfJuWQzWU3tvnLC07UqHICfP+4XyL2tnr1amvl1Sdp06TnYCmVkA==}
    dependencies:
      '@webassemblyjs/ast': 1.11.1
      '@webassemblyjs/helper-buffer': 1.11.1
      '@webassemblyjs/helper-wasm-bytecode': 1.11.1
      '@webassemblyjs/helper-wasm-section': 1.11.1
      '@webassemblyjs/wasm-gen': 1.11.1
      '@webassemblyjs/wasm-opt': 1.11.1
      '@webassemblyjs/wasm-parser': 1.11.1
      '@webassemblyjs/wast-printer': 1.11.1
    dev: true

  /@webassemblyjs/wasm-gen/1.11.1:
    resolution: {integrity: sha512-F7QqKXwwNlMmsulj6+O7r4mmtAlCWfO/0HdgOxSklZfQcDu0TpLiD1mRt/zF25Bk59FIjEuGAIyn5ei4yMfLhA==}
    dependencies:
      '@webassemblyjs/ast': 1.11.1
      '@webassemblyjs/helper-wasm-bytecode': 1.11.1
      '@webassemblyjs/ieee754': 1.11.1
      '@webassemblyjs/leb128': 1.11.1
      '@webassemblyjs/utf8': 1.11.1
    dev: true

  /@webassemblyjs/wasm-opt/1.11.1:
    resolution: {integrity: sha512-VqnkNqnZlU5EB64pp1l7hdm3hmQw7Vgqa0KF/KCNO9sIpI6Fk6brDEiX+iCOYrvMuBWDws0NkTOxYEb85XQHHw==}
    dependencies:
      '@webassemblyjs/ast': 1.11.1
      '@webassemblyjs/helper-buffer': 1.11.1
      '@webassemblyjs/wasm-gen': 1.11.1
      '@webassemblyjs/wasm-parser': 1.11.1
    dev: true

  /@webassemblyjs/wasm-parser/1.11.1:
    resolution: {integrity: sha512-rrBujw+dJu32gYB7/Lup6UhdkPx9S9SnobZzRVL7VcBH9Bt9bCBLEuX/YXOOtBsOZ4NQrRykKhffRWHvigQvOA==}
    dependencies:
      '@webassemblyjs/ast': 1.11.1
      '@webassemblyjs/helper-api-error': 1.11.1
      '@webassemblyjs/helper-wasm-bytecode': 1.11.1
      '@webassemblyjs/ieee754': 1.11.1
      '@webassemblyjs/leb128': 1.11.1
      '@webassemblyjs/utf8': 1.11.1
    dev: true

  /@webassemblyjs/wast-printer/1.11.1:
    resolution: {integrity: sha512-IQboUWM4eKzWW+N/jij2sRatKMh99QEelo3Eb2q0qXkvPRISAj8Qxtmw5itwqK+TTkBuUIE45AxYPToqPtL5gg==}
    dependencies:
      '@webassemblyjs/ast': 1.11.1
      '@xtuc/long': 4.2.2
    dev: true

  /@xtuc/ieee754/1.2.0:
    resolution: {integrity: sha512-DX8nKgqcGwsc0eJSqYt5lwP4DH5FlHnmuWWBRy7X0NcaGR0ZtuyeESgMwTYVEtxmsNGY+qit4QYT/MIYTOTPeA==}
    dev: true

  /@xtuc/long/4.2.2:
    resolution: {integrity: sha512-NuHqBY1PB/D8xU6s/thBgOAiAP7HOYDQ32+BFZILJ8ivkUkAHQnWfn6WhL79Owj1qmUnoN/YPhktdIoucipkAQ==}
    dev: true

  /abab/2.0.5:
    resolution: {integrity: sha512-9IK9EadsbHo6jLWIpxpR6pL0sazTXV6+SQv25ZB+F7Bj9mJNaOc4nCRabwd5M/JwmUa8idz6Eci6eKfJryPs6Q==}
    dev: true

  /abbrev/1.1.1:
    resolution: {integrity: sha512-nne9/IiQ/hzIhY6pdDnbBtz7DjPTKrY00P/zvPSm5pOFkl6xuGrGnXn/VtTNNfNtAfZ9/1RtehkszU9qcTii0Q==}
    dev: false

  /accepts/1.3.8:
    resolution: {integrity: sha512-PYAthTa2m2VKxuvSD3DPC/Gy+U+sOA1LAuT8mkmRuvw+NACSaeXEQ+NHcVF7rONl6qcaxV3Uuemwawk+7+SJLw==}
    engines: {node: '>= 0.6'}
    dependencies:
      mime-types: 2.1.35
      negotiator: 0.6.3

  /acorn-globals/6.0.0:
    resolution: {integrity: sha512-ZQl7LOWaF5ePqqcX4hLuv/bLXYQNfNWw2c0/yX/TsPRKamzHcTGQnlCjHT3TsmkOUVEPS3crCxiPfdzE/Trlhg==}
    dependencies:
      acorn: 7.4.1
      acorn-walk: 7.2.0
    dev: true

  /acorn-import-assertions/1.8.0_acorn@8.8.0:
    resolution: {integrity: sha512-m7VZ3jwz4eK6A4Vtt8Ew1/mNbP24u0FhdyfA7fSvnJR6LMdfOYnmuIrrJAgrYfYJ10F/otaHTtrtrtmHdMNzEw==}
    peerDependencies:
      acorn: ^8
    dependencies:
      acorn: 8.8.0
    dev: true

  /acorn-jsx/5.3.2_acorn@8.8.0:
    resolution: {integrity: sha512-rq9s+JNhf0IChjtDXxllJ7g41oZk5SlXtp0LHwyA5cejwn7vKmKp4pPri6YEePv2PU65sAsegbXtIinmDFDXgQ==}
    peerDependencies:
      acorn: ^6.0.0 || ^7.0.0 || ^8.0.0
    dependencies:
      acorn: 8.8.0
    dev: true

  /acorn-node/1.8.2:
    resolution: {integrity: sha512-8mt+fslDufLYntIoPAaIMUe/lrbrehIiwmR3t2k9LljIzoigEPF27eLk2hy8zSGzmR/ogr7zbRKINMo1u0yh5A==}
    dependencies:
      acorn: 7.4.1
      acorn-walk: 7.2.0
      xtend: 4.0.2
    dev: true

  /acorn-walk/7.2.0:
    resolution: {integrity: sha512-OPdCF6GsMIP+Az+aWfAAOEt2/+iVDKE7oy6lJ098aoe59oAmK76qV6Gw60SbZ8jHuG2wH058GF4pLFbYamYrVA==}
    engines: {node: '>=0.4.0'}
    dev: true

  /acorn-walk/8.2.0:
    resolution: {integrity: sha512-k+iyHEuPgSw6SbuDpGQM+06HQUa04DZ3o+F6CSzXMvvI5KMvnaEqXe+YVe555R9nn6GPt404fos4wcgpw12SDA==}
    engines: {node: '>=0.4.0'}

  /acorn/7.4.1:
    resolution: {integrity: sha512-nQyp0o1/mNdbTO1PO6kHkwSrmgZ0MT/jCCpNiwbUjGoRN4dlBhqJtoQuCnEOKzgTVwg0ZWiCoQy6SxMebQVh8A==}
    engines: {node: '>=0.4.0'}
    hasBin: true

  /acorn/8.7.1:
    resolution: {integrity: sha512-Xx54uLJQZ19lKygFXOWsscKUbsBZW0CPykPhVQdhIeIwrbPmJzqeASDInc8nKBnp/JT6igTs82qPXz069H8I/A==}
    engines: {node: '>=0.4.0'}
    hasBin: true
    dev: true

  /acorn/8.8.0:
    resolution: {integrity: sha512-QOxyigPVrpZ2GXT+PFyZTl6TtOFc5egxHIP9IlQ+RbupQuX4RkT/Bee4/kQuC02Xkzg84JcT7oLYtDIQxp+v7w==}
    engines: {node: '>=0.4.0'}
    hasBin: true

  /agent-base/6.0.2:
    resolution: {integrity: sha512-RZNwNclF7+MS/8bDg70amg32dyeZGZxiDuQmZxKLAlQjr3jGyLx+4Kkk58UO7D2QdgFIQCovuSuZESne6RG6XQ==}
    engines: {node: '>= 6.0.0'}
    dependencies:
      debug: 4.3.4
    transitivePeerDependencies:
      - supports-color

  /ajv-formats/2.1.1_ajv@8.11.0:
    resolution: {integrity: sha512-Wx0Kx52hxE7C18hkMEggYlEifqWZtYaRgouJor+WMdPnQyEK13vgEWyVNup7SoeeoLMsr4kf5h6dOW11I15MUA==}
    peerDependencies:
      ajv: ^8.0.0
    peerDependenciesMeta:
      ajv:
        optional: true
    dependencies:
      ajv: 8.11.0
    dev: true

  /ajv-keywords/3.5.2_ajv@6.12.6:
    resolution: {integrity: sha512-5p6WTN0DdTGVQk6VjcEju19IgaHudalcfabD7yhDGeA6bcQnmL+CpveLJq/3hvfwd1aof6L386Ougkx6RfyMIQ==}
    peerDependencies:
      ajv: ^6.9.1
    dependencies:
      ajv: 6.12.6
    dev: true

  /ajv/6.12.6:
    resolution: {integrity: sha512-j3fVLgvTo527anyYyJOGTYJbG+vnnQYvE0m5mmkc1TK+nxAppkCLMIL0aZ4dblVCNoGShhm+kzE4ZUykBoMg4g==}
    dependencies:
      fast-deep-equal: 3.1.3
      fast-json-stable-stringify: 2.1.0
      json-schema-traverse: 0.4.1
      uri-js: 4.4.1
    dev: true

  /ajv/8.11.0:
    resolution: {integrity: sha512-wGgprdCvMalC0BztXvitD2hC04YffAvtsUn93JbGXYLAtCUO4xd17mCCZQxUOItiBwZvJScWo8NIvQMQ71rdpg==}
    dependencies:
      fast-deep-equal: 3.1.3
      json-schema-traverse: 1.0.0
      require-from-string: 2.0.2
      uri-js: 4.4.1
    dev: true

  /ansi-colors/4.1.1:
    resolution: {integrity: sha512-JoX0apGbHaUJBNl6yF+p6JAFYZ666/hhCGKN5t9QFjbJQKUU/g8MNbFDbvfrgKXvI1QpZplPOnwIo99lX/AAmA==}
    engines: {node: '>=6'}
    dev: true

  /ansi-colors/4.1.3:
    resolution: {integrity: sha512-/6w/C21Pm1A7aZitlI5Ni/2J6FFQN8i1Cvz3kHABAAbw93v/NlvKdVOqz7CCWz/3iv/JplRSEEZ83XION15ovw==}
    engines: {node: '>=6'}
    dev: false

  /ansi-escapes/4.3.2:
    resolution: {integrity: sha512-gKXj5ALrKWQLsYG9jlTRmR/xKluxHV+Z9QEwNIgCfM1/uwPMCuzVVnh5mwTd+OuBZcwSIMbqssNWRm1lE51QaQ==}
    engines: {node: '>=8'}
    dependencies:
      type-fest: 0.21.3
    dev: true

  /ansi-regex/5.0.1:
    resolution: {integrity: sha512-quJQXlTSUGL2LH9SUXo8VwsY4soanhgo6LNSm84E1LBcE8s3O0wpdiRzyR9z/ZZJMlMWv37qOOb9pdJlMUEKFQ==}
    engines: {node: '>=8'}

  /ansi-styles/3.2.1:
    resolution: {integrity: sha512-VT0ZI6kZRdTh8YyJw3SMbYm/u+NqfsAxEpWO0Pf9sq8/e94WxxOpPKx9FR1FlyCtOVDNOQ+8ntlqFxiRc+r5qA==}
    engines: {node: '>=4'}
    dependencies:
      color-convert: 1.9.3
    dev: true

  /ansi-styles/4.3.0:
    resolution: {integrity: sha512-zbB9rCJAT1rbjiVDb2hqKFHNYLxgtk8NURxZ3IZwD3F6NtxbXZQCnnSi1Lkx+IDohdPlFp222wVALIheZJQSEg==}
    engines: {node: '>=8'}
    dependencies:
      color-convert: 2.0.1

  /ansi-styles/5.2.0:
    resolution: {integrity: sha512-Cxwpt2SfTzTtXcfOlzGEee8O+c+MmUgGrNiBcXnuWxuFJHe6a5Hz7qwhwe5OgaSYI0IJvkLqWX1ASG+cJOkEiA==}
    engines: {node: '>=10'}
    dev: true

  /anymatch/3.1.2:
    resolution: {integrity: sha512-P43ePfOAIupkguHUycrc4qJ9kz8ZiuOUijaETwX7THt0Y/GNK7v0aa8rY816xWjZ7rJdA5XdMcpVFTKMq+RvWg==}
    engines: {node: '>= 8'}
    dependencies:
      normalize-path: 3.0.0
      picomatch: 2.3.1

  /append-field/1.0.0:
    resolution: {integrity: sha512-klpgFSWLW1ZEs8svjfb7g4qWY0YS5imI82dTg+QahUvJ8YqAY0P10Uk8tTyh9ZGuYEZEMaeJYCF5BFuX552hsw==}

  /aproba/2.0.0:
    resolution: {integrity: sha512-lYe4Gx7QT+MKGbDsA+Z+he/Wtef0BiwDOlK/XkBrdfsh9J/jPPXbX0tE9x9cl27Tmu5gg3QUbUrQYa/y+KOHPQ==}
    dev: false

  /are-we-there-yet/2.0.0:
    resolution: {integrity: sha512-Ci/qENmwHnsYo9xKIcUJN5LeDKdJ6R1Z1j9V/J5wyq8nh/mYPEpIKJbBZXtZjG04HiK7zV/p6Vs9952MrMeUIw==}
    engines: {node: '>=10'}
    dependencies:
      delegates: 1.0.0
      readable-stream: 3.6.0
    dev: false

  /arg/4.1.3:
    resolution: {integrity: sha512-58S9QDqG0Xx27YwPSt9fJxivjYl432YCwfDMfZ+71RAqUrZef7LrKQZ3LHLOwCS4FLNBplP533Zx895SeOCHvA==}
    dev: true

  /arg/5.0.2:
    resolution: {integrity: sha512-PYjyFOLKQ9y57JvQ6QLo8dAgNqswh8M1RMJYdQduT6xbWSgK36P/Z/v+p888pM69jMMfS8Xd8F6I1kQ/I9HUGg==}
    dev: true

  /argon2/0.29.1:
    resolution: {integrity: sha512-bWXzAsQA0B6EFWZh5li+YBk+muoknAb8KacAi1h/bC6Gigy9p5ANbrPvpnjTIb7i9I11/8Df6FeSxpJDK3vy4g==}
    engines: {node: '>=14.0.0'}
    requiresBuild: true
    dependencies:
      '@mapbox/node-pre-gyp': 1.0.9
      '@phc/format': 1.0.0
      node-addon-api: 5.0.0
    transitivePeerDependencies:
      - encoding
      - supports-color
    dev: false

  /argparse/1.0.10:
    resolution: {integrity: sha512-o5Roy6tNG4SL/FOkCAN6RzjiakZS25RLYFrcMttJqbdd8BWrnA+fGz57iN5Pb06pvBGvl5gQ0B48dJlslXvoTg==}
    dependencies:
      sprintf-js: 1.0.3
    dev: true

  /argparse/2.0.1:
    resolution: {integrity: sha512-8+9WqebbFzpX9OR+Wa6O29asIogeRMzcGtAINdpMHHyAg10f05aSFVBbcEqGf/PXw1EjAZ+q2/bEBg3DvurK3Q==}

  /array-flatten/1.1.1:
    resolution: {integrity: sha512-PCVAQswWemu6UdxsDFFX/+gVeYqKAod3D3UVm91jHwynguOwAvYPhx8nNlM++NqRcK6CxxpUafjmhIdKiHibqg==}

  /array-union/2.1.0:
    resolution: {integrity: sha512-HGyxoOTYUyCM6stUe6EJgnd4EoewAI7zMdfqO+kGjnlZmBDz/cR5pf8r/cR4Wq60sL/p0IkcjUEEPwS3GFrIyw==}
    engines: {node: '>=8'}
    dev: true

  /asap/2.0.6:
    resolution: {integrity: sha512-BSHWgDSAiKs50o2Re8ppvp3seVHXSRM44cdSsT9FfNEUUZLOGWVCsiWaRPWM1Znn+mqZ1OfVZ3z3DWEzSp7hRA==}

  /assert-never/1.2.1:
    resolution: {integrity: sha512-TaTivMB6pYI1kXwrFlEhLeGfOqoDNdTxjCdwRfFFkEA30Eu+k48W34nlok2EYWJfFFzqaEmichdNM7th6M5HNw==}
    dev: false

  /ast-types/0.13.4:
    resolution: {integrity: sha512-x1FCFnFifvYDDzTaLII71vG5uvDwgtmDTEVWAxrgeiR8VjMONcCXJx7E+USjDtHlwFmt9MysbqgF9b9Vjr6w+w==}
    engines: {node: '>=4'}
    dependencies:
      tslib: 2.4.0
    dev: false

  /async/3.2.3:
    resolution: {integrity: sha512-spZRyzKL5l5BZQrr/6m/SqFdBN0q3OCI0f9rjfBzCMBIP4p75P620rR3gTmaksNOhmzgdxcaxdNfMy6anrbM0g==}

  /asynckit/0.4.0:
    resolution: {integrity: sha512-Oei9OH4tRh0YqU3GxhX79dM/mwVgvbZJaSNaRk+bshkj0S5cfHcgYakreBjrHwatXKbz+IoIdYLxrKim2MjW0Q==}

  /autoprefixer/10.4.8_postcss@8.4.16:
    resolution: {integrity: sha512-75Jr6Q/XpTqEf6D2ltS5uMewJIx5irCU1oBYJrWjFenq/m12WRRrz6g15L1EIoYvPLXTbEry7rDOwrcYNj77xw==}
    engines: {node: ^10 || ^12 || >=14}
    hasBin: true
    peerDependencies:
      postcss: ^8.1.0
    dependencies:
      browserslist: 4.21.3
      caniuse-lite: 1.0.30001373
      fraction.js: 4.2.0
      normalize-range: 0.1.2
      picocolors: 1.0.0
      postcss: 8.4.16
      postcss-value-parser: 4.2.0
    dev: true

  /available-typed-arrays/1.0.5:
    resolution: {integrity: sha512-DMD0KiN46eipeziST1LPP/STfDU0sufISXmjSgvVsoU2tqxctQeASejWcfNtxYKqETM1UxQ8sp2OrSBWpHY6sw==}
    engines: {node: '>= 0.4'}
    dev: true

  /babel-jest/27.5.1_@babel+core@7.17.8:
    resolution: {integrity: sha512-cdQ5dXjGRd0IBRATiQ4mZGlGlRE8kJpjPOixdNRdT+m3UcNqmYWN6rK6nvtXYfY3D76cb8s/O1Ss8ea24PIwcg==}
    engines: {node: ^10.13.0 || ^12.13.0 || ^14.15.0 || >=15.0.0}
    peerDependencies:
      '@babel/core': ^7.8.0
    dependencies:
      '@babel/core': 7.17.8
      '@jest/transform': 27.5.1
      '@jest/types': 27.5.1
      '@types/babel__core': 7.1.19
      babel-plugin-istanbul: 6.1.1
      babel-preset-jest: 27.5.1_@babel+core@7.17.8
      chalk: 4.1.2
      graceful-fs: 4.2.9
      slash: 3.0.0
    transitivePeerDependencies:
      - supports-color
    dev: true

  /babel-plugin-istanbul/6.1.1:
    resolution: {integrity: sha512-Y1IQok9821cC9onCx5otgFfRm7Lm+I+wwxOx738M/WLPZ9Q42m4IG5W0FNX8WLL2gYMZo3JkuXIH2DOpWM+qwA==}
    engines: {node: '>=8'}
    dependencies:
      '@babel/helper-plugin-utils': 7.16.7
      '@istanbuljs/load-nyc-config': 1.1.0
      '@istanbuljs/schema': 0.1.3
      istanbul-lib-instrument: 5.1.0
      test-exclude: 6.0.0
    transitivePeerDependencies:
      - supports-color
    dev: true

  /babel-plugin-jest-hoist/27.5.1:
    resolution: {integrity: sha512-50wCwD5EMNW4aRpOwtqzyZHIewTYNxLA4nhB+09d8BIssfNfzBRhkBIHiaPv1Si226TQSvp8gxAJm2iY2qs2hQ==}
    engines: {node: ^10.13.0 || ^12.13.0 || ^14.15.0 || >=15.0.0}
    dependencies:
      '@babel/template': 7.16.7
      '@babel/types': 7.17.0
      '@types/babel__core': 7.1.19
      '@types/babel__traverse': 7.14.2
    dev: true

  /babel-preset-current-node-syntax/1.0.1_@babel+core@7.17.8:
    resolution: {integrity: sha512-M7LQ0bxarkxQoN+vz5aJPsLBn77n8QgTFmo8WK0/44auK2xlCXrYcUxHFxgU7qW5Yzw/CjmLRK2uJzaCd7LvqQ==}
    peerDependencies:
      '@babel/core': ^7.0.0
    dependencies:
      '@babel/core': 7.17.8
      '@babel/plugin-syntax-async-generators': 7.8.4_@babel+core@7.17.8
      '@babel/plugin-syntax-bigint': 7.8.3_@babel+core@7.17.8
      '@babel/plugin-syntax-class-properties': 7.12.13_@babel+core@7.17.8
      '@babel/plugin-syntax-import-meta': 7.10.4_@babel+core@7.17.8
      '@babel/plugin-syntax-json-strings': 7.8.3_@babel+core@7.17.8
      '@babel/plugin-syntax-logical-assignment-operators': 7.10.4_@babel+core@7.17.8
      '@babel/plugin-syntax-nullish-coalescing-operator': 7.8.3_@babel+core@7.17.8
      '@babel/plugin-syntax-numeric-separator': 7.10.4_@babel+core@7.17.8
      '@babel/plugin-syntax-object-rest-spread': 7.8.3_@babel+core@7.17.8
      '@babel/plugin-syntax-optional-catch-binding': 7.8.3_@babel+core@7.17.8
      '@babel/plugin-syntax-optional-chaining': 7.8.3_@babel+core@7.17.8
      '@babel/plugin-syntax-top-level-await': 7.14.5_@babel+core@7.17.8
    dev: true

  /babel-preset-jest/27.5.1_@babel+core@7.17.8:
    resolution: {integrity: sha512-Nptf2FzlPCWYuJg41HBqXVT8ym6bXOevuCTbhxlUpjwtysGaIWFvDEjp4y+G7fl13FgOdjs7P/DmErqH7da0Ag==}
    engines: {node: ^10.13.0 || ^12.13.0 || ^14.15.0 || >=15.0.0}
    peerDependencies:
      '@babel/core': ^7.0.0
    dependencies:
      '@babel/core': 7.17.8
      babel-plugin-jest-hoist: 27.5.1
      babel-preset-current-node-syntax: 1.0.1_@babel+core@7.17.8
    dev: true

  /babel-walk/3.0.0-canary-5:
    resolution: {integrity: sha512-GAwkz0AihzY5bkwIY5QDR+LvsRQgB/B+1foMPvi0FZPMl5fjD7ICiznUiBdLYMH1QYe6vqu4gWYytZOccLouFw==}
    engines: {node: '>= 10.0.0'}
    dependencies:
      '@babel/types': 7.17.0
    dev: false

  /balanced-match/1.0.2:
    resolution: {integrity: sha512-3oSeUO0TMV67hN1AmbXsK4yaqU7tjiHlbxRDZOpH0KW9+CeX4bRAaX0Anxt0tx2MrpRpWwQaPwIlISEJhYU5Pw==}

  /base64-js/1.5.1:
    resolution: {integrity: sha512-AKpaYlHn8t4SVbOHCy+b5+KKgvR4vrsD8vbvrbiQJps7fKDTkjkDry6ji0rUJjC0kzbNePLwzxq8iypo41qeWA==}
    dev: true

  /batch/0.6.1:
    resolution: {integrity: sha512-x+VAiMRL6UPkx+kudNvxTl6hB2XNNCG2r+7wixVfIYwu/2HKRXimwQyaumLjMveWvT2Hkd/cAJw+QBMfJ/EKVw==}
    dev: false

  /binary-extensions/2.2.0:
    resolution: {integrity: sha512-jDctJ/IVQbZoJykoeHbhXpOlNBqGNcwXJKJog42E5HDPUwQTSdjCHdihjj0DlnheQ7blbT6dHOafNAiS8ooQKA==}
    engines: {node: '>=8'}

  /birpc/0.1.1:
    resolution: {integrity: sha512-B64AGL4ug2IS2jvV/zjTYDD1L+2gOJTT7Rv+VaK7KVQtQOo/xZbCDsh7g727ipckmU+QJYRqo5RcifVr0Kgcmg==}
    dev: true

  /bl/4.1.0:
    resolution: {integrity: sha512-1W07cM9gS6DcLperZfFSj+bWLtaPGSOHWhPiGzXmvVJbRLdG82sH/Kn8EtW1VqWVA54AKf2h5k5BbnIbwF3h6w==}
    dependencies:
      buffer: 5.7.1
      inherits: 2.0.4
      readable-stream: 3.6.0
    dev: true

  /body-parser/1.20.0:
    resolution: {integrity: sha512-DfJ+q6EPcGKZD1QWUjSpqp+Q7bDQTsQIF4zfUAtZ6qk+H/3/QRhg9CEp39ss+/T2vw0+HaidC0ecJj/DRLIaKg==}
    engines: {node: '>= 0.8', npm: 1.2.8000 || >= 1.4.16}
    dependencies:
      bytes: 3.1.2
      content-type: 1.0.4
      debug: 2.6.9
      depd: 2.0.0
      destroy: 1.2.0
      http-errors: 2.0.0
      iconv-lite: 0.4.24
      on-finished: 2.4.1
      qs: 6.10.3
      raw-body: 2.5.1
      type-is: 1.6.18
      unpipe: 1.0.0
    transitivePeerDependencies:
      - supports-color

  /boolbase/1.0.0:
    resolution: {integrity: sha512-JZOSA7Mo9sNGB8+UjSgzdLtokWAky1zbztM3WRLCbZ70/3cTANmQmOdR7y2g+J0e2WXywy1yS468tY+IruqEww==}

  /brace-expansion/1.1.11:
    resolution: {integrity: sha512-iCuPHDFgrHX7H2vEI/5xpz07zSHB00TpugqhmYtVmMO6518mCuRMoOYFldEBl0g187ufozdaHgWKcYFb61qGiA==}
    dependencies:
      balanced-match: 1.0.2
      concat-map: 0.0.1

  /brace-expansion/2.0.1:
    resolution: {integrity: sha512-XnAIvQ8eM+kC6aULx6wuQiwVsnzsi9d3WxzV3FpWTGA19F621kwdbsAcFKXgKUHZWsy+mY6iL1sHTxWEFCytDA==}
    dependencies:
      balanced-match: 1.0.2
    dev: false

  /braces/3.0.2:
    resolution: {integrity: sha512-b8um+L1RzM3WDSzvhm6gIz1yfTbBt6YTlcEKAvsmqCZZFw46z626lVj9j1yEPW33H5H+lBQpZMP1k8l+78Ha0A==}
    engines: {node: '>=8'}
    dependencies:
      fill-range: 7.0.1

  /browser-process-hrtime/1.0.0:
    resolution: {integrity: sha512-9o5UecI3GhkpM6DrXr69PblIuWxPKk9Y0jHBRhdocZ2y7YECBFCsHm79Pr3OyR2AvjhDkabFJaDJMYRazHgsow==}
    dev: true

  /browserslist/4.21.3:
    resolution: {integrity: sha512-898rgRXLAyRkM1GryrrBHGkqA5hlpkV5MhtZwg9QXeiyLUYs2k00Un05aX5l2/yJIOObYKOpS2JNo8nJDE7fWQ==}
    engines: {node: ^6 || ^7 || ^8 || ^9 || ^10 || ^11 || ^12 || >=13.7}
    hasBin: true
    dependencies:
      caniuse-lite: 1.0.30001373
      electron-to-chromium: 1.4.207
      node-releases: 2.0.6
      update-browserslist-db: 1.0.5_browserslist@4.21.3
    dev: true

  /bs-logger/0.2.6:
    resolution: {integrity: sha512-pd8DCoxmbgc7hyPKOvxtqNcjYoOsABPQdcCUjGp3d42VR2CX1ORhk2A87oqqu5R1kk+76nsxZupkmyd+MVtCog==}
    engines: {node: '>= 6'}
    dependencies:
      fast-json-stable-stringify: 2.1.0
    dev: true

  /bser/2.1.1:
    resolution: {integrity: sha512-gQxTNE/GAfIIrmHLUE3oJyp5FO6HRBfhjnw4/wMmA63ZGDJnWBmgY/lyQBpnDUkGmAhbSe39tx2d/iTOAfglwQ==}
    dependencies:
      node-int64: 0.4.0
    dev: true

  /buffer-equal-constant-time/1.0.1:
    resolution: {integrity: sha512-zRpUiDwd/xk6ADqPMATG8vc9VPrkck7T07OIx0gnjmJAnHnTVXNQG3vfvWNuiZIkwu9KrKdA1iJKfsfTVxE6NA==}
    dev: false

  /buffer-from/1.1.2:
    resolution: {integrity: sha512-E+XQCRwSbaaiChtv6k6Dwgc+bx+Bs6vuKJHHl5kox/BaKbhiXzqQOwK4cO22yElGp2OCmjwVhT3HmxgyPGnJfQ==}

  /buffer/5.7.1:
    resolution: {integrity: sha512-EHcyIPBQ4BSGlvjB16k5KgAJ27CIsHY/2JBmCRReo48y9rQ3MaUzWX3KVlBa4U7MyX02HdVj0K7C3WaB3ju7FQ==}
    dependencies:
      base64-js: 1.5.1
      ieee754: 1.2.1
    dev: true

  /busboy/1.6.0:
    resolution: {integrity: sha512-8SFQbg/0hQ9xy3UNTB0YEnsNBbWfhf7RtnzpL7TkBiTBRfrQ9Fxcnz7VJsleJpyp6rVLvXiuORqjlHi5q+PYuA==}
    engines: {node: '>=10.16.0'}
    dependencies:
      streamsearch: 1.1.0

  /bytes/3.1.2:
    resolution: {integrity: sha512-/Nf7TyzTx6S3yRJObOAV7956r8cr2+Oj8AC5dt8wSP3BQAoeX58NoHyCU8P8zGkNXStjTSi6fzO6F0pBdcYbEg==}
    engines: {node: '>= 0.8'}

  /cache-manager-redis-store/2.0.0:
    resolution: {integrity: sha512-bWLWlUg6nCYHiJLCCYxY2MgvwvKnvlWwrbuynrzpjEIhfArD2GC9LtutIHFEPeyGVQN6C+WEw+P3r+BFBwhswg==}
    engines: {node: '>= 8.3'}
    dependencies:
      redis: 3.1.2
    dev: false

  /cache-manager/4.1.0:
    resolution: {integrity: sha512-ZGM6dLxrP65bfOZmcviWMadUOCICqpLs92+P/S5tj8onz+k+tB7Gr+SAgOUHCQtfm2gYEQDHiKeul4+tYPOJ8A==}
    dependencies:
      async: 3.2.3
      lodash.clonedeep: 4.5.0
      lru-cache: 7.10.2

  /call-bind/1.0.2:
    resolution: {integrity: sha512-7O+FbCihrB5WGbFYesctwmTKae6rOiIzmz1icreWJ+0aA7LJfuqhEso2T9ncpcFtzMQtzXf2QGGueWJGTYsqrA==}
    dependencies:
      function-bind: 1.1.1
      get-intrinsic: 1.1.1

  /callsites/3.1.0:
    resolution: {integrity: sha512-P8BjAsXvZS+VIDUI11hHCQEv74YT67YUi5JJFNWIqL235sBmjX4+qx9Muvls5ivyNENctx46xQLQ3aTuE7ssaQ==}
    engines: {node: '>=6'}
    dev: true

  /camel-case/3.0.0:
    resolution: {integrity: sha512-+MbKztAYHXPr1jNTSKQF52VpcFjwY5RkR7fxksV8Doo4KAYc5Fl4UJRgthBbTmEx8C54DqahhbLJkDwjI3PI/w==}
    dependencies:
      no-case: 2.3.2
      upper-case: 1.1.3
    dev: false

  /camelcase-css/2.0.1:
    resolution: {integrity: sha512-QOSvevhslijgYwRx6Rv7zKdMF8lbRmx+uQGx2+vDc+KI/eBnsy9kit5aj23AgGu3pa4t9AgwbnXWqS+iOY+2aA==}
    engines: {node: '>= 6'}
    dev: true

  /camelcase/5.3.1:
    resolution: {integrity: sha512-L28STB170nwWS63UjtlEOE3dldQApaJXZkOI1uMFfzf3rRuPegHaHesyee+YxQ+W6SvRDQV6UrdOdRiR153wJg==}
    engines: {node: '>=6'}
    dev: true

  /camelcase/6.3.0:
    resolution: {integrity: sha512-Gmy6FhYlCY7uOElZUSbxo2UCDH8owEk996gkbrpsgGtrJLM3J7jGxl9Ic7Qwwj4ivOE5AWZWRMecDdF7hqGjFA==}
    engines: {node: '>=10'}
    dev: true

  /caniuse-lite/1.0.30001373:
    resolution: {integrity: sha512-pJYArGHrPp3TUqQzFYRmP/lwJlj8RCbVe3Gd3eJQkAV8SAC6b19XS9BjMvRdvaS8RMkaTN8ZhoHP6S1y8zzwEQ==}
    dev: true

  /case/1.6.3:
    resolution: {integrity: sha512-mzDSXIPaFwVDvZAHqZ9VlbyF4yyXRuX6IvB06WvPYkqJVO24kX1PPhv9bfpKNFZyxYFmmgo03HUiD8iklmJYRQ==}
    engines: {node: '>= 0.8.0'}
    dev: true

  /caseless/0.12.0:
    resolution: {integrity: sha512-4tYFyifaFfGacoiObjJegolkwSU4xQNGbVgUiNYVUxbQ2x2lUsFvY4hVgVzGiIe6WLOPqycWXA40l+PWsxthUw==}
    dev: true

  /chalk/2.4.2:
    resolution: {integrity: sha512-Mti+f9lpJNcwF4tWV8/OrTTtF1gZi+f8FqlyAdouralcFWFQWF2+NgCHShjkCb+IFBLq9buZwE1xckQU4peSuQ==}
    engines: {node: '>=4'}
    dependencies:
      ansi-styles: 3.2.1
      escape-string-regexp: 1.0.5
      supports-color: 5.5.0
    dev: true

  /chalk/3.0.0:
    resolution: {integrity: sha512-4D3B6Wf41KOYRFdszmDqMCGq5VV/uMAB273JILmO+3jAlh8X4qDtdtgCR3fxtbLEMzSx22QdhnDcJvu2u1fVwg==}
    engines: {node: '>=8'}
    dependencies:
      ansi-styles: 4.3.0
      supports-color: 7.2.0
    dev: true

  /chalk/4.1.2:
    resolution: {integrity: sha512-oKnbhFyRIXpUuez8iBMmyEa4nbj4IOQyuhc/wy9kY7/WVPcwIO9VA668Pu8RkO7+0G76SLROeyw9CpQ061i4mA==}
    engines: {node: '>=10'}
    dependencies:
      ansi-styles: 4.3.0
      supports-color: 7.2.0

  /char-regex/1.0.2:
    resolution: {integrity: sha512-kWWXztvZ5SBQV+eRgKFeh8q5sLuZY2+8WUIzlxWVTg+oGwY14qylx1KbKzHd8P6ZYkAg0xyIDU9JMHhyJMZ1jw==}
    engines: {node: '>=10'}
    dev: true

  /character-parser/2.2.0:
    resolution: {integrity: sha512-+UqJQjFEFaTAs3bNsF2j2kEN1baG/zghZbdqoYEDxGZtJo9LBzl1A+m0D4n3qKx8N2FNv8/Xp6yV9mQmBuptaw==}
    dependencies:
      is-regex: 1.1.4
    dev: false

  /chardet/0.7.0:
    resolution: {integrity: sha512-mT8iDcrh03qDGRRmoA2hmBJnxpllMR+0/0qlzjqZES6NdiWDcZkCNAk4rPFZ9Q85r27unkiNNg8ZOiwZXBHwcA==}
    dev: true

  /cheerio-select/1.6.0:
    resolution: {integrity: sha512-eq0GdBvxVFbqWgmCm7M3XGs1I8oLy/nExUnh6oLqmBditPO9AqQJrkslDpMun/hZ0yyTs8L0m85OHp4ho6Qm9g==}
    dependencies:
      css-select: 4.3.0
      css-what: 6.1.0
      domelementtype: 2.3.0
      domhandler: 4.3.1
      domutils: 2.8.0
    dev: false

  /cheerio/1.0.0-rc.10:
    resolution: {integrity: sha512-g0J0q/O6mW8z5zxQ3A8E8J1hUgp4SMOvEoW/x84OwyHKe/Zccz83PVT4y5Crcr530FV6NgmKI1qvGTKVl9XXVw==}
    engines: {node: '>= 6'}
    dependencies:
      cheerio-select: 1.6.0
      dom-serializer: 1.4.1
      domhandler: 4.3.1
      htmlparser2: 6.1.0
      parse5: 6.0.1
      parse5-htmlparser2-tree-adapter: 6.0.1
      tslib: 2.4.0
    dev: false

  /chokidar/3.5.3:
    resolution: {integrity: sha512-Dr3sfKRP6oTcjf2JmUmFJfeVMvXBdegxB0iVQ5eb2V10uFJUCAS8OByZdVAyVb8xXNz3GjjTgj9kLWsZTqE6kw==}
    engines: {node: '>= 8.10.0'}
    dependencies:
      anymatch: 3.1.2
      braces: 3.0.2
      glob-parent: 5.1.2
      is-binary-path: 2.1.0
      is-glob: 4.0.3
      normalize-path: 3.0.0
      readdirp: 3.6.0
    optionalDependencies:
      fsevents: 2.3.2

  /chownr/2.0.0:
    resolution: {integrity: sha512-bIomtDF5KGpdogkLd9VspvFzk9KfpyyGlS8YFVZl7TGPBHL5snIOnxeshwVgPteQ9b4Eydl+pVbIyE1DcvCWgQ==}
    engines: {node: '>=10'}
    dev: false

  /chrome-trace-event/1.0.3:
    resolution: {integrity: sha512-p3KULyQg4S7NIHixdwbGX+nFHkoBiA4YQmyWtjb8XngSKV124nJmRysgAeujbUVb15vh+RvFUfCPqU7rXk+hZg==}
    engines: {node: '>=6.0'}
    dev: true

  /ci-info/3.3.0:
    resolution: {integrity: sha512-riT/3vI5YpVH6/qomlDnJow6TBee2PBKSEpx3O32EGPYbWGIRsIlGRms3Sm74wYE1JMo8RnO04Hb12+v1J5ICw==}
    dev: true

  /cjs-module-lexer/1.2.2:
    resolution: {integrity: sha512-cOU9usZw8/dXIXKtwa8pM0OTJQuJkxMN6w30csNRUerHfeQ5R6U3kkU/FtJeIf3M202OHfY2U8ccInBG7/xogA==}
    dev: true

  /class-transformer/0.5.1:
    resolution: {integrity: sha512-SQa1Ws6hUbfC98vKGxZH3KFY0Y1lm5Zm0SY8XX9zbK7FJCyVEac3ATW0RIpwzW+oOfmHE5PMPufDG9hCfoEOMw==}

  /class-validator/0.13.2:
    resolution: {integrity: sha512-yBUcQy07FPlGzUjoLuUfIOXzgynnQPPruyK1Ge2B74k9ROwnle1E+NxLWnUv5OLU8hA/qL5leAE9XnXq3byaBw==}
    dependencies:
      libphonenumber-js: 1.10.7
      validator: 13.7.0

  /clean-css/4.2.4:
    resolution: {integrity: sha512-EJUDT7nDVFDvaQgAo2G/PJvxmp1o/c6iXLbswsBbUFXi1Nr+AjA2cKmfbKDMjMvzEe75g3P6JkaDDAKk96A85A==}
    engines: {node: '>= 4.0'}
    dependencies:
      source-map: 0.6.1
    dev: false

  /cli-cursor/3.1.0:
    resolution: {integrity: sha512-I/zHAwsKf9FqGoXM4WWRACob9+SNukZTd94DWF57E4toouRulbCxcUh6RKUEOQlYTHJnzkPMySvPNaaSLNfLZw==}
    engines: {node: '>=8'}
    dependencies:
      restore-cursor: 3.1.0
    dev: true

  /cli-spinners/2.6.1:
    resolution: {integrity: sha512-x/5fWmGMnbKQAaNwN+UZlV79qBLM9JFnJuJ03gIi5whrob0xV0ofNVHy9DhwGdsMJQc2OKv0oGmLzvaqvAVv+g==}
    engines: {node: '>=6'}
    dev: true

  /cli-table3/0.6.2:
    resolution: {integrity: sha512-QyavHCaIC80cMivimWu4aWHilIpiDpfm3hGmqAmXVL1UsnbLuBSMd21hTX6VY4ZSDSM73ESLeF8TOYId3rBTbw==}
    engines: {node: 10.* || >= 12.*}
    dependencies:
      string-width: 4.2.3
    optionalDependencies:
      '@colors/colors': 1.5.0
    dev: true

  /cli-width/3.0.0:
    resolution: {integrity: sha512-FxqpkPPwu1HjuN93Omfm4h8uIanXofW0RxVEW3k5RKx+mJJYSthzNhp32Kzxxy3YAEZ/Dc/EWN1vZRY0+kOhbw==}
    engines: {node: '>= 10'}
    dev: true

  /cliui/7.0.4:
    resolution: {integrity: sha512-OcRE68cOsVMXp1Yvonl/fzkQOyjLSu/8bhPDfQt0e0/Eb283TKP20Fs2MqoPsr9SwA595rRCA+QMzYc9nBP+JQ==}
    dependencies:
      string-width: 4.2.3
      strip-ansi: 6.0.1
      wrap-ansi: 7.0.0

  /clone/1.0.4:
    resolution: {integrity: sha512-JQHZ2QMW6l3aH/j6xCqQThY/9OH4D/9ls34cgkUBiEeocRTU04tHfKPBsUK1PqZCUQM7GiA0IIXJSuXHI64Kbg==}
    engines: {node: '>=0.8'}
    dev: true

  /co/4.6.0:
    resolution: {integrity: sha512-QVb0dM5HvG+uaxitm8wONl7jltx8dqhfU33DcqtOZcLSVIKSDDLDi7+0LbAKiyI8hD9u42m2YxXSkMGWThaecQ==}
    engines: {iojs: '>= 1.0.0', node: '>= 0.12.0'}
    dev: true

  /collect-v8-coverage/1.0.1:
    resolution: {integrity: sha512-iBPtljfCNcTKNAto0KEtDfZ3qzjJvqE3aTGZsbhjSBlorqpXJlaWWtPO35D+ZImoC3KWejX64o+yPGxhWSTzfg==}
    dev: true

  /color-convert/1.9.3:
    resolution: {integrity: sha512-QfAUtd+vFdAtFQcC8CCyYt1fYWxSqAiK2cSD6zDB8N3cpsEBAvRxp9zOGg6G/SHHJYAT88/az/IuDGALsNVbGg==}
    dependencies:
      color-name: 1.1.3
    dev: true

  /color-convert/2.0.1:
    resolution: {integrity: sha512-RRECPsj7iu/xb5oKYcsFHSppFNnsj/52OVTRKb4zP5onXwVF3zVmmToNcOfGC+CRDpfK/U584fMg38ZHCaElKQ==}
    engines: {node: '>=7.0.0'}
    dependencies:
      color-name: 1.1.4

  /color-name/1.1.3:
    resolution: {integrity: sha512-72fSenhMw2HZMTVHeCA9KCmpEIbzWiQsjN+BHcBbS9vr1mtt+vJjPdksIBNUmKAW8TFUDPJK5SUU3QhE9NEXDw==}
    dev: true

  /color-name/1.1.4:
    resolution: {integrity: sha512-dOy+3AuW3a2wNbZHIuMZpTcgjGuLU/uBL/ubcZF9OXbDo8ff4O8yVp5Bf0efS8uEoYo5q4Fx7dY9OgQGXgAsQA==}

  /color-support/1.1.3:
    resolution: {integrity: sha512-qiBjkpbMLO/HL68y+lh4q0/O1MZFj2RX6X/KmMa3+gJD3z+WwI1ZzDHysvqHGS3mP6mznPckpXmw1nI9cJjyRg==}
    hasBin: true
    dev: false

  /combined-stream/1.0.8:
    resolution: {integrity: sha512-FQN4MRfuJeHf7cBbBMJFXhKSDq+2kAArBlmRBvcvFE5BB1HZKXtSFASDhdlz9zOYwxh8lDdnvmMOe/+5cdoEdg==}
    engines: {node: '>= 0.8'}
    dependencies:
      delayed-stream: 1.0.0

  /commander/2.20.3:
    resolution: {integrity: sha512-GpVkmM8vF2vQUkj2LvZmD35JxeJOLCwJ9cUkugyk2nuhbv3+mJvpLYYt+0+USMxE+oj+ey/lJEnhZw75x/OMcQ==}

  /commander/4.1.1:
    resolution: {integrity: sha512-NOKm8xhkzAjzFx8B2v5OAHT+u5pRQc2UCa2Vq9jYL/31o2wi9mxBA7LIFs3sV5VSC49z6pEhfbMULvShKj26WA==}
    engines: {node: '>= 6'}
    dev: true

  /commander/5.1.0:
    resolution: {integrity: sha512-P0CysNDQ7rtVw4QIQtm+MRxV66vKFSvlsQvGYXZWR3qFU0jlMKHZZZgw8e+8DSah4UDKMqnknRDQz+xuQXQ/Zg==}
    engines: {node: '>= 6'}
    dev: false

  /component-emitter/1.3.0:
    resolution: {integrity: sha512-Rd3se6QB+sO1TwqZjscQrurpEPIfO0/yYnSin6Q/rD3mOutHvUrCAhJub3r90uNb+SESBuE0QYoB90YdfatsRg==}

  /concat-map/0.0.1:
    resolution: {integrity: sha512-/Srv4dswyQNBfohGpz9o6Yb3Gz3SrUDqBH5rTuhGR7ahtlbYKnVxw2bCFMRljaA7EXHaXZ8wsHdodFvbkhKmqg==}

  /concat-stream/1.6.2:
    resolution: {integrity: sha512-27HBghJxjiZtIk3Ycvn/4kbJk/1uZuJFfuPEns6LaEvpvG1f0hTea8lilrouyo9mVc2GWdcEZ8OLoGmSADlrCw==}
    engines: {'0': node >= 0.8}
    dependencies:
      buffer-from: 1.1.2
      inherits: 2.0.4
      readable-stream: 2.3.7
      typedarray: 0.0.6

  /config-chain/1.1.13:
    resolution: {integrity: sha512-qj+f8APARXHrM0hraqXYb2/bOVSV4PvJQlNZ/DVj0QrmNM2q2euizkeuVckQ57J+W0mRH6Hvi+k50M4Jul2VRQ==}
    dependencies:
      ini: 1.3.8
      proto-list: 1.2.4
    dev: false

  /connect/3.7.0:
    resolution: {integrity: sha512-ZqRXc+tZukToSNmh5C2iWMSoV3X1YUcPbqEM4DkEG5tNQXrQUZCNVGGv3IuicnkMtPfGf3Xtp8WCXs295iQ1pQ==}
    engines: {node: '>= 0.10.0'}
    dependencies:
      debug: 2.6.9
      finalhandler: 1.1.2
      parseurl: 1.3.3
      utils-merge: 1.0.1
    transitivePeerDependencies:
      - supports-color
    dev: true

  /consola/2.15.3:
    resolution: {integrity: sha512-9vAdYbHj6x2fLKC4+oPH0kFzY/orMZyG2Aj+kNylHxKGJ/Ed4dpNyAQYwJOdqO4zdM7XpVHmyejQDcQHrnuXbw==}

  /console-control-strings/1.1.0:
    resolution: {integrity: sha512-ty/fTekppD2fIwRvnZAVdeOiGd1c7YXEixbgJTNzqcxJWKQnjJ/V1bNEEE6hygpM3WjwHFUVK6HTjWSzV4a8sQ==}
    dev: false

  /constantinople/4.0.1:
    resolution: {integrity: sha512-vCrqcSIq4//Gx74TXXCGnHpulY1dskqLTFGDmhrGxzeXL8lF8kvXv6mpNWlJj1uD4DW23D4ljAqbY4RRaaUZIw==}
    dependencies:
      '@babel/parser': 7.17.8
      '@babel/types': 7.17.0
    dev: false

  /content-disposition/0.5.4:
    resolution: {integrity: sha512-FveZTNuGw04cxlAiWbzi6zTAL/lhehaWbTtgluJh4/E95DqMwTmha3KZN1aAWA8cFIhHzMZUvLevkw5Rqk+tSQ==}
    engines: {node: '>= 0.6'}
    dependencies:
      safe-buffer: 5.2.1

  /content-type/1.0.4:
    resolution: {integrity: sha512-hIP3EEPs8tB9AT1L+NUqtwOAps4mk2Zob89MWXMHjHWg9milF/j4osnnQLXBCBFBk/tvIG/tUc9mOUJiPBhPXA==}
    engines: {node: '>= 0.6'}

  /convert-source-map/1.8.0:
    resolution: {integrity: sha512-+OQdjP49zViI/6i7nIJpA8rAl4sV/JdPfU9nZs3VqOwGIgizICvuN2ru6fMd+4llL0tar18UYJXfZ/TWtmhUjA==}
    dependencies:
      safe-buffer: 5.1.2
    dev: true

  /cookie-parser/1.4.6:
    resolution: {integrity: sha512-z3IzaNjdwUC2olLIB5/ITd0/setiaFMLYiZJle7xg5Fe9KWAceil7xszYfHHBtDFYLSgJduS2Ty0P1uJdPDJeA==}
    engines: {node: '>= 0.8.0'}
    dependencies:
      cookie: 0.4.1
      cookie-signature: 1.0.6
    dev: false

  /cookie-signature/1.0.6:
    resolution: {integrity: sha512-QADzlaHc8icV8I7vbaJXJwod9HWYp8uCqf1xa4OfNu1T7JVxQIrUgOWtHdNDtPiywmFbiS12VjotIXLrKM3orQ==}

  /cookie/0.4.1:
    resolution: {integrity: sha512-ZwrFkGJxUR3EIoXtO+yVE69Eb7KlixbaeAWfBQB9vVsNn/o+Yw69gBWSSDK825hQNdN+wF8zELf3dFNl/kxkUA==}
    engines: {node: '>= 0.6'}
    dev: false

  /cookie/0.5.0:
    resolution: {integrity: sha512-YZ3GUyn/o8gfKJlnlX7g7xq4gyO6OSuhGPKaaGssGB2qgDUS0gPgtTvoyZLTt9Ab6dC4hfc9dV5arkvc/OCmrw==}
    engines: {node: '>= 0.6'}

  /cookiejar/2.1.3:
    resolution: {integrity: sha512-JxbCBUdrfr6AQjOXrxoTvAMJO4HBTUIlBzslcJPAz+/KT8yk53fXun51u+RenNYvad/+Vc2DIz5o9UxlCDymFQ==}

  /core-util-is/1.0.3:
    resolution: {integrity: sha512-ZQBvi1DcpJ4GDqanjucZ2Hj3wEO5pZDS89BWbkcrvdxksJorwUDDZamX9ldFkp9aw2lmBDLgkObEA4DWNJ9FYQ==}

  /cors/2.8.5:
    resolution: {integrity: sha512-KIHbLJqu73RGr/hnbrO9uBeixNGuvSQjul/jdFvS/KFSIH1hWVd1ng7zOHx+YrEfInLG7q4n6GHQ9cDtxv/P6g==}
    engines: {node: '>= 0.10'}
    dependencies:
      object-assign: 4.1.1
      vary: 1.1.2

  /cosmiconfig/7.0.1:
    resolution: {integrity: sha512-a1YWNUV2HwGimB7dU2s1wUMurNKjpx60HxBB6xUM8Re+2s1g1IIfJvFR0/iCF+XHdE0GMTKTuLR32UQff4TEyQ==}
    engines: {node: '>=10'}
    dependencies:
      '@types/parse-json': 4.0.0
      import-fresh: 3.3.0
      parse-json: 5.2.0
      path-type: 4.0.0
      yaml: 1.10.2
    dev: true

  /create-require/1.1.1:
    resolution: {integrity: sha512-dcKFX3jn0MpIaXjisoRvexIJVEKzaq7z2rZKxf+MSr9TkdmHmsU4m2lcLojrj/FHl8mk5VxMmYA+ftRkP/3oKQ==}
    dev: true

  /cross-spawn/7.0.3:
    resolution: {integrity: sha512-iRDPJKUPVEND7dHPO8rkbOnPpyDygcDFtWjpeWNCgy8WP2rXcxXL8TskReQl6OrB2G7+UJrags1q15Fudc7G6w==}
    engines: {node: '>= 8'}
    dependencies:
      path-key: 3.1.1
      shebang-command: 2.0.0
      which: 2.0.2
    dev: true

  /css-rules/1.1.0:
    resolution: {integrity: sha512-7L6krLIRwAEVCaVKyCEL6PQjQXUmf8DM9bWYKutlZd0DqOe0SiKIGQOkFb59AjDBb+3If7SDp3X8UlzDAgYSow==}
    dependencies:
      cssom: 0.5.0
    dev: false

  /css-select/4.3.0:
    resolution: {integrity: sha512-wPpOYtnsVontu2mODhA19JrqWxNsfdatRKd64kmpRbQgh1KtItko5sTnEpPdpSaJszTOhEMlF/RPz28qj4HqhQ==}
    dependencies:
      boolbase: 1.0.0
      css-what: 6.1.0
      domhandler: 4.3.1
      domutils: 2.8.0
      nth-check: 2.1.1
    dev: false

  /css-what/6.1.0:
    resolution: {integrity: sha512-HTUrgRJ7r4dsZKU6GjmpfRK1O76h97Z8MfS1G0FozR+oF2kG6Vfe8JE6zwrkbxigziPHinCJ+gCPjA9EaBDtRw==}
    engines: {node: '>= 6'}
    dev: false

  /css.escape/1.5.1:
    resolution: {integrity: sha512-YUifsXXuknHlUsmlgyY0PKzgPOr7/FjCePfHNt0jxm83wHZi44VDMQ7/fGNkjY3/jV1MC+1CmZbaHzugyeRtpg==}
    dev: true

  /cssesc/3.0.0:
    resolution: {integrity: sha512-/Tb/JcjK111nNScGob5MNtsntNM1aCNUDipB/TkwZFhyDrrE47SOx/18wF2bbjgc3ZzCSKW1T5nt5EbFoAz/Vg==}
    engines: {node: '>=4'}
    hasBin: true
    dev: true

  /cssom/0.3.8:
    resolution: {integrity: sha512-b0tGHbfegbhPJpxpiBPU2sCkigAqtM9O121le6bbOlgyV+NyGyCmVfJ6QW9eRjz8CpNfWEOYBIMIGRYkLwsIYg==}
    dev: true

  /cssom/0.4.4:
    resolution: {integrity: sha512-p3pvU7r1MyyqbTk+WbNJIgJjG2VmTIaB10rI93LzVPrmDJKkzKYMtxxyAvQXR/NS6otuzveI7+7BBq3SjBS2mw==}
    dev: true

  /cssom/0.5.0:
    resolution: {integrity: sha512-iKuQcq+NdHqlAcwUY0o/HL69XQrUaQdMjmStJ8JFmUaiiQErlhrmuigkg/CU4E2J0IyUKUrMAgl36TvN67MqTw==}
    dev: false

  /cssstyle/2.3.0:
    resolution: {integrity: sha512-AZL67abkUzIuvcHqk7c09cezpGNcxUxU4Ioi/05xHk4DQeTkWmGYftIE6ctU6AEt+Gn4n1lDStOtj7FKycP71A==}
    engines: {node: '>=8'}
    dependencies:
      cssom: 0.3.8
    dev: true

  /csstype/2.6.20:
    resolution: {integrity: sha512-/WwNkdXfckNgw6S5R125rrW8ez139lBHWouiBvX8dfMFtcn6V81REDqnH7+CRpRipfYlyU1CmOnOxrmGcFOjeA==}

  /data-uri-to-buffer/3.0.1:
    resolution: {integrity: sha512-WboRycPNsVw3B3TL559F7kuBUM4d8CgMEvk6xEJlOp7OBPjt6G7z8WMWlD2rOFZLk6OYfFIUGsCOWzcQH9K2og==}
    engines: {node: '>= 6'}
    dev: false

  /data-urls/2.0.0:
    resolution: {integrity: sha512-X5eWTSXO/BJmpdIKCRuKUgSCgAN0OwliVK3yPKbwIWU1Tdw5BRajxlzMidvh+gwko9AfQ9zIj52pzF91Q3YAvQ==}
    engines: {node: '>=10'}
    dependencies:
      abab: 2.0.5
      whatwg-mimetype: 2.3.0
      whatwg-url: 8.7.0
    dev: true

  /dayjs/1.11.3:
    resolution: {integrity: sha512-xxwlswWOlGhzgQ4TKzASQkUhqERI3egRNqgV4ScR8wlANA/A9tZ7miXa44vTTKEq5l7vWoL5G57bG3zA+Kow0A==}
    dev: false

  /debug/2.6.9:
    resolution: {integrity: sha512-bC7ElrdJaJnPbAP+1EotYvqZsb3ecl5wi6Bfi6BJTUcNowp6cvspg0jXznRTKDjm/E7AdgFBVeAPVMNcKGsHMA==}
    peerDependencies:
      supports-color: '*'
    peerDependenciesMeta:
      supports-color:
        optional: true
    dependencies:
      ms: 2.0.0

  /debug/4.3.4:
    resolution: {integrity: sha512-PRWFHuSU3eDtQJPvnNY7Jcket1j0t5OuOsFzPPzsekD52Zl8qUfFIPEiswXqIvHWGVHOgX+7G/vCNNhehwxfkQ==}
    engines: {node: '>=6.0'}
    peerDependencies:
      supports-color: '*'
    peerDependenciesMeta:
      supports-color:
        optional: true
    dependencies:
      ms: 2.1.2

  /decimal.js/10.3.1:
    resolution: {integrity: sha512-V0pfhfr8suzyPGOx3nmq4aHqabehUZn6Ch9kyFpV79TGDTWFmHqUqXdabR7QHqxzrYolF4+tVmJhUG4OURg5dQ==}
    dev: true

  /dedent/0.7.0:
    resolution: {integrity: sha512-Q6fKUPqnAHAyhiUgFU7BUzLiv0kd8saH9al7tnu5Q/okj6dnupxyTgFIBjVzJATdfIAm9NAsvXNzjaKa+bxVyA==}
    dev: true

  /deep-equal/2.0.5:
    resolution: {integrity: sha512-nPiRgmbAtm1a3JsnLCf6/SLfXcjyN5v8L1TXzdCmHrXJ4hx+gW/w1YCcn7z8gJtSiDArZCgYtbao3QqLm/N1Sw==}
    dependencies:
      call-bind: 1.0.2
      es-get-iterator: 1.1.2
      get-intrinsic: 1.1.1
      is-arguments: 1.1.1
      is-date-object: 1.0.5
      is-regex: 1.1.4
      isarray: 2.0.5
      object-is: 1.1.5
      object-keys: 1.1.1
      object.assign: 4.1.2
      regexp.prototype.flags: 1.4.2
      side-channel: 1.0.4
      which-boxed-primitive: 1.0.2
      which-collection: 1.0.1
      which-typed-array: 1.1.7
    dev: true

  /deep-is/0.1.4:
    resolution: {integrity: sha512-oIPzksmTg4/MriiaYGO+okXDT7ztn/w3Eptv/+gSIdMdKsJo0u4CfYNFJPy+4SKMuCqGw2wxnA+URMg3t8a/bQ==}

  /deepmerge/4.2.2:
    resolution: {integrity: sha512-FJ3UgI4gIl+PHZm53knsuSFpE+nESMr7M4v9QcgB7S63Kj/6WqMiFQJpBBYz1Pt+66bZpP3Q7Lye0Oo9MPKEdg==}
    engines: {node: '>=0.10.0'}

  /defaults/1.0.3:
    resolution: {integrity: sha512-s82itHOnYrN0Ib8r+z7laQz3sdE+4FP3d9Q7VLO7U+KRT+CR0GsWuyHxzdAY82I7cXv0G/twrqomTJLOssO5HA==}
    dependencies:
      clone: 1.0.4
    dev: true

  /define-properties/1.1.3:
    resolution: {integrity: sha512-3MqfYKj2lLzdMSf8ZIZE/V+Zuy+BgD6f164e8K2w7dgnpKArBDerGYpM46IYYcjnkdPNMjPk9A6VFB8+3SKlXQ==}
    engines: {node: '>= 0.4'}
    dependencies:
      object-keys: 1.1.1
    dev: true

  /defined/1.0.0:
    resolution: {integrity: sha512-Y2caI5+ZwS5c3RiNDJ6u53VhQHv+hHKwhkI1iHvceKUHw9Df6EK2zRLfjejRgMuCuxK7PfSWIMwWecceVvThjQ==}
    dev: true

  /defu/6.0.0:
    resolution: {integrity: sha512-t2MZGLf1V2rV4VBZbWIaXKdX/mUcYW0n2znQZoADBkGGxYL8EWqCuCZBmJPJ/Yy9fofJkyuuSuo5GSwo0XdEgw==}
    dev: true

  /degenerator/3.0.2:
    resolution: {integrity: sha512-c0mef3SNQo56t6urUU6tdQAs+ThoD0o9B9MJ8HEt7NQcGEILCRFqQb7ZbP9JAv+QF1Ky5plydhMR/IrqWDm+TQ==}
    engines: {node: '>= 6'}
    dependencies:
      ast-types: 0.13.4
      escodegen: 1.14.3
      esprima: 4.0.1
      vm2: 3.9.10
    dev: false

  /delayed-stream/1.0.0:
    resolution: {integrity: sha512-ZySD7Nf91aLB0RxL4KGrKHBXl7Eds1DAmEdcoVawXnLD7SDhpNgtuII2aAkg7a7QS41jxPSZ17p4VdGnMHk3MQ==}
    engines: {node: '>=0.4.0'}

  /delegates/1.0.0:
    resolution: {integrity: sha512-bd2L678uiWATM6m5Z1VzNCErI3jiGzt6HGY8OVICs40JQq/HALfbyNJmp0UDakEY4pMMaN0Ly5om/B1VI/+xfQ==}
    dev: false

  /denque/1.5.1:
    resolution: {integrity: sha512-XwE+iZ4D6ZUB7mfYRMb5wByE8L74HCn30FBN7sWnXksWc1LO1bPDl67pBR9o/kC4z/xSNAwkMYcGgqDV3BE3Hw==}
    engines: {node: '>=0.10'}
    dev: false

  /depd/2.0.0:
    resolution: {integrity: sha512-g7nH6P6dyDioJogAAGprGpCtVImJhpPk/roCzdb3fIh61/s/nPsfR6onyMwkCAR/OlC3yBC0lESvUoQEAssIrw==}
    engines: {node: '>= 0.8'}

  /destroy/1.2.0:
    resolution: {integrity: sha512-2sJGJTaXIIaR1w4iJSNoN0hnMY7Gpc/n8D4qSCJw8QqFWXf7cuAgnEHxBpweaVcPevC2l3KpjYCx3NypQQgaJg==}
    engines: {node: '>= 0.8', npm: 1.2.8000 || >= 1.4.16}

  /detect-libc/2.0.1:
    resolution: {integrity: sha512-463v3ZeIrcWtdgIg6vI6XUncguvr2TnGl4SzDXinkt9mSLpBJKXT3mW6xT3VQdDN11+WVs29pgvivTc4Lp8v+w==}
    engines: {node: '>=8'}
    dev: false

  /detect-newline/3.1.0:
    resolution: {integrity: sha512-TLz+x/vEXm/Y7P7wn1EJFNLxYpUD4TgMosxY6fAVJUnJMbupHBOncxyWUG9OpTaH9EBD7uFI5LfEgmMOc54DsA==}
    engines: {node: '>=8'}
    dev: true

  /detect-node/2.0.4:
    resolution: {integrity: sha512-ZIzRpLJrOj7jjP2miAtgqIfmzbxa4ZOr5jJc601zklsfEx9oTzmmj2nVpIPRpNlRTIh8lc1kyViIY7BWSGNmKw==}
    dev: false

  /detective/5.2.1:
    resolution: {integrity: sha512-v9XE1zRnz1wRtgurGu0Bs8uHKFSTdteYZNbIPFVhUZ39L/S79ppMpdmVOZAnoz1jfEFodc48n6MX483Xo3t1yw==}
    engines: {node: '>=0.8.0'}
    hasBin: true
    dependencies:
      acorn-node: 1.8.2
      defined: 1.0.0
      minimist: 1.2.6
    dev: true

  /dezalgo/1.0.3:
    resolution: {integrity: sha512-K7i4zNfT2kgQz3GylDw40ot9GAE47sFZ9EXHFSPP6zONLgH6kWXE0KWJchkbQJLBkRazq4APwZ4OwiFFlT95OQ==}
    dependencies:
      asap: 2.0.6
      wrappy: 1.0.2

  /diacritics/1.3.0:
    resolution: {integrity: sha512-wlwEkqcsaxvPJML+rDh/2iS824jbREk6DUMUKkEaSlxdYHeS43cClJtsWglvw2RfeXGm6ohKDqsXteJ5sP5enA==}
    dev: true

  /didyoumean/1.2.2:
    resolution: {integrity: sha512-gxtyfqMg7GKyhQmb056K7M3xszy/myH8w+B4RT+QXBQsvAOdc3XymqDDPHx1BgPgsdAA5SIifona89YtRATDzw==}
    dev: true

  /diff-sequences/27.5.1:
    resolution: {integrity: sha512-k1gCAXAsNgLwEL+Y8Wvl+M6oEFj5bgazfZULpS5CneoPPXRaCCW7dm+q21Ky2VEE5X+VeRDBVg1Pcvvsr4TtNQ==}
    engines: {node: ^10.13.0 || ^12.13.0 || ^14.15.0 || >=15.0.0}
    dev: true

  /diff/4.0.2:
    resolution: {integrity: sha512-58lmxKSA4BNyLz+HHMUzlOEpg09FV+ev6ZMe3vJihgdxzgcwZ8VoEEPmALCZG9LmqfVoNMMKpttIYTVG6uDY7A==}
    engines: {node: '>=0.3.1'}
    dev: true

  /dir-glob/3.0.1:
    resolution: {integrity: sha512-WkrWp9GR4KXfKGYzOLmTuGVi1UWFfws377n9cc55/tb6DuqyF6pcQ5AbiHEshaDpY9v6oaSr2XCDidGmMwdzIA==}
    engines: {node: '>=8'}
    dependencies:
      path-type: 4.0.0
    dev: true

  /discontinuous-range/1.0.0:
    resolution: {integrity: sha512-c68LpLbO+7kP/b1Hr1qs8/BJ09F5khZGTxqxZuhzxpmwJKOgRFHJWIb9/KmqnqHhLdO55aOxFH/EGBvUQbL/RQ==}
    dev: false

  /dlv/1.1.3:
    resolution: {integrity: sha512-+HlytyjlPKnIG8XuRG8WvmBP8xs8P71y+SKKS6ZXWoEgLuePxtDoUEiH7WkdePWrQ5JBpE6aoVqfZfJUQkjXwA==}
    dev: true

  /doctrine/3.0.0:
    resolution: {integrity: sha512-yS+Q5i3hBf7GBkd4KG8a7eBNNWNGLTaEwwYWUijIYM7zrlYDM0BFXHjjPWlWZ1Rg7UaddZeIDmi9jF3HmqiQ2w==}
    engines: {node: '>=6.0.0'}
    dependencies:
      esutils: 2.0.3
    dev: true

  /doctypes/1.1.0:
    resolution: {integrity: sha512-LLBi6pEqS6Do3EKQ3J0NqHWV5hhb78Pi8vvESYwyOy2c31ZEZVdtitdzsQsKb7878PEERhzUk0ftqGhG6Mz+pQ==}
    dev: false

  /dom-serializer/1.4.1:
    resolution: {integrity: sha512-VHwB3KfrcOOkelEG2ZOfxqLZdfkil8PtJi4P8N2MMXucZq2yLp75ClViUlOVwyoHEDjYU433Aq+5zWP61+RGag==}
    dependencies:
      domelementtype: 2.3.0
      domhandler: 4.3.1
      entities: 2.1.0
    dev: false

  /domelementtype/2.3.0:
    resolution: {integrity: sha512-OLETBj6w0OsagBwdXnPdN0cnMfF9opN69co+7ZrbfPGrdpPVNBUj02spi6B1N7wChLQiPn4CSH/zJvXw56gmHw==}
    dev: false

  /domexception/2.0.1:
    resolution: {integrity: sha512-yxJ2mFy/sibVQlu5qHjOkf9J3K6zgmCxgJ94u2EdvDOV09H+32LtRswEcUsmUWN72pVLOEnTSRaIVVzVQgS0dg==}
    engines: {node: '>=8'}
    dependencies:
      webidl-conversions: 5.0.0
    dev: true

  /domhandler/3.3.0:
    resolution: {integrity: sha512-J1C5rIANUbuYK+FuFL98650rihynUOEzRLxW+90bKZRWB6A1X1Tf82GxR1qAWLyfNPRvjqfip3Q5tdYlmAa9lA==}
    engines: {node: '>= 4'}
    dependencies:
      domelementtype: 2.3.0
    dev: false

  /domhandler/4.3.1:
    resolution: {integrity: sha512-GrwoxYN+uWlzO8uhUXRl0P+kHE4GtVPfYzVLcUxPL7KNdHKj66vvlhiweIHqYYXWlw+T8iLMp42Lm67ghw4WMQ==}
    engines: {node: '>= 4'}
    dependencies:
      domelementtype: 2.3.0
    dev: false

  /domutils/2.8.0:
    resolution: {integrity: sha512-w96Cjofp72M5IIhpjgobBimYEfoPjx1Vx0BSX9P30WBdZW2WIKU0T1Bd0kz2eNZ9ikjKgHbEyKx8BB6H1L3h3A==}
    dependencies:
      dom-serializer: 1.4.1
      domelementtype: 2.3.0
      domhandler: 4.3.1
    dev: false

  /dotenv-expand/8.0.3:
    resolution: {integrity: sha512-SErOMvge0ZUyWd5B0NXMQlDkN+8r+HhVUsxgOO7IoPDOdDRD2JjExpN6y3KnFR66jsJMwSn1pqIivhU5rcJiNg==}
    engines: {node: '>=12'}
    dev: false

  /dotenv/16.0.1:
    resolution: {integrity: sha512-1K6hR6wtk2FviQ4kEiSjFiH5rpzEVi8WW0x96aztHVMhEspNpc4DVOUTEHtEva5VThQ8IaBX1Pe4gSzpVVUsKQ==}
    engines: {node: '>=12'}
    dev: false

  /ecdsa-sig-formatter/1.0.11:
    resolution: {integrity: sha512-nagl3RYrbNv6kQkeJIpt6NJZy8twLB/2vtz6yN9Z4vRKHN4/QZJIEbqohALSgwKdnksuY3k5Addp5lg8sVoVcQ==}
    dependencies:
      safe-buffer: 5.2.1
    dev: false

  /editorconfig/0.15.3:
    resolution: {integrity: sha512-M9wIMFx96vq0R4F+gRpY3o2exzb8hEj/n9S8unZtHSvYjibBp/iMufSzvmOcV/laG0ZtuTVGtiJggPOSW2r93g==}
    hasBin: true
    dependencies:
      commander: 2.20.3
      lru-cache: 4.1.5
      semver: 5.7.1
      sigmund: 1.0.1
    dev: false

  /ee-first/1.1.1:
    resolution: {integrity: sha512-WMwm9LhRUo+WUaRN+vRuETqG89IgZphVSNkdFgeb6sS/E4OrDIN7t48CAewSHXc6C8lefD8KKfr5vY61brQlow==}

  /ejs/3.1.8:
    resolution: {integrity: sha512-/sXZeMlhS0ArkfX2Aw780gJzXSMPnKjtspYZv+f3NiKLlubezAHDU5+9xz6gd3/NhG3txQCo6xlglmTS+oTGEQ==}
    engines: {node: '>=0.10.0'}
    hasBin: true
    dependencies:
      jake: 10.8.5
    dev: false
    optional: true

  /electron-to-chromium/1.4.207:
    resolution: {integrity: sha512-piH7MJDJp4rJCduWbVvmUd59AUne1AFBJ8JaRQvk0KzNTSUnZrVXHCZc+eg+CGE4OujkcLJznhGKD6tuAshj5Q==}
    dev: true

  /emittery/0.8.1:
    resolution: {integrity: sha512-uDfvUjVrfGJJhymx/kz6prltenw1u7WrCg1oa94zYY8xxVpLLUu045LAT0dhDZdXG58/EpPL/5kA180fQ/qudg==}
    engines: {node: '>=10'}
    dev: true

  /emoji-regex/8.0.0:
    resolution: {integrity: sha512-MSjYzcWNOA0ewAHpz0MxpYFvwg6yjy1NG3xteoqz644VCo/RPgnr1/GGt+ic3iJTzQ8Eu3TdM14SawnVUmGE6A==}

  /encodeurl/1.0.2:
    resolution: {integrity: sha512-TPJXq8JqFaVYm2CWmPvnP2Iyo4ZSM7/QKcSmuMLDObfpH5fi7RUGmd/rTDf+rut/saiDiQEeVTNgAmJEdAOx0w==}
    engines: {node: '>= 0.8'}

  /encoding-japanese/2.0.0:
    resolution: {integrity: sha512-++P0RhebUC8MJAwJOsT93dT+5oc5oPImp1HubZpAuCZ5kTLnhuuBhKHj2jJeO/Gj93idPBWmIuQ9QWMe5rX3pQ==}
    engines: {node: '>=8.10.0'}
    dev: false

  /end-of-stream/1.4.4:
    resolution: {integrity: sha512-+uw1inIHVPQoaVuHzRyXd21icM+cnt4CzD5rW+NC1wjOUSTOs+Te7FOv7AhN7vS9x/oIyhLP5PR1H+phQAHu5Q==}
    dependencies:
      once: 1.4.0
    dev: true

  /enhanced-resolve/5.10.0:
    resolution: {integrity: sha512-T0yTFjdpldGY8PmuXXR0PyQ1ufZpEGiHVrp7zHKB7jdR4qlmZHhONVM5AQOAWXuF/w3dnHbEQVrNptJgt7F+cQ==}
    engines: {node: '>=10.13.0'}
    dependencies:
      graceful-fs: 4.2.9
      tapable: 2.2.1
    dev: true

  /enhanced-resolve/5.9.2:
    resolution: {integrity: sha512-GIm3fQfwLJ8YZx2smuHpBKkXC1yOk+OBEmKckVyL0i/ea8mqDEykK3ld5dgH1QYPNyT/lIllxV2LULnxCHaHkA==}
    engines: {node: '>=10.13.0'}
    dependencies:
      graceful-fs: 4.2.9
      tapable: 2.2.1
    dev: true

  /entities/2.1.0:
    resolution: {integrity: sha512-hCx1oky9PFrJ611mf0ifBLBRW8lUUVRlFolb5gWRfIELabBlbp9xZvrqZLZAs+NxFnbfQoeGd8wDkygjg7U85w==}

  /error-ex/1.3.2:
    resolution: {integrity: sha512-7dFHNmqeFSEt2ZBsCriorKnn3Z2pj+fd9kmI6QoWw4//DL+icEBfc0U7qJCisqrTsKTjw4fNFy2pW9OqStD84g==}
    dependencies:
      is-arrayish: 0.2.1
    dev: true

  /es-abstract/1.19.5:
    resolution: {integrity: sha512-Aa2G2+Rd3b6kxEUKTF4TaW67czBLyAv3z7VOhYRU50YBx+bbsYZ9xQP4lMNazePuFlybXI0V4MruPos7qUo5fA==}
    engines: {node: '>= 0.4'}
    dependencies:
      call-bind: 1.0.2
      es-to-primitive: 1.2.1
      function-bind: 1.1.1
      get-intrinsic: 1.1.1
      get-symbol-description: 1.0.0
      has: 1.0.3
      has-symbols: 1.0.3
      internal-slot: 1.0.3
      is-callable: 1.2.4
      is-negative-zero: 2.0.2
      is-regex: 1.1.4
      is-shared-array-buffer: 1.0.2
      is-string: 1.0.7
      is-weakref: 1.0.2
      object-inspect: 1.12.0
      object-keys: 1.1.1
      object.assign: 4.1.2
      string.prototype.trimend: 1.0.4
      string.prototype.trimstart: 1.0.4
      unbox-primitive: 1.0.1
    dev: true

  /es-get-iterator/1.1.2:
    resolution: {integrity: sha512-+DTO8GYwbMCwbywjimwZMHp8AuYXOS2JZFWoi2AlPOS3ebnII9w/NLpNZtA7A0YLaVDw+O7KFCeoIV7OPvM7hQ==}
    dependencies:
      call-bind: 1.0.2
      get-intrinsic: 1.1.1
      has-symbols: 1.0.3
      is-arguments: 1.1.1
      is-map: 2.0.2
      is-set: 2.0.2
      is-string: 1.0.7
      isarray: 2.0.5
    dev: true

  /es-module-lexer/0.9.3:
    resolution: {integrity: sha512-1HQ2M2sPtxwnvOvT1ZClHyQDiggdNjURWpY2we6aMKCQiUVxTmVs2UYPLIrD84sS+kMdUwfBSylbJPwNnBrnHQ==}
    dev: true

  /es-to-primitive/1.2.1:
    resolution: {integrity: sha512-QCOllgZJtaUo9miYBcLChTUaHNjJF3PYs1VidD7AwiEj1kYxKeQTctLAezAOH5ZKRH0g2IgPn6KwB4IT8iRpvA==}
    engines: {node: '>= 0.4'}
    dependencies:
      is-callable: 1.2.4
      is-date-object: 1.0.5
      is-symbol: 1.0.4
    dev: true

  /esbuild-android-64/0.14.54:
    resolution: {integrity: sha512-Tz2++Aqqz0rJ7kYBfz+iqyE3QMycD4vk7LBRyWaAVFgFtQ/O8EJOnVmTOiDWYZ/uYzB4kvP+bqejYdVKzE5lAQ==}
    engines: {node: '>=12'}
    cpu: [x64]
    os: [android]
    requiresBuild: true
    dev: true
    optional: true

  /esbuild-android-arm64/0.14.54:
    resolution: {integrity: sha512-F9E+/QDi9sSkLaClO8SOV6etqPd+5DgJje1F9lOWoNncDdOBL2YF59IhsWATSt0TLZbYCf3pNlTHvVV5VfHdvg==}
    engines: {node: '>=12'}
    cpu: [arm64]
    os: [android]
    requiresBuild: true
    dev: true
    optional: true

  /esbuild-darwin-64/0.14.54:
    resolution: {integrity: sha512-jtdKWV3nBviOd5v4hOpkVmpxsBy90CGzebpbO9beiqUYVMBtSc0AL9zGftFuBon7PNDcdvNCEuQqw2x0wP9yug==}
    engines: {node: '>=12'}
    cpu: [x64]
    os: [darwin]
    requiresBuild: true
    dev: true
    optional: true

  /esbuild-darwin-arm64/0.14.54:
    resolution: {integrity: sha512-OPafJHD2oUPyvJMrsCvDGkRrVCar5aVyHfWGQzY1dWnzErjrDuSETxwA2HSsyg2jORLY8yBfzc1MIpUkXlctmw==}
    engines: {node: '>=12'}
    cpu: [arm64]
    os: [darwin]
    requiresBuild: true
    dev: true
    optional: true

  /esbuild-freebsd-64/0.14.54:
    resolution: {integrity: sha512-OKwd4gmwHqOTp4mOGZKe/XUlbDJ4Q9TjX0hMPIDBUWWu/kwhBAudJdBoxnjNf9ocIB6GN6CPowYpR/hRCbSYAg==}
    engines: {node: '>=12'}
    cpu: [x64]
    os: [freebsd]
    requiresBuild: true
    dev: true
    optional: true

  /esbuild-freebsd-arm64/0.14.54:
    resolution: {integrity: sha512-sFwueGr7OvIFiQT6WeG0jRLjkjdqWWSrfbVwZp8iMP+8UHEHRBvlaxL6IuKNDwAozNUmbb8nIMXa7oAOARGs1Q==}
    engines: {node: '>=12'}
    cpu: [arm64]
    os: [freebsd]
    requiresBuild: true
    dev: true
    optional: true

  /esbuild-linux-32/0.14.54:
    resolution: {integrity: sha512-1ZuY+JDI//WmklKlBgJnglpUL1owm2OX+8E1syCD6UAxcMM/XoWd76OHSjl/0MR0LisSAXDqgjT3uJqT67O3qw==}
    engines: {node: '>=12'}
    cpu: [ia32]
    os: [linux]
    requiresBuild: true
    dev: true
    optional: true

  /esbuild-linux-64/0.14.54:
    resolution: {integrity: sha512-EgjAgH5HwTbtNsTqQOXWApBaPVdDn7XcK+/PtJwZLT1UmpLoznPd8c5CxqsH2dQK3j05YsB3L17T8vE7cp4cCg==}
    engines: {node: '>=12'}
    cpu: [x64]
    os: [linux]
    requiresBuild: true
    dev: true
    optional: true

  /esbuild-linux-arm/0.14.54:
    resolution: {integrity: sha512-qqz/SjemQhVMTnvcLGoLOdFpCYbz4v4fUo+TfsWG+1aOu70/80RV6bgNpR2JCrppV2moUQkww+6bWxXRL9YMGw==}
    engines: {node: '>=12'}
    cpu: [arm]
    os: [linux]
    requiresBuild: true
    dev: true
    optional: true

  /esbuild-linux-arm64/0.14.54:
    resolution: {integrity: sha512-WL71L+0Rwv+Gv/HTmxTEmpv0UgmxYa5ftZILVi2QmZBgX3q7+tDeOQNqGtdXSdsL8TQi1vIaVFHUPDe0O0kdig==}
    engines: {node: '>=12'}
    cpu: [arm64]
    os: [linux]
    requiresBuild: true
    dev: true
    optional: true

  /esbuild-linux-mips64le/0.14.54:
    resolution: {integrity: sha512-qTHGQB8D1etd0u1+sB6p0ikLKRVuCWhYQhAHRPkO+OF3I/iSlTKNNS0Lh2Oc0g0UFGguaFZZiPJdJey3AGpAlw==}
    engines: {node: '>=12'}
    cpu: [mips64el]
    os: [linux]
    requiresBuild: true
    dev: true
    optional: true

  /esbuild-linux-ppc64le/0.14.54:
    resolution: {integrity: sha512-j3OMlzHiqwZBDPRCDFKcx595XVfOfOnv68Ax3U4UKZ3MTYQB5Yz3X1mn5GnodEVYzhtZgxEBidLWeIs8FDSfrQ==}
    engines: {node: '>=12'}
    cpu: [ppc64]
    os: [linux]
    requiresBuild: true
    dev: true
    optional: true

  /esbuild-linux-riscv64/0.14.54:
    resolution: {integrity: sha512-y7Vt7Wl9dkOGZjxQZnDAqqn+XOqFD7IMWiewY5SPlNlzMX39ocPQlOaoxvT4FllA5viyV26/QzHtvTjVNOxHZg==}
    engines: {node: '>=12'}
    cpu: [riscv64]
    os: [linux]
    requiresBuild: true
    dev: true
    optional: true

  /esbuild-linux-s390x/0.14.54:
    resolution: {integrity: sha512-zaHpW9dziAsi7lRcyV4r8dhfG1qBidQWUXweUjnw+lliChJqQr+6XD71K41oEIC3Mx1KStovEmlzm+MkGZHnHA==}
    engines: {node: '>=12'}
    cpu: [s390x]
    os: [linux]
    requiresBuild: true
    dev: true
    optional: true

  /esbuild-netbsd-64/0.14.54:
    resolution: {integrity: sha512-PR01lmIMnfJTgeU9VJTDY9ZerDWVFIUzAtJuDHwwceppW7cQWjBBqP48NdeRtoP04/AtO9a7w3viI+PIDr6d+w==}
    engines: {node: '>=12'}
    cpu: [x64]
    os: [netbsd]
    requiresBuild: true
    dev: true
    optional: true

  /esbuild-openbsd-64/0.14.54:
    resolution: {integrity: sha512-Qyk7ikT2o7Wu76UsvvDS5q0amJvmRzDyVlL0qf5VLsLchjCa1+IAvd8kTBgUxD7VBUUVgItLkk609ZHUc1oCaw==}
    engines: {node: '>=12'}
    cpu: [x64]
    os: [openbsd]
    requiresBuild: true
    dev: true
    optional: true

  /esbuild-sunos-64/0.14.54:
    resolution: {integrity: sha512-28GZ24KmMSeKi5ueWzMcco6EBHStL3B6ubM7M51RmPwXQGLe0teBGJocmWhgwccA1GeFXqxzILIxXpHbl9Q/Kw==}
    engines: {node: '>=12'}
    cpu: [x64]
    os: [sunos]
    requiresBuild: true
    dev: true
    optional: true

  /esbuild-windows-32/0.14.54:
    resolution: {integrity: sha512-T+rdZW19ql9MjS7pixmZYVObd9G7kcaZo+sETqNH4RCkuuYSuv9AGHUVnPoP9hhuE1WM1ZimHz1CIBHBboLU7w==}
    engines: {node: '>=12'}
    cpu: [ia32]
    os: [win32]
    requiresBuild: true
    dev: true
    optional: true

  /esbuild-windows-64/0.14.54:
    resolution: {integrity: sha512-AoHTRBUuYwXtZhjXZbA1pGfTo8cJo3vZIcWGLiUcTNgHpJJMC1rVA44ZereBHMJtotyN71S8Qw0npiCIkW96cQ==}
    engines: {node: '>=12'}
    cpu: [x64]
    os: [win32]
    requiresBuild: true
    dev: true
    optional: true

  /esbuild-windows-arm64/0.14.54:
    resolution: {integrity: sha512-M0kuUvXhot1zOISQGXwWn6YtS+Y/1RT9WrVIOywZnJHo3jCDyewAc79aKNQWFCQm+xNHVTq9h8dZKvygoXQQRg==}
    engines: {node: '>=12'}
    cpu: [arm64]
    os: [win32]
    requiresBuild: true
    dev: true
    optional: true

  /esbuild/0.14.54:
    resolution: {integrity: sha512-Cy9llcy8DvET5uznocPyqL3BFRrFXSVqbgpMJ9Wz8oVjZlh/zUSNbPRbov0VX7VxN2JH1Oa0uNxZ7eLRb62pJA==}
    engines: {node: '>=12'}
    hasBin: true
    requiresBuild: true
    optionalDependencies:
      '@esbuild/linux-loong64': 0.14.54
      esbuild-android-64: 0.14.54
      esbuild-android-arm64: 0.14.54
      esbuild-darwin-64: 0.14.54
      esbuild-darwin-arm64: 0.14.54
      esbuild-freebsd-64: 0.14.54
      esbuild-freebsd-arm64: 0.14.54
      esbuild-linux-32: 0.14.54
      esbuild-linux-64: 0.14.54
      esbuild-linux-arm: 0.14.54
      esbuild-linux-arm64: 0.14.54
      esbuild-linux-mips64le: 0.14.54
      esbuild-linux-ppc64le: 0.14.54
      esbuild-linux-riscv64: 0.14.54
      esbuild-linux-s390x: 0.14.54
      esbuild-netbsd-64: 0.14.54
      esbuild-openbsd-64: 0.14.54
      esbuild-sunos-64: 0.14.54
      esbuild-windows-32: 0.14.54
      esbuild-windows-64: 0.14.54
      esbuild-windows-arm64: 0.14.54
    dev: true

  /escalade/3.1.1:
    resolution: {integrity: sha512-k0er2gUkLf8O0zKJiAhmkTnJlTvINGv7ygDNPbeIsX/TJjGJZHuh9B2UxbsaEkmlEo9MfhrSzmhIlhRlI2GXnw==}
    engines: {node: '>=6'}

  /escape-goat/3.0.0:
    resolution: {integrity: sha512-w3PwNZJwRxlp47QGzhuEBldEqVHHhh8/tIPcl6ecf2Bou99cdAt0knihBV0Ecc7CGxYduXVBDheH1K2oADRlvw==}
    engines: {node: '>=10'}
    dev: false

  /escape-html/1.0.3:
    resolution: {integrity: sha512-NiSupZ4OeuGwr68lGIeym/ksIZMJodUGOSCZ/FSnTxcrekbvqrgdUxlJOMpijaKZVjAJrWrGs/6Jy8OMuyj9ow==}

  /escape-string-regexp/1.0.5:
    resolution: {integrity: sha512-vbRorB5FUQWvla16U8R/qgaFIya2qGzwDrNmCZuYKrbdSUMG6I1ZCGQRefkRVhuOkIGVne7BQ35DSfo1qvJqFg==}
    engines: {node: '>=0.8.0'}
    dev: true

  /escape-string-regexp/2.0.0:
    resolution: {integrity: sha512-UpzcLCXolUWcNu5HtVMHYdXJjArjsF9C0aNnquZYY4uW/Vu0miy5YoWvbV345HauVvcAUnpRuhMMcqTcGOY2+w==}
    engines: {node: '>=8'}
    dev: true

  /escape-string-regexp/4.0.0:
    resolution: {integrity: sha512-TtpcNJ3XAzx3Gq8sWRzJaVajRs0uVxA2YAkdb1jm2YkPz4G6egUFAyA3n5vtEIZefPk5Wa4UXbKuS5fKkJWdgA==}
    engines: {node: '>=10'}
    dev: true

  /escodegen/1.14.3:
    resolution: {integrity: sha512-qFcX0XJkdg+PB3xjZZG/wKSuT1PnQWx57+TVSjIMmILd2yC/6ByYElPwJnslDsuWuSAp4AwJGumarAAmJch5Kw==}
    engines: {node: '>=4.0'}
    hasBin: true
    dependencies:
      esprima: 4.0.1
      estraverse: 4.3.0
      esutils: 2.0.3
      optionator: 0.8.3
    optionalDependencies:
      source-map: 0.6.1
    dev: false

  /escodegen/2.0.0:
    resolution: {integrity: sha512-mmHKys/C8BFUGI+MAWNcSYoORYLMdPzjrknd2Vc+bUsjN5bXcr8EhrNB+UTqfL1y3I9c4fw2ihgtMPQLBRiQxw==}
    engines: {node: '>=6.0'}
    hasBin: true
    dependencies:
      esprima: 4.0.1
      estraverse: 5.3.0
      esutils: 2.0.3
      optionator: 0.8.3
    optionalDependencies:
      source-map: 0.6.1
    dev: true

  /eslint-config-prettier/8.5.0:
    resolution: {integrity: sha512-obmWKLUNCnhtQRKc+tmnYuQl0pFU1ibYJQ5BGhTVB08bHe9wC8qUeG7c08dj9XX+AuPj1YSGSQIHl1pnDHZR0Q==}
    dependencies:
      eslint: 8.12.0
    transitivePeerDependencies:
      - supports-color
    dev: true

  /eslint-plugin-prettier/4.2.1_tgumt6uwl2md3n6uqnggd6wvce:
    resolution: {integrity: sha512-f/0rXLXUt0oFYs8ra4w49wYZBG5GKZpAYsJSm6rnYL5uVDjd+zowwMwVZHnAjf4edNrKpCDYfXDgmRE/Ak7QyQ==}
    engines: {node: '>=12.0.0'}
    peerDependencies:
      eslint: '>=7.28.0'
      eslint-config-prettier: '*'
      prettier: '>=2.0.0'
    peerDependenciesMeta:
      eslint-config-prettier:
        optional: true
    dependencies:
      eslint: 8.23.0
      eslint-config-prettier: 8.5.0
      prettier: 2.7.1
      prettier-linter-helpers: 1.0.0
    dev: true

  /eslint-plugin-vue/9.4.0_eslint@8.23.0:
    resolution: {integrity: sha512-Nzz2QIJ8FG+rtJaqT/7/ru5ie2XgT9KCudkbN0y3uFYhQ41nuHEaboLAiqwMcK006hZPQv/rVMRhUIwEGhIvfQ==}
    engines: {node: ^14.17.0 || >=16.0.0}
    peerDependencies:
      eslint: ^6.2.0 || ^7.0.0 || ^8.0.0
    dependencies:
      eslint: 8.23.0
      eslint-utils: 3.0.0_eslint@8.23.0
      natural-compare: 1.4.0
      nth-check: 2.1.1
      postcss-selector-parser: 6.0.10
      semver: 7.3.7
      vue-eslint-parser: 9.0.3_eslint@8.23.0
      xml-name-validator: 4.0.0
    transitivePeerDependencies:
      - supports-color
    dev: true

  /eslint-scope/5.1.1:
    resolution: {integrity: sha512-2NxwbF/hZ0KpepYN0cNbo+FN6XoK7GaHlQhgx/hIZl6Va0bF45RQOOwhLIy8lQDbuCiadSLCBnH2CFYquit5bw==}
    engines: {node: '>=8.0.0'}
    dependencies:
      esrecurse: 4.3.0
      estraverse: 4.3.0
    dev: true

  /eslint-scope/7.1.1:
    resolution: {integrity: sha512-QKQM/UXpIiHcLqJ5AOyIW7XZmzjkzQXYE54n1++wb0u9V/abW3l9uQnxX8Z5Xd18xyKIMTUAyQ0k1e8pz6LUrw==}
    engines: {node: ^12.22.0 || ^14.17.0 || >=16.0.0}
    dependencies:
      esrecurse: 4.3.0
      estraverse: 5.3.0
    dev: true

  /eslint-utils/3.0.0_eslint@8.12.0:
    resolution: {integrity: sha512-uuQC43IGctw68pJA1RgbQS8/NP7rch6Cwd4j3ZBtgo4/8Flj4eGE7ZYSZRN3iq5pVUv6GPdW5Z1RFleo84uLDA==}
    engines: {node: ^10.0.0 || ^12.0.0 || >= 14.0.0}
    peerDependencies:
      eslint: '>=5'
    dependencies:
      eslint: 8.12.0
      eslint-visitor-keys: 2.1.0
    dev: true

  /eslint-utils/3.0.0_eslint@8.23.0:
    resolution: {integrity: sha512-uuQC43IGctw68pJA1RgbQS8/NP7rch6Cwd4j3ZBtgo4/8Flj4eGE7ZYSZRN3iq5pVUv6GPdW5Z1RFleo84uLDA==}
    engines: {node: ^10.0.0 || ^12.0.0 || >= 14.0.0}
    peerDependencies:
      eslint: '>=5'
    dependencies:
      eslint: 8.23.0
      eslint-visitor-keys: 2.1.0
    dev: true

  /eslint-visitor-keys/2.1.0:
    resolution: {integrity: sha512-0rSmRBzXgDzIsD6mGdJgevzgezI534Cer5L/vyMX0kHzT/jiB43jRhd9YUlMGYLQy2zprNmoT8qasCGtY+QaKw==}
    engines: {node: '>=10'}
    dev: true

  /eslint-visitor-keys/3.3.0:
    resolution: {integrity: sha512-mQ+suqKJVyeuwGYHAdjMFqjCyfl8+Ldnxuyp3ldiMBFKkvytrXUZWaiPCEav8qDHKty44bD+qV1IP4T+w+xXRA==}
    engines: {node: ^12.22.0 || ^14.17.0 || >=16.0.0}
    dev: true

  /eslint/8.12.0:
    resolution: {integrity: sha512-it1oBL9alZg1S8UycLm5YDMAkIhtH6FtAzuZs6YvoGVldWjbS08BkAdb/ymP9LlAyq8koANu32U7Ib/w+UNh8Q==}
    engines: {node: ^12.22.0 || ^14.17.0 || >=16.0.0}
    hasBin: true
    dependencies:
      '@eslint/eslintrc': 1.3.0
      '@humanwhocodes/config-array': 0.9.5
      ajv: 6.12.6
      chalk: 4.1.2
      cross-spawn: 7.0.3
      debug: 4.3.4
      doctrine: 3.0.0
      escape-string-regexp: 4.0.0
      eslint-scope: 7.1.1
      eslint-utils: 3.0.0_eslint@8.12.0
      eslint-visitor-keys: 3.3.0
      espree: 9.3.3
      esquery: 1.4.0
      esutils: 2.0.3
      fast-deep-equal: 3.1.3
      file-entry-cache: 6.0.1
      functional-red-black-tree: 1.0.1
      glob-parent: 6.0.2
      globals: 13.15.0
      ignore: 5.2.0
      import-fresh: 3.3.0
      imurmurhash: 0.1.4
      is-glob: 4.0.3
      js-yaml: 4.1.0
      json-stable-stringify-without-jsonify: 1.0.1
      levn: 0.4.1
      lodash.merge: 4.6.2
      minimatch: 3.1.2
      natural-compare: 1.4.0
      optionator: 0.9.1
      regexpp: 3.2.0
      strip-ansi: 6.0.1
      strip-json-comments: 3.1.1
      text-table: 0.2.0
      v8-compile-cache: 2.3.0
    transitivePeerDependencies:
      - supports-color
    dev: true

  /eslint/8.23.0:
    resolution: {integrity: sha512-pBG/XOn0MsJcKcTRLr27S5HpzQo4kLr+HjLQIyK4EiCsijDl/TB+h5uEuJU6bQ8Edvwz1XWOjpaP2qgnXGpTcA==}
    engines: {node: ^12.22.0 || ^14.17.0 || >=16.0.0}
    hasBin: true
    dependencies:
      '@eslint/eslintrc': 1.3.1
      '@humanwhocodes/config-array': 0.10.4
      '@humanwhocodes/gitignore-to-minimatch': 1.0.2
      '@humanwhocodes/module-importer': 1.0.1
      ajv: 6.12.6
      chalk: 4.1.2
      cross-spawn: 7.0.3
      debug: 4.3.4
      doctrine: 3.0.0
      escape-string-regexp: 4.0.0
      eslint-scope: 7.1.1
      eslint-utils: 3.0.0_eslint@8.23.0
      eslint-visitor-keys: 3.3.0
      espree: 9.4.0
      esquery: 1.4.0
      esutils: 2.0.3
      fast-deep-equal: 3.1.3
      file-entry-cache: 6.0.1
      find-up: 5.0.0
      functional-red-black-tree: 1.0.1
      glob-parent: 6.0.2
      globals: 13.15.0
      globby: 11.1.0
      grapheme-splitter: 1.0.4
      ignore: 5.2.0
      import-fresh: 3.3.0
      imurmurhash: 0.1.4
      is-glob: 4.0.3
      js-yaml: 4.1.0
      json-stable-stringify-without-jsonify: 1.0.1
      levn: 0.4.1
      lodash.merge: 4.6.2
      minimatch: 3.1.2
      natural-compare: 1.4.0
      optionator: 0.9.1
      regexpp: 3.2.0
      strip-ansi: 6.0.1
      strip-json-comments: 3.1.1
      text-table: 0.2.0
    transitivePeerDependencies:
      - supports-color
    dev: true

  /espree/9.3.2:
    resolution: {integrity: sha512-D211tC7ZwouTIuY5x9XnS0E9sWNChB7IYKX/Xp5eQj3nFXhqmiUDB9q27y76oFl8jTg3pXcQx/bpxMfs3CIZbA==}
    engines: {node: ^12.22.0 || ^14.17.0 || >=16.0.0}
    dependencies:
      acorn: 8.8.0
      acorn-jsx: 5.3.2_acorn@8.8.0
      eslint-visitor-keys: 3.3.0
    dev: true

  /espree/9.3.3:
    resolution: {integrity: sha512-ORs1Rt/uQTqUKjDdGCyrtYxbazf5umATSf/K4qxjmZHORR6HJk+2s/2Pqe+Kk49HHINC/xNIrGfgh8sZcll0ng==}
    engines: {node: ^12.22.0 || ^14.17.0 || >=16.0.0}
    dependencies:
      acorn: 8.8.0
      acorn-jsx: 5.3.2_acorn@8.8.0
      eslint-visitor-keys: 3.3.0
    dev: true

  /espree/9.4.0:
    resolution: {integrity: sha512-DQmnRpLj7f6TgN/NYb0MTzJXL+vJF9h3pHy4JhCIs3zwcgez8xmGg3sXHcEO97BrmO2OSvCwMdfdlyl+E9KjOw==}
    engines: {node: ^12.22.0 || ^14.17.0 || >=16.0.0}
    dependencies:
      acorn: 8.8.0
      acorn-jsx: 5.3.2_acorn@8.8.0
      eslint-visitor-keys: 3.3.0
    dev: true

  /esprima-extract-comments/1.1.0:
    resolution: {integrity: sha512-sBQUnvJwpeE9QnPrxh7dpI/dp67erYG4WXEAreAMoelPRpMR7NWb4YtwRPn9b+H1uLQKl/qS8WYmyaljTpjIsw==}
    engines: {node: '>=4'}
    dependencies:
      esprima: 4.0.1
    dev: true

  /esprima/4.0.1:
    resolution: {integrity: sha512-eGuFFw7Upda+g4p+QHvnW0RyTX/SVeJBDM/gCtMARO0cLuT2HcEKnTPvhjV6aGeqrCB/sbNop0Kszm0jsaWU4A==}
    engines: {node: '>=4'}
    hasBin: true

  /esquery/1.4.0:
    resolution: {integrity: sha512-cCDispWt5vHHtwMY2YrAQ4ibFkAL8RbH5YGBnZBc90MolvvfkkQcJro/aZiAQUlQ3qgrYS6D6v8Gc5G5CQsc9w==}
    engines: {node: '>=0.10'}
    dependencies:
      estraverse: 5.3.0
    dev: true

  /esrecurse/4.3.0:
    resolution: {integrity: sha512-KmfKL3b6G+RXvP8N1vr3Tq1kL/oCFgn2NYXEtqP8/L3pKapUA4G8cFVaoF3SU323CD4XypR/ffioHmkti6/Tag==}
    engines: {node: '>=4.0'}
    dependencies:
      estraverse: 5.3.0
    dev: true

  /estraverse/4.3.0:
    resolution: {integrity: sha512-39nnKffWz8xN1BU/2c79n9nB9HDzo0niYUqx6xyqUnyoAnQyyWpOTdZEeiCch8BBu515t4wp9ZmgVfVhn9EBpw==}
    engines: {node: '>=4.0'}

  /estraverse/5.3.0:
    resolution: {integrity: sha512-MMdARuVEQziNTeJD8DgMqmhwR11BRQ/cBP+pLtYdSTnf3MIO8fFeiINEbX36ZdNlfU/7A9f3gUw49B3oQsvwBA==}
    engines: {node: '>=4.0'}
    dev: true

  /estree-walker/2.0.2:
    resolution: {integrity: sha512-Rfkk/Mp/DL7JVje3u18FxFujQlTNR2q6QfMSMB7AvCBx91NGj/ba3kCfza0f6dVDbw7YlRf/nDrn7pQrCCyQ/w==}

  /esutils/2.0.3:
    resolution: {integrity: sha512-kVscqXk4OCp68SZ0dkgEKVi6/8ij300KBWTJq32P/dYeWTSwK41WyTxalN1eRmA5Z9UU/LX9D7FWSmV9SAYx6g==}
    engines: {node: '>=0.10.0'}

  /etag/1.8.1:
    resolution: {integrity: sha512-aIL5Fx7mawVa300al2BnEE4iNvo1qETxLrPI/o05L7z6go7fCw1J6EQmbK4FmJ2AS7kgVF/KEZWufBfdClMcPg==}
    engines: {node: '>= 0.6'}

  /events/3.3.0:
    resolution: {integrity: sha512-mQw+2fkQbALzQ7V0MY0IqdnXNOeTtP4r0lN9z7AAawCXgqea7bDii20AYrIBrFd/Hx0M2Ocz6S111CaFkUcb0Q==}
    engines: {node: '>=0.8.x'}
    dev: true

  /execa/4.1.0:
    resolution: {integrity: sha512-j5W0//W7f8UxAn8hXVnwG8tLwdiUy4FJLcSupCg6maBYZDpyBvTApK7KyuI4bKj8KOh1r2YH+6ucuYtJv1bTZA==}
    engines: {node: '>=10'}
    dependencies:
      cross-spawn: 7.0.3
      get-stream: 5.2.0
      human-signals: 1.1.1
      is-stream: 2.0.1
      merge-stream: 2.0.0
      npm-run-path: 4.0.1
      onetime: 5.1.2
      signal-exit: 3.0.7
      strip-final-newline: 2.0.0
    dev: true

  /execa/5.1.1:
    resolution: {integrity: sha512-8uSpZZocAZRBAPIEINJj3Lo9HyGitllczc27Eh5YYojjMFMn8yHMDMaUHE2Jqfq05D/wucwI4JGURyXt1vchyg==}
    engines: {node: '>=10'}
    dependencies:
      cross-spawn: 7.0.3
      get-stream: 6.0.1
      human-signals: 2.1.0
      is-stream: 2.0.1
      merge-stream: 2.0.0
      npm-run-path: 4.0.1
      onetime: 5.1.2
      signal-exit: 3.0.7
      strip-final-newline: 2.0.0
    dev: true

  /exit/0.1.2:
    resolution: {integrity: sha512-Zk/eNKV2zbjpKzrsQ+n1G6poVbErQxJ0LBOJXaKZ1EViLzH+hrLu9cdXI4zw9dBQJslwBEpbQ2P1oS7nDxs6jQ==}
    engines: {node: '>= 0.8.0'}
    dev: true

  /expect/27.5.1:
    resolution: {integrity: sha512-E1q5hSUG2AmYQwQJ041nvgpkODHQvB+RKlB4IYdru6uJsyFTRyZAP463M+1lINorwbqAmUggi6+WwkD8lCS/Dw==}
    engines: {node: ^10.13.0 || ^12.13.0 || ^14.15.0 || >=15.0.0}
    dependencies:
      '@jest/types': 27.5.1
      jest-get-type: 27.5.1
      jest-matcher-utils: 27.5.1
      jest-message-util: 27.5.1
    dev: true

  /express/4.18.1:
    resolution: {integrity: sha512-zZBcOX9TfehHQhtupq57OF8lFZ3UZi08Y97dwFCkD8p9d/d2Y3M+ykKcwaMDEL+4qyUolgBDX6AblpR3fL212Q==}
    engines: {node: '>= 0.10.0'}
    dependencies:
      accepts: 1.3.8
      array-flatten: 1.1.1
      body-parser: 1.20.0
      content-disposition: 0.5.4
      content-type: 1.0.4
      cookie: 0.5.0
      cookie-signature: 1.0.6
      debug: 2.6.9
      depd: 2.0.0
      encodeurl: 1.0.2
      escape-html: 1.0.3
      etag: 1.8.1
      finalhandler: 1.2.0
      fresh: 0.5.2
      http-errors: 2.0.0
      merge-descriptors: 1.0.1
      methods: 1.1.2
      on-finished: 2.4.1
      parseurl: 1.3.3
      path-to-regexp: 0.1.7
      proxy-addr: 2.0.7
      qs: 6.10.3
      range-parser: 1.2.1
      safe-buffer: 5.2.1
      send: 0.18.0
      serve-static: 1.15.0
      setprototypeof: 1.2.0
      statuses: 2.0.1
      type-is: 1.6.18
      utils-merge: 1.0.1
      vary: 1.1.2
    transitivePeerDependencies:
      - supports-color

  /extend-shallow/2.0.1:
    resolution: {integrity: sha512-zCnTtlxNoAiDc3gqY2aYAWFx7XWWiasuF2K8Me5WbN8otHKTUKBwjPtNpRs/rbUZm7KxWAaNj7P1a/p52GbVug==}
    engines: {node: '>=0.10.0'}
    dependencies:
      is-extendable: 0.1.1
    dev: true

  /external-editor/3.1.0:
    resolution: {integrity: sha512-hMQ4CX1p1izmuLYyZqLMO/qGNw10wSv9QDCPfzXfyFrOaCSSoRfqE1Kf1s5an66J5JZC62NewG+mK49jOCtQew==}
    engines: {node: '>=4'}
    dependencies:
      chardet: 0.7.0
      iconv-lite: 0.4.24
      tmp: 0.0.33
    dev: true

  /extract-comments/1.1.0:
    resolution: {integrity: sha512-dzbZV2AdSSVW/4E7Ti5hZdHWbA+Z80RJsJhr5uiL10oyjl/gy7/o+HI1HwK4/WSZhlq4SNKU3oUzXlM13Qx02Q==}
    engines: {node: '>=6'}
    dependencies:
      esprima-extract-comments: 1.1.0
      parse-code-context: 1.0.0
    dev: true

  /extract-css/3.0.0:
    resolution: {integrity: sha512-ZM2IuJkX79gys2PMN12yWrHvyK2sw1ReCdCtp/RAdgcFaBui+wY3Bsll9Em2LJXzKI8BYEBZLm2UczqyBCXSjQ==}
    dependencies:
      batch: 0.6.1
      href-content: 2.0.1
      list-stylesheets: 2.0.0
      style-data: 2.0.0
    transitivePeerDependencies:
      - supports-color
    dev: false

  /fast-deep-equal/3.1.3:
    resolution: {integrity: sha512-f3qQ9oQy9j2AhBe/H9VC91wLmKBCCU/gDOnKNAYG5hswO7BLKj09Hc5HYNz9cGI++xlpDCIgDaitVs03ATR84Q==}
    dev: true

  /fast-diff/1.2.0:
    resolution: {integrity: sha512-xJuoT5+L99XlZ8twedaRf6Ax2TgQVxvgZOYoPKqZufmJib0tL2tegPBOZb1pVNgIhlqDlA0eO0c3wBvQcmzx4w==}
    dev: true

  /fast-glob/3.2.11:
    resolution: {integrity: sha512-xrO3+1bxSo3ZVHAnqzyuewYT6aMFHRAd4Kcs92MAonjwQZLsK9d0SF1IyQ3k5PoirxTW0Oe/RqFgMQ6TcNE5Ew==}
    engines: {node: '>=8.6.0'}
    dependencies:
      '@nodelib/fs.stat': 2.0.5
      '@nodelib/fs.walk': 1.2.8
      glob-parent: 5.1.2
      merge2: 1.4.1
      micromatch: 4.0.5
    dev: true

  /fast-json-stable-stringify/2.1.0:
    resolution: {integrity: sha512-lhd/wF+Lk98HZoTCtlVraHtfh5XYijIjalXck7saUtuanSDyLMxnHhSXEDJqHxD7msR8D0uCmqlkwjCV8xvwHw==}
    dev: true

  /fast-levenshtein/2.0.6:
    resolution: {integrity: sha512-DCXu6Ifhqcks7TZKY3Hxp3y6qphY5SJZmrWMDrKcERSOXWQdMhU9Ig/PYrzyw/ul9jOIyh0N4M0tbC5hodg8dw==}

  /fast-safe-stringify/2.1.1:
    resolution: {integrity: sha512-W+KJc2dmILlPplD/H4K9l9LcAHAfPtP6BY84uVLXQ6Evcz9Lcg33Y2z1IVblT6xdY54PXYVHEv+0Wpq8Io6zkA==}

  /fastq/1.13.0:
    resolution: {integrity: sha512-YpkpUnK8od0o1hmeSc7UUs/eB/vIPWJYjKck2QKIzAf71Vm1AAQ3EbuZB3g2JIy+pg+ERD0vqI79KyZiB2e2Nw==}
    dependencies:
      reusify: 1.0.4
    dev: true

  /fb-watchman/2.0.1:
    resolution: {integrity: sha512-DkPJKQeY6kKwmuMretBhr7G6Vodr7bFwDYTXIkfG1gjvNpaxBTQV3PbXg6bR1c1UP4jPOX0jHUbbHANL9vRjVg==}
    dependencies:
      bser: 2.1.1
    dev: true

  /figures/3.2.0:
    resolution: {integrity: sha512-yaduQFRKLXYOGgEn6AZau90j3ggSOyiqXU0F9JZfeXYhNa+Jk4X+s45A2zg5jns87GAFa34BBm2kXw4XpNcbdg==}
    engines: {node: '>=8'}
    dependencies:
      escape-string-regexp: 1.0.5
    dev: true

  /file-entry-cache/6.0.1:
    resolution: {integrity: sha512-7Gps/XWymbLk2QLYK4NzpMOrYjMhdIxXuIvy2QBsLE6ljuodKvdkWs/cpyJJ3CVIVpH0Oi1Hvg1ovbMzLdFBBg==}
    engines: {node: ^10.12.0 || >=12.0.0}
    dependencies:
      flat-cache: 3.0.4
    dev: true

  /file-uri-to-path/2.0.0:
    resolution: {integrity: sha512-hjPFI8oE/2iQPVe4gbrJ73Pp+Xfub2+WI2LlXDbsaJBwT5wuMh35WNWVYYTpnz895shtwfyutMFLFywpQAFdLg==}
    engines: {node: '>= 6'}
    dev: false

  /filelist/1.0.4:
    resolution: {integrity: sha512-w1cEuf3S+DrLCQL7ET6kz+gmlJdbq9J7yXCSjK/OZCPA+qEN1WyF4ZAf0YYJa4/shHJra2t/d/r8SV4Ji+x+8Q==}
    dependencies:
      minimatch: 5.1.0
    dev: false
    optional: true

  /fill-range/7.0.1:
    resolution: {integrity: sha512-qOo9F+dMUmC2Lcb4BbVvnKJxTPjCm+RRpe4gDuGrzkL7mEVl/djYSu2OdQ2Pa302N4oqkSg9ir6jaLWJ2USVpQ==}
    engines: {node: '>=8'}
    dependencies:
      to-regex-range: 5.0.1

  /finalhandler/1.1.2:
    resolution: {integrity: sha512-aAWcW57uxVNrQZqFXjITpW3sIUQmHGG3qSb9mUah9MgMC4NeWhNOlNjXEYq3HjRAvL6arUviZGGJsBg6z0zsWA==}
    engines: {node: '>= 0.8'}
    dependencies:
      debug: 2.6.9
      encodeurl: 1.0.2
      escape-html: 1.0.3
      on-finished: 2.3.0
      parseurl: 1.3.3
      statuses: 1.5.0
      unpipe: 1.0.0
    transitivePeerDependencies:
      - supports-color
    dev: true

  /finalhandler/1.2.0:
    resolution: {integrity: sha512-5uXcUVftlQMFnWC9qu/svkWv3GTd2PfUhK/3PLkYNAe7FbqJMt3515HaxE6eRL74GdsriiwujiawdaB1BpEISg==}
    engines: {node: '>= 0.8'}
    dependencies:
      debug: 2.6.9
      encodeurl: 1.0.2
      escape-html: 1.0.3
      on-finished: 2.4.1
      parseurl: 1.3.3
      statuses: 2.0.1
      unpipe: 1.0.0
    transitivePeerDependencies:
      - supports-color

  /find-up/4.1.0:
    resolution: {integrity: sha512-PpOwAdQ/YlXQ2vj8a3h8IipDuYRi3wceVQQGYWxNINccq40Anw7BlsEXCMbt1Zt+OLA6Fq9suIpIWD0OsnISlw==}
    engines: {node: '>=8'}
    dependencies:
      locate-path: 5.0.0
      path-exists: 4.0.0
    dev: true

  /find-up/5.0.0:
    resolution: {integrity: sha512-78/PXT1wlLLDgTzDs7sjq9hzz0vXD+zn+7wypEe4fXQxCmdmqfGsEPQxmiCSQI3ajFV91bVSsvNtrJRiW6nGng==}
    engines: {node: '>=10'}
    dependencies:
      locate-path: 6.0.0
      path-exists: 4.0.0
    dev: true

  /flat-cache/3.0.4:
    resolution: {integrity: sha512-dm9s5Pw7Jc0GvMYbshN6zchCA9RgQlzzEZX3vylR9IqFfS8XciblUXOKfW6SiuJ0e13eDYZoZV5wdrev7P3Nwg==}
    engines: {node: ^10.12.0 || >=12.0.0}
    dependencies:
      flatted: 3.2.5
      rimraf: 3.0.2
    dev: true

  /flat-util/1.1.9:
    resolution: {integrity: sha512-BOTMw/6rbbxVjv5JQvwgGMc2/6wWGd2VeyTvnzvvE49VRjS0tTxLbry/QVP1yPw8SaAOBYsnixmzruXoqjdUHA==}
    dev: false

  /flatted/3.2.5:
    resolution: {integrity: sha512-WIWGi2L3DyTUvUrwRKgGi9TwxQMUEqPOPQBVi71R96jZXJdFskXEmf54BoZaS1kknGODoIGASGEzBUYdyMCBJg==}
    dev: true

  /flexsearch/0.7.21:
    resolution: {integrity: sha512-W7cHV7Hrwjid6lWmy0IhsWDFQboWSng25U3VVywpHOTJnnAZNPScog67G+cVpeX9f7yDD21ih0WDrMMT+JoaYg==}
    dev: true

  /foreach/2.0.5:
    resolution: {integrity: sha512-ZBbtRiapkZYLsqoPyZOR+uPfto0GRMNQN1GwzZtZt7iZvPPbDDQV0JF5Hx4o/QFQ5c0vyuoZ98T8RSBbopzWtA==}
    dev: true

  /fork-ts-checker-webpack-plugin/7.2.11_3o2jfq6vfqxns3sz6wn2nnc3ei:
    resolution: {integrity: sha512-2e5+NyTUTE1Xq4fWo7KFEQblCaIvvINQwUX3jRmEGlgCTc1Ecqw/975EfQrQ0GEraxJTnp8KB9d/c8hlCHUMJA==}
    engines: {node: '>=12.13.0', yarn: '>=1.0.0'}
    peerDependencies:
      typescript: '>3.6.0'
      vue-template-compiler: '*'
      webpack: ^5.11.0
    peerDependenciesMeta:
      vue-template-compiler:
        optional: true
    dependencies:
      '@babel/code-frame': 7.16.7
      chalk: 4.1.2
      chokidar: 3.5.3
      cosmiconfig: 7.0.1
      deepmerge: 4.2.2
      fs-extra: 10.1.0
      memfs: 3.4.1
      minimatch: 3.1.2
      schema-utils: 3.1.1
      semver: 7.3.7
      tapable: 2.2.1
      typescript: 4.7.4
      webpack: 5.73.0
    dev: true

  /form-data/2.5.1:
    resolution: {integrity: sha512-m21N3WOmEEURgk6B9GLOE4RuWOFf28Lhh9qGYeNlGq4VDXUlJy2th2slBNU8Gp8EzloYZOibZJ7t5ecIrFSjVA==}
    engines: {node: '>= 0.12'}
    dependencies:
      asynckit: 0.4.0
      combined-stream: 1.0.8
      mime-types: 2.1.35
    dev: true

  /form-data/3.0.1:
    resolution: {integrity: sha512-RHkBKtLWUVwd7SqRIvCZMEvAMoGUp0XU+seQiZejj0COz3RI3hWP4sCv3gZWWLjJTd7rGwcsF5eKZGii0r/hbg==}
    engines: {node: '>= 6'}
    dependencies:
      asynckit: 0.4.0
      combined-stream: 1.0.8
      mime-types: 2.1.35
    dev: true

  /form-data/4.0.0:
    resolution: {integrity: sha512-ETEklSGi5t0QMZuiXoA/Q6vcnxcLQP5vdugSpuAyi6SVGi2clPPp+xgEhuMaHC+zGgn31Kd235W35f7Hykkaww==}
    engines: {node: '>= 6'}
    dependencies:
      asynckit: 0.4.0
      combined-stream: 1.0.8
      mime-types: 2.1.35

  /formidable/2.0.1:
    resolution: {integrity: sha512-rjTMNbp2BpfQShhFbR3Ruk3qk2y9jKpvMW78nJgx8QKtxjDVrwbZG+wvDOmVbifHyOUOQJXxqEy6r0faRrPzTQ==}
    dependencies:
      dezalgo: 1.0.3
      hexoid: 1.0.0
      once: 1.4.0
      qs: 6.9.3

  /forwarded/0.2.0:
    resolution: {integrity: sha512-buRG0fpBtRHSTCOASe6hD258tEubFoRLb4ZNA6NxMVHNw2gOcwHo9wyablzMzOA5z9xA9L1KNjk/Nt6MT9aYow==}
    engines: {node: '>= 0.6'}

  /fraction.js/4.2.0:
    resolution: {integrity: sha512-MhLuK+2gUcnZe8ZHlaaINnQLl0xRIGRfcGk2yl8xoQAfHrSsL3rYu6FCmBdkdbhc9EPlwyGHewaRsvwRMJtAlA==}
    dev: true

  /fresh/0.5.2:
    resolution: {integrity: sha512-zJ2mQYM18rEFOudeV4GShTGIQ7RbzA7ozbU9I/XBpm7kqgMywgmylMwXHxZJmkVoYkna9d2pVXVXPdYTP9ej8Q==}
    engines: {node: '>= 0.6'}

  /fs-extra/10.1.0:
    resolution: {integrity: sha512-oRXApq54ETRj4eMiFzGnHWGy+zo5raudjuxN0b8H7s/RU2oW0Wvsx9O0ACRN/kRq9E8Vu/ReskGB5o3ji+FzHQ==}
    engines: {node: '>=12'}
    dependencies:
      graceful-fs: 4.2.9
      jsonfile: 6.1.0
      universalify: 2.0.0
    dev: true

  /fs-extra/8.1.0:
    resolution: {integrity: sha512-yhlQgA6mnOJUKOsRUFsgJdQCvkKhcz8tlZG5HBQfReYZy46OwLcY+Zia0mtdHsOo9y/hP+CxMN0TU9QxoOtG4g==}
    engines: {node: '>=6 <7 || >=8'}
    dependencies:
      graceful-fs: 4.2.9
      jsonfile: 4.0.0
      universalify: 0.1.2
    dev: false

  /fs-minipass/2.1.0:
    resolution: {integrity: sha512-V/JgOLFCS+R6Vcq0slCuaeWEdNC3ouDlJMNIsacH2VtALiu9mV4LPrHc5cDl8k5aw6J8jwgWWpiTo5RYhmIzvg==}
    engines: {node: '>= 8'}
    dependencies:
      minipass: 3.3.4
    dev: false

  /fs-monkey/1.0.3:
    resolution: {integrity: sha512-cybjIfiiE+pTWicSCLFHSrXZ6EilF30oh91FDP9S2B051prEa7QWfrVTQm10/dDpswBDXZugPa1Ogu8Yh+HV0Q==}
    dev: true

  /fs.realpath/1.0.0:
    resolution: {integrity: sha512-OO0pH2lK6a0hZnAdau5ItzHPI6pUlvI7jMVnxUQRtw4owF2wk8lOSabtGDCTP4Ggrg2MbGnWO9X8K1t4+fGMDw==}

  /fsevents/2.3.2:
    resolution: {integrity: sha512-xiqMQR4xAeHTuB9uWm+fFRcIOgKBMiOBP+eXiyT7jsgVCq1bkVygt00oASowB7EdtpOHaaPgKt812P9ab+DDKA==}
    engines: {node: ^8.16.0 || ^10.6.0 || >=11.0.0}
    os: [darwin]
    requiresBuild: true
    optional: true

  /ftp/0.3.10:
    resolution: {integrity: sha512-faFVML1aBx2UoDStmLwv2Wptt4vw5x03xxX172nhA5Y5HBshW5JweqQ2W4xL4dezQTG8inJsuYcpPHHU3X5OTQ==}
    engines: {node: '>=0.8.0'}
    dependencies:
      readable-stream: 1.1.14
      xregexp: 2.0.0
    dev: false

  /function-bind/1.1.1:
    resolution: {integrity: sha512-yIovAzMX49sF8Yl58fSCWJ5svSLuaibPxXQJFLmBObTuCr0Mf1KiPopGM9NiFjiYBCbfaa2Fh6breQ6ANVTI0A==}

  /functional-red-black-tree/1.0.1:
    resolution: {integrity: sha512-dsKNQNdj6xA3T+QlADDA7mOSlX0qiMINjn0cgr+eGHGsbSHzTabcIogz2+p/iqP1Xs6EP/sS2SbqH+brGTbq0g==}
    dev: true

  /gauge/3.0.2:
    resolution: {integrity: sha512-+5J6MS/5XksCuXq++uFRsnUd7Ovu1XenbeuIuNRJxYWjgQbPuFhT14lAvsWfqfAmnwluf1OwMjz39HjfLPci0Q==}
    engines: {node: '>=10'}
    dependencies:
      aproba: 2.0.0
      color-support: 1.1.3
      console-control-strings: 1.1.0
      has-unicode: 2.0.1
      object-assign: 4.1.1
      signal-exit: 3.0.7
      string-width: 4.2.3
      strip-ansi: 6.0.1
      wide-align: 1.1.5
    dev: false

  /gensync/1.0.0-beta.2:
    resolution: {integrity: sha512-3hN7NaskYvMDLQY55gnW3NQ+mesEAepTqlg+VEbj7zzqEMBVNhzcGYYeqFo/TlYz6eQiFcp1HcsCZO+nGgS8zg==}
    engines: {node: '>=6.9.0'}
    dev: true

  /get-caller-file/2.0.5:
    resolution: {integrity: sha512-DyFP3BM/3YHTQOCUL/w0OZHR0lpKeGrxotcHWcqNEdnltqFwXVfhEBQ94eIo34AfQpo0rGki4cyIiftY06h2Fg==}
    engines: {node: 6.* || 8.* || >= 10.*}

  /get-intrinsic/1.1.1:
    resolution: {integrity: sha512-kWZrnVM42QCiEA2Ig1bG8zjoIMOgxWwYCEeNdwY6Tv/cOSeGpcoX4pXHfKUxNKVoArnrEr2e9srnAxxGIraS9Q==}
    dependencies:
      function-bind: 1.1.1
      has: 1.0.3
      has-symbols: 1.0.3

  /get-package-type/0.1.0:
    resolution: {integrity: sha512-pjzuKtY64GYfWizNAJ0fr9VqttZkNiK2iS430LtIHzjBEr6bX8Am2zm4sW4Ro5wjWW5cAlRL1qAMTcXbjNAO2Q==}
    engines: {node: '>=8.0.0'}
    dev: true

  /get-port/3.2.0:
    resolution: {integrity: sha512-x5UJKlgeUiNT8nyo/AcnwLnZuZNcSjSw0kogRB+Whd1fjjFq4B1hySFxSFWWSn4mIBzg3sRNUDFYc4g5gjPoLg==}
    engines: {node: '>=4'}
    dev: true

  /get-stream/5.2.0:
    resolution: {integrity: sha512-nBF+F1rAZVCu/p7rjzgA+Yb4lfYXrpl7a6VmJrU8wF9I1CKvP/QwPNZHnOlwbTkY6dvtFIzFMSyQXbLoTQPRpA==}
    engines: {node: '>=8'}
    dependencies:
      pump: 3.0.0
    dev: true

  /get-stream/6.0.1:
    resolution: {integrity: sha512-ts6Wi+2j3jQjqi70w5AlN8DFnkSwC+MqmxEzdEALB2qXZYV3X/b1CTfgPLGJNMeAWxdPfU8FO1ms3NUfaHCPYg==}
    engines: {node: '>=10'}
    dev: true

  /get-symbol-description/1.0.0:
    resolution: {integrity: sha512-2EmdH1YvIQiZpltCNgkuiUnyukzxM/R6NDJX31Ke3BG1Nq5b0S2PhX59UKi9vZpPDQVdqn+1IcaAwnzTT5vCjw==}
    engines: {node: '>= 0.4'}
    dependencies:
      call-bind: 1.0.2
      get-intrinsic: 1.1.1
    dev: true

  /get-uri/3.0.2:
    resolution: {integrity: sha512-+5s0SJbGoyiJTZZ2JTpFPLMPSch72KEqGOTvQsBqg0RBWvwhWUSYZFAtz3TPW0GXJuLBJPts1E241iHg+VRfhg==}
    engines: {node: '>= 6'}
    dependencies:
      '@tootallnate/once': 1.1.2
      data-uri-to-buffer: 3.0.1
      debug: 4.3.4
      file-uri-to-path: 2.0.0
      fs-extra: 8.1.0
      ftp: 0.3.10
    transitivePeerDependencies:
      - supports-color
    dev: false

  /glob-parent/5.1.2:
    resolution: {integrity: sha512-AOIgSQCepiJYwP3ARnGx+5VnTu2HBYdzbGP45eLw1vr3zB3vZLeyed1sC9hnbcOc9/SrMyM5RPQrkGz4aS9Zow==}
    engines: {node: '>= 6'}
    dependencies:
      is-glob: 4.0.3

  /glob-parent/6.0.2:
    resolution: {integrity: sha512-XxwI8EOhVQgWp6iDL+3b0r86f4d6AX6zSU55HfB4ydCEuXLXc5FcYeOu+nnGftS4TEju/11rt4KJPTMgbfmv4A==}
    engines: {node: '>=10.13.0'}
    dependencies:
      is-glob: 4.0.3
    dev: true

  /glob-to-regexp/0.4.1:
    resolution: {integrity: sha512-lkX1HJXwyMcprw/5YUZc2s7DrpAiHB21/V+E1rHUrVNokkvB6bqMzT0VfV6/86ZNabt1k14YOIaT7nDvOX3Iiw==}
    dev: true

  /glob/7.2.0:
    resolution: {integrity: sha512-lmLf6gtyrPq8tTjSmrO94wBeQbFR3HbLHbuyD69wuyQkImp2hWqMGB47OX65FBkPffO641IP9jWa1z4ivqG26Q==}
    dependencies:
      fs.realpath: 1.0.0
      inflight: 1.0.6
      inherits: 2.0.4
      minimatch: 3.1.2
      once: 1.4.0
      path-is-absolute: 1.0.1

  /glob/8.0.3:
    resolution: {integrity: sha512-ull455NHSHI/Y1FqGaaYFaLGkNMMJbavMrEGFXG/PGrg6y7sutWHUHrz6gy6WEBH6akM1M414dWKCNs+IhKdiQ==}
    engines: {node: '>=12'}
    dependencies:
      fs.realpath: 1.0.0
      inflight: 1.0.6
      inherits: 2.0.4
      minimatch: 5.1.0
      once: 1.4.0
    dev: false

  /globals/11.12.0:
    resolution: {integrity: sha512-WOBp/EEGUiIsJSp7wcv/y6MO+lV9UoncWqxuFfm8eBwzWNgyfBd6Gz+IeKQ9jCmyhoH99g15M3T+QaVHFjizVA==}
    engines: {node: '>=4'}
    dev: true

  /globals/13.15.0:
    resolution: {integrity: sha512-bpzcOlgDhMG070Av0Vy5Owklpv1I6+j96GhUI7Rh7IzDCKLzboflLrrfqMu8NquDbiR4EOQk7XzJwqVJxicxog==}
    engines: {node: '>=8'}
    dependencies:
      type-fest: 0.20.2
    dev: true

  /globby/11.1.0:
    resolution: {integrity: sha512-jhIXaOzy1sb8IyocaruWSn1TjmnBVs8Ayhcy83rmxNJ8q2uWKCAj3CnJY+KpGSXCueAPc0i05kVvVKtP1t9S3g==}
    engines: {node: '>=10'}
    dependencies:
      array-union: 2.1.0
      dir-glob: 3.0.1
      fast-glob: 3.2.11
      ignore: 5.2.0
      merge2: 1.4.1
      slash: 3.0.0
    dev: true

  /globby/13.1.2:
    resolution: {integrity: sha512-LKSDZXToac40u8Q1PQtZihbNdTYSNMuWe+K5l+oa6KgDzSvVrHXlJy40hUP522RjAIoNLJYBJi7ow+rbFpIhHQ==}
    engines: {node: ^12.20.0 || ^14.13.1 || >=16.0.0}
    dependencies:
      dir-glob: 3.0.1
      fast-glob: 3.2.11
      ignore: 5.2.0
      merge2: 1.4.1
      slash: 4.0.0
    dev: true

  /graceful-fs/4.2.9:
    resolution: {integrity: sha512-NtNxqUcXgpW2iMrfqSfR73Glt39K+BLwWsPs94yR63v45T0Wbej7eRmL5cWfwEgqXnmjQp3zaJTshdRW/qC2ZQ==}

  /grapheme-splitter/1.0.4:
    resolution: {integrity: sha512-bzh50DW9kTPM00T8y4o8vQg89Di9oLJVLW/KaOGIXJWP/iqCN6WKYkbNOF04vFLJhwcpYUh9ydh/+5vpOqV4YQ==}
    dev: true

  /gray-matter/4.0.3:
    resolution: {integrity: sha512-5v6yZd4JK3eMI3FqqCouswVqwugaA9r4dNZB1wwcmrD02QkV5H0y7XBQW8QwQqEaZY1pM9aqORSORhJRdNK44Q==}
    engines: {node: '>=6.0'}
    dependencies:
      js-yaml: 3.14.1
      kind-of: 6.0.3
      section-matter: 1.0.0
      strip-bom-string: 1.0.0
    dev: true

  /handlebars/4.7.7:
    resolution: {integrity: sha512-aAcXm5OAfE/8IXkcZvCepKU3VzW1/39Fb5ZuqMtgI/hT8X2YgoMvBY5dLhq/cpOvw7Lk1nK/UF71aLG/ZnVYRA==}
    engines: {node: '>=0.4.7'}
    hasBin: true
    dependencies:
      minimist: 1.2.6
      neo-async: 2.6.2
      source-map: 0.6.1
      wordwrap: 1.0.0
    optionalDependencies:
      uglify-js: 3.16.2
    dev: false
    optional: true

  /happy-dom/2.55.0:
    resolution: {integrity: sha512-CHDMBRau+l/yKQL+ANmexRAC8FRCuYbXRSpu/GbLVyfqkrlBzV7OSNd5C5HZ+pVFtFv1bFJYC5r+xrqgGQuq5w==}
    dependencies:
      css.escape: 1.5.1
      he: 1.2.0
      node-fetch: 2.6.7
      sync-request: 6.1.0
      webidl-conversions: 7.0.0
      whatwg-encoding: 2.0.0
      whatwg-mimetype: 3.0.0
    transitivePeerDependencies:
      - encoding
    dev: true

  /has-bigints/1.0.1:
    resolution: {integrity: sha512-LSBS2LjbNBTf6287JEbEzvJgftkF5qFkmCo9hDRpAzKhUOlJ+hx8dd4USs00SgsUNwc4617J9ki5YtEClM2ffA==}
    dev: true

  /has-flag/3.0.0:
    resolution: {integrity: sha512-sKJf1+ceQBr4SMkvQnBDNDtf4TXpVhVGateu0t918bl30FnbE2m4vNLX+VWe/dpjlb+HugGYzW7uQXH98HPEYw==}
    engines: {node: '>=4'}
    dev: true

  /has-flag/4.0.0:
    resolution: {integrity: sha512-EykJT/Q1KjTWctppgIAgfSO0tKVuZUjhgMr17kqTumMl6Afv3EISleU7qZUzoXDFTAHTDC4NOoG/ZxU3EvlMPQ==}
    engines: {node: '>=8'}

  /has-symbols/1.0.3:
    resolution: {integrity: sha512-l3LCuF6MgDNwTDKkdYGEihYjt5pRPbEg46rtlmnSPlUbgmB8LOIrKJbYYFBSbnPaJexMKtiPO8hmeRjRz2Td+A==}
    engines: {node: '>= 0.4'}

  /has-tostringtag/1.0.0:
    resolution: {integrity: sha512-kFjcSNhnlGV1kyoGk7OXKSawH5JOb/LzUc5w9B02hOTO0dfFRjbHQKvg1d6cf3HbeUmtU9VbbV3qzZ2Teh97WQ==}
    engines: {node: '>= 0.4'}
    dependencies:
      has-symbols: 1.0.3

  /has-unicode/2.0.1:
    resolution: {integrity: sha512-8Rf9Y83NBReMnx0gFzA8JImQACstCYWUplepDa9xprwwtmgEZUF0h/i5xSA625zB/I37EtrswSST6OXxwaaIJQ==}
    dev: false

  /has/1.0.3:
    resolution: {integrity: sha512-f2dvO0VU6Oej7RkWJGrehjbzMAjFp5/VKPp5tTpWIV4JHHZK1/BxbFRtf/siA2SWTe09caDmVtYYzWEIbBS4zw==}
    engines: {node: '>= 0.4.0'}
    dependencies:
      function-bind: 1.1.1

  /he/1.2.0:
    resolution: {integrity: sha512-F/1DnUGPopORZi0ni+CvrCgHQ5FyEAHRLSApuYWMmrbSwoN2Mn/7k+Gl38gJnR7yyDZk6WLXwiGod1JOWNDKGw==}
    hasBin: true

  /hexoid/1.0.0:
    resolution: {integrity: sha512-QFLV0taWQOZtvIRIAdBChesmogZrtuXvVWsFHZTk2SU+anspqZ2vMnoLg7IE1+Uk16N19APic1BuF8bC8c2m5g==}
    engines: {node: '>=8'}

  /histoire/0.10.7_vite@3.0.9:
    resolution: {integrity: sha512-VcdUE197bxb+pAlRbKg8fUvYo6kDeXlQW/R/pwi53Br0BvbIwPwMh0buEuY0XP9D12zLTwkW8J2WEoAnHyCSWw==}
    hasBin: true
    peerDependencies:
      vite: ^2.9.0 || ^3.0.0
    dependencies:
      '@histoire/app': 0.10.7_vite@3.0.9
      '@histoire/controls': 0.10.7
      '@histoire/shared': 0.10.7_vite@3.0.9
      '@histoire/vendors': 0.10.7
      '@types/flexsearch': 0.7.3
      '@types/markdown-it': 12.2.3
      birpc: 0.1.1
      case: 1.6.3
      chokidar: 3.5.3
      connect: 3.7.0
      defu: 6.0.0
      diacritics: 1.3.0
      flexsearch: 0.7.21
      fs-extra: 10.1.0
      globby: 13.1.2
      gray-matter: 4.0.3
      happy-dom: 2.55.0
      markdown-it: 12.3.2
      markdown-it-anchor: 8.6.4_2zb4u3vubltivolgu556vv4aom
      markdown-it-attrs: 4.1.4_markdown-it@12.3.2
      markdown-it-emoji: 2.0.2
      micromatch: 4.0.5
      mrmime: 1.0.1
      pathe: 0.2.0
      picocolors: 1.0.0
      sade: 1.8.1
      shiki: 0.10.1
      sirv: 2.0.2
      tinypool: 0.1.3
      vite: 3.0.9
      vite-node: 0.22.1
    transitivePeerDependencies:
      - encoding
      - less
      - sass
      - stylus
      - supports-color
      - terser
    dev: true

  /href-content/2.0.1:
    resolution: {integrity: sha512-5uiAmBCvzCFVu70kli3Hp0BONbAOfwGqR7jKolV+bAh174sIAZBL8DHfg5SnxAhId2mQmYgyL7Y62msnWJ34Xg==}
    dependencies:
      remote-content: 3.0.0
    transitivePeerDependencies:
      - supports-color
    dev: false

  /html-encoding-sniffer/2.0.1:
    resolution: {integrity: sha512-D5JbOMBIR/TVZkubHT+OyT2705QvogUW4IBn6nHd756OwieSF9aDYFj4dv6HHEVGYbHaLETa3WggZYWWMyy3ZQ==}
    engines: {node: '>=10'}
    dependencies:
      whatwg-encoding: 1.0.5
    dev: true

  /html-escaper/2.0.2:
    resolution: {integrity: sha512-H2iMtd0I4Mt5eYiapRdIDjp+XzelXQ0tFE4JS7YFwFevXXMmOp9myNrUvCg0D6ws8iqkRPBfKHgbwig1SmlLfg==}
    dev: true

  /html-minifier/4.0.0:
    resolution: {integrity: sha512-aoGxanpFPLg7MkIl/DDFYtb0iWz7jMFGqFhvEDZga6/4QTjneiD8I/NXL1x5aaoCp7FSIT6h/OhykDdPsbtMig==}
    engines: {node: '>=6'}
    hasBin: true
    dependencies:
      camel-case: 3.0.0
      clean-css: 4.2.4
      commander: 2.20.3
      he: 1.2.0
      param-case: 2.1.1
      relateurl: 0.2.7
      uglify-js: 3.16.2
    dev: false

  /html-to-text/8.2.0:
    resolution: {integrity: sha512-CLXExYn1b++Lgri+ZyVvbUEFwzkLZppjjZOwB7X1qv2jIi8MrMEvxWX5KQ7zATAzTvcqgmtO00M2kCRMtEdOKQ==}
    engines: {node: '>=10.23.2'}
    hasBin: true
    dependencies:
      '@selderee/plugin-htmlparser2': 0.6.0
      deepmerge: 4.2.2
      he: 1.2.0
      htmlparser2: 6.1.0
      minimist: 1.2.6
      selderee: 0.6.0
    dev: false

  /htmlparser2/4.1.0:
    resolution: {integrity: sha512-4zDq1a1zhE4gQso/c5LP1OtrhYTncXNSpvJYtWJBtXAETPlMfi3IFNjGuQbYLuVY4ZR0QMqRVvo4Pdy9KLyP8Q==}
    dependencies:
      domelementtype: 2.3.0
      domhandler: 3.3.0
      domutils: 2.8.0
      entities: 2.1.0
    dev: false

  /htmlparser2/6.1.0:
    resolution: {integrity: sha512-gyyPk6rgonLFEDGoeRgQNaEUvdJ4ktTmmUh/h2t7s+M8oPpIPxgNACWa+6ESR57kXstwqPiCut0V8NRpcwgU7A==}
    dependencies:
      domelementtype: 2.3.0
      domhandler: 4.3.1
      domutils: 2.8.0
      entities: 2.1.0
    dev: false

  /http-basic/8.1.3:
    resolution: {integrity: sha512-/EcDMwJZh3mABI2NhGfHOGOeOZITqfkEO4p/xK+l3NpyncIHUQBoMvCSF/b5GqvKtySC2srL/GGG3+EtlqlmCw==}
    engines: {node: '>=6.0.0'}
    dependencies:
      caseless: 0.12.0
      concat-stream: 1.6.2
      http-response-object: 3.0.2
      parse-cache-control: 1.0.1
    dev: true

  /http-errors/2.0.0:
    resolution: {integrity: sha512-FtwrG/euBzaEjYeRqOgly7G0qviiXoJWnvEH2Z1plBdXgbyjv34pHTSb9zoeHMyDy33+DWy5Wt9Wo+TURtOYSQ==}
    engines: {node: '>= 0.8'}
    dependencies:
      depd: 2.0.0
      inherits: 2.0.4
      setprototypeof: 1.2.0
      statuses: 2.0.1
      toidentifier: 1.0.1

  /http-proxy-agent/4.0.1:
    resolution: {integrity: sha512-k0zdNgqWTGA6aeIRVpvfVob4fL52dTfaehylg0Y4UvSySvOq/Y+BOyPrgpUrA7HylqvU8vIZGsRuXmspskV0Tg==}
    engines: {node: '>= 6'}
    dependencies:
      '@tootallnate/once': 1.1.2
      agent-base: 6.0.2
      debug: 4.3.4
    transitivePeerDependencies:
      - supports-color

  /http-response-object/3.0.2:
    resolution: {integrity: sha512-bqX0XTF6fnXSQcEJ2Iuyr75yVakyjIDCqroJQ/aHfSdlM743Cwqoi2nDYMzLGWUcuTWGWy8AAvOKXTfiv6q9RA==}
    dependencies:
      '@types/node': 10.17.60
    dev: true

  /https-proxy-agent/5.0.0:
    resolution: {integrity: sha512-EkYm5BcKUGiduxzSt3Eppko+PiNWNEpa4ySk9vTC6wDsQJW9rHSa+UhGNJoRYp7bz6Ht1eaRIa6QaJqO5rCFbA==}
    engines: {node: '>= 6'}
    dependencies:
      agent-base: 6.0.2
      debug: 4.3.4
    transitivePeerDependencies:
      - supports-color

  /human-signals/1.1.1:
    resolution: {integrity: sha512-SEQu7vl8KjNL2eoGBLF3+wAjpsNfA9XMlXAYj/3EdaNfAlxKthD1xjEQfGOUhllCGGJVNY34bRr6lPINhNjyZw==}
    engines: {node: '>=8.12.0'}
    dev: true

  /human-signals/2.1.0:
    resolution: {integrity: sha512-B4FFZ6q/T2jhhksgkbEW3HBvWIfDW85snkQgawt07S7J5QXTk6BkNV+0yAeZrM5QpMAdYlocGoljn0sJ/WQkFw==}
    engines: {node: '>=10.17.0'}
    dev: true

  /iconv-lite/0.4.24:
    resolution: {integrity: sha512-v3MXnZAcvnywkTUEZomIActle7RXXeedOR31wwl7VlyoXO4Qi9arvSenNQWne1TcRwhCL1HwLI21bEqdpj8/rA==}
    engines: {node: '>=0.10.0'}
    dependencies:
      safer-buffer: 2.1.2

  /iconv-lite/0.6.3:
    resolution: {integrity: sha512-4fCk79wshMdzMp2rH06qWrJE4iolqLhCUH+OiuIgU++RB0+94NlDL81atO7GX55uUKueo0txHNtvEyI6D7WdMw==}
    engines: {node: '>=0.10.0'}
    dependencies:
      safer-buffer: 2.1.2

  /ieee754/1.2.1:
    resolution: {integrity: sha512-dcyqhDvX1C46lXZcVqCpK+FtMRQVdIMN6/Df5js2zouUsqG7I6sFxitIC+7KYK29KdXOLHdu9zL4sFnoVQnqaA==}
    dev: true

  /ignore/5.2.0:
    resolution: {integrity: sha512-CmxgYGiEPCLhfLnpPp1MoRmifwEIOgjcHXxOBjv7mY96c+eWScsOP9c112ZyLdWHi0FxHjI+4uVhKYp/gcdRmQ==}
    engines: {node: '>= 4'}
    dev: true

  /import-fresh/3.3.0:
    resolution: {integrity: sha512-veYYhQa+D1QBKznvhUHxb8faxlrwUnxseDAbAp457E0wLNio2bOSKnjYDhMj+YiAq61xrMGhQk9iXVk5FzgQMw==}
    engines: {node: '>=6'}
    dependencies:
      parent-module: 1.0.1
      resolve-from: 4.0.0
    dev: true

  /import-local/3.1.0:
    resolution: {integrity: sha512-ASB07uLtnDs1o6EHjKpX34BKYDSqnFerfTOJL2HvMqF70LnxpjkzDB8J44oT9pu4AMPkQwf8jl6szgvNd2tRIg==}
    engines: {node: '>=8'}
    hasBin: true
    dependencies:
      pkg-dir: 4.2.0
      resolve-cwd: 3.0.0
    dev: true

  /imurmurhash/0.1.4:
    resolution: {integrity: sha512-JmXMZ6wuvDmLiHEml9ykzqO6lwFbof0GG4IkcGaENdCRDDmMVnny7s5HsIgHCbaq0w2MyPhDqkhTUgS2LU2PHA==}
    engines: {node: '>=0.8.19'}
    dev: true

  /inflight/1.0.6:
    resolution: {integrity: sha512-k92I/b08q4wvFscXCLvqfsHCrjrF7yiXsQuIVvVE7N82W3+aqpzuUdBbfhWcy/FZR3/4IgflMgKLOsvPDrGCJA==}
    dependencies:
      once: 1.4.0
      wrappy: 1.0.2

  /inherits/2.0.4:
    resolution: {integrity: sha512-k/vGaX4/Yla3WzyMCvTQOXYeIHvqOKtnqBduzTHpzpQZzAskKMhZ2K+EnBiSM9zGSoIFeMpXKxa4dYeZIQqewQ==}

  /ini/1.3.8:
    resolution: {integrity: sha512-JV/yugV2uzW5iMRSiZAyDtQd+nxtUnjeLt0acNdw98kKLrvuRVyB80tsREOE7yvGVgalhZ6RNXCmEHkUKBKxew==}
    dev: false

  /inline-css/4.0.1:
    resolution: {integrity: sha512-gzumhrp0waBLF5TtwQcm5bviA9ZNURXeNOs2xVSTsX60FWPFlrPJol4HI8yrozZ6V5udWKUT3LS2tMUDMMdi1Q==}
    engines: {node: '>=8'}
    dependencies:
      cheerio: 1.0.0-rc.10
      css-rules: 1.1.0
      extract-css: 3.0.0
      flat-util: 1.1.9
      pick-util: 1.1.5
      slick: 1.12.2
      specificity: 0.4.1
    transitivePeerDependencies:
      - supports-color
    dev: false

  /inquirer/7.3.3:
    resolution: {integrity: sha512-JG3eIAj5V9CwcGvuOmoo6LB9kbAYT8HXffUl6memuszlwDC/qvFAJw49XJ5NROSFNPxp3iQg1GqkFhaY/CR0IA==}
    engines: {node: '>=8.0.0'}
    dependencies:
      ansi-escapes: 4.3.2
      chalk: 4.1.2
      cli-cursor: 3.1.0
      cli-width: 3.0.0
      external-editor: 3.1.0
      figures: 3.2.0
      lodash: 4.17.21
      mute-stream: 0.0.8
      run-async: 2.4.1
      rxjs: 6.6.7
      string-width: 4.2.3
      strip-ansi: 6.0.1
      through: 2.3.8
    dev: true

  /inquirer/8.2.4:
    resolution: {integrity: sha512-nn4F01dxU8VeKfq192IjLsxu0/OmMZ4Lg3xKAns148rCaXP6ntAoEkVYZThWjwON8AlzdZZi6oqnhNbxUG9hVg==}
    engines: {node: '>=12.0.0'}
    dependencies:
      ansi-escapes: 4.3.2
      chalk: 4.1.2
      cli-cursor: 3.1.0
      cli-width: 3.0.0
      external-editor: 3.1.0
      figures: 3.2.0
      lodash: 4.17.21
      mute-stream: 0.0.8
      ora: 5.4.1
      run-async: 2.4.1
      rxjs: 7.5.6
      string-width: 4.2.3
      strip-ansi: 6.0.1
      through: 2.3.8
      wrap-ansi: 7.0.0
    dev: true

  /internal-slot/1.0.3:
    resolution: {integrity: sha512-O0DB1JC/sPyZl7cIo78n5dR7eUSwwpYPiXRhTzNxZVAMUuB8vlnRFyLxdrVToks6XPLVnFfbzaVd5WLjhgg+vA==}
    engines: {node: '>= 0.4'}
    dependencies:
      get-intrinsic: 1.1.1
      has: 1.0.3
      side-channel: 1.0.4
    dev: true

  /interpret/1.4.0:
    resolution: {integrity: sha512-agE4QfB2Lkp9uICn7BAqoscw4SZP9kTE2hxiFI3jBPmXJfdqiahTbUuKGsMoN2GtqL9AxhYioAcVvgsb1HvRbA==}
    engines: {node: '>= 0.10'}
    dev: true

  /ip/1.1.8:
    resolution: {integrity: sha512-PuExPYUiu6qMBQb4l06ecm6T6ujzhmh+MeJcW9wa89PoAz5pvd4zPgN5WJV104mb6S2T1AwNIAaB70JNrLQWhg==}
    dev: false

  /ipaddr.js/1.9.1:
    resolution: {integrity: sha512-0KI/607xoxSToH7GjN1FfSbLoU0+btTicjsQSWQlh/hZykN8KpmMf7uYwPW3R+akZ6R/w18ZlXSHBYXiYUPO3g==}
    engines: {node: '>= 0.10'}

  /is-arguments/1.1.1:
    resolution: {integrity: sha512-8Q7EARjzEnKpt/PCD7e1cgUS0a6X8u5tdSiMqXhojOdoV9TsMsiO+9VLC5vAmO8N7/GmXn7yjR8qnA6bVAEzfA==}
    engines: {node: '>= 0.4'}
    dependencies:
      call-bind: 1.0.2
      has-tostringtag: 1.0.0
    dev: true

  /is-arrayish/0.2.1:
    resolution: {integrity: sha512-zz06S8t0ozoDXMG+ube26zeCTNXcKIPJZJi8hBrF4idCLms4CG9QtK7qBl1boi5ODzFpjswb5JPmHCbMpjaYzg==}
    dev: true

  /is-bigint/1.0.4:
    resolution: {integrity: sha512-zB9CruMamjym81i2JZ3UMn54PKGsQzsJeo6xvN3HJJ4CAsQNB6iRutp2To77OfCNuoxspsIhzaPoO1zyCEhFOg==}
    dependencies:
      has-bigints: 1.0.1
    dev: true

  /is-binary-path/2.1.0:
    resolution: {integrity: sha512-ZMERYes6pDydyuGidse7OsHxtbI7WVeUEozgR/g7rd0xUimYNlvZRE/K2MgZTjWy725IfelLeVcEM97mmtRGXw==}
    engines: {node: '>=8'}
    dependencies:
      binary-extensions: 2.2.0

  /is-boolean-object/1.1.2:
    resolution: {integrity: sha512-gDYaKHJmnj4aWxyj6YHyXVpdQawtVLHU5cb+eztPGczf6cjuTdwve5ZIEfgXqH4e57An1D1AKf8CZ3kYrQRqYA==}
    engines: {node: '>= 0.4'}
    dependencies:
      call-bind: 1.0.2
      has-tostringtag: 1.0.0
    dev: true

  /is-callable/1.2.4:
    resolution: {integrity: sha512-nsuwtxZfMX67Oryl9LCQ+upnC0Z0BgpwntpS89m1H/TLF0zNfzfLMV/9Wa/6MZsj0acpEjAO0KF1xT6ZdLl95w==}
    engines: {node: '>= 0.4'}
    dev: true

  /is-core-module/2.9.0:
    resolution: {integrity: sha512-+5FPy5PnwmO3lvfMb0AsoPaBG+5KHUI0wYFXOtYPnVVVspTFUuMZNfNaNVRt3FZadstu2c8x23vykRW/NBoU6A==}
    dependencies:
      has: 1.0.3

  /is-date-object/1.0.5:
    resolution: {integrity: sha512-9YQaSxsAiSwcvS33MBk3wTCVnWK+HhF8VZR2jRxehM16QcVOdHqPn4VPHmRK4lSr38n9JriurInLcP90xsYNfQ==}
    engines: {node: '>= 0.4'}
    dependencies:
      has-tostringtag: 1.0.0
    dev: true

  /is-docker/2.2.1:
    resolution: {integrity: sha512-F+i2BKsFrH66iaUFc0woD8sLy8getkwTwtOBjvs56Cx4CgJDeKQeqfz8wAYiSb8JOprWhHH5p77PbmYCvvUuXQ==}
    engines: {node: '>=8'}
    hasBin: true
    dev: false

  /is-expression/4.0.0:
    resolution: {integrity: sha512-zMIXX63sxzG3XrkHkrAPvm/OVZVSCPNkwMHU8oTX7/U3AL78I0QXCEICXUM13BIa8TYGZ68PiTKfQz3yaTNr4A==}
    dependencies:
      acorn: 7.4.1
      object-assign: 4.1.1
    dev: false

  /is-extendable/0.1.1:
    resolution: {integrity: sha512-5BMULNob1vgFX6EjQw5izWDxrecWK9AM72rugNr0TFldMOi0fj6Jk+zeKIt0xGj4cEfQIJth4w3OKWOJ4f+AFw==}
    engines: {node: '>=0.10.0'}
    dev: true

  /is-extglob/2.1.1:
    resolution: {integrity: sha512-SbKbANkN603Vi4jEZv49LeVJMn4yGwsbzZworEoyEiutsN3nJYdbO36zfhGJ6QEDpOZIFkDtnq5JRxmvl3jsoQ==}
    engines: {node: '>=0.10.0'}

  /is-fullwidth-code-point/3.0.0:
    resolution: {integrity: sha512-zymm5+u+sCsSWyD9qNaejV3DFvhCKclKdizYaJUuHA83RLjb7nSuGnddCHGv0hk+KY7BMAlsWeK4Ueg6EV6XQg==}
    engines: {node: '>=8'}

  /is-generator-fn/2.1.0:
    resolution: {integrity: sha512-cTIB4yPYL/Grw0EaSzASzg6bBy9gqCofvWN8okThAYIxKJZC+udlRAmGbM0XLeniEJSs8uEgHPGuHSe1XsOLSQ==}
    engines: {node: '>=6'}
    dev: true

  /is-glob/4.0.3:
    resolution: {integrity: sha512-xelSayHH36ZgE7ZWhli7pW34hNbNl8Ojv5KVmkJD4hBdD3th8Tfk9vYasLM+mXWOZhFkgZfxhLSnrwRr4elSSg==}
    engines: {node: '>=0.10.0'}
    dependencies:
      is-extglob: 2.1.1

  /is-interactive/1.0.0:
    resolution: {integrity: sha512-2HvIEKRoqS62guEC+qBjpvRubdX910WCMuJTZ+I9yvqKU2/12eSL549HMwtabb4oupdj2sMP50k+XJfB/8JE6w==}
    engines: {node: '>=8'}
    dev: true

  /is-map/2.0.2:
    resolution: {integrity: sha512-cOZFQQozTha1f4MxLFzlgKYPTyj26picdZTx82hbc/Xf4K/tZOOXSCkMvU4pKioRXGDLJRn0GM7Upe7kR721yg==}
    dev: true

  /is-negative-zero/2.0.2:
    resolution: {integrity: sha512-dqJvarLawXsFbNDeJW7zAz8ItJ9cd28YufuuFzh0G8pNHjJMnY08Dv7sYX2uF5UpQOwieAeOExEYAWWfu7ZZUA==}
    engines: {node: '>= 0.4'}
    dev: true

  /is-number-object/1.0.7:
    resolution: {integrity: sha512-k1U0IRzLMo7ZlYIfzRu23Oh6MiIFasgpb9X76eqfFZAqwH44UI4KTBvBYIZ1dSL9ZzChTB9ShHfLkR4pdW5krQ==}
    engines: {node: '>= 0.4'}
    dependencies:
      has-tostringtag: 1.0.0
    dev: true

  /is-number/7.0.0:
    resolution: {integrity: sha512-41Cifkg6e8TylSpdtTpeLVMqvSBEVzTttHvERD741+pnZ8ANv0004MRL43QKPDlK9cGvNp6NZWZUBlbGXYxxng==}
    engines: {node: '>=0.12.0'}

  /is-potential-custom-element-name/1.0.1:
    resolution: {integrity: sha512-bCYeRA2rVibKZd+s2625gGnGF/t7DSqDs4dP7CrLA1m7jKWz6pps0LpYLJN8Q64HtmPKJ1hrN3nzPNKFEKOUiQ==}
    dev: true

  /is-promise/2.2.2:
    resolution: {integrity: sha512-+lP4/6lKUBfQjZ2pdxThZvLUAafmZb8OAxFb8XXtiQmS35INgr85hdOGoEs124ez1FCnZJt6jau/T+alh58QFQ==}
    dev: false

  /is-regex/1.1.4:
    resolution: {integrity: sha512-kvRdxDsxZjhzUX07ZnLydzS1TU/TJlTUHHY4YLL87e37oUA49DfkLqgy+VjFocowy29cKvcSiu+kIv728jTTVg==}
    engines: {node: '>= 0.4'}
    dependencies:
      call-bind: 1.0.2
      has-tostringtag: 1.0.0

  /is-set/2.0.2:
    resolution: {integrity: sha512-+2cnTEZeY5z/iXGbLhPrOAaK/Mau5k5eXq9j14CpRTftq0pAJu2MwVRSZhyZWBzx3o6X795Lz6Bpb6R0GKf37g==}
    dev: true

  /is-shared-array-buffer/1.0.2:
    resolution: {integrity: sha512-sqN2UDu1/0y6uvXyStCOzyhAjCSlHceFoMKJW8W9EU9cvic/QdsZ0kEU93HEy3IUEFZIiH/3w+AH/UQbPHNdhA==}
    dependencies:
      call-bind: 1.0.2
    dev: true

  /is-stream/2.0.1:
    resolution: {integrity: sha512-hFoiJiTl63nn+kstHGBtewWSKnQLpyb155KHheA1l39uvtO9nWIop1p3udqPcUd/xbF1VLMO4n7OI6p7RbngDg==}
    engines: {node: '>=8'}
    dev: true

  /is-string/1.0.7:
    resolution: {integrity: sha512-tE2UXzivje6ofPW7l23cjDOMa09gb7xlAqG6jG5ej6uPV32TlWP3NKPigtaGeHNu9fohccRYvIiZMfOOnOYUtg==}
    engines: {node: '>= 0.4'}
    dependencies:
      has-tostringtag: 1.0.0
    dev: true

  /is-symbol/1.0.4:
    resolution: {integrity: sha512-C/CPBqKWnvdcxqIARxyOh4v1UUEOCHpgDa0WYgpKDFMszcrPcffg5uhwSgPCLD2WWxmq6isisz87tzT01tuGhg==}
    engines: {node: '>= 0.4'}
    dependencies:
      has-symbols: 1.0.3
    dev: true

  /is-typed-array/1.1.8:
    resolution: {integrity: sha512-HqH41TNZq2fgtGT8WHVFVJhBVGuY3AnP3Q36K8JKXUxSxRgk/d+7NjmwG2vo2mYmXK8UYZKu0qH8bVP5gEisjA==}
    engines: {node: '>= 0.4'}
    dependencies:
      available-typed-arrays: 1.0.5
      call-bind: 1.0.2
      es-abstract: 1.19.5
      foreach: 2.0.5
      has-tostringtag: 1.0.0
    dev: true

  /is-typedarray/1.0.0:
    resolution: {integrity: sha512-cyA56iCMHAh5CdzjJIa4aohJyeO1YbwLi3Jc35MmRU6poroFjIGZzUzupGiRPOjgHg9TLu43xbpwXk523fMxKA==}
    dev: true

  /is-unicode-supported/0.1.0:
    resolution: {integrity: sha512-knxG2q4UC3u8stRGyAVJCOdxFmv5DZiRcdlIaAQXAbSfJya+OhopNotLQrstBhququ4ZpuKbDc/8S6mgXgPFPw==}
    engines: {node: '>=10'}
    dev: true

  /is-weakmap/2.0.1:
    resolution: {integrity: sha512-NSBR4kH5oVj1Uwvv970ruUkCV7O1mzgVFO4/rev2cLRda9Tm9HrL70ZPut4rOHgY0FNrUu9BCbXA2sdQ+x0chA==}
    dev: true

  /is-weakref/1.0.2:
    resolution: {integrity: sha512-qctsuLZmIQ0+vSSMfoVvyFe2+GSEvnmZ2ezTup1SBse9+twCCeial6EEi3Nc2KFcf6+qz2FBPnjXsk8xhKSaPQ==}
    dependencies:
      call-bind: 1.0.2
    dev: true

  /is-weakset/2.0.2:
    resolution: {integrity: sha512-t2yVvttHkQktwnNNmBQ98AhENLdPUTDTE21uPqAQ0ARwQfGeQKRVS0NNurH7bTf7RrvcVn1OOge45CnBeHCSmg==}
    dependencies:
      call-bind: 1.0.2
      get-intrinsic: 1.1.1
    dev: true

  /is-wsl/2.2.0:
    resolution: {integrity: sha512-fKzAra0rGJUUBwGBgNkHZuToZcn+TtXHpeCgmkMJMMYx1sQDYaCSyjJBSCa2nH1DGm7s3n1oBnohoVTBaN7Lww==}
    engines: {node: '>=8'}
    dependencies:
      is-docker: 2.2.1
    dev: false

  /isarray/0.0.1:
    resolution: {integrity: sha512-D2S+3GLxWH+uhrNEcoh/fnmYeP8E8/zHl644d/jdA0g2uyXvy3sb0qxotE+ne0LtccHknQzWwZEzhak7oJ0COQ==}
    dev: false

  /isarray/1.0.0:
    resolution: {integrity: sha512-VLghIWNM6ELQzo7zwmcg0NmTVyWKYjvIeM83yjp0wRDTmUnrM678fQbcKBo6n2CJEF0szoG//ytg+TKla89ALQ==}

  /isarray/2.0.5:
    resolution: {integrity: sha512-xHjhDr3cNBK0BzdUJSPXZntQUx/mwMS5Rw4A7lPJ90XGAO6ISP/ePDNuo0vhqOZU+UD5JoodwCAAoZQd3FeAKw==}
    dev: true

  /isexe/2.0.0:
    resolution: {integrity: sha512-RHxMLp9lnKHGHRng9QFhRCMbYAcVpn69smSGcq3f36xjgVVWThj4qqLbTLlq7Ssj8B+fIQ1EuCEGI2lKsyQeIw==}
    dev: true

  /istanbul-lib-coverage/3.2.0:
    resolution: {integrity: sha512-eOeJ5BHCmHYvQK7xt9GkdHuzuCGS1Y6g9Gvnx3Ym33fz/HpLRYxiS0wHNr+m/MBC8B647Xt608vCDEvhl9c6Mw==}
    engines: {node: '>=8'}
    dev: true

  /istanbul-lib-instrument/5.1.0:
    resolution: {integrity: sha512-czwUz525rkOFDJxfKK6mYfIs9zBKILyrZQxjz3ABhjQXhbhFsSbo1HW/BFcsDnfJYJWA6thRR5/TUY2qs5W99Q==}
    engines: {node: '>=8'}
    dependencies:
      '@babel/core': 7.17.8
      '@babel/parser': 7.17.8
      '@istanbuljs/schema': 0.1.3
      istanbul-lib-coverage: 3.2.0
      semver: 6.3.0
    transitivePeerDependencies:
      - supports-color
    dev: true

  /istanbul-lib-report/3.0.0:
    resolution: {integrity: sha512-wcdi+uAKzfiGT2abPpKZ0hSU1rGQjUQnLvtY5MpQ7QCTahD3VODhcu4wcfY1YtkGaDD5yuydOLINXsfbus9ROw==}
    engines: {node: '>=8'}
    dependencies:
      istanbul-lib-coverage: 3.2.0
      make-dir: 3.1.0
      supports-color: 7.2.0
    dev: true

  /istanbul-lib-source-maps/4.0.1:
    resolution: {integrity: sha512-n3s8EwkdFIJCG3BPKBYvskgXGoy88ARzvegkitk60NxRdwltLOTaH7CUiMRXvwYorl0Q712iEjcWB+fK/MrWVw==}
    engines: {node: '>=10'}
    dependencies:
      debug: 4.3.4
      istanbul-lib-coverage: 3.2.0
      source-map: 0.6.1
    transitivePeerDependencies:
      - supports-color
    dev: true

  /istanbul-reports/3.1.4:
    resolution: {integrity: sha512-r1/DshN4KSE7xWEknZLLLLDn5CJybV3nw01VTkp6D5jzLuELlcbudfj/eSQFvrKsJuTVCGnePO7ho82Nw9zzfw==}
    engines: {node: '>=8'}
    dependencies:
      html-escaper: 2.0.2
      istanbul-lib-report: 3.0.0
    dev: true

  /iterare/1.2.1:
    resolution: {integrity: sha512-RKYVTCjAnRthyJes037NX/IiqeidgN1xc3j1RjFfECFp28A1GVwK9nA+i0rJPaHqSZwygLzRnFlzUuHFoWWy+Q==}
    engines: {node: '>=6'}

  /jake/10.8.5:
    resolution: {integrity: sha512-sVpxYeuAhWt0OTWITwT98oyV0GsXyMlXCF+3L1SuafBVUIr/uILGRB+NqwkzhgXKvoJpDIpQvqkUALgdmQsQxw==}
    engines: {node: '>=10'}
    hasBin: true
    dependencies:
      async: 3.2.3
      chalk: 4.1.2
      filelist: 1.0.4
      minimatch: 3.1.2
    dev: false
    optional: true

  /jest-changed-files/27.5.1:
    resolution: {integrity: sha512-buBLMiByfWGCoMsLLzGUUSpAmIAGnbR2KJoMN10ziLhOLvP4e0SlypHnAel8iqQXTrcbmfEY9sSqae5sgUsTvw==}
    engines: {node: ^10.13.0 || ^12.13.0 || ^14.15.0 || >=15.0.0}
    dependencies:
      '@jest/types': 27.5.1
      execa: 5.1.1
      throat: 6.0.1
    dev: true

  /jest-circus/27.5.1:
    resolution: {integrity: sha512-D95R7x5UtlMA5iBYsOHFFbMD/GVA4R/Kdq15f7xYWUfWHBto9NYRsOvnSauTgdF+ogCpJ4tyKOXhUifxS65gdw==}
    engines: {node: ^10.13.0 || ^12.13.0 || ^14.15.0 || >=15.0.0}
    dependencies:
      '@jest/environment': 27.5.1
      '@jest/test-result': 27.5.1
      '@jest/types': 27.5.1
      '@types/node': 18.7.13
      chalk: 4.1.2
      co: 4.6.0
      dedent: 0.7.0
      expect: 27.5.1
      is-generator-fn: 2.1.0
      jest-each: 27.5.1
      jest-matcher-utils: 27.5.1
      jest-message-util: 27.5.1
      jest-runtime: 27.5.1
      jest-snapshot: 27.5.1
      jest-util: 27.5.1
      pretty-format: 27.5.1
      slash: 3.0.0
      stack-utils: 2.0.5
      throat: 6.0.1
    transitivePeerDependencies:
      - supports-color
    dev: true

  /jest-cli/27.5.1_ts-node@10.9.1:
    resolution: {integrity: sha512-Hc6HOOwYq4/74/c62dEE3r5elx8wjYqxY0r0G/nFrLDPMFRu6RA/u8qINOIkvhxG7mMQ5EJsOGfRpI8L6eFUVw==}
    engines: {node: ^10.13.0 || ^12.13.0 || ^14.15.0 || >=15.0.0}
    hasBin: true
    peerDependencies:
      node-notifier: ^8.0.1 || ^9.0.0 || ^10.0.0
    peerDependenciesMeta:
      node-notifier:
        optional: true
    dependencies:
      '@jest/core': 27.5.1_ts-node@10.9.1
      '@jest/test-result': 27.5.1
      '@jest/types': 27.5.1
      chalk: 4.1.2
      exit: 0.1.2
      graceful-fs: 4.2.9
      import-local: 3.1.0
      jest-config: 27.5.1_ts-node@10.9.1
      jest-util: 27.5.1
      jest-validate: 27.5.1
      prompts: 2.4.2
      yargs: 16.2.0
    transitivePeerDependencies:
      - bufferutil
      - canvas
      - supports-color
      - ts-node
      - utf-8-validate
    dev: true

  /jest-config/27.5.1_ts-node@10.9.1:
    resolution: {integrity: sha512-5sAsjm6tGdsVbW9ahcChPAFCk4IlkQUknH5AvKjuLTSlcO/wCZKyFdn7Rg0EkC+OGgWODEy2hDpWB1PgzH0JNA==}
    engines: {node: ^10.13.0 || ^12.13.0 || ^14.15.0 || >=15.0.0}
    peerDependencies:
      ts-node: '>=9.0.0'
    peerDependenciesMeta:
      ts-node:
        optional: true
    dependencies:
      '@babel/core': 7.17.8
      '@jest/test-sequencer': 27.5.1
      '@jest/types': 27.5.1
      babel-jest: 27.5.1_@babel+core@7.17.8
      chalk: 4.1.2
      ci-info: 3.3.0
      deepmerge: 4.2.2
      glob: 7.2.0
      graceful-fs: 4.2.9
      jest-circus: 27.5.1
      jest-environment-jsdom: 27.5.1
      jest-environment-node: 27.5.1
      jest-get-type: 27.5.1
      jest-jasmine2: 27.5.1
      jest-regex-util: 27.5.1
      jest-resolve: 27.5.1
      jest-runner: 27.5.1
      jest-util: 27.5.1
      jest-validate: 27.5.1
      micromatch: 4.0.4
      parse-json: 5.2.0
      pretty-format: 27.5.1
      slash: 3.0.0
      strip-json-comments: 3.1.1
      ts-node: 10.9.1_hwinnrf7y5nyyzygpj45jmvjia
    transitivePeerDependencies:
      - bufferutil
      - canvas
      - supports-color
      - utf-8-validate
    dev: true

  /jest-diff/27.5.1:
    resolution: {integrity: sha512-m0NvkX55LDt9T4mctTEgnZk3fmEg3NRYutvMPWM/0iPnkFj2wIeF45O1718cMSOFO1vINkqmxqD8vE37uTEbqw==}
    engines: {node: ^10.13.0 || ^12.13.0 || ^14.15.0 || >=15.0.0}
    dependencies:
      chalk: 4.1.2
      diff-sequences: 27.5.1
      jest-get-type: 27.5.1
      pretty-format: 27.5.1
    dev: true

  /jest-docblock/27.5.1:
    resolution: {integrity: sha512-rl7hlABeTsRYxKiUfpHrQrG4e2obOiTQWfMEH3PxPjOtdsfLQO4ReWSZaQ7DETm4xu07rl4q/h4zcKXyU0/OzQ==}
    engines: {node: ^10.13.0 || ^12.13.0 || ^14.15.0 || >=15.0.0}
    dependencies:
      detect-newline: 3.1.0
    dev: true

  /jest-each/27.5.1:
    resolution: {integrity: sha512-1Ff6p+FbhT/bXQnEouYy00bkNSY7OUpfIcmdl8vZ31A1UUaurOLPA8a8BbJOF2RDUElwJhmeaV7LnagI+5UwNQ==}
    engines: {node: ^10.13.0 || ^12.13.0 || ^14.15.0 || >=15.0.0}
    dependencies:
      '@jest/types': 27.5.1
      chalk: 4.1.2
      jest-get-type: 27.5.1
      jest-util: 27.5.1
      pretty-format: 27.5.1
    dev: true

  /jest-environment-jsdom/27.5.1:
    resolution: {integrity: sha512-TFBvkTC1Hnnnrka/fUb56atfDtJ9VMZ94JkjTbggl1PEpwrYtUBKMezB3inLmWqQsXYLcMwNoDQwoBTAvFfsfw==}
    engines: {node: ^10.13.0 || ^12.13.0 || ^14.15.0 || >=15.0.0}
    dependencies:
      '@jest/environment': 27.5.1
      '@jest/fake-timers': 27.5.1
      '@jest/types': 27.5.1
      '@types/node': 18.7.13
      jest-mock: 27.5.1
      jest-util: 27.5.1
      jsdom: 16.7.0
    transitivePeerDependencies:
      - bufferutil
      - canvas
      - supports-color
      - utf-8-validate
    dev: true

  /jest-environment-node/27.5.1:
    resolution: {integrity: sha512-Jt4ZUnxdOsTGwSRAfKEnE6BcwsSPNOijjwifq5sDFSA2kesnXTvNqKHYgM0hDq3549Uf/KzdXNYn4wMZJPlFLw==}
    engines: {node: ^10.13.0 || ^12.13.0 || ^14.15.0 || >=15.0.0}
    dependencies:
      '@jest/environment': 27.5.1
      '@jest/fake-timers': 27.5.1
      '@jest/types': 27.5.1
      '@types/node': 18.7.13
      jest-mock: 27.5.1
      jest-util: 27.5.1
    dev: true

  /jest-get-type/27.5.1:
    resolution: {integrity: sha512-2KY95ksYSaK7DMBWQn6dQz3kqAf3BB64y2udeG+hv4KfSOb9qwcYQstTJc1KCbsix+wLZWZYN8t7nwX3GOBLRw==}
    engines: {node: ^10.13.0 || ^12.13.0 || ^14.15.0 || >=15.0.0}
    dev: true

  /jest-haste-map/27.5.1:
    resolution: {integrity: sha512-7GgkZ4Fw4NFbMSDSpZwXeBiIbx+t/46nJ2QitkOjvwPYyZmqttu2TDSimMHP1EkPOi4xUZAN1doE5Vd25H4Jng==}
    engines: {node: ^10.13.0 || ^12.13.0 || ^14.15.0 || >=15.0.0}
    dependencies:
      '@jest/types': 27.5.1
      '@types/graceful-fs': 4.1.5
      '@types/node': 18.7.13
      anymatch: 3.1.2
      fb-watchman: 2.0.1
      graceful-fs: 4.2.9
      jest-regex-util: 27.5.1
      jest-serializer: 27.5.1
      jest-util: 27.5.1
      jest-worker: 27.5.1
      micromatch: 4.0.4
      walker: 1.0.8
    optionalDependencies:
      fsevents: 2.3.2
    dev: true

  /jest-jasmine2/27.5.1:
    resolution: {integrity: sha512-jtq7VVyG8SqAorDpApwiJJImd0V2wv1xzdheGHRGyuT7gZm6gG47QEskOlzsN1PG/6WNaCo5pmwMHDf3AkG2pQ==}
    engines: {node: ^10.13.0 || ^12.13.0 || ^14.15.0 || >=15.0.0}
    dependencies:
      '@jest/environment': 27.5.1
      '@jest/source-map': 27.5.1
      '@jest/test-result': 27.5.1
      '@jest/types': 27.5.1
      '@types/node': 18.7.13
      chalk: 4.1.2
      co: 4.6.0
      expect: 27.5.1
      is-generator-fn: 2.1.0
      jest-each: 27.5.1
      jest-matcher-utils: 27.5.1
      jest-message-util: 27.5.1
      jest-runtime: 27.5.1
      jest-snapshot: 27.5.1
      jest-util: 27.5.1
      pretty-format: 27.5.1
      throat: 6.0.1
    transitivePeerDependencies:
      - supports-color
    dev: true

  /jest-leak-detector/27.5.1:
    resolution: {integrity: sha512-POXfWAMvfU6WMUXftV4HolnJfnPOGEu10fscNCA76KBpRRhcMN2c8d3iT2pxQS3HLbA+5X4sOUPzYO2NUyIlHQ==}
    engines: {node: ^10.13.0 || ^12.13.0 || ^14.15.0 || >=15.0.0}
    dependencies:
      jest-get-type: 27.5.1
      pretty-format: 27.5.1
    dev: true

  /jest-matcher-utils/27.5.1:
    resolution: {integrity: sha512-z2uTx/T6LBaCoNWNFWwChLBKYxTMcGBRjAt+2SbP929/Fflb9aa5LGma654Rz8z9HLxsrUaYzxE9T/EFIL/PAw==}
    engines: {node: ^10.13.0 || ^12.13.0 || ^14.15.0 || >=15.0.0}
    dependencies:
      chalk: 4.1.2
      jest-diff: 27.5.1
      jest-get-type: 27.5.1
      pretty-format: 27.5.1
    dev: true

  /jest-message-util/27.5.1:
    resolution: {integrity: sha512-rMyFe1+jnyAAf+NHwTclDz0eAaLkVDdKVHHBFWsBWHnnh5YeJMNWWsv7AbFYXfK3oTqvL7VTWkhNLu1jX24D+g==}
    engines: {node: ^10.13.0 || ^12.13.0 || ^14.15.0 || >=15.0.0}
    dependencies:
      '@babel/code-frame': 7.16.7
      '@jest/types': 27.5.1
      '@types/stack-utils': 2.0.1
      chalk: 4.1.2
      graceful-fs: 4.2.9
      micromatch: 4.0.4
      pretty-format: 27.5.1
      slash: 3.0.0
      stack-utils: 2.0.5
    dev: true

  /jest-mock/27.5.1:
    resolution: {integrity: sha512-K4jKbY1d4ENhbrG2zuPWaQBvDly+iZ2yAW+T1fATN78hc0sInwn7wZB8XtlNnvHug5RMwV897Xm4LqmPM4e2Og==}
    engines: {node: ^10.13.0 || ^12.13.0 || ^14.15.0 || >=15.0.0}
    dependencies:
      '@jest/types': 27.5.1
      '@types/node': 18.7.13
    dev: true

  /jest-pnp-resolver/1.2.2_jest-resolve@27.5.1:
    resolution: {integrity: sha512-olV41bKSMm8BdnuMsewT4jqlZ8+3TCARAXjZGT9jcoSnrfUnRCqnMoF9XEeoWjbzObpqF9dRhHQj0Xb9QdF6/w==}
    engines: {node: '>=6'}
    peerDependencies:
      jest-resolve: '*'
    peerDependenciesMeta:
      jest-resolve:
        optional: true
    dependencies:
      jest-resolve: 27.5.1
    dev: true

  /jest-regex-util/27.5.1:
    resolution: {integrity: sha512-4bfKq2zie+x16okqDXjXn9ql2B0dScQu+vcwe4TvFVhkVyuWLqpZrZtXxLLWoXYgn0E87I6r6GRYHF7wFZBUvg==}
    engines: {node: ^10.13.0 || ^12.13.0 || ^14.15.0 || >=15.0.0}
    dev: true

  /jest-resolve-dependencies/27.5.1:
    resolution: {integrity: sha512-QQOOdY4PE39iawDn5rzbIePNigfe5B9Z91GDD1ae/xNDlu9kaat8QQ5EKnNmVWPV54hUdxCVwwj6YMgR2O7IOg==}
    engines: {node: ^10.13.0 || ^12.13.0 || ^14.15.0 || >=15.0.0}
    dependencies:
      '@jest/types': 27.5.1
      jest-regex-util: 27.5.1
      jest-snapshot: 27.5.1
    transitivePeerDependencies:
      - supports-color
    dev: true

  /jest-resolve/27.5.1:
    resolution: {integrity: sha512-FFDy8/9E6CV83IMbDpcjOhumAQPDyETnU2KZ1O98DwTnz8AOBsW/Xv3GySr1mOZdItLR+zDZ7I/UdTFbgSOVCw==}
    engines: {node: ^10.13.0 || ^12.13.0 || ^14.15.0 || >=15.0.0}
    dependencies:
      '@jest/types': 27.5.1
      chalk: 4.1.2
      graceful-fs: 4.2.9
      jest-haste-map: 27.5.1
      jest-pnp-resolver: 1.2.2_jest-resolve@27.5.1
      jest-util: 27.5.1
      jest-validate: 27.5.1
      resolve: 1.22.1
      resolve.exports: 1.1.0
      slash: 3.0.0
    dev: true

  /jest-runner/27.5.1:
    resolution: {integrity: sha512-g4NPsM4mFCOwFKXO4p/H/kWGdJp9V8kURY2lX8Me2drgXqG7rrZAx5kv+5H7wtt/cdFIjhqYx1HrlqWHaOvDaQ==}
    engines: {node: ^10.13.0 || ^12.13.0 || ^14.15.0 || >=15.0.0}
    dependencies:
      '@jest/console': 27.5.1
      '@jest/environment': 27.5.1
      '@jest/test-result': 27.5.1
      '@jest/transform': 27.5.1
      '@jest/types': 27.5.1
      '@types/node': 18.7.13
      chalk: 4.1.2
      emittery: 0.8.1
      graceful-fs: 4.2.9
      jest-docblock: 27.5.1
      jest-environment-jsdom: 27.5.1
      jest-environment-node: 27.5.1
      jest-haste-map: 27.5.1
      jest-leak-detector: 27.5.1
      jest-message-util: 27.5.1
      jest-resolve: 27.5.1
      jest-runtime: 27.5.1
      jest-util: 27.5.1
      jest-worker: 27.5.1
      source-map-support: 0.5.21
      throat: 6.0.1
    transitivePeerDependencies:
      - bufferutil
      - canvas
      - supports-color
      - utf-8-validate
    dev: true

  /jest-runtime/27.5.1:
    resolution: {integrity: sha512-o7gxw3Gf+H2IGt8fv0RiyE1+r83FJBRruoA+FXrlHw6xEyBsU8ugA6IPfTdVyA0w8HClpbK+DGJxH59UrNMx8A==}
    engines: {node: ^10.13.0 || ^12.13.0 || ^14.15.0 || >=15.0.0}
    dependencies:
      '@jest/environment': 27.5.1
      '@jest/fake-timers': 27.5.1
      '@jest/globals': 27.5.1
      '@jest/source-map': 27.5.1
      '@jest/test-result': 27.5.1
      '@jest/transform': 27.5.1
      '@jest/types': 27.5.1
      chalk: 4.1.2
      cjs-module-lexer: 1.2.2
      collect-v8-coverage: 1.0.1
      execa: 5.1.1
      glob: 7.2.0
      graceful-fs: 4.2.9
      jest-haste-map: 27.5.1
      jest-message-util: 27.5.1
      jest-mock: 27.5.1
      jest-regex-util: 27.5.1
      jest-resolve: 27.5.1
      jest-snapshot: 27.5.1
      jest-util: 27.5.1
      slash: 3.0.0
      strip-bom: 4.0.0
    transitivePeerDependencies:
      - supports-color
    dev: true

  /jest-serializer/27.5.1:
    resolution: {integrity: sha512-jZCyo6iIxO1aqUxpuBlwTDMkzOAJS4a3eYz3YzgxxVQFwLeSA7Jfq5cbqCY+JLvTDrWirgusI/0KwxKMgrdf7w==}
    engines: {node: ^10.13.0 || ^12.13.0 || ^14.15.0 || >=15.0.0}
    dependencies:
      '@types/node': 18.7.13
      graceful-fs: 4.2.9
    dev: true

  /jest-snapshot/27.5.1:
    resolution: {integrity: sha512-yYykXI5a0I31xX67mgeLw1DZ0bJB+gpq5IpSuCAoyDi0+BhgU/RIrL+RTzDmkNTchvDFWKP8lp+w/42Z3us5sA==}
    engines: {node: ^10.13.0 || ^12.13.0 || ^14.15.0 || >=15.0.0}
    dependencies:
      '@babel/core': 7.17.8
      '@babel/generator': 7.17.7
      '@babel/plugin-syntax-typescript': 7.16.7_@babel+core@7.17.8
      '@babel/traverse': 7.17.3
      '@babel/types': 7.17.0
      '@jest/transform': 27.5.1
      '@jest/types': 27.5.1
      '@types/babel__traverse': 7.14.2
      '@types/prettier': 2.4.4
      babel-preset-current-node-syntax: 1.0.1_@babel+core@7.17.8
      chalk: 4.1.2
      expect: 27.5.1
      graceful-fs: 4.2.9
      jest-diff: 27.5.1
      jest-get-type: 27.5.1
      jest-haste-map: 27.5.1
      jest-matcher-utils: 27.5.1
      jest-message-util: 27.5.1
      jest-util: 27.5.1
      natural-compare: 1.4.0
      pretty-format: 27.5.1
      semver: 7.3.7
    transitivePeerDependencies:
      - supports-color
    dev: true

  /jest-util/27.5.1:
    resolution: {integrity: sha512-Kv2o/8jNvX1MQ0KGtw480E/w4fBCDOnH6+6DmeKi6LZUIlKA5kwY0YNdlzaWTiVgxqAqik11QyxDOKk543aKXw==}
    engines: {node: ^10.13.0 || ^12.13.0 || ^14.15.0 || >=15.0.0}
    dependencies:
      '@jest/types': 27.5.1
      '@types/node': 18.7.13
      chalk: 4.1.2
      ci-info: 3.3.0
      graceful-fs: 4.2.9
      picomatch: 2.3.1
    dev: true

  /jest-validate/27.5.1:
    resolution: {integrity: sha512-thkNli0LYTmOI1tDB3FI1S1RTp/Bqyd9pTarJwL87OIBFuqEb5Apv5EaApEudYg4g86e3CT6kM0RowkhtEnCBQ==}
    engines: {node: ^10.13.0 || ^12.13.0 || ^14.15.0 || >=15.0.0}
    dependencies:
      '@jest/types': 27.5.1
      camelcase: 6.3.0
      chalk: 4.1.2
      jest-get-type: 27.5.1
      leven: 3.1.0
      pretty-format: 27.5.1
    dev: true

  /jest-watcher/27.5.1:
    resolution: {integrity: sha512-z676SuD6Z8o8qbmEGhoEUFOM1+jfEiL3DXHK/xgEiG2EyNYfFG60jluWcupY6dATjfEsKQuibReS1djInQnoVw==}
    engines: {node: ^10.13.0 || ^12.13.0 || ^14.15.0 || >=15.0.0}
    dependencies:
      '@jest/test-result': 27.5.1
      '@jest/types': 27.5.1
      '@types/node': 18.7.13
      ansi-escapes: 4.3.2
      chalk: 4.1.2
      jest-util: 27.5.1
      string-length: 4.0.2
    dev: true

  /jest-worker/27.5.1:
    resolution: {integrity: sha512-7vuh85V5cdDofPyxn58nrPjBktZo0u9x1g8WtjQol+jZDaE+fhN+cIvTj11GndBnMnyfrUOG1sZQxCdjKh+DKg==}
    engines: {node: '>= 10.13.0'}
    dependencies:
      '@types/node': 18.7.13
      merge-stream: 2.0.0
      supports-color: 8.1.1
    dev: true

  /jest/27.5.1_ts-node@10.9.1:
    resolution: {integrity: sha512-Yn0mADZB89zTtjkPJEXwrac3LHudkQMR+Paqa8uxJHCBr9agxztUifWCyiYrjhMPBoUVBjyny0I7XH6ozDr7QQ==}
    engines: {node: ^10.13.0 || ^12.13.0 || ^14.15.0 || >=15.0.0}
    hasBin: true
    peerDependencies:
      node-notifier: ^8.0.1 || ^9.0.0 || ^10.0.0
    peerDependenciesMeta:
      node-notifier:
        optional: true
    dependencies:
      '@jest/core': 27.5.1_ts-node@10.9.1
      import-local: 3.1.0
      jest-cli: 27.5.1_ts-node@10.9.1
    transitivePeerDependencies:
      - bufferutil
      - canvas
      - supports-color
      - ts-node
      - utf-8-validate
    dev: true

  /js-beautify/1.14.4:
    resolution: {integrity: sha512-+b4A9c3glceZEmxyIbxDOYB0ZJdReLvyU1077RqKsO4dZx9FUHjTOJn8VHwpg33QoucIykOiYbh7MfqBOghnrA==}
    engines: {node: '>=10'}
    hasBin: true
    dependencies:
      config-chain: 1.1.13
      editorconfig: 0.15.3
      glob: 7.2.0
      nopt: 5.0.0
    dev: false

  /js-stringify/1.0.2:
    resolution: {integrity: sha512-rtS5ATOo2Q5k1G+DADISilDA6lv79zIiwFd6CcjuIxGKLFm5C+RLImRscVap9k55i+MOZwgliw+NejvkLuGD5g==}
    dev: false

  /js-tokens/4.0.0:
    resolution: {integrity: sha512-RdJUflcE3cUzKiMqQgsCu06FPu9UdIJO0beYbPhHN4k6apgJtifcoCtT9bcxOpYBtpD2kCM6Sbzg4CausW/PKQ==}
    dev: true

  /js-yaml/3.14.1:
    resolution: {integrity: sha512-okMH7OXXJ7YrN9Ok3/SXrnu4iX9yOk+25nqX4imS2npuvTYDmo/QEZoqwZkYaIDk3jVvBOTOIEgEhaLOynBS9g==}
    hasBin: true
    dependencies:
      argparse: 1.0.10
      esprima: 4.0.1
    dev: true

  /js-yaml/4.1.0:
    resolution: {integrity: sha512-wpxZs9NoxZaJESJGIZTyDEaYpl0FKSA+FB9aJiyemKhMwkxQg63h4T1KJgUGHpTqPDNRcmmYLugrRjJlBtWvRA==}
    hasBin: true
    dependencies:
      argparse: 2.0.1

  /jsdom/16.7.0:
    resolution: {integrity: sha512-u9Smc2G1USStM+s/x1ru5Sxrl6mPYCbByG1U/hUmqaVsm4tbNyS7CicOSRyuGQYZhTu0h84qkZZQ/I+dzizSVw==}
    engines: {node: '>=10'}
    peerDependencies:
      canvas: ^2.5.0
    peerDependenciesMeta:
      canvas:
        optional: true
    dependencies:
      abab: 2.0.5
      acorn: 8.8.0
      acorn-globals: 6.0.0
      cssom: 0.4.4
      cssstyle: 2.3.0
      data-urls: 2.0.0
      decimal.js: 10.3.1
      domexception: 2.0.1
      escodegen: 2.0.0
      form-data: 3.0.1
      html-encoding-sniffer: 2.0.1
      http-proxy-agent: 4.0.1
      https-proxy-agent: 5.0.0
      is-potential-custom-element-name: 1.0.1
      nwsapi: 2.2.0
      parse5: 6.0.1
      saxes: 5.0.1
      symbol-tree: 3.2.4
      tough-cookie: 4.0.0
      w3c-hr-time: 1.0.2
      w3c-xmlserializer: 2.0.0
      webidl-conversions: 6.1.0
      whatwg-encoding: 1.0.5
      whatwg-mimetype: 2.3.0
      whatwg-url: 8.7.0
      ws: 7.5.7
      xml-name-validator: 3.0.0
    transitivePeerDependencies:
      - bufferutil
      - supports-color
      - utf-8-validate
    dev: true

  /jsesc/2.5.2:
    resolution: {integrity: sha512-OYu7XEzjkCQ3C5Ps3QIZsQfNpqoJyZZA99wd9aWd05NCtC5pWOkShK2mkL6HXQR6/Cy2lbNdPlZBpuQHXE63gA==}
    engines: {node: '>=4'}
    hasBin: true
    dev: true

  /json-parse-even-better-errors/2.3.1:
    resolution: {integrity: sha512-xyFwyhro/JEof6Ghe2iz2NcXoj2sloNsWr/XsERDK/oiPCfaNhl5ONfp+jQdAZRQQ0IJWNzH9zIZF7li91kh2w==}
    dev: true

  /json-schema-traverse/0.4.1:
    resolution: {integrity: sha512-xbbCH5dCYU5T8LcEhhuh7HJ88HXuW3qsI3Y0zOZFKfZEHcpWiHU/Jxzk629Brsab/mMiHQti9wMP+845RPe3Vg==}
    dev: true

  /json-schema-traverse/1.0.0:
    resolution: {integrity: sha512-NM8/P9n3XjXhIZn1lLhkFaACTOURQXjWhV4BA/RnOv8xvgqtqpAX9IO4mRQxSx1Rlo4tqzeqb0sOlruaOy3dug==}
    dev: true

  /json-stable-stringify-without-jsonify/1.0.1:
    resolution: {integrity: sha512-Bdboy+l7tA3OGW6FjyFHWkP5LuByj1Tk33Ljyq0axyzdk9//JSi2u3fP1QSmd1KNwq6VOKYGlAu87CisVir6Pw==}
    dev: true

  /json5/1.0.1:
    resolution: {integrity: sha512-aKS4WQjPenRxiQsC93MNfjx+nbF4PAdYzmd/1JIj8HYzqfbu86beTuNgXDzPknWk0n0uARlyewZo4s++ES36Ow==}
    hasBin: true
    dependencies:
      minimist: 1.2.6
    dev: true

  /json5/2.2.0:
    resolution: {integrity: sha512-f+8cldu7X/y7RAJurMEJmdoKXGB/X550w2Nr3tTbezL6RwEE/iMcm+tZnXeoZtKuOq6ft8+CqzEkrIgx1fPoQA==}
    engines: {node: '>=6'}
    hasBin: true
    dependencies:
      minimist: 1.2.6
    dev: true

  /json5/2.2.1:
    resolution: {integrity: sha512-1hqLFMSrGHRHxav9q9gNjJ5EXznIxGVO09xQRrwplcS8qs28pZ8s8hupZAmqDwZUmVZ2Qb2jnyPOWcDH8m8dlA==}
    engines: {node: '>=6'}
    hasBin: true
    dev: true

  /jsonc-parser/3.0.0:
    resolution: {integrity: sha512-fQzRfAbIBnR0IQvftw9FJveWiHp72Fg20giDrHz6TdfB12UH/uue0D3hm57UB5KgAVuniLMCaS8P1IMj9NR7cA==}
    dev: true

  /jsonc-parser/3.1.0:
    resolution: {integrity: sha512-DRf0QjnNeCUds3xTjKlQQ3DpJD51GvDjJfnxUVWg6PZTo2otSm+slzNAxU/35hF8/oJIKoG9slq30JYOsF2azg==}
    dev: true

  /jsonc-parser/3.2.0:
    resolution: {integrity: sha512-gfFQZrcTc8CnKXp6Y4/CBT3fTc0OVuDofpre4aEeEpSBPV5X5v4+Vmx+8snU7RLPrNHPKSgLxGo9YuQzz20o+w==}
    dev: true

  /jsonfile/4.0.0:
    resolution: {integrity: sha512-m6F1R3z8jjlf2imQHS2Qez5sjKWQzbuuhuJ/FKYFRZvPE3PuHcSMVZzfsLhGVOkfd20obL5SWEBew5ShlquNxg==}
    optionalDependencies:
      graceful-fs: 4.2.9
    dev: false

  /jsonfile/6.1.0:
    resolution: {integrity: sha512-5dgndWOriYSm5cnYaJNhalLNDKOqFwyDB/rr1E9ZsGciGvKPs8R2xYGCacuf3z6K1YKDz182fd+fY3cn3pMqXQ==}
    dependencies:
      universalify: 2.0.0
    optionalDependencies:
      graceful-fs: 4.2.9
    dev: true

  /jsonwebtoken/8.5.1:
    resolution: {integrity: sha512-XjwVfRS6jTMsqYs0EsuJ4LGxXV14zQybNd4L2r0UvbVnSF9Af8x7p5MzbJ90Ioz/9TI41/hTCvznF/loiSzn8w==}
    engines: {node: '>=4', npm: '>=1.4.28'}
    dependencies:
      jws: 3.2.2
      lodash.includes: 4.3.0
      lodash.isboolean: 3.0.3
      lodash.isinteger: 4.0.4
      lodash.isnumber: 3.0.3
      lodash.isplainobject: 4.0.6
      lodash.isstring: 4.0.1
      lodash.once: 4.1.1
      ms: 2.1.3
      semver: 5.7.1
    dev: false

  /jstransformer/1.0.0:
    resolution: {integrity: sha512-C9YK3Rf8q6VAPDCCU9fnqo3mAfOH6vUGnMcP4AQAYIEpWtfGLpwOTmZ+igtdK5y+VvI2n3CyYSzy4Qh34eq24A==}
    dependencies:
      is-promise: 2.2.2
      promise: 7.3.1
    dev: false

  /juice/7.0.0:
    resolution: {integrity: sha512-AjKQX31KKN+uJs+zaf+GW8mBO/f/0NqSh2moTMyvwBY+4/lXIYTU8D8I2h6BAV3Xnz6GGsbalUyFqbYMe+Vh+Q==}
    engines: {node: '>=10.0.0'}
    hasBin: true
    dependencies:
      cheerio: 1.0.0-rc.10
      commander: 5.1.0
      mensch: 0.3.4
      slick: 1.12.2
      web-resource-inliner: 5.0.0
    transitivePeerDependencies:
      - encoding
    dev: false

  /jwa/1.4.1:
    resolution: {integrity: sha512-qiLX/xhEEFKUAJ6FiBMbes3w9ATzyk5W7Hvzpa/SLYdxNtng+gcurvrI7TbACjIXlsJyr05/S1oUhZrc63evQA==}
    dependencies:
      buffer-equal-constant-time: 1.0.1
      ecdsa-sig-formatter: 1.0.11
      safe-buffer: 5.2.1
    dev: false

  /jws/3.2.2:
    resolution: {integrity: sha512-YHlZCB6lMTllWDtSPHz/ZXTsi8S00usEV6v1tjq8tOUZzw7DpSDWVXjXDre6ed1w/pd495ODpHZYSdkRTsa0HA==}
    dependencies:
      jwa: 1.4.1
      safe-buffer: 5.2.1
    dev: false

  /kind-of/6.0.3:
    resolution: {integrity: sha512-dcS1ul+9tmeD95T+x28/ehLgd9mENa3LsvDTtzm3vyBEO7RPptvAD+t44WVXaUjTBRcrpFeFlC8WCruUR456hw==}
    engines: {node: '>=0.10.0'}
    dev: true

  /kleur/3.0.3:
    resolution: {integrity: sha512-eTIzlVOSUR+JxdDFepEYcBMtZ9Qqdef+rnzWdRZuMbOywu5tO2w2N7rqjoANZ5k9vywhL6Br1VRjUIgTQx4E8w==}
    engines: {node: '>=6'}
    dev: true

  /kolorist/1.5.1:
    resolution: {integrity: sha512-lxpCM3HTvquGxKGzHeknB/sUjuVoUElLlfYnXZT73K8geR9jQbroGlSCFBax9/0mpGoD3kzcMLnOlGQPJJNyqQ==}
    dev: true

  /leven/3.1.0:
    resolution: {integrity: sha512-qsda+H8jTaUaN/x5vzW2rzc+8Rw4TAQ/4KjB46IwK5VH+IlVeeeje/EoZRpiXvIqjFgK84QffqPztGI3VBLG1A==}
    engines: {node: '>=6'}
    dev: true

  /levn/0.3.0:
    resolution: {integrity: sha512-0OO4y2iOHix2W6ujICbKIaEQXvFQHue65vUG3pb5EUomzPI90z9hsA1VsO/dbIIpC53J8gxM9Q4Oho0jrCM/yA==}
    engines: {node: '>= 0.8.0'}
    dependencies:
      prelude-ls: 1.1.2
      type-check: 0.3.2

  /levn/0.4.1:
    resolution: {integrity: sha512-+bT2uH4E5LGE7h/n3evcS/sQlJXCpIp6ym8OWJ5eV6+67Dsql/LaaT7qJBAt2rzfoa/5QBGBhxDix1dMt2kQKQ==}
    engines: {node: '>= 0.8.0'}
    dependencies:
      prelude-ls: 1.2.1
      type-check: 0.4.0
    dev: true

  /libbase64/1.2.1:
    resolution: {integrity: sha512-l+nePcPbIG1fNlqMzrh68MLkX/gTxk/+vdvAb388Ssi7UuUN31MI44w4Yf33mM3Cm4xDfw48mdf3rkdHszLNew==}
    dev: false

  /libmime/5.1.0:
    resolution: {integrity: sha512-xOqorG21Va+3CjpFOfFTU7SWohHH2uIX9ZY4Byz6J+lvpfvc486tOAT/G9GfbrKtJ9O7NCX9o0aC2lxqbnZ9EA==}
    dependencies:
      encoding-japanese: 2.0.0
      iconv-lite: 0.6.3
      libbase64: 1.2.1
      libqp: 1.1.0
    dev: false

  /libphonenumber-js/1.10.7:
    resolution: {integrity: sha512-jZXLCCWMe1b/HXkjiLeYt2JsytZMcqH26jLFIdzFDFF0xvSUWrYKyvPlyPG+XJzEyKUFbcZxLdWGMwQsWaHDxQ==}

  /libqp/1.1.0:
    resolution: {integrity: sha512-4Rgfa0hZpG++t1Vi2IiqXG9Ad1ig4QTmtuZF946QJP4bPqOYC78ixUXgz5TW/wE7lNaNKlplSYTxQ+fR2KZ0EA==}
    dev: false

  /lilconfig/2.0.6:
    resolution: {integrity: sha512-9JROoBW7pobfsx+Sq2JsASvCo6Pfo6WWoUW79HuB1BCoBXD4PLWJPqDF6fNj67pqBYTbAHkE57M1kS/+L1neOg==}
    engines: {node: '>=10'}
    dev: true

  /lines-and-columns/1.2.4:
    resolution: {integrity: sha512-7ylylesZQ/PV29jhEDl3Ufjo6ZX7gCqJr5F7PKrqc93v7fzSymt1BpwEU8nAUXs8qzzvqhbjhK5QZg6Mt/HkBg==}
    dev: true

  /linkify-it/3.0.3:
    resolution: {integrity: sha512-ynTsyrFSdE5oZ/O9GEf00kPngmOfVwazR5GKDq6EYfhlpFug3J2zybX56a2PRRpc9P+FuSoGNAwjlbDs9jJBPQ==}
    dependencies:
      uc.micro: 1.0.6
    dev: true

  /linkify-it/4.0.0:
    resolution: {integrity: sha512-QAxkXyzT/TXgwGyY4rTgC95Ex6/lZ5/lYTV9nug6eJt93BCBQGOE47D/g2+/m5J1MrVLr2ot97OXkBZ9bBpR4A==}
    dependencies:
      uc.micro: 1.0.6
    dev: false

  /list-stylesheets/2.0.0:
    resolution: {integrity: sha512-EMhWosVmqftbB3WZb4JWcS3tVj9rhBpkDqB87HaNdOi5gpFZNC+Od7hHPFSSlB99Qt/HxJZs8atINa/z672EDA==}
    dependencies:
      cheerio: 1.0.0-rc.10
      pick-util: 1.1.5
    dev: false

  /loader-runner/4.2.0:
    resolution: {integrity: sha512-92+huvxMvYlMzMt0iIOukcwYBFpkYJdpl2xsZ7LrlayO7E8SOv+JJUEK17B/dJIHAOLMfh2dZZ/Y18WgmGtYNw==}
    engines: {node: '>=6.11.5'}
    dev: true

  /local-pkg/0.4.2:
    resolution: {integrity: sha512-mlERgSPrbxU3BP4qBqAvvwlgW4MTg78iwJdGGnv7kibKjWcJksrG3t6LB5lXI93wXRDvG4NpUgJFmTG4T6rdrg==}
    engines: {node: '>=14'}
    dev: true

  /locate-path/5.0.0:
    resolution: {integrity: sha512-t7hw9pI+WvuwNJXwk5zVHpyhIqzg2qTlklJOf0mVxGSbe3Fp2VieZcduNYjaLDoy6p9uGpQEGWG87WpMKlNq8g==}
    engines: {node: '>=8'}
    dependencies:
      p-locate: 4.1.0
    dev: true

  /locate-path/6.0.0:
    resolution: {integrity: sha512-iPZK6eYjbxRu3uB4/WZ3EsEIMJFMqAoopl3R+zuq0UjcAm/MO6KCweDgPfP3elTztoKP3KtnVHxTn2NHBSDVUw==}
    engines: {node: '>=10'}
    dependencies:
      p-locate: 5.0.0
    dev: true

  /lodash.clonedeep/4.5.0:
    resolution: {integrity: sha512-H5ZhCF25riFd9uB5UCkVKo61m3S/xZk1x4wA6yp/L3RFP6Z/eHH1ymQcGLo7J3GMPfm0V/7m1tryHuGVxpqEBQ==}

  /lodash.includes/4.3.0:
    resolution: {integrity: sha512-W3Bx6mdkRTGtlJISOvVD/lbqjTlPPUDTMnlXZFnVwi9NKJ6tiAk6LVdlhZMm17VZisqhKcgzpO5Wz91PCt5b0w==}
    dev: false

  /lodash.isboolean/3.0.3:
    resolution: {integrity: sha512-Bz5mupy2SVbPHURB98VAcw+aHh4vRV5IPNhILUCsOzRmsTmSQ17jIuqopAentWoehktxGd9e/hbIXq980/1QJg==}
    dev: false

  /lodash.isinteger/4.0.4:
    resolution: {integrity: sha512-DBwtEWN2caHQ9/imiNeEA5ys1JoRtRfY3d7V9wkqtbycnAmTvRRmbHKDV4a0EYc678/dia0jrte4tjYwVBaZUA==}
    dev: false

  /lodash.isnumber/3.0.3:
    resolution: {integrity: sha512-QYqzpfwO3/CWf3XP+Z+tkQsfaLL/EnUlXWVkIk5FUPc4sBdTehEqZONuyRt2P67PXAk+NXmTBcc97zw9t1FQrw==}
    dev: false

  /lodash.isplainobject/4.0.6:
    resolution: {integrity: sha512-oSXzaWypCMHkPC3NvBEaPHf0KsA5mvPrOPgQWDsbg8n7orZ290M0BmC/jgRZ4vcJ6DTAhjrsSYgdsW/F+MFOBA==}
    dev: false

  /lodash.isstring/4.0.1:
    resolution: {integrity: sha512-0wJxfxH1wgO3GrbuP+dTTk7op+6L41QCXbGINEmD+ny/G/eCqGzxyCsh7159S+mgDDcoarnBw6PC1PS5+wUGgw==}
    dev: false

  /lodash.memoize/4.1.2:
    resolution: {integrity: sha512-t7j+NzmgnQzTAYXcsHYLgimltOV1MXHtlOWf6GjL9Kj8GK5FInw5JotxvbOs+IvV1/Dzo04/fCGfLVs7aXb4Ag==}
    dev: true

  /lodash.merge/4.6.2:
    resolution: {integrity: sha512-0KpjqXRVvrYyCsX1swR/XTK0va6VQkQM6MNo7PqW77ByjAhoARA8EfrP1N4+KlKj8YS0ZUCtRT/YUuhyYDujIQ==}
    dev: true

  /lodash.once/4.1.1:
    resolution: {integrity: sha512-Sb487aTOCr9drQVL8pIxOzVhafOjZN9UU54hiN8PU3uAiSV7lx1yYNpbNmex2PK6dSJoNTSJUUswT651yww3Mg==}
    dev: false

  /lodash/4.17.21:
    resolution: {integrity: sha512-v2kDEe57lecTulaDIuNTPy3Ry4gLGJ6Z1O3vE1krgXZNrsQ+LFTGHVxVjcXPs17LhbZVGedAJv8XZ1tvj5FvSg==}

  /log-symbols/4.1.0:
    resolution: {integrity: sha512-8XPvpAA8uyhfteu8pIvQxpJZ7SYYdpUivZpGy6sFsBuKRY/7rQGavedeB8aK+Zkyq6upMFVL/9AW6vOYzfRyLg==}
    engines: {node: '>=10'}
    dependencies:
      chalk: 4.1.2
      is-unicode-supported: 0.1.0
    dev: true

  /lower-case/1.1.4:
    resolution: {integrity: sha512-2Fgx1Ycm599x+WGpIYwJOvsjmXFzTSc34IwDWALRA/8AopUKAVPwfJ+h5+f85BCp0PWmmJcWzEpxOpoXycMpdA==}
    dev: false

  /lru-cache/4.1.5:
    resolution: {integrity: sha512-sWZlbEP2OsHNkXrMl5GYk/jKk70MBng6UU4YI/qGDYbgf6YbP4EvmqISbXCoJiRKs+1bSpFHVgQxvJ17F2li5g==}
    dependencies:
      pseudomap: 1.0.2
      yallist: 2.1.2
    dev: false

  /lru-cache/5.1.1:
    resolution: {integrity: sha512-KpNARQA3Iwv+jTA0utUVVbrh+Jlrr1Fv0e56GGzAFOXN7dk/FviaDW8LHmK52DlcH4WP2n6gI8vN1aesBFgo9w==}
    dependencies:
      yallist: 3.1.1
    dev: false

  /lru-cache/6.0.0:
    resolution: {integrity: sha512-Jo6dJ04CmSjuznwJSS3pUeWmd/H0ffTlkXXgwZi+eq1UCmqQwCh+eLsYOYCwY991i2Fah4h1BEMCx4qThGbsiA==}
    engines: {node: '>=10'}
    dependencies:
      yallist: 4.0.0

  /lru-cache/7.10.2:
    resolution: {integrity: sha512-9zDbhgmXAUvUMPV81A705K3tVzcPiZL3Bf5/5JC/FjYJlLZ5AJCeqIRFHJqyBppiLosqF+uKB7p8/RDXylqBIw==}
    engines: {node: '>=12'}

  /macos-release/2.5.0:
    resolution: {integrity: sha512-EIgv+QZ9r+814gjJj0Bt5vSLJLzswGmSUbUpbi9AIr/fsN2IWFBl2NucV9PAiek+U1STK468tEkxmVYUtuAN3g==}
    engines: {node: '>=6'}
    dev: true

  /magic-string/0.25.9:
    resolution: {integrity: sha512-RmF0AsMzgt25qzqqLc1+MbHmhdx0ojF2Fvs4XnOqz2ZOBXzzkEwc/dJQZCYHAn7v1jbVOjAZfK8msRn4BxO4VQ==}
    dependencies:
      sourcemap-codec: 1.4.8

  /magic-string/0.26.1:
    resolution: {integrity: sha512-ndThHmvgtieXe8J/VGPjG+Apu7v7ItcD5mhEIvOscWjPF/ccOiLxHaSuCAS2G+3x4GKsAbT8u7zdyamupui8Tg==}
    engines: {node: '>=12'}
    dependencies:
      sourcemap-codec: 1.4.8
    dev: true

  /magic-string/0.26.2:
    resolution: {integrity: sha512-NzzlXpclt5zAbmo6h6jNc8zl2gNRGHvmsZW4IvZhTC4W7k4OlLP+S5YLussa/r3ixNT66KOQfNORlXHSOy/X4A==}
    engines: {node: '>=12'}
    dependencies:
      sourcemap-codec: 1.4.8
    dev: true

  /mailparser/3.5.0:
    resolution: {integrity: sha512-mdr2DFgz8LKC0/Q6io6znA0HVnzaPFT0a4TTnLeZ7mWHlkfnm227Wxlq7mHh7AgeP32h7gOUpXvyhSfJJIEeyg==}
    dependencies:
      encoding-japanese: 2.0.0
      he: 1.2.0
      html-to-text: 8.2.0
      iconv-lite: 0.6.3
      libmime: 5.1.0
      linkify-it: 4.0.0
      mailsplit: 5.3.2
      nodemailer: 6.7.3
      tlds: 1.231.0
    dev: false

  /mailsplit/5.3.2:
    resolution: {integrity: sha512-coES12hhKqagkuBTJoqERX+y9bXNpxbxw3Esd07auuwKYmcagouVlgucyIVRp48fnswMKxcUtLoFn/L1a75ynQ==}
    dependencies:
      libbase64: 1.2.1
      libmime: 5.1.0
      libqp: 1.1.0
    dev: false

  /make-dir/3.1.0:
    resolution: {integrity: sha512-g3FeP20LNwhALb/6Cz6Dd4F2ngze0jz7tbzrD2wAV+o9FeNHe4rL+yK2md0J/fiSf1sa1ADhXqi5+oVwOM/eGw==}
    engines: {node: '>=8'}
    dependencies:
      semver: 6.3.0

  /make-error/1.3.6:
    resolution: {integrity: sha512-s8UhlNe7vPKomQhC1qFelMokr/Sc3AgNbso3n74mVPA5LTZwkB9NlXf4XPamLxJE8h0gh73rM94xvwRT2CVInw==}
    dev: true

  /makeerror/1.0.12:
    resolution: {integrity: sha512-JmqCvUhmt43madlpFzG4BQzG2Z3m6tvQDNKdClZnO3VbIudJYmxsT0FNJMeiB2+JTSlTQTSbU8QdesVmwJcmLg==}
    dependencies:
      tmpl: 1.0.5
    dev: true

  /markdown-it-anchor/8.6.4_2zb4u3vubltivolgu556vv4aom:
    resolution: {integrity: sha512-Ul4YVYZNxMJYALpKtu+ZRdrryYt/GlQ5CK+4l1bp/gWXOG2QWElt6AqF3Mih/wfUKdZbNAZVXGR73/n6U/8img==}
    peerDependencies:
      '@types/markdown-it': '*'
      markdown-it: '*'
    dependencies:
      '@types/markdown-it': 12.2.3
      markdown-it: 12.3.2
    dev: true

  /markdown-it-attrs/4.1.4_markdown-it@12.3.2:
    resolution: {integrity: sha512-53Zfv8PTb6rlVFDlD106xcZHKBSsRZKJ2IW/rTxEJBEVbVaoxaNsmRkG0HXfbHl2SK8kaxZ2QKqdthWy/QBwmA==}
    engines: {node: '>=6'}
    peerDependencies:
      markdown-it: '>= 9.0.0'
    dependencies:
      markdown-it: 12.3.2
    dev: true

  /markdown-it-emoji/2.0.2:
    resolution: {integrity: sha512-zLftSaNrKuYl0kR5zm4gxXjHaOI3FAOEaloKmRA5hijmJZvSjmxcokOLlzycb/HXlUFWzXqpIEoyEMCE4i9MvQ==}
    dev: true

  /markdown-it/12.3.2:
    resolution: {integrity: sha512-TchMembfxfNVpHkbtriWltGWc+m3xszaRD0CZup7GFFhzIgQqxIfn3eGj1yZpfuflzPvfkt611B2Q/Bsk1YnGg==}
    hasBin: true
    dependencies:
      argparse: 2.0.1
      entities: 2.1.0
      linkify-it: 3.0.3
      mdurl: 1.0.1
      uc.micro: 1.0.6
    dev: true

  /mdurl/1.0.1:
    resolution: {integrity: sha512-/sKlQJCBYVY9Ers9hqzKou4H6V5UWc/M59TH2dvkt+84itfnq7uFOMLpOiOS4ujvHP4etln18fmIxA5R5fll0g==}
    dev: true

  /media-typer/0.3.0:
    resolution: {integrity: sha512-dq+qelQ9akHpcOl/gUVRTxVIOkAJ1wR3QAvb4RsVjS8oVoFjDGTc679wJYmUmknUF5HwMLOgb5O+a3KxfWapPQ==}
    engines: {node: '>= 0.6'}

  /mediaquery-text/1.2.0:
    resolution: {integrity: sha512-cJyRqgYQi+hsYhRkyd5le0s4LsEPvOB7r+6X3jdEELNqVlM9mRIgyUPg9BzF+PuTqQH1ZekgIjYVOeWSXWq35Q==}
    dependencies:
      cssom: 0.5.0
    dev: false

  /memfs/3.4.1:
    resolution: {integrity: sha512-1c9VPVvW5P7I85c35zAdEr1TD5+F11IToIHIlrVIcflfnzPkJa0ZoYEoEdYDP8KgPFoSZ/opDrUsAoZWym3mtw==}
    engines: {node: '>= 4.0.0'}
    dependencies:
      fs-monkey: 1.0.3
    dev: true

  /mensch/0.3.4:
    resolution: {integrity: sha512-IAeFvcOnV9V0Yk+bFhYR07O3yNina9ANIN5MoXBKYJ/RLYPurd2d0yw14MDhpr9/momp0WofT1bPUh3hkzdi/g==}
    dev: false

  /merge-descriptors/1.0.1:
    resolution: {integrity: sha512-cCi6g3/Zr1iqQi6ySbseM1Xvooa98N0w31jzUYrXPX2xqObmFGHJ0tQ5u74H3mVh7wLouTseZyYIq39g8cNp1w==}

  /merge-stream/2.0.0:
    resolution: {integrity: sha512-abv/qOcuPfk3URPfDzmZU1LKmuw8kT+0nIHvKrKgFrwifol/doWcdA4ZqsWQ8ENrFKkd67Mfpo/LovbIUsbt3w==}
    dev: true

  /merge2/1.4.1:
    resolution: {integrity: sha512-8q7VEgMJW4J8tcfVPy8g09NcQwZdbwFEqhe/WZkoIzjn/3TGDwtOCYtXGxA3O8tPzpczCCDgv+P2P5y00ZJOOg==}
    engines: {node: '>= 8'}
    dev: true

  /methods/1.1.2:
    resolution: {integrity: sha512-iclAHeNqNm68zFtnZ0e+1L2yUIdvzNoauKU4WBA3VvH/vPFieF7qfRlwUZU+DA9P9bPXIS90ulxoUoCH23sV2w==}
    engines: {node: '>= 0.6'}

  /micromatch/4.0.4:
    resolution: {integrity: sha512-pRmzw/XUcwXGpD9aI9q/0XOwLNygjETJ8y0ao0wdqprrzDa4YnxLcz7fQRZr8voh8V10kGhABbNcHVk5wHgWwg==}
    engines: {node: '>=8.6'}
    dependencies:
      braces: 3.0.2
      picomatch: 2.3.1
    dev: true

  /micromatch/4.0.5:
    resolution: {integrity: sha512-DMy+ERcEW2q8Z2Po+WNXuw3c5YaUSFjAO5GsJqfEl7UjvtIuFKO6ZrKvcItdy98dwFI2N1tg3zNIdKaQT+aNdA==}
    engines: {node: '>=8.6'}
    dependencies:
      braces: 3.0.2
      picomatch: 2.3.1
    dev: true

  /mime-db/1.52.0:
    resolution: {integrity: sha512-sPU4uV7dYlvtWJxwwxHD0PuihVNiE7TyAbQ5SWxDCB9mUYvOgroQOwYQQOKPJ8CIbE+1ETVlOoK1UC2nU3gYvg==}
    engines: {node: '>= 0.6'}

  /mime-types/2.1.35:
    resolution: {integrity: sha512-ZDY+bPm5zTTF+YpCrAU9nK0UgICYPT0QtT1NZWFv4s++TNkcgVaT0g6+4R2uI4MjQjzysHB1zxuWL50hzaeXiw==}
    engines: {node: '>= 0.6'}
    dependencies:
      mime-db: 1.52.0

  /mime/1.6.0:
    resolution: {integrity: sha512-x0Vn8spI+wuJ1O6S7gnbaQg8Pxh4NNHb7KSINmEWKiPE4RKOplvijn+NkmYmmRgP68mc70j2EbeTFRsrswaQeg==}
    engines: {node: '>=4'}
    hasBin: true

  /mime/2.6.0:
    resolution: {integrity: sha512-USPkMeET31rOMiarsBNIHZKLGgvKc/LrjofAnBlOttf5ajRvqiRA8QsenbcooctK6d6Ts6aqZXBA+XbkKthiQg==}
    engines: {node: '>=4.0.0'}
    hasBin: true

  /mimic-fn/2.1.0:
    resolution: {integrity: sha512-OqbOk5oEQeAZ8WXWydlu9HJjz9WVdEIvamMCcXmuqUYjTknH/sqsWvhQ3vgwKFRR1HpjvNBKQ37nbJgYzGqGcg==}
    engines: {node: '>=6'}
    dev: true

  /mini-svg-data-uri/1.4.4:
    resolution: {integrity: sha512-r9deDe9p5FJUPZAk3A59wGH7Ii9YrjjWw0jmw/liSbHl2CHiyXj6FcDXDu2K3TjVAXqiJdaw3xxwlZZr9E6nHg==}
    hasBin: true
    dev: true

  /minimatch/3.1.2:
    resolution: {integrity: sha512-J7p63hRiAjw1NDEww1W7i37+ByIrOWO5XQQAzZ3VOcL0PNybwpfmV/N05zFAzwQ9USyEcX6t3UO+K5aqBQOIHw==}
    dependencies:
      brace-expansion: 1.1.11

  /minimatch/5.1.0:
    resolution: {integrity: sha512-9TPBGGak4nHfGZsPBohm9AWg6NoT7QTCehS3BIJABslyZbzxfV78QM2Y6+i741OPZIafFAaiiEMh5OyIrJPgtg==}
    engines: {node: '>=10'}
    dependencies:
      brace-expansion: 2.0.1
    dev: false

  /minimist/1.2.6:
    resolution: {integrity: sha512-Jsjnk4bw3YJqYzbdyBiNsPWHPfO++UGG749Cxs6peCu5Xg4nrena6OVxOYxrQTqww0Jmwt+Ref8rggumkTLz9Q==}

  /minipass/3.3.4:
    resolution: {integrity: sha512-I9WPbWHCGu8W+6k1ZiGpPu0GkoKBeorkfKNuAFBNS1HNFJvke82sxvI5bzcCNpWPorkOO5QQ+zomzzwRxejXiw==}
    engines: {node: '>=8'}
    dependencies:
      yallist: 4.0.0
    dev: false

  /minizlib/2.1.2:
    resolution: {integrity: sha512-bAxsR8BVfj60DWXHE3u30oHzfl4G7khkSuPW+qvpd7jFRHm7dLxOjUk1EHACJ/hxLY8phGJ0YhYHZo7jil7Qdg==}
    engines: {node: '>= 8'}
    dependencies:
      minipass: 3.3.4
      yallist: 4.0.0
    dev: false

  /mjml-accordion/4.13.0:
    resolution: {integrity: sha512-E3yihZW5Oq2p+sWOcr8kWeRTROmiTYOGxB4IOxW/jTycdY07N3FX3e6vuh7Fv3rryHEUaydUQYto3ICVyctI7w==}
    dependencies:
      '@babel/runtime': 7.18.6
      lodash: 4.17.21
      mjml-core: 4.13.0
    transitivePeerDependencies:
      - encoding
    dev: false

  /mjml-body/4.13.0:
    resolution: {integrity: sha512-S4HgwAuO9dEsyX9sr6WBf9/xr+H2ASVaLn22aurJm1S2Lvc1wifLPYBQgFmNdCjaesTCNtOMUDpG+Rbnavyaqg==}
    dependencies:
      '@babel/runtime': 7.18.6
      lodash: 4.17.21
      mjml-core: 4.13.0
    transitivePeerDependencies:
      - encoding
    dev: false

  /mjml-button/4.13.0:
    resolution: {integrity: sha512-3y8IAHCCxh7ESHh1aOOqobZKUgyNxOKAGQ9TlJoyaLpsKUFzkN8nmrD0KXF0ADSuzvhMZ1CdRIJuZ5mjv2TwWQ==}
    dependencies:
      '@babel/runtime': 7.18.6
      lodash: 4.17.21
      mjml-core: 4.13.0
    transitivePeerDependencies:
      - encoding
    dev: false

  /mjml-carousel/4.13.0:
    resolution: {integrity: sha512-ORSY5bEYlMlrWSIKI/lN0Tz3uGltWAjG8DQl2Yr3pwjwOaIzGE+kozrDf+T9xItfiIIbvKajef1dg7B7XgP0zg==}
    dependencies:
      '@babel/runtime': 7.18.6
      lodash: 4.17.21
      mjml-core: 4.13.0
    transitivePeerDependencies:
      - encoding
    dev: false

  /mjml-cli/4.13.0:
    resolution: {integrity: sha512-kAZxpH0QqlTF/CcLzELgKw1ljKRxrmWJ310CJQhbPAxHvwQ/nIb+q82U+zRJAelRPPKjnOb+hSrMRqTgk9rH3w==}
    hasBin: true
    dependencies:
      '@babel/runtime': 7.18.6
      chokidar: 3.5.3
      glob: 7.2.0
      html-minifier: 4.0.0
      js-beautify: 1.14.4
      lodash: 4.17.21
      mjml-core: 4.13.0
      mjml-migrate: 4.13.0
      mjml-parser-xml: 4.13.0
      mjml-validator: 4.13.0
      yargs: 16.2.0
    transitivePeerDependencies:
      - encoding
    dev: false

  /mjml-column/4.13.0:
    resolution: {integrity: sha512-O8FrWKK/bCy9XpKxrKRYWNdgWNaVd4TK4RqMeVI/I70IbnYnc1uf15jnsPMxCBSbT+NyXyk8k7fn099797uwpw==}
    dependencies:
      '@babel/runtime': 7.18.6
      lodash: 4.17.21
      mjml-core: 4.13.0
    transitivePeerDependencies:
      - encoding
    dev: false

  /mjml-core/4.13.0:
    resolution: {integrity: sha512-kU5AoVTlZaXR/EDi3ix66xpzUe+kScYus71lBH/wo/B+LZW70GHE1AYWtsog5oJp1MuTHpMFTNuBD/wePeEgWg==}
    dependencies:
      '@babel/runtime': 7.18.6
      cheerio: 1.0.0-rc.10
      detect-node: 2.0.4
      html-minifier: 4.0.0
      js-beautify: 1.14.4
      juice: 7.0.0
      lodash: 4.17.21
      mjml-migrate: 4.13.0
      mjml-parser-xml: 4.13.0
      mjml-validator: 4.13.0
    transitivePeerDependencies:
      - encoding
    dev: false

  /mjml-divider/4.13.0:
    resolution: {integrity: sha512-ooPCwfmxEC+wJduqObYezMp7W5UCHjL9Y1LPB5FGna2FrOejgfd6Ix3ij8Wrmycmlol7E2N4D7c5NDH5DbRCJg==}
    dependencies:
      '@babel/runtime': 7.18.6
      lodash: 4.17.21
      mjml-core: 4.13.0
    transitivePeerDependencies:
      - encoding
    dev: false

  /mjml-group/4.13.0:
    resolution: {integrity: sha512-U7E8m8aaoAE/dMqjqXPjjrKcwO36B4cquAy9ASldECrIZJBcpFYO6eYf5yLXrNCUM2P0id8pgVjrUq23s00L7Q==}
    dependencies:
      '@babel/runtime': 7.18.6
      lodash: 4.17.21
      mjml-core: 4.13.0
    transitivePeerDependencies:
      - encoding
    dev: false

  /mjml-head-attributes/4.13.0:
    resolution: {integrity: sha512-haggCafno+0lQylxJStkINCVCPMwfTpwE6yjCHeGOpQl/TkoNmjNkDr7DEEbNTZbt4Ekg070lQFn7clDy38EoA==}
    dependencies:
      '@babel/runtime': 7.18.6
      lodash: 4.17.21
      mjml-core: 4.13.0
    transitivePeerDependencies:
      - encoding
    dev: false

  /mjml-head-breakpoint/4.13.0:
    resolution: {integrity: sha512-D2iPDeUKQK1+rYSNa2HGOvgfPxZhNyndTG0iBEb/FxdGge2hbeDCZEN0mwDYE3wWB+qSBqlCuMI+Vr4pEjZbKg==}
    dependencies:
      '@babel/runtime': 7.18.6
      lodash: 4.17.21
      mjml-core: 4.13.0
    transitivePeerDependencies:
      - encoding
    dev: false

  /mjml-head-font/4.13.0:
    resolution: {integrity: sha512-mYn8aWnbrEap5vX2b4662hkUv6WifcYzYn++Yi6OHrJQi55LpzcU+myAGpfQEXXrpU8vGwExMTFKsJq5n2Kaow==}
    dependencies:
      '@babel/runtime': 7.18.6
      lodash: 4.17.21
      mjml-core: 4.13.0
    transitivePeerDependencies:
      - encoding
    dev: false

  /mjml-head-html-attributes/4.13.0:
    resolution: {integrity: sha512-m30Oro297+18Zou/1qYjagtmCOWtYXeoS38OABQ5zOSzMItE3TcZI9JNcOueIIWIyFCETe8StrTAKcQ2GHwsDw==}
    dependencies:
      '@babel/runtime': 7.18.6
      lodash: 4.17.21
      mjml-core: 4.13.0
    transitivePeerDependencies:
      - encoding
    dev: false

  /mjml-head-preview/4.13.0:
    resolution: {integrity: sha512-v0K/NocjFCbaoF/0IMVNmiqov91HxqT07vNTEl0Bt9lKFrTKVC01m1S4K7AB78T/bEeJ/HwmNjr1+TMtVNGGow==}
    dependencies:
      '@babel/runtime': 7.18.6
      lodash: 4.17.21
      mjml-core: 4.13.0
    transitivePeerDependencies:
      - encoding
    dev: false

  /mjml-head-style/4.13.0:
    resolution: {integrity: sha512-tBa33GL9Atn5bAM2UwE+uxv4rI29WgX/e5lXX+5GWlsb4thmiN6rxpFTNqBqWbBNRbZk4UEZF78M7Da8xC1ZGQ==}
    dependencies:
      '@babel/runtime': 7.18.6
      lodash: 4.17.21
      mjml-core: 4.13.0
    transitivePeerDependencies:
      - encoding
    dev: false

  /mjml-head-title/4.13.0:
    resolution: {integrity: sha512-Mq0bjuZXJlwxfVcjuYihQcigZSDTKeQaG3nORR1D0jsOH2BXU4XgUK1UOcTXn2qCBIfRoIMq7rfzYs+L0CRhdw==}
    dependencies:
      '@babel/runtime': 7.18.6
      lodash: 4.17.21
      mjml-core: 4.13.0
    transitivePeerDependencies:
      - encoding
    dev: false

  /mjml-head/4.13.0:
    resolution: {integrity: sha512-sL2qQuoVALXBCiemu4DPo9geDr8DuUdXVJxm+4nd6k5jpLCfSDmFlNhgSsLPzsYn7VEac3/sxsjLtomQ+6/BHg==}
    dependencies:
      '@babel/runtime': 7.18.6
      lodash: 4.17.21
      mjml-core: 4.13.0
    transitivePeerDependencies:
      - encoding
    dev: false

  /mjml-hero/4.13.0:
    resolution: {integrity: sha512-aWEOScdrhyjwdKBWG4XQaElRHP8LU5PtktkpMeBXa4yxrxNs25qRnDqMNkjSrnnmFKWZmQ166tfboY6RBNf0UA==}
    dependencies:
      '@babel/runtime': 7.18.6
      lodash: 4.17.21
      mjml-core: 4.13.0
    transitivePeerDependencies:
      - encoding
    dev: false

  /mjml-image/4.13.0:
    resolution: {integrity: sha512-agMmm2wRZTIrKwrUnYFlnAbtrKYSP0R2en+Vf92HPspAwmaw3/AeOW/QxmSiMhfGf+xsEJyzVvR/nd33jbT3sg==}
    dependencies:
      '@babel/runtime': 7.18.6
      lodash: 4.17.21
      mjml-core: 4.13.0
    transitivePeerDependencies:
      - encoding
    dev: false

  /mjml-migrate/4.13.0:
    resolution: {integrity: sha512-I1euHiAyNpaz+B5vH+Z4T+hg/YtI5p3PqQ3/zTLv8gi24V6BILjTaftWhH5+3R/gQkQhH0NUaWNnRmds+Mq5DQ==}
    hasBin: true
    dependencies:
      '@babel/runtime': 7.18.6
      js-beautify: 1.14.4
      lodash: 4.17.21
      mjml-core: 4.13.0
      mjml-parser-xml: 4.13.0
      yargs: 16.2.0
    transitivePeerDependencies:
      - encoding
    dev: false

  /mjml-navbar/4.13.0:
    resolution: {integrity: sha512-0Oqyyk+OdtXfsjswRb/7Ql1UOjN4MbqFPKoyltJqtj+11MRpF5+Wjd74Dj9H7l81GFwkIB9OaP+ZMiD+TPECgg==}
    dependencies:
      '@babel/runtime': 7.18.6
      lodash: 4.17.21
      mjml-core: 4.13.0
    transitivePeerDependencies:
      - encoding
    dev: false

  /mjml-parser-xml/4.13.0:
    resolution: {integrity: sha512-phljtI8DaW++q0aybR/Ykv9zCyP/jCFypxVNo26r2IQo//VYXyc7JuLZZT8N/LAI8lZcwbTVxQPBzJTmZ5IfwQ==}
    dependencies:
      '@babel/runtime': 7.18.6
      detect-node: 2.0.4
      htmlparser2: 4.1.0
      lodash: 4.17.21
    dev: false

  /mjml-preset-core/4.13.0:
    resolution: {integrity: sha512-gxzYaKkvUrHuzT1oqjEPSDtdmgEnN99Hf5f1r2CR5aMOB1x66EA3T8ATvF1o7qrBTVV4KMVlQem3IubMSYJZRw==}
    dependencies:
      '@babel/runtime': 7.18.6
      mjml-accordion: 4.13.0
      mjml-body: 4.13.0
      mjml-button: 4.13.0
      mjml-carousel: 4.13.0
      mjml-column: 4.13.0
      mjml-divider: 4.13.0
      mjml-group: 4.13.0
      mjml-head: 4.13.0
      mjml-head-attributes: 4.13.0
      mjml-head-breakpoint: 4.13.0
      mjml-head-font: 4.13.0
      mjml-head-html-attributes: 4.13.0
      mjml-head-preview: 4.13.0
      mjml-head-style: 4.13.0
      mjml-head-title: 4.13.0
      mjml-hero: 4.13.0
      mjml-image: 4.13.0
      mjml-navbar: 4.13.0
      mjml-raw: 4.13.0
      mjml-section: 4.13.0
      mjml-social: 4.13.0
      mjml-spacer: 4.13.0
      mjml-table: 4.13.0
      mjml-text: 4.13.0
      mjml-wrapper: 4.13.0
    transitivePeerDependencies:
      - encoding
    dev: false

  /mjml-raw/4.13.0:
    resolution: {integrity: sha512-JbBYxwX1a/zbqnCrlDCRNqov2xqUrMCaEdTHfqE2athj479aQXvLKFM20LilTMaClp/dR0yfvFLfFVrC5ej4FQ==}
    dependencies:
      '@babel/runtime': 7.18.6
      lodash: 4.17.21
      mjml-core: 4.13.0
    transitivePeerDependencies:
      - encoding
    dev: false

  /mjml-section/4.13.0:
    resolution: {integrity: sha512-BLcqlhavtRakKtzDQPLv6Ae4Jt4imYWq/P0jo+Sjk7tP4QifgVA2KEQOirPK5ZUqw/lvK7Afhcths5rXZ2ItnQ==}
    dependencies:
      '@babel/runtime': 7.18.6
      lodash: 4.17.21
      mjml-core: 4.13.0
    transitivePeerDependencies:
      - encoding
    dev: false

  /mjml-social/4.13.0:
    resolution: {integrity: sha512-zL2a7Wwsk8OXF0Bqu+1B3La1UPwdTMcEXptO8zdh2V5LL6Xb7Gfyvx6w0CmmBtG5IjyCtqaKy5wtrcpG9Hvjfg==}
    dependencies:
      '@babel/runtime': 7.18.6
      lodash: 4.17.21
      mjml-core: 4.13.0
    transitivePeerDependencies:
      - encoding
    dev: false

  /mjml-spacer/4.13.0:
    resolution: {integrity: sha512-Acw4QJ0MJ38W4IewXuMX7hLaW1BZaln+gEEuTfrv0xwPdTxX1ILqz4r+s9mYMxYkIDLWMCjBvXyQK6aWlid13A==}
    dependencies:
      '@babel/runtime': 7.18.6
      lodash: 4.17.21
      mjml-core: 4.13.0
    transitivePeerDependencies:
      - encoding
    dev: false

  /mjml-table/4.13.0:
    resolution: {integrity: sha512-UAWPVMaGReQhf776DFdiwdcJTIHTek3zzQ1pb+E7VlypEYgIpFvdUJ39UIiiflhqtdBATmHwKBOtePwU0MzFMg==}
    dependencies:
      '@babel/runtime': 7.18.6
      lodash: 4.17.21
      mjml-core: 4.13.0
    transitivePeerDependencies:
      - encoding
    dev: false

  /mjml-text/4.13.0:
    resolution: {integrity: sha512-uDuraaQFdu+6xfuigCimbeznnOnJfwRdcCL1lTBTusTuEvW/5Va6m2D3mnMeEpl+bp4+cxesXIz9st6A9pcg5A==}
    dependencies:
      '@babel/runtime': 7.18.6
      lodash: 4.17.21
      mjml-core: 4.13.0
    transitivePeerDependencies:
      - encoding
    dev: false

  /mjml-validator/4.13.0:
    resolution: {integrity: sha512-uURYfyQYtHJ6Qz/1A7/+E9ezfcoISoLZhYK3olsxKRViwaA2Mm8gy/J3yggZXnsUXWUns7Qymycm5LglLEIiQg==}
    dependencies:
      '@babel/runtime': 7.18.6
    dev: false

  /mjml-wrapper/4.13.0:
    resolution: {integrity: sha512-p/44JvHg04rAFR7QDImg8nZucEokIjFH6KJMHxsO0frJtLZ+IuakctzlZAADHsqiR52BwocDsXSa+o9SE2l6Ng==}
    dependencies:
      '@babel/runtime': 7.18.6
      lodash: 4.17.21
      mjml-core: 4.13.0
      mjml-section: 4.13.0
    transitivePeerDependencies:
      - encoding
    dev: false

  /mjml/4.13.0:
    resolution: {integrity: sha512-OnFKESouLshz8DPFSb6M/dE8GkhiJnoy6LAam5TiLA1anAj24yQ2ZH388LtQoEkvTisqwiTmc9ejDh5ctnFaJQ==}
    hasBin: true
    dependencies:
      '@babel/runtime': 7.18.6
      mjml-cli: 4.13.0
      mjml-core: 4.13.0
      mjml-migrate: 4.13.0
      mjml-preset-core: 4.13.0
      mjml-validator: 4.13.0
    transitivePeerDependencies:
      - encoding
    dev: false

  /mkdirp/0.5.5:
    resolution: {integrity: sha512-NKmAlESf6jMGym1++R0Ra7wvhV+wFW63FaSOFPwRahvea0gMUcGUhVeAg/0BC0wiv9ih5NYPB1Wn1UEI1/L+xQ==}
    hasBin: true
    dependencies:
      minimist: 1.2.6

  /mkdirp/1.0.4:
    resolution: {integrity: sha512-vVqVZQyf3WLx2Shd0qJ9xuvqgAyKPLAiqITEtqW0oIUjzo3PePDd6fW9iFz30ef7Ysp/oiWqbhszeGWW2T6Gzw==}
    engines: {node: '>=10'}
    hasBin: true
    dev: false

  /mlly/0.5.12:
    resolution: {integrity: sha512-8moXGh6Hfy2Nmys3DDEm4CuxDBk5Y7Lk1jQ4JcwW0djO9b+SCKTpw0enIQeZIuEnPljdxHSGmcbXU9hpIIEYeQ==}
    dependencies:
      acorn: 8.8.0
      pathe: 0.3.4
      pkg-types: 0.3.3
      ufo: 0.8.5
    dev: true

  /moo/0.5.1:
    resolution: {integrity: sha512-I1mnb5xn4fO80BH9BLcF0yLypy2UKl+Cb01Fu0hJRkJjlCRtxZMWkTdAtDd5ZqCOxtCkhmRwyI57vWT+1iZ67w==}
    dev: false

  /mri/1.2.0:
    resolution: {integrity: sha512-tzzskb3bG8LvYGFF/mDTpq3jpI6Q9wc3LEmBaghu+DdCssd1FakN7Bc0hVNmEyGq1bq3RgfkCb3cmQLpNPOroA==}
    engines: {node: '>=4'}
    dev: true

  /mrmime/1.0.1:
    resolution: {integrity: sha512-hzzEagAgDyoU1Q6yg5uI+AorQgdvMCur3FcKf7NhMKWsaYg+RnbTyHRa/9IlLF9rf455MOCtcqqrQQ83pPP7Uw==}
    engines: {node: '>=10'}
    dev: true

  /ms/2.0.0:
    resolution: {integrity: sha512-Tpp60P6IUJDTuOq/5Z8cdskzJujfwqfOTkrwIwj7IRISpnkJnT6SyJ4PCPnGMoFjC9ddhal5KVIYtAt97ix05A==}

  /ms/2.1.2:
    resolution: {integrity: sha512-sGkPx+VjMtmA6MX27oA4FBFELFCZZ4S4XqeGOXCv68tT+jb3vk/RyaKWP0PTKyWtmLSM0b+adUTEvbs1PEaH2w==}

  /ms/2.1.3:
    resolution: {integrity: sha512-6FlzubTLZG3J2a/NVCAleEhjzq5oxgHyaCU9yYXvcLsvoVaHJq/s5xXI6/XXP6tz7R9xAOtHnSO/tXtF3WRTlA==}

  /multer/1.4.4-lts.1:
    resolution: {integrity: sha512-WeSGziVj6+Z2/MwQo3GvqzgR+9Uc+qt8SwHKh3gvNPiISKfsMfG4SvCOFYlxxgkXt7yIV2i1yczehm0EOKIxIg==}
    engines: {node: '>= 6.0.0'}
    dependencies:
      append-field: 1.0.0
      busboy: 1.6.0
      concat-stream: 1.6.2
      mkdirp: 0.5.5
      object-assign: 4.1.1
      type-is: 1.6.18
      xtend: 4.0.2

  /mute-stream/0.0.8:
    resolution: {integrity: sha512-nnbWWOkoWyUsTjKrhgD0dcz22mdkSnpYqbEjIm2nhwhuxlSkpywJmBo8h0ZqJdkp73mb90SssHkN4rsRaBAfAA==}
    dev: true

  /nanoid/3.3.4:
    resolution: {integrity: sha512-MqBkQh/OHTS2egovRtLk45wEyNXwF+cokD+1YPf9u5VfJiRdAiRwB2froX5Co9Rh20xs4siNPm8naNotSD6RBw==}
    engines: {node: ^10 || ^12 || ^13.7 || ^14 || >=15.0.1}
    hasBin: true

  /natural-compare/1.4.0:
    resolution: {integrity: sha512-OWND8ei3VtNC9h7V60qff3SVobHr996CTwgxubgyQYEpg290h9J0buyECNNJexkFm5sOajh5G116RYA1c8ZMSw==}
    dev: true

  /nearley/2.20.1:
    resolution: {integrity: sha512-+Mc8UaAebFzgV+KpI5n7DasuuQCHA89dmwm7JXw3TV43ukfNQ9DnBH3Mdb2g/I4Fdxc26pwimBWvjIw0UAILSQ==}
    hasBin: true
    dependencies:
      commander: 2.20.3
      moo: 0.5.1
      railroad-diagrams: 1.0.0
      randexp: 0.4.6
    dev: false

  /negotiator/0.6.3:
    resolution: {integrity: sha512-+EUsqGPLsM+j/zdChZjsnX51g4XrHFOIXwfnCVPGlQk/k5giakcKsuxCObBRu6DSm9opw/O6slWbJdghQM4bBg==}
    engines: {node: '>= 0.6'}

  /neo-async/2.6.2:
    resolution: {integrity: sha512-Yd3UES5mWCSqR+qNT93S3UoYUkqAZ9lLg8a7g9rimsWmYGK8cVToA4/sF3RrshdyV3sAGMXVUmpMYOw+dLpOuw==}

  /netmask/2.0.2:
    resolution: {integrity: sha512-dBpDMdxv9Irdq66304OLfEmQ9tbNRFnFTuZiLo+bD+r332bBmMJ8GBLXklIXXgxd3+v9+KUnZaUR5PJMa75Gsg==}
    engines: {node: '>= 0.4.0'}
    dev: false

  /no-case/2.3.2:
    resolution: {integrity: sha512-rmTZ9kz+f3rCvK2TD1Ue/oZlns7OGoIWP4fc3llxxRXlOkHKoWPPWJOfFYpITabSow43QJbRIoHQXtt10VldyQ==}
    dependencies:
      lower-case: 1.1.4
    dev: false

  /node-addon-api/5.0.0:
    resolution: {integrity: sha512-CvkDw2OEnme7ybCykJpVcKH+uAOLV2qLqiyla128dN9TkEWfrYmxG6C2boDe5KcNQqZF3orkqzGgOMvZ/JNekA==}
    dev: false

  /node-emoji/1.11.0:
    resolution: {integrity: sha512-wo2DpQkQp7Sjm2A0cq+sN7EHKO6Sl0ctXeBdFZrL9T9+UywORbufTcTZxom8YqpLQt/FqNMUkOpkZrJVYSKD3A==}
    dependencies:
      lodash: 4.17.21
    dev: true

  /node-fetch/2.6.7:
    resolution: {integrity: sha512-ZjMPFEfVx5j+y2yF35Kzx5sF7kDzxuDj6ziH4FFbOp87zKDZNx8yExJIb05OGF4Nlt9IHFIMBkRl41VdvcNdbQ==}
    engines: {node: 4.x || >=6.0.0}
    peerDependencies:
      encoding: ^0.1.0
    peerDependenciesMeta:
      encoding:
        optional: true
    dependencies:
      whatwg-url: 5.0.0

  /node-int64/0.4.0:
    resolution: {integrity: sha512-O5lz91xSOeoXP6DulyHfllpq+Eg00MWitZIbtPfoSEvqIHdl5gfcY6hYzDWnj0qD5tz52PI08u9qUvSVeUBeHw==}
    dev: true

  /node-releases/2.0.6:
    resolution: {integrity: sha512-PiVXnNuFm5+iYkLBNeq5211hvO38y63T0i2KKh2KnUs3RpzJ+JtODFjkD8yjLwnDkTYF1eKXheUwdssR+NRZdg==}
    dev: true

  /nodemailer/6.7.3:
    resolution: {integrity: sha512-KUdDsspqx89sD4UUyUKzdlUOper3hRkDVkrKh/89G+d9WKsU5ox51NWS4tB1XR5dPUdR4SP0E3molyEfOvSa3g==}
    engines: {node: '>=6.0.0'}
    dev: false

  /nodemailer/6.7.8:
    resolution: {integrity: sha512-2zaTFGqZixVmTxpJRCFC+Vk5eGRd/fYtvIR+dl5u9QXLTQWGIf48x/JXvo58g9sa0bU6To04XUv554Paykum3g==}
    engines: {node: '>=6.0.0'}
    dev: false

  /nopt/5.0.0:
    resolution: {integrity: sha512-Tbj67rffqceeLpcRXrT7vKAN8CwfPeIBgM7E6iBkmKLV7bEMwpGgYLGv0jACUsECaa/vuxP0IjEont6umdMgtQ==}
    engines: {node: '>=6'}
    hasBin: true
    dependencies:
      abbrev: 1.1.1
    dev: false

  /normalize-path/3.0.0:
    resolution: {integrity: sha512-6eZs5Ls3WtCisHWp9S2GUy8dqkpGi4BVSz3GaqiE6ezub0512ESztXUwUB6C6IKbQkY2Pnb/mD4WYojCRwcwLA==}
    engines: {node: '>=0.10.0'}

  /normalize-range/0.1.2:
    resolution: {integrity: sha512-bdok/XvKII3nUpklnV6P2hxtMNrCboOjAcyBuQnWEhO665FwrSNRxU+AqpsyvO6LgGYPspN+lu5CLtw4jPRKNA==}
    engines: {node: '>=0.10.0'}
    dev: true

  /npm-run-path/4.0.1:
    resolution: {integrity: sha512-S48WzZW777zhNIrn7gxOlISNAqi9ZC/uQFnRdbeIHhZhCA6UqpkOT8T1G7BvfdgP4Er8gF4sUbaS0i7QvIfCWw==}
    engines: {node: '>=8'}
    dependencies:
      path-key: 3.1.1
    dev: true

  /npmlog/5.0.1:
    resolution: {integrity: sha512-AqZtDUWOMKs1G/8lwylVjrdYgqA4d9nu8hc+0gzRxlDb1I10+FHBGMXs6aiQHFdCUUlqH99MUMuLfzWDNDtfxw==}
    dependencies:
      are-we-there-yet: 2.0.0
      console-control-strings: 1.1.0
      gauge: 3.0.2
      set-blocking: 2.0.0
    dev: false

  /nprogress/0.2.0:
    resolution: {integrity: sha512-I19aIingLgR1fmhftnbWWO3dXc0hSxqHQHQb3H8m+K3TnEn/iSeTZZOyvKXWqQESMwuUVnatlCnZdLBZZt2VSA==}
    dev: false

  /nth-check/2.1.1:
    resolution: {integrity: sha512-lqjrjmaOoAnWfMmBPL+XNnynZh2+swxiX3WUE0s4yEHI6m+AwrK2UZOimIRl3X/4QctVqS8AiZjFqyOGrMXb/w==}
    dependencies:
      boolbase: 1.0.0

  /nwsapi/2.2.0:
    resolution: {integrity: sha512-h2AatdwYH+JHiZpv7pt/gSX1XoRGb7L/qSIeuqA6GwYoF9w1vP1cw42TO0aI2pNyshRK5893hNSl+1//vHK7hQ==}
    dev: true

  /object-assign/4.1.1:
    resolution: {integrity: sha512-rJgTQnkUnH1sFw8yT6VSU3zD3sWmu6sZhIseY8VX+GRu3P6F7Fu+JNDoXfklElbLJSnc3FUQHVe4cU5hj+BcUg==}
    engines: {node: '>=0.10.0'}

  /object-hash/3.0.0:
    resolution: {integrity: sha512-RSn9F68PjH9HqtltsSnqYC1XXoWe9Bju5+213R98cNGttag9q9yAOTzdbsqvIa7aNm5WffBZFpWYr2aWrklWAw==}
    engines: {node: '>= 6'}

  /object-inspect/1.12.0:
    resolution: {integrity: sha512-Ho2z80bVIvJloH+YzRmpZVQe87+qASmBUKZDWgx9cu+KDrX2ZDH/3tMy+gXbZETVGs2M8YdxObOh7XAtim9Y0g==}

  /object-is/1.1.5:
    resolution: {integrity: sha512-3cyDsyHgtmi7I7DfSSI2LDp6SK2lwvtbg0p0R1e0RvTqF5ceGx+K2dfSjm1bKDMVCFEDAQvy+o8c6a7VujOddw==}
    engines: {node: '>= 0.4'}
    dependencies:
      call-bind: 1.0.2
      define-properties: 1.1.3
    dev: true

  /object-keys/1.1.1:
    resolution: {integrity: sha512-NuAESUOUMrlIXOfHKzD6bpPu3tYt3xvjNdRIQ+FeT0lNb4K8WR70CaDxhuNguS2XG+GjkyMwOzsN5ZktImfhLA==}
    engines: {node: '>= 0.4'}
    dev: true

  /object.assign/4.1.2:
    resolution: {integrity: sha512-ixT2L5THXsApyiUPYKmW+2EHpXXe5Ii3M+f4e+aJFAHao5amFRW6J0OO6c/LU8Be47utCx2GL89hxGB6XSmKuQ==}
    engines: {node: '>= 0.4'}
    dependencies:
      call-bind: 1.0.2
      define-properties: 1.1.3
      has-symbols: 1.0.3
      object-keys: 1.1.1
    dev: true

  /on-finished/2.3.0:
    resolution: {integrity: sha512-ikqdkGAAyf/X/gPhXGvfgAytDZtDbr+bkNUJ0N9h5MI/dmdgCs3l6hoHrcUv41sRKew3jIwrp4qQDXiK99Utww==}
    engines: {node: '>= 0.8'}
    dependencies:
      ee-first: 1.1.1
    dev: true

  /on-finished/2.4.1:
    resolution: {integrity: sha512-oVlzkg3ENAhCk2zdv7IJwd/QUD4z2RxRwpkcGY8psCVcCYZNq4wYnVWALHM+brtuJjePWiYF/ClmuDr8Ch5+kg==}
    engines: {node: '>= 0.8'}
    dependencies:
      ee-first: 1.1.1

  /once/1.4.0:
    resolution: {integrity: sha512-lNaJgI+2Q5URQBkccEKHTQOPaXdUxnZZElQTZY0MFUAuaEqe1E+Nyvgdz/aIyNi6Z9MzO5dv1H8n58/GELp3+w==}
    dependencies:
      wrappy: 1.0.2

  /onetime/5.1.2:
    resolution: {integrity: sha512-kbpaSSGJTWdAY5KPVeMOKXSrPtr8C8C7wodJbcsd51jRnmD+GZu8Y0VoU6Dm5Z4vWr0Ig/1NKuWRKf7j5aaYSg==}
    engines: {node: '>=6'}
    dependencies:
      mimic-fn: 2.1.0
    dev: true

  /open/7.4.2:
    resolution: {integrity: sha512-MVHddDVweXZF3awtlAS+6pgKLlm/JgxZ90+/NBurBoQctVOOB/zDdVjcyPzQ+0laDGbsWgrRkflI65sQeOgT9Q==}
    engines: {node: '>=8'}
    dependencies:
      is-docker: 2.2.1
      is-wsl: 2.2.0
    dev: false

  /optionator/0.8.3:
    resolution: {integrity: sha512-+IW9pACdk3XWmmTXG8m3upGUJst5XRGzxMRjXzAuJ1XnIFNvfhjjIuYkDvysnPQ7qzqVzLt78BCruntqRhWQbA==}
    engines: {node: '>= 0.8.0'}
    dependencies:
      deep-is: 0.1.4
      fast-levenshtein: 2.0.6
      levn: 0.3.0
      prelude-ls: 1.1.2
      type-check: 0.3.2
      word-wrap: 1.2.3

  /optionator/0.9.1:
    resolution: {integrity: sha512-74RlY5FCnhq4jRxVUPKDaRwrVNXMqsGsiW6AJw4XK8hmtm10wC0ypZBLw5IIp85NZMr91+qd1RvvENwg7jjRFw==}
    engines: {node: '>= 0.8.0'}
    dependencies:
      deep-is: 0.1.4
      fast-levenshtein: 2.0.6
      levn: 0.4.1
      prelude-ls: 1.2.1
      type-check: 0.4.0
      word-wrap: 1.2.3
    dev: true

  /ora/5.4.1:
    resolution: {integrity: sha512-5b6Y85tPxZZ7QytO+BQzysW31HJku27cRIlkbAXaNx+BdcVi+LlRFmVXzeF6a7JCwJpyw5c4b+YSVImQIrBpuQ==}
    engines: {node: '>=10'}
    dependencies:
      bl: 4.1.0
      chalk: 4.1.2
      cli-cursor: 3.1.0
      cli-spinners: 2.6.1
      is-interactive: 1.0.0
      is-unicode-supported: 0.1.0
      log-symbols: 4.1.0
      strip-ansi: 6.0.1
      wcwidth: 1.0.1
    dev: true

  /os-name/4.0.1:
    resolution: {integrity: sha512-xl9MAoU97MH1Xt5K9ERft2YfCAoaO6msy1OBA0ozxEC0x0TmIoE6K3QvgJMMZA9yKGLmHXNY/YZoDbiGDj4zYw==}
    engines: {node: '>=10'}
    dependencies:
      macos-release: 2.5.0
      windows-release: 4.0.0
    dev: true

  /os-tmpdir/1.0.2:
    resolution: {integrity: sha512-D2FR03Vir7FIu45XBY20mTb+/ZSWB00sjU9jdQXt83gDrI4Ztz5Fs7/yy74g2N5SVQY4xY1qDr4rNddwYRVX0g==}
    engines: {node: '>=0.10.0'}
    dev: true

  /p-limit/2.3.0:
    resolution: {integrity: sha512-//88mFWSJx8lxCzwdAABTJL2MyWB12+eIY7MDL2SqLmAkeKU9qxRvWuSyTjm3FUmpBEMuFfckAIqEaVGUDxb6w==}
    engines: {node: '>=6'}
    dependencies:
      p-try: 2.2.0
    dev: true

  /p-limit/3.1.0:
    resolution: {integrity: sha512-TYOanM3wGwNGsZN2cVTYPArw454xnXj5qmWF1bEoAc4+cU/ol7GVh7odevjp1FNHduHc3KZMcFduxU5Xc6uJRQ==}
    engines: {node: '>=10'}
    dependencies:
      yocto-queue: 0.1.0
    dev: true

  /p-locate/4.1.0:
    resolution: {integrity: sha512-R79ZZ/0wAxKGu3oYMlz8jy/kbhsNrS7SKZ7PxEHBgJ5+F2mtFW2fK2cOtBh1cHYkQsbzFV7I+EoRKe6Yt0oK7A==}
    engines: {node: '>=8'}
    dependencies:
      p-limit: 2.3.0
    dev: true

  /p-locate/5.0.0:
    resolution: {integrity: sha512-LaNjtRWUBY++zB5nE/NwcaoMylSPk+S+ZHNB1TzdbMJMny6dynpAGt7X/tl/QYq3TIeE6nxHppbo2LGymrG5Pw==}
    engines: {node: '>=10'}
    dependencies:
      p-limit: 3.1.0
    dev: true

  /p-try/2.2.0:
    resolution: {integrity: sha512-R4nPAVTAU0B9D35/Gk3uJf/7XYbQcyohSKdvAxIRSNghFl4e71hVoGnBNQz9cWaXxO2I10KTC+3jMdvvoKw6dQ==}
    engines: {node: '>=6'}
    dev: true

  /pac-proxy-agent/5.0.0:
    resolution: {integrity: sha512-CcFG3ZtnxO8McDigozwE3AqAw15zDvGH+OjXO4kzf7IkEKkQ4gxQ+3sdF50WmhQ4P/bVusXcqNE2S3XrNURwzQ==}
    engines: {node: '>= 8'}
    dependencies:
      '@tootallnate/once': 1.1.2
      agent-base: 6.0.2
      debug: 4.3.4
      get-uri: 3.0.2
      http-proxy-agent: 4.0.1
      https-proxy-agent: 5.0.0
      pac-resolver: 5.0.1
      raw-body: 2.5.1
      socks-proxy-agent: 5.0.1
    transitivePeerDependencies:
      - supports-color
    dev: false

  /pac-resolver/5.0.1:
    resolution: {integrity: sha512-cy7u00ko2KVgBAjuhevqpPeHIkCIqPe1v24cydhWjmeuzaBfmUWFCZJ1iAh5TuVzVZoUzXIW7K8sMYOZ84uZ9Q==}
    engines: {node: '>= 8'}
    dependencies:
      degenerator: 3.0.2
      ip: 1.1.8
      netmask: 2.0.2
    dev: false

  /param-case/2.1.1:
    resolution: {integrity: sha512-eQE845L6ot89sk2N8liD8HAuH4ca6Vvr7VWAWwt7+kvvG5aBcPmmphQ68JsEG2qa9n1TykS2DLeMt363AAH8/w==}
    dependencies:
      no-case: 2.3.2
    dev: false

  /parent-module/1.0.1:
    resolution: {integrity: sha512-GQ2EWRpQV8/o+Aw8YqtfZZPfNRWZYkbidE9k5rpl/hC3vtHHBfGm2Ifi6qWV+coDGkrUKZAxE3Lot5kcsRlh+g==}
    engines: {node: '>=6'}
    dependencies:
      callsites: 3.1.0
    dev: true

  /parse-cache-control/1.0.1:
    resolution: {integrity: sha512-60zvsJReQPX5/QP0Kzfd/VrpjScIQ7SHBW6bFCYfEP+fp0Eppr1SHhIO5nd1PjZtvclzSzES9D/p5nFJurwfWg==}
    dev: true

  /parse-code-context/1.0.0:
    resolution: {integrity: sha512-OZQaqKaQnR21iqhlnPfVisFjBWjhnMl5J9MgbP8xC+EwoVqbXrq78lp+9Zb3ahmLzrIX5Us/qbvBnaS3hkH6OA==}
    engines: {node: '>=6'}
    dev: true

  /parse-json/5.2.0:
    resolution: {integrity: sha512-ayCKvm/phCGxOkYRSCM82iDwct8/EonSEgCSxWxD7ve6jHggsFl4fZVQBPRNgQoKiuV/odhFrGzQXZwbifC8Rg==}
    engines: {node: '>=8'}
    dependencies:
      '@babel/code-frame': 7.16.7
      error-ex: 1.3.2
      json-parse-even-better-errors: 2.3.1
      lines-and-columns: 1.2.4
    dev: true

  /parse5-htmlparser2-tree-adapter/6.0.1:
    resolution: {integrity: sha512-qPuWvbLgvDGilKc5BoicRovlT4MtYT6JfJyBOMDsKoiT+GiuP5qyrPCnR9HcPECIJJmZh5jRndyNThnhhb/vlA==}
    dependencies:
      parse5: 6.0.1
    dev: false

  /parse5/6.0.1:
    resolution: {integrity: sha512-Ofn/CTFzRGTTxwpNEs9PP93gXShHcTq255nzRYSKe8AkVpZY7e1fpmTfOyoIvjP5HG7Z2ZM7VS9PPhQGW2pOpw==}

  /parseley/0.7.0:
    resolution: {integrity: sha512-xyOytsdDu077M3/46Am+2cGXEKM9U9QclBDv7fimY7e+BBlxh2JcBp2mgNsmkyA9uvgyTjVzDi7cP1v4hcFxbw==}
    dependencies:
      moo: 0.5.1
      nearley: 2.20.1
    dev: false

  /parseurl/1.3.3:
    resolution: {integrity: sha512-CiyeOxFT/JZyN5m0z9PfXw4SCBJ6Sygz1Dpl0wqjlhDEGGBP1GnsUVEL0p63hoG1fcj3fHynXi9NYO4nWOL+qQ==}
    engines: {node: '>= 0.8'}

  /passport-jwt/4.0.0:
    resolution: {integrity: sha512-BwC0n2GP/1hMVjR4QpnvqA61TxenUMlmfNjYNgK0ZAs0HK4SOQkHcSv4L328blNTLtHq7DbmvyNJiH+bn6C5Mg==}
    dependencies:
      jsonwebtoken: 8.5.1
      passport-strategy: 1.0.0
    dev: false

  /passport-local/1.0.0:
    resolution: {integrity: sha512-9wCE6qKznvf9mQYYbgJ3sVOHmCWoUNMVFoZzNoznmISbhnNNPhN9xfY3sLmScHMetEJeoY7CXwfhCe7argfQow==}
    engines: {node: '>= 0.4.0'}
    dependencies:
      passport-strategy: 1.0.0
    dev: false

  /passport-strategy/1.0.0:
    resolution: {integrity: sha512-CB97UUvDKJde2V0KDWWB3lyf6PC3FaZP7YxZ2G8OAtn9p4HI9j9JLP9qjOGZFvyl8uwNT8qM+hGnz/n16NI7oA==}
    engines: {node: '>= 0.4.0'}
    dev: false

  /passport/0.6.0:
    resolution: {integrity: sha512-0fe+p3ZnrWRW74fe8+SvCyf4a3Pb2/h7gFkQ8yTJpAO50gDzlfjZUZTO1k5Eg9kUct22OxHLqDZoKUWRHOh9ug==}
    engines: {node: '>= 0.4.0'}
    dependencies:
      passport-strategy: 1.0.0
      pause: 0.0.1
      utils-merge: 1.0.1
    dev: false

  /path-exists/4.0.0:
    resolution: {integrity: sha512-ak9Qy5Q7jYb2Wwcey5Fpvg2KoAc/ZIhLSLOSBmRmygPsGwkVVt0fZa0qrtMz+m6tJTAHfZQ8FnmB4MG4LWy7/w==}
    engines: {node: '>=8'}
    dev: true

  /path-is-absolute/1.0.1:
    resolution: {integrity: sha512-AVbw3UJ2e9bq64vSaS9Am0fje1Pa8pbGqTTsmXfaIiMpnr5DlDhfJOuLj9Sf95ZPVDAUerDfEk88MPmPe7UCQg==}
    engines: {node: '>=0.10.0'}

  /path-key/3.1.1:
    resolution: {integrity: sha512-ojmeN0qd+y0jszEtoY48r0Peq5dwMEkIlCOu6Q5f41lfkswXuKtYrhgoTpLnyIcHm24Uhqx+5Tqm2InSwLhE6Q==}
    engines: {node: '>=8'}
    dev: true

  /path-parse/1.0.7:
    resolution: {integrity: sha512-LDJzPVEEEPR+y48z93A0Ed0yXb8pAByGWo/k5YYdYgpY2/2EsOsksJrq7lOHxryrVOn1ejG6oAp8ahvOIQD8sw==}

  /path-to-regexp/0.1.7:
    resolution: {integrity: sha512-5DFkuoqlv1uYQKxy8omFBeJPQcdoE07Kv2sferDCrAq1ohOU+MSDswDIbnx3YAM60qIOnYa53wBhXW0EbMonrQ==}

  /path-to-regexp/3.2.0:
    resolution: {integrity: sha512-jczvQbCUS7XmS7o+y1aEO9OBVFeZBQ1MDSEqmO7xSoPgOPoowY/SxLpZ6Vh97/8qHZOteiCKb7gkG9gA2ZUxJA==}

  /path-type/4.0.0:
    resolution: {integrity: sha512-gDKb8aZMDeD/tZWs9P6+q0J9Mwkdl6xMV8TjnGP3qJVJ06bdMgkbBlLU8IdfOsIsFz2BW1rNVT3XuNEl8zPAvw==}
    engines: {node: '>=8'}
    dev: true

  /pathe/0.2.0:
    resolution: {integrity: sha512-sTitTPYnn23esFR3RlqYBWn4c45WGeLcsKzQiUpXJAyfcWkolvlYpV8FLo7JishK946oQwMFUCHXQ9AjGPKExw==}
    dev: true

  /pathe/0.3.4:
    resolution: {integrity: sha512-YWgqEdxf36R6vcsyj0A+yT/rDRPe0wui4J9gRR7T4whjU5Lx/jZOr75ckEgTNaLVQABAwsrlzHRpIKcCdXAQ5A==}
    dev: true

  /pause/0.0.1:
    resolution: {integrity: sha512-KG8UEiEVkR3wGEb4m5yZkVCzigAD+cVEJck2CzYZO37ZGJfctvVptVO192MwrtPhzONn6go8ylnOdMhKqi4nfg==}
    dev: false

  /pick-util/1.1.5:
    resolution: {integrity: sha512-H0MaM8T7wpQ/azvB12ChZw7kpSFzjsgv3Z+N7fUWnL1McTGSEeroCngcK4eOPiFQq08rAyKX3hadcAB1kUqfXA==}
    dependencies:
      '@jonkemp/package-utils': 1.0.8
    dev: false

  /picocolors/1.0.0:
    resolution: {integrity: sha512-1fygroTLlHu66zi26VoTDv8yRgm0Fccecssto+MhsZ0D/DGW2sm8E8AjW7NU5VVTRt5GxbeZ5qBuJr+HyLYkjQ==}

  /picomatch/2.3.1:
    resolution: {integrity: sha512-JU3teHTNjmE2VCGFzuY8EXzCDVwEqB2a8fsIvwaStHhAWJEeVd1o1QD80CU6+ZdEXXSLbSsuLwJjkCBWqRQUVA==}
    engines: {node: '>=8.6'}

  /pify/2.3.0:
    resolution: {integrity: sha512-udgsAY+fTnvv7kI7aaxbqwWNb0AHiB0qBO89PZKPkoTmGOgdbrHDKD+0B2X4uTfJ/FT1R09r9gTsjUjNJotuog==}
    engines: {node: '>=0.10.0'}
    dev: true

  /pinia/2.0.21_pj7ch6rmow6odq73xb5hfvge3q:
    resolution: {integrity: sha512-6ol04PtL29O0Z6JHI47O3JUSoyOJ7Og0rstXrHVMZSP4zAldsQBXJCNF0i/H7m8vp/Hjd/CSmuPl7C5QAwpeWQ==}
    peerDependencies:
      '@vue/composition-api': ^1.4.0
      typescript: '>=4.4.4'
      vue: ^2.6.14 || ^3.2.0
    peerDependenciesMeta:
      '@vue/composition-api':
        optional: true
      typescript:
        optional: true
    dependencies:
      '@vue/devtools-api': 6.2.1
      typescript: 4.8.2
      vue: 3.2.38
      vue-demi: 0.12.5_vue@3.2.38
    dev: false

  /pirates/4.0.5:
    resolution: {integrity: sha512-8V9+HQPupnaXMA23c5hvl69zXvTwTzyAYasnkb0Tts4XvO4CliqONMOnvlq26rkhLC3nWDFBJf73LU1e1VZLaQ==}
    engines: {node: '>= 6'}
    dev: true

  /pkg-dir/4.2.0:
    resolution: {integrity: sha512-HRDzbaKjC+AOWVXxAU/x54COGeIv9eb+6CkDSQoNTt4XyWoIJvuPsXizxu/Fr23EiekbtZwmh1IcIG/l/a10GQ==}
    engines: {node: '>=8'}
    dependencies:
      find-up: 4.1.0
    dev: true

  /pkg-types/0.3.3:
    resolution: {integrity: sha512-6AJcCMnjUQPQv/Wk960w0TOmjhdjbeaQJoSKWRQv9N3rgkessCu6J0Ydsog/nw1MbpnxHuPzYbfOn2KmlZO1FA==}
    dependencies:
      jsonc-parser: 3.2.0
      mlly: 0.5.12
      pathe: 0.3.4
    dev: true

  /pluralize/8.0.0:
    resolution: {integrity: sha512-Nc3IT5yHzflTfbjgqWcCPpo7DaKy4FnpB0l/zCAW0Tc7jxAiuqSxHasntB3D7887LSrA93kDJ9IXovxJYxyLCA==}
    engines: {node: '>=4'}
    dev: true

  /postcss-import/14.1.0_postcss@8.4.16:
    resolution: {integrity: sha512-flwI+Vgm4SElObFVPpTIT7SU7R3qk2L7PyduMcokiaVKuWv9d/U+Gm/QAd8NDLuykTWTkcrjOeD2Pp1rMeBTGw==}
    engines: {node: '>=10.0.0'}
    peerDependencies:
      postcss: ^8.0.0
    dependencies:
      postcss: 8.4.16
      postcss-value-parser: 4.2.0
      read-cache: 1.0.0
      resolve: 1.22.1
    dev: true

  /postcss-js/4.0.0_postcss@8.4.16:
    resolution: {integrity: sha512-77QESFBwgX4irogGVPgQ5s07vLvFqWr228qZY+w6lW599cRlK/HmnlivnnVUxkjHnCu4J16PDMHcH+e+2HbvTQ==}
    engines: {node: ^12 || ^14 || >= 16}
    peerDependencies:
      postcss: ^8.3.3
    dependencies:
      camelcase-css: 2.0.1
      postcss: 8.4.16
    dev: true

  /postcss-load-config/3.1.4_postcss@8.4.16:
    resolution: {integrity: sha512-6DiM4E7v4coTE4uzA8U//WhtPwyhiim3eyjEMFCnUpzbrkK9wJHgKDT2mR+HbtSrd/NubVaYTOpSpjUl8NQeRg==}
    engines: {node: '>= 10'}
    peerDependencies:
      postcss: '>=8.0.9'
      ts-node: '>=9.0.0'
    peerDependenciesMeta:
      postcss:
        optional: true
      ts-node:
        optional: true
    dependencies:
      lilconfig: 2.0.6
      postcss: 8.4.16
      yaml: 1.10.2
    dev: true

  /postcss-nested/5.0.6_postcss@8.4.16:
    resolution: {integrity: sha512-rKqm2Fk0KbA8Vt3AdGN0FB9OBOMDVajMG6ZCf/GoHgdxUJ4sBFp0A/uMIRm+MJUdo33YXEtjqIz8u7DAp8B7DA==}
    engines: {node: '>=12.0'}
    peerDependencies:
      postcss: ^8.2.14
    dependencies:
      postcss: 8.4.16
      postcss-selector-parser: 6.0.10
    dev: true

  /postcss-selector-parser/6.0.10:
    resolution: {integrity: sha512-IQ7TZdoaqbT+LCpShg46jnZVlhWD2w6iQYAcYXfHARZ7X1t/UGhhceQDs5X0cGqKvYlHNOuv7Oa1xmb0oQuA3w==}
    engines: {node: '>=4'}
    dependencies:
      cssesc: 3.0.0
      util-deprecate: 1.0.2
    dev: true

  /postcss-value-parser/4.2.0:
    resolution: {integrity: sha512-1NNCs6uurfkVbeXG4S8JFT9t19m45ICnif8zWLd5oPSZ50QnwMfK+H3jv408d4jw/7Bttv5axS5IiHoLaVNHeQ==}
    dev: true

  /postcss/8.4.16:
    resolution: {integrity: sha512-ipHE1XBvKzm5xI7hiHCZJCSugxvsdq2mPnsq5+UF+VHCjiBvtDrlxJfMBToWaP9D5XlgNmcFGqoHmUn0EYEaRQ==}
    engines: {node: ^10 || ^12 || >=14}
    dependencies:
      nanoid: 3.3.4
      picocolors: 1.0.0
      source-map-js: 1.0.2

  /prelude-ls/1.1.2:
    resolution: {integrity: sha512-ESF23V4SKG6lVSGZgYNpbsiaAkdab6ZgOxe52p7+Kid3W3u3bxR4Vfd/o21dmN7jSt0IwgZ4v5MUd26FEtXE9w==}
    engines: {node: '>= 0.8.0'}

  /prelude-ls/1.2.1:
    resolution: {integrity: sha512-vkcDPrRZo1QZLbn5RLGPpg/WmIQ65qoWWhcGKf/b5eplkkarX0m9z8ppCat4mlOqUsWpyNuYgO3VRyrYHSzX5g==}
    engines: {node: '>= 0.8.0'}
    dev: true

  /prettier-linter-helpers/1.0.0:
    resolution: {integrity: sha512-GbK2cP9nraSSUF9N2XwUwqfzlAFlMNYYl+ShE/V+H8a9uNl/oUqB1w2EL54Jh0OlyRSd8RfWYJ3coVS4TROP2w==}
    engines: {node: '>=6.0.0'}
    dependencies:
      fast-diff: 1.2.0
    dev: true

  /prettier-plugin-tailwindcss/0.1.13_prettier@2.7.1:
    resolution: {integrity: sha512-/EKQURUrxLu66CMUg4+1LwGdxnz8of7IDvrSLqEtDqhLH61SAlNNUSr90UTvZaemujgl3OH/VHg+fyGltrNixw==}
    engines: {node: '>=12.17.0'}
    peerDependencies:
      prettier: '>=2.2.0'
    dependencies:
      prettier: 2.7.1
    dev: true

  /prettier/2.7.1:
    resolution: {integrity: sha512-ujppO+MkdPqoVINuDFDRLClm7D78qbDt0/NR+wp5FqEZOoTNAjPHWj17QRhu7geIHJfcNhRk1XVQmF8Bp3ye+g==}
    engines: {node: '>=10.13.0'}
    hasBin: true
    dev: true

  /pretty-format/27.5.1:
    resolution: {integrity: sha512-Qb1gy5OrP5+zDf2Bvnzdl3jsTf1qXVMazbvCoKhtKqVs4/YK4ozX4gKQJJVyNe+cajNPn0KoC0MC3FUmaHWEmQ==}
    engines: {node: ^10.13.0 || ^12.13.0 || ^14.15.0 || >=15.0.0}
    dependencies:
      ansi-regex: 5.0.1
      ansi-styles: 5.2.0
      react-is: 17.0.2
    dev: true

  /preview-email/3.0.5:
    resolution: {integrity: sha512-q37jdkVw+wic0o/7xYhOTBS4kF0WX3two0OepmR1Fhxp9NTpO3rJTccAjQm95gJx/2Wa/Nv98sr9pXIQ77/foA==}
    engines: {node: '>=10'}
    deprecated: Please upgrade to v3.0.7+ as we have added iOS Simulator support to previewing emails! See <https://github.com/forwardemail/preview-email/releases/tag/v3.0.6> and screenshots at <https://github.com/forwardemail/preview-email\#ios-simulator>.
    dependencies:
      dayjs: 1.11.3
      debug: 4.3.4
      mailparser: 3.5.0
      nodemailer: 6.7.8
      open: 7.4.2
      pug: 3.0.2
      uuid: 8.3.2
    transitivePeerDependencies:
      - supports-color
    dev: false

  /prisma/4.3.1:
    resolution: {integrity: sha512-90xo06wtqil76Xsi3mNpc4Js3SdDRR5g4qb9h+4VWY4Y8iImJY6xc3PX+C9xxTSt1lr0Q89A0MLkJjd8ax6KiQ==}
    engines: {node: '>=14.17'}
    hasBin: true
    requiresBuild: true
    dependencies:
      '@prisma/engines': 4.3.1

  /process-nextick-args/2.0.1:
    resolution: {integrity: sha512-3ouUOpQhtgrbOa17J7+uxOTpITYWaGP7/AhoR3+A+/1e9skrzelGi/dXzEYyvbxubEF6Wn2ypscTKiKJFFn1ag==}

  /promise/7.3.1:
    resolution: {integrity: sha512-nolQXZ/4L+bP/UGlkfaIujX9BKxGwmQ9OT4mOt5yvy8iK1h3wqTEJCijzGANTCCl9nWjY41juyAn2K3Q1hLLTg==}
    dependencies:
      asap: 2.0.6
    dev: false

  /promise/8.1.0:
    resolution: {integrity: sha512-W04AqnILOL/sPRXziNicCjSNRruLAuIHEOVBazepu0545DDNGYHz7ar9ZgZ1fMU8/MA4mVxp5rkBWRi6OXIy3Q==}
    dependencies:
      asap: 2.0.6
    dev: true

  /prompts/2.4.2:
    resolution: {integrity: sha512-NxNv/kLguCA7p3jE8oL2aEBsrJWgAakBpgmgK6lpPWV+WuOmY6r2/zbAVnP+T8bQlA0nzHXSJSJW0Hq7ylaD2Q==}
    engines: {node: '>= 6'}
    dependencies:
      kleur: 3.0.3
      sisteransi: 1.0.5
    dev: true

  /proto-list/1.2.4:
    resolution: {integrity: sha512-vtK/94akxsTMhe0/cbfpR+syPuszcuwhqVjJq26CuNDgFGj682oRBXOP5MJpv2r7JtE8MsiepGIqvvOTBwn2vA==}
    dev: false

  /proxy-addr/2.0.7:
    resolution: {integrity: sha512-llQsMLSUDUPT44jdrU/O37qlnifitDP+ZwrmmZcoSKyLKvtZxpyV0n2/bD/N4tBAAZ/gJEdZU7KMraoK1+XYAg==}
    engines: {node: '>= 0.10'}
    dependencies:
      forwarded: 0.2.0
      ipaddr.js: 1.9.1

  /proxy-agent/5.0.0:
    resolution: {integrity: sha512-gkH7BkvLVkSfX9Dk27W6TyNOWWZWRilRfk1XxGNWOYJ2TuedAv1yFpCaU9QSBmBe716XOTNpYNOzhysyw8xn7g==}
    engines: {node: '>= 8'}
    dependencies:
      agent-base: 6.0.2
      debug: 4.3.4
      http-proxy-agent: 4.0.1
      https-proxy-agent: 5.0.0
      lru-cache: 5.1.1
      pac-proxy-agent: 5.0.0
      proxy-from-env: 1.1.0
      socks-proxy-agent: 5.0.1
    transitivePeerDependencies:
      - supports-color
    dev: false

  /proxy-from-env/1.1.0:
    resolution: {integrity: sha512-D+zkORCbA9f1tdWRK0RaCR3GPv50cMxcrz4X8k5LTSUD1Dkw47mKJEZQNunItRTkWwgtaUSo1RVFRIG9ZXiFYg==}
    dev: false

  /pseudomap/1.0.2:
    resolution: {integrity: sha512-b/YwNhb8lk1Zz2+bXXpS/LK9OisiZZ1SNsSLxN1x2OXVEhW2Ckr/7mWE5vrC1ZTiJlD9g19jWszTmJsB+oEpFQ==}
    dev: false

  /psl/1.8.0:
    resolution: {integrity: sha512-RIdOzyoavK+hA18OGGWDqUTsCLhtA7IcZ/6NCs4fFJaHBDab+pDDmDIByWFRQJq2Cd7r1OoQxBGKOaztq+hjIQ==}
    dev: true

  /pug-attrs/3.0.0:
    resolution: {integrity: sha512-azINV9dUtzPMFQktvTXciNAfAuVh/L/JCl0vtPCwvOA21uZrC08K/UnmrL+SXGEVc1FwzjW62+xw5S/uaLj6cA==}
    dependencies:
      constantinople: 4.0.1
      js-stringify: 1.0.2
      pug-runtime: 3.0.1
    dev: false

  /pug-code-gen/3.0.2:
    resolution: {integrity: sha512-nJMhW16MbiGRiyR4miDTQMRWDgKplnHyeLvioEJYbk1RsPI3FuA3saEP8uwnTb2nTJEKBU90NFVWJBk4OU5qyg==}
    dependencies:
      constantinople: 4.0.1
      doctypes: 1.1.0
      js-stringify: 1.0.2
      pug-attrs: 3.0.0
      pug-error: 2.0.0
      pug-runtime: 3.0.1
      void-elements: 3.1.0
      with: 7.0.2
    dev: false

  /pug-error/2.0.0:
    resolution: {integrity: sha512-sjiUsi9M4RAGHktC1drQfCr5C5eriu24Lfbt4s+7SykztEOwVZtbFk1RRq0tzLxcMxMYTBR+zMQaG07J/btayQ==}
    dev: false

  /pug-filters/4.0.0:
    resolution: {integrity: sha512-yeNFtq5Yxmfz0f9z2rMXGw/8/4i1cCFecw/Q7+D0V2DdtII5UvqE12VaZ2AY7ri6o5RNXiweGH79OCq+2RQU4A==}
    dependencies:
      constantinople: 4.0.1
      jstransformer: 1.0.0
      pug-error: 2.0.0
      pug-walk: 2.0.0
      resolve: 1.22.1
    dev: false

  /pug-lexer/5.0.1:
    resolution: {integrity: sha512-0I6C62+keXlZPZkOJeVam9aBLVP2EnbeDw3An+k0/QlqdwH6rv8284nko14Na7c0TtqtogfWXcRoFE4O4Ff20w==}
    dependencies:
      character-parser: 2.2.0
      is-expression: 4.0.0
      pug-error: 2.0.0
    dev: false

  /pug-linker/4.0.0:
    resolution: {integrity: sha512-gjD1yzp0yxbQqnzBAdlhbgoJL5qIFJw78juN1NpTLt/mfPJ5VgC4BvkoD3G23qKzJtIIXBbcCt6FioLSFLOHdw==}
    dependencies:
      pug-error: 2.0.0
      pug-walk: 2.0.0
    dev: false

  /pug-load/3.0.0:
    resolution: {integrity: sha512-OCjTEnhLWZBvS4zni/WUMjH2YSUosnsmjGBB1An7CsKQarYSWQ0GCVyd4eQPMFJqZ8w9xgs01QdiZXKVjk92EQ==}
    dependencies:
      object-assign: 4.1.1
      pug-walk: 2.0.0
    dev: false

  /pug-parser/6.0.0:
    resolution: {integrity: sha512-ukiYM/9cH6Cml+AOl5kETtM9NR3WulyVP2y4HOU45DyMim1IeP/OOiyEWRr6qk5I5klpsBnbuHpwKmTx6WURnw==}
    dependencies:
      pug-error: 2.0.0
      token-stream: 1.0.0
    dev: false

  /pug-runtime/3.0.1:
    resolution: {integrity: sha512-L50zbvrQ35TkpHwv0G6aLSuueDRwc/97XdY8kL3tOT0FmhgG7UypU3VztfV/LATAvmUfYi4wNxSajhSAeNN+Kg==}
    dev: false

  /pug-strip-comments/2.0.0:
    resolution: {integrity: sha512-zo8DsDpH7eTkPHCXFeAk1xZXJbyoTfdPlNR0bK7rpOMuhBYb0f5qUVCO1xlsitYd3w5FQTK7zpNVKb3rZoUrrQ==}
    dependencies:
      pug-error: 2.0.0
    dev: false

  /pug-walk/2.0.0:
    resolution: {integrity: sha512-yYELe9Q5q9IQhuvqsZNwA5hfPkMJ8u92bQLIMcsMxf/VADjNtEYptU+inlufAFYcWdHlwNfZOEnOOQrZrcyJCQ==}
    dev: false

  /pug/3.0.2:
    resolution: {integrity: sha512-bp0I/hiK1D1vChHh6EfDxtndHji55XP/ZJKwsRqrz6lRia6ZC2OZbdAymlxdVFwd1L70ebrVJw4/eZ79skrIaw==}
    dependencies:
      pug-code-gen: 3.0.2
      pug-filters: 4.0.0
      pug-lexer: 5.0.1
      pug-linker: 4.0.0
      pug-load: 3.0.0
      pug-parser: 6.0.0
      pug-runtime: 3.0.1
      pug-strip-comments: 2.0.0
    dev: false

  /pump/3.0.0:
    resolution: {integrity: sha512-LwZy+p3SFs1Pytd/jYct4wpv49HiYCqd9Rlc5ZVdk0V+8Yzv6jR5Blk3TRmPL1ft69TxP0IMZGJ+WPFU2BFhww==}
    dependencies:
      end-of-stream: 1.4.4
      once: 1.4.0
    dev: true

  /punycode/2.1.1:
    resolution: {integrity: sha512-XRsRjdf+j5ml+y/6GKHPZbrF/8p2Yga0JPtdqTIY2Xe5ohJPD9saDJJLPvp9+NSBprVvevdXZybnj2cv8OEd0A==}
    engines: {node: '>=6'}
    dev: true

  /qs/6.10.3:
    resolution: {integrity: sha512-wr7M2E0OFRfIfJZjKGieI8lBKb7fRCH4Fv5KNPEs7gJ8jadvotdsS08PzOKR7opXhZ/Xkjtt3WF9g38drmyRqQ==}
    engines: {node: '>=0.6'}
    dependencies:
      side-channel: 1.0.4

  /qs/6.9.3:
    resolution: {integrity: sha512-EbZYNarm6138UKKq46tdx08Yo/q9ZhFoAXAI1meAFd2GtbRDhbZY2WQSICskT0c5q99aFzLG1D4nvTk9tqfXIw==}
    engines: {node: '>=0.6'}

  /queue-microtask/1.2.3:
    resolution: {integrity: sha512-NuaNSa6flKT5JaSYQzJok04JzTL1CA6aGhv5rfLW3PgqA+M2ChpZQnAC8h8i4ZFkBS8X5RqkDBHA7r4hej3K9A==}
    dev: true

  /quick-lru/5.1.1:
    resolution: {integrity: sha512-WuyALRjWPDGtt/wzJiadO5AXY+8hZ80hVpe6MyivgraREW751X3SbhRvG3eLKOYN+8VEvqLcf3wdnt44Z4S4SA==}
    engines: {node: '>=10'}
    dev: true

  /railroad-diagrams/1.0.0:
    resolution: {integrity: sha512-cz93DjNeLY0idrCNOH6PviZGRN9GJhsdm9hpn1YCS879fj4W+x5IFJhhkRZcwVgMmFF7R82UA/7Oh+R8lLZg6A==}
    dev: false

  /randexp/0.4.6:
    resolution: {integrity: sha512-80WNmd9DA0tmZrw9qQa62GPPWfuXJknrmVmLcxvq4uZBdYqb1wYoKTmnlGUchvVWe0XiLupYkBoXVOxz3C8DYQ==}
    engines: {node: '>=0.12'}
    dependencies:
      discontinuous-range: 1.0.0
      ret: 0.1.15
    dev: false

  /randombytes/2.1.0:
    resolution: {integrity: sha512-vYl3iOX+4CKUWuxGi9Ukhie6fsqXqS9FE2Zaic4tNFD2N2QQaXOMFbuKK4QmDHC0JO6B1Zp41J0LpT0oR68amQ==}
    dependencies:
      safe-buffer: 5.2.1
    dev: true

  /range-parser/1.2.1:
    resolution: {integrity: sha512-Hrgsx+orqoygnmhFbKaHE6c296J+HTAQXoxEF6gNupROmmGJRoyzfG3ccAveqCBrwr/2yxQ5BVd/GTl5agOwSg==}
    engines: {node: '>= 0.6'}

  /raw-body/2.5.1:
    resolution: {integrity: sha512-qqJBtEyVgS0ZmPGdCFPWJ3FreoqvG4MVQln/kCgF7Olq95IbOp0/BWyMwbdtn4VTvkM8Y7khCQ2Xgk/tcrCXig==}
    engines: {node: '>= 0.8'}
    dependencies:
      bytes: 3.1.2
      http-errors: 2.0.0
      iconv-lite: 0.4.24
      unpipe: 1.0.0

  /react-is/17.0.2:
    resolution: {integrity: sha512-w2GsyukL62IJnlaff/nRegPQR94C/XXamvMWmSHRJ4y7Ts/4ocGRmTHvOs8PSE6pB3dWOrD/nueuU5sduBsQ4w==}
    dev: true

  /read-cache/1.0.0:
    resolution: {integrity: sha512-Owdv/Ft7IjOgm/i0xvNDZ1LrRANRfew4b2prF3OWMQLxLfu3bS8FVhCsrSCMK4lR56Y9ya+AThoTpDCTxCmpRA==}
    dependencies:
      pify: 2.3.0
    dev: true

  /readable-stream/1.1.14:
    resolution: {integrity: sha512-+MeVjFf4L44XUkhM1eYbD8fyEsxcV81pqMSR5gblfcLCHfZvbrqy4/qYHE+/R5HoBUT11WV5O08Cr1n3YXkWVQ==}
    dependencies:
      core-util-is: 1.0.3
      inherits: 2.0.4
      isarray: 0.0.1
      string_decoder: 0.10.31
    dev: false

  /readable-stream/2.3.7:
    resolution: {integrity: sha512-Ebho8K4jIbHAxnuxi7o42OrZgF/ZTNcsZj6nRKyUmkhLFq8CHItp/fy6hQZuZmP/n3yZ9VBUbp4zz/mX8hmYPw==}
    dependencies:
      core-util-is: 1.0.3
      inherits: 2.0.4
      isarray: 1.0.0
      process-nextick-args: 2.0.1
      safe-buffer: 5.1.2
      string_decoder: 1.1.1
      util-deprecate: 1.0.2

  /readable-stream/3.6.0:
    resolution: {integrity: sha512-BViHy7LKeTz4oNnkcLJ+lVSL6vpiFeX6/d3oSH8zCW7UxP2onchk+vTGB143xuFjHS3deTgkKoXXymXqymiIdA==}
    engines: {node: '>= 6'}
    dependencies:
      inherits: 2.0.4
      string_decoder: 1.3.0
      util-deprecate: 1.0.2

  /readdirp/3.6.0:
    resolution: {integrity: sha512-hOS089on8RduqdbhvQ5Z37A0ESjsqz6qnRcffsMU3495FuTdqSm+7bhJ29JvIOsBDEEnan5DPu9t3To9VRlMzA==}
    engines: {node: '>=8.10.0'}
    dependencies:
      picomatch: 2.3.1

  /rechoir/0.6.2:
    resolution: {integrity: sha512-HFM8rkZ+i3zrV+4LQjwQ0W+ez98pApMGM3HUrN04j3CqzPOzl9nmP15Y8YXNm8QHGv/eacOVEjqhmWpkRV0NAw==}
    engines: {node: '>= 0.10'}
    dependencies:
      resolve: 1.22.1
    dev: true

  /redis-commands/1.7.0:
    resolution: {integrity: sha512-nJWqw3bTFy21hX/CPKHth6sfhZbdiHP6bTawSgQBlKOVRG7EZkfHbbHwQJnrE4vsQf0CMNE+3gJ4Fmm16vdVlQ==}
    dev: false

  /redis-errors/1.2.0:
    resolution: {integrity: sha512-1qny3OExCf0UvUV/5wpYKf2YwPcOqXzkwKKSmKHiE6ZMQs5heeE/c8eXK+PNllPvmjgAbfnsbpkGZWy8cBpn9w==}
    engines: {node: '>=4'}
    dev: false

  /redis-parser/3.0.0:
    resolution: {integrity: sha512-DJnGAeenTdpMEH6uAJRK/uiyEIH9WVsUmoLwzudwGJUwZPp80PDBWPHXSAGNPwNvIXAbe7MSUB1zQFugFml66A==}
    engines: {node: '>=4'}
    dependencies:
      redis-errors: 1.2.0
    dev: false

  /redis/3.1.2:
    resolution: {integrity: sha512-grn5KoZLr/qrRQVwoSkmzdbw6pwF+/rwODtrOr6vuBRiR/f3rjSTGupbF90Zpqm2oenix8Do6RV7pYEkGwlKkw==}
    engines: {node: '>=10'}
    dependencies:
      denque: 1.5.1
      redis-commands: 1.7.0
      redis-errors: 1.2.0
      redis-parser: 3.0.0
    dev: false

  /reflect-metadata/0.1.13:
    resolution: {integrity: sha512-Ts1Y/anZELhSsjMcU605fU9RE4Oi3p5ORujwbIKXfWa+0Zxs510Qrmrce5/Jowq3cHSZSJqBjypxmHarc+vEWg==}

  /regenerator-runtime/0.13.9:
    resolution: {integrity: sha512-p3VT+cOEgxFsRRA9X4lkI1E+k2/CtnKtU4gcxyaCUreilL/vqI6CdZ3wxVUx3UOUg+gnUOQQcRI7BmSI656MYA==}
    dev: false

  /regexp.prototype.flags/1.4.2:
    resolution: {integrity: sha512-Ynz8fTQW5/1elh+jWU2EDDzeoNbD0OQ0R+D1VJU5ATOkUaro4A9YEkdN2ODQl/8UQFPPpZNw91fOcLFamM7Pww==}
    engines: {node: '>= 0.4'}
    dependencies:
      call-bind: 1.0.2
      define-properties: 1.1.3
    dev: true

  /regexpp/3.2.0:
    resolution: {integrity: sha512-pq2bWo9mVD43nbts2wGv17XLiNLya+GklZ8kaDLV2Z08gDCsGpnKn9BFMepvWuHCbyVvY7J5o5+BVvoQbmlJLg==}
    engines: {node: '>=8'}
    dev: true

  /relateurl/0.2.7:
    resolution: {integrity: sha512-G08Dxvm4iDN3MLM0EsP62EDV9IuhXPR6blNz6Utcp7zyV3tr4HVNINt6MpaRWbxoOHT3Q7YN2P+jaHX8vUbgog==}
    engines: {node: '>= 0.10'}
    dev: false

  /remote-content/3.0.0:
    resolution: {integrity: sha512-/hjCYVqWY/jYR07ptEJpClnYrGedSQ5AxCrEeMb3NlrxTgUK/7+iCOReE3z1QMYm3UL7sJX3o7cww/NC6UgyhA==}
    dependencies:
      proxy-from-env: 1.1.0
      superagent: 7.1.5
      superagent-proxy: 3.0.0_superagent@7.1.5
    transitivePeerDependencies:
      - supports-color
    dev: false

  /require-directory/2.1.1:
    resolution: {integrity: sha512-fGxEI7+wsG9xrvdjsrlmL22OMTTiHRwAMroiEeMgq8gzoLC/PQr7RsRDSTLUg/bZAZtF+TVIkHc6/4RIKrui+Q==}
    engines: {node: '>=0.10.0'}

  /require-from-string/2.0.2:
    resolution: {integrity: sha512-Xf0nWe6RseziFMu+Ap9biiUbmplq6S9/p+7w7YXP/JBHhrUDDUhwa+vANyubuqfZWTveU//DYVGsDG7RKL/vEw==}
    engines: {node: '>=0.10.0'}
    dev: true

  /resolve-cwd/3.0.0:
    resolution: {integrity: sha512-OrZaX2Mb+rJCpH/6CpSqt9xFVpN++x01XnN2ie9g6P5/3xelLAkXWVADpdz1IHD/KFfEXyE6V0U01OQ3UO2rEg==}
    engines: {node: '>=8'}
    dependencies:
      resolve-from: 5.0.0
    dev: true

  /resolve-from/4.0.0:
    resolution: {integrity: sha512-pb/MYmXstAkysRFx8piNI1tGFNQIFA3vkE3Gq4EuA1dF6gHp/+vgZqsCGJapvy8N3Q+4o7FwvquPJcnZ7RYy4g==}
    engines: {node: '>=4'}
    dev: true

  /resolve-from/5.0.0:
    resolution: {integrity: sha512-qYg9KP24dD5qka9J47d0aVky0N+b4fTU89LN9iDnjB5waksiC49rvMB0PrUJQGoTmH50XPiqOvAjDfaijGxYZw==}
    engines: {node: '>=8'}
    dev: true

  /resolve.exports/1.1.0:
    resolution: {integrity: sha512-J1l+Zxxp4XK3LUDZ9m60LRJF/mAe4z6a4xyabPHk7pvK5t35dACV32iIjJDFeWZFfZlO29w6SZ67knR0tHzJtQ==}
    engines: {node: '>=10'}
    dev: true

  /resolve/1.22.1:
    resolution: {integrity: sha512-nBpuuYuY5jFsli/JIs1oldw6fOQCBioohqWZg/2hiaOybXOft4lonv85uDOKXdf8rhyK159cxU5cDcK/NKk8zw==}
    hasBin: true
    dependencies:
      is-core-module: 2.9.0
      path-parse: 1.0.7
      supports-preserve-symlinks-flag: 1.0.0

  /restore-cursor/3.1.0:
    resolution: {integrity: sha512-l+sSefzHpj5qimhFSE5a8nufZYAM3sBSVMAPtYkmC+4EH2anSGaEMXSD0izRQbu9nfyQ9y5JrVmp7E8oZrUjvA==}
    engines: {node: '>=8'}
    dependencies:
      onetime: 5.1.2
      signal-exit: 3.0.7
    dev: true

  /ret/0.1.15:
    resolution: {integrity: sha512-TTlYpa+OL+vMMNG24xSlQGEJ3B/RzEfUlLct7b5G/ytav+wPrplCpVMFuwzXbkecJrb6IYo1iFb0S9v37754mg==}
    engines: {node: '>=0.12'}
    dev: false

  /reusify/1.0.4:
    resolution: {integrity: sha512-U9nH88a3fc/ekCF1l0/UP1IosiuIjyTh7hBvXVMHYgVcfGvt897Xguj2UOLDeI5BG2m7/uwyaLVT6fbtCwTyzw==}
    engines: {iojs: '>=1.0.0', node: '>=0.10.0'}
    dev: true

  /rimraf/3.0.2:
    resolution: {integrity: sha512-JZkJMZkAGFFPP2YqXZXPbMlMBgsxzE8ILs4lMIX/2o0L9UBw9O/Y3o6wFw/i9YLapcUJWwqbi3kdxIPdC62TIA==}
    dependencies:
      glob: 7.2.0

  /rollup/2.77.3:
    resolution: {integrity: sha512-/qxNTG7FbmefJWoeeYJFbHehJ2HNWnjkAFRKzWN/45eNBBF/r8lo992CwcJXEzyVxs5FmfId+vTSTQDb+bxA+g==}
    engines: {node: '>=10.0.0'}
    hasBin: true
    optionalDependencies:
      fsevents: 2.3.2
    dev: true

  /run-async/2.4.1:
    resolution: {integrity: sha512-tvVnVv01b8c1RrA6Ep7JkStj85Guv/YrMcwqYQnwjsAS2cTmmPGBBjAjpCW7RrSodNSoE2/qg9O4bceNvUuDgQ==}
    engines: {node: '>=0.12.0'}
    dev: true

  /run-parallel/1.2.0:
    resolution: {integrity: sha512-5l4VyZR86LZ/lDxZTR6jqL8AFE2S0IFLMP26AbjsLVADxHdhB/c0GUsH+y39UfCi3dzz8OlQuPmnaJOMoDHQBA==}
    dependencies:
      queue-microtask: 1.2.3
    dev: true

  /rxjs/6.6.7:
    resolution: {integrity: sha512-hTdwr+7yYNIT5n4AMYp85KA6yw2Va0FLa3Rguvbpa4W3I5xynaBZo41cM3XM+4Q6fRMj3sBYIR1VAmZMXYJvRQ==}
    engines: {npm: '>=2.0.0'}
    dependencies:
      tslib: 1.14.1
    dev: true

  /rxjs/7.5.6:
    resolution: {integrity: sha512-dnyv2/YsXhnm461G+R/Pe5bWP41Nm6LBXEYWI6eiFP4fiwx6WRI/CD0zbdVAudd9xwLEF2IDcKXLHit0FYjUzw==}
    dependencies:
      tslib: 2.4.0

  /sade/1.8.1:
    resolution: {integrity: sha512-xal3CZX1Xlo/k4ApwCFrHVACi9fBqJ7V+mwhBsuf/1IOKbBy098Fex+Wa/5QMubw09pSZ/u8EY8PWgevJsXp1A==}
    engines: {node: '>=6'}
    dependencies:
      mri: 1.2.0
    dev: true

  /safe-buffer/5.1.2:
    resolution: {integrity: sha512-Gd2UZBJDkXlY7GbJxfsE8/nvKkUEU1G38c1siN6QP6a9PT9MmHB8GnpscSmMJSoF8LOIrt8ud/wPtojys4G6+g==}

  /safe-buffer/5.2.1:
    resolution: {integrity: sha512-rp3So07KcdmmKbGvgaNxQSJr7bGVSVk5S9Eq1F+ppbRo70+YeaDxkw5Dd8NPN+GD6bjnYm2VuPuCXmpuYvmCXQ==}

  /safer-buffer/2.1.2:
    resolution: {integrity: sha512-YZo3K82SD7Riyi0E1EQPojLz7kpepnSQI9IyPbHHg1XXXevb5dJI7tpyN2ADxGcQbHG7vcyRHk0cbwqcQriUtg==}

  /saxes/5.0.1:
    resolution: {integrity: sha512-5LBh1Tls8c9xgGjw3QrMwETmTMVk0oFgvrFSvWx62llR2hcEInrKNZ2GZCCuuy2lvWrdl5jhbpeqc5hRYKFOcw==}
    engines: {node: '>=10'}
    dependencies:
      xmlchars: 2.2.0
    dev: true

  /schema-utils/3.1.1:
    resolution: {integrity: sha512-Y5PQxS4ITlC+EahLuXaY86TXfR7Dc5lw294alXOq86JAHCihAIZfqv8nNCWvaEJvaC51uN9hbLGeV0cFBdH+Fw==}
    engines: {node: '>= 10.13.0'}
    dependencies:
      '@types/json-schema': 7.0.10
      ajv: 6.12.6
      ajv-keywords: 3.5.2_ajv@6.12.6
    dev: true

  /section-matter/1.0.0:
    resolution: {integrity: sha512-vfD3pmTzGpufjScBh50YHKzEu2lxBWhVEHsNGoEXmCmn2hKGfeNLYMzCJpe8cD7gqX7TJluOVpBkAequ6dgMmA==}
    engines: {node: '>=4'}
    dependencies:
      extend-shallow: 2.0.1
      kind-of: 6.0.3
    dev: true

  /selderee/0.6.0:
    resolution: {integrity: sha512-ibqWGV5aChDvfVdqNYuaJP/HnVBhlRGSRrlbttmlMpHcLuTqqbMH36QkSs9GEgj5M88JDYLI8eyP94JaQ8xRlg==}
    dependencies:
      parseley: 0.7.0
    dev: false

  /semver/5.7.1:
    resolution: {integrity: sha512-sauaDf/PZdVgrLTNYHRtpXa1iRiKcaebiKQ1BJdpQlWH2lCvexQdX55snPFyK7QzpudqbCI0qXFfOasHdyNDGQ==}
    hasBin: true
    dev: false

  /semver/6.3.0:
    resolution: {integrity: sha512-b39TBaTSfV6yBrapU89p5fKekE2m/NwnDocOVruQFS1/veMgdzuPcnOM34M6CwxW8jH/lxEa5rBoDeUwu5HHTw==}
    hasBin: true

  /semver/7.3.5:
    resolution: {integrity: sha512-PoeGJYh8HK4BTO/a9Tf6ZG3veo/A7ZVsYrSA6J8ny9nb3B1VrpkuN+z9OE5wfE5p6H4LchYZsegiQgbJD94ZFQ==}
    engines: {node: '>=10'}
    dependencies:
      lru-cache: 6.0.0
    dev: true

  /semver/7.3.7:
    resolution: {integrity: sha512-QlYTucUYOews+WeEujDoEGziz4K6c47V/Bd+LjSSYcA94p+DmINdf7ncaUinThfvZyu13lN9OY1XDxt8C0Tw0g==}
    engines: {node: '>=10'}
    hasBin: true
    dependencies:
      lru-cache: 6.0.0

  /send/0.18.0:
    resolution: {integrity: sha512-qqWzuOjSFOuqPjFe4NOsMLafToQQwBSOEpS+FwEt3A2V3vKubTquT3vmLTQpFgMXp8AlFWFuP1qKaJZOtPpVXg==}
    engines: {node: '>= 0.8.0'}
    dependencies:
      debug: 2.6.9
      depd: 2.0.0
      destroy: 1.2.0
      encodeurl: 1.0.2
      escape-html: 1.0.3
      etag: 1.8.1
      fresh: 0.5.2
      http-errors: 2.0.0
      mime: 1.6.0
      ms: 2.1.3
      on-finished: 2.4.1
      range-parser: 1.2.1
      statuses: 2.0.1
    transitivePeerDependencies:
      - supports-color

  /serialize-javascript/6.0.0:
    resolution: {integrity: sha512-Qr3TosvguFt8ePWqsvRfrKyQXIiW+nGbYpy8XK24NQHE83caxWt+mIymTT19DGFbNWNLfEwsrkSmN64lVWB9ag==}
    dependencies:
      randombytes: 2.1.0
    dev: true

  /serve-static/1.15.0:
    resolution: {integrity: sha512-XGuRDNjXUijsUL0vl6nSD7cwURuzEgglbOaFuZM9g3kwDXOWVTck0jLzjPzGD+TazWbboZYu52/9/XPdUgne9g==}
    engines: {node: '>= 0.8.0'}
    dependencies:
      encodeurl: 1.0.2
      escape-html: 1.0.3
      parseurl: 1.3.3
      send: 0.18.0
    transitivePeerDependencies:
      - supports-color

  /set-blocking/2.0.0:
    resolution: {integrity: sha512-KiKBS8AnWGEyLzofFfmvKwpdPzqiy16LvQfK3yv/fVH7Bj13/wl3JSR1J+rfgRE9q7xUJK4qvgS8raSOeLUehw==}
    dev: false

  /setprototypeof/1.2.0:
    resolution: {integrity: sha512-E5LDX7Wrp85Kil5bhZv46j8jOeboKq5JMmYM3gVGdGH8xFpPWXUMsNrlODCrkoxMEeNi/XZIwuRvY4XNwYMJpw==}

  /shebang-command/2.0.0:
    resolution: {integrity: sha512-kHxr2zZpYtdmrN1qDjrrX/Z1rR1kG8Dx+gkpK1G4eXmvXswmcE1hTWBWYUzlraYw1/yZp6YuDY77YtvbN0dmDA==}
    engines: {node: '>=8'}
    dependencies:
      shebang-regex: 3.0.0
    dev: true

  /shebang-regex/3.0.0:
    resolution: {integrity: sha512-7++dFhtcx3353uBaq8DDR4NuxBetBzC7ZQOhmTQInHEd6bSrXdiEyzCvG07Z44UYdLShWUyXt5M/yhz8ekcb1A==}
    engines: {node: '>=8'}
    dev: true

  /shelljs/0.8.5:
    resolution: {integrity: sha512-TiwcRcrkhHvbrZbnRcFYMLl30Dfov3HKqzp5tO5b4pt6G/SezKcYhmDg15zXVBswHmctSAQKznqNW2LO5tTDow==}
    engines: {node: '>=4'}
    hasBin: true
    dependencies:
      glob: 7.2.0
      interpret: 1.4.0
      rechoir: 0.6.2
    dev: true

  /shiki/0.10.1:
    resolution: {integrity: sha512-VsY7QJVzU51j5o1+DguUd+6vmCmZ5v/6gYu4vyYAhzjuNQU6P/vmSy4uQaOhvje031qQMiW0d2BwgMH52vqMng==}
    dependencies:
      jsonc-parser: 3.2.0
      vscode-oniguruma: 1.6.2
      vscode-textmate: 5.2.0
    dev: true

  /side-channel/1.0.4:
    resolution: {integrity: sha512-q5XPytqFEIKHkGdiMIrY10mvLRvnQh42/+GoBlFW3b2LXLE2xxJpZFdm94we0BaoV3RwJyGqg5wS7epxTv0Zvw==}
    dependencies:
      call-bind: 1.0.2
      get-intrinsic: 1.1.1
      object-inspect: 1.12.0

  /sigmund/1.0.1:
    resolution: {integrity: sha512-fCvEXfh6NWpm+YSuY2bpXb/VIihqWA6hLsgboC+0nl71Q7N7o2eaCW8mJa/NLvQhs6jpd3VZV4UiUQlV6+lc8g==}
    dev: false

  /signal-exit/3.0.7:
    resolution: {integrity: sha512-wnD2ZE+l+SPC/uoS0vXeE9L1+0wuaMqKlfz9AMUo38JsyLSBWSFcHR1Rri62LZc12vLr1gb3jl7iwQhgwpAbGQ==}

  /sirv/2.0.2:
    resolution: {integrity: sha512-4Qog6aE29nIjAOKe/wowFTxOdmbEZKb+3tsLljaBRzJwtqto0BChD2zzH0LhgCSXiI+V7X+Y45v14wBZQ1TK3w==}
    engines: {node: '>= 10'}
    dependencies:
      '@polka/url': 1.0.0-next.21
      mrmime: 1.0.1
      totalist: 3.0.0
    dev: true

  /sisteransi/1.0.5:
    resolution: {integrity: sha512-bLGGlR1QxBcynn2d5YmDX4MGjlZvy2MRBDRNHLJ8VI6l6+9FUiyTFNJ0IveOSP0bcXgVDPRcfGqA0pjaqUpfVg==}
    dev: true

  /slash/3.0.0:
    resolution: {integrity: sha512-g9Q1haeby36OSStwb4ntCGGGaKsaVSjQ68fBxoQcutl5fS1vuY18H3wSt3jFyFtrkx+Kz0V1G85A4MyAdDMi2Q==}
    engines: {node: '>=8'}
    dev: true

  /slash/4.0.0:
    resolution: {integrity: sha512-3dOsAHXXUkQTpOYcoAxLIorMTp4gIQr5IW3iVb7A7lFIp0VHhnynm9izx6TssdrIcVIESAlVjtnO2K8bg+Coew==}
    engines: {node: '>=12'}
    dev: true

  /slick/1.12.2:
    resolution: {integrity: sha512-4qdtOGcBjral6YIBCWJ0ljFSKNLz9KkhbWtuGvUyRowl1kxfuE1x/Z/aJcaiilpb3do9bl5K7/1h9XC5wWpY/A==}
    dev: false

  /smart-buffer/4.2.0:
    resolution: {integrity: sha512-94hK0Hh8rPqQl2xXc3HsaBoOXKV20MToPkcXvwbISWLEs+64sBq5kFgn2kJDHb1Pry9yrP0dxrCI9RRci7RXKg==}
    engines: {node: '>= 6.0.0', npm: '>= 3.0.0'}
    dev: false

  /socks-proxy-agent/5.0.1:
    resolution: {integrity: sha512-vZdmnjb9a2Tz6WEQVIurybSwElwPxMZaIc7PzqbJTrezcKNznv6giT7J7tZDZ1BojVaa1jvO/UiUdhDVB0ACoQ==}
    engines: {node: '>= 6'}
    dependencies:
      agent-base: 6.0.2
      debug: 4.3.4
      socks: 2.6.2
    transitivePeerDependencies:
      - supports-color
    dev: false

  /socks/2.6.2:
    resolution: {integrity: sha512-zDZhHhZRY9PxRruRMR7kMhnf3I8hDs4S3f9RecfnGxvcBHQcKcIH/oUcEWffsfl1XxdYlA7nnlGbbTvPz9D8gA==}
    engines: {node: '>= 10.13.0', npm: '>= 3.0.0'}
    dependencies:
      ip: 1.1.8
      smart-buffer: 4.2.0
    dev: false

  /source-map-js/1.0.2:
    resolution: {integrity: sha512-R0XvVJ9WusLiqTCEiGCmICCMplcCkIwwR11mOSD9CR5u+IXYdiseeEuXCVAjS54zqwkLcPNnmU4OeJ6tUrWhDw==}
    engines: {node: '>=0.10.0'}

  /source-map-support/0.5.21:
    resolution: {integrity: sha512-uBHU3L3czsIyYXKX88fdrGovxdSCoTGDRZ6SYXtSRxLZUzHg5P/66Ht6uoUlHu9EZod+inXhKo3qQgwXUT/y1w==}
    dependencies:
      buffer-from: 1.1.2
      source-map: 0.6.1
    dev: true

  /source-map/0.5.7:
    resolution: {integrity: sha512-LbrmJOMUSdEVxIKvdcJzQC+nQhe8FUZQTXQy6+I75skNgn3OoQ0DZA8YnFa7gp8tqtL3KPf1kmo0R5DoApeSGQ==}
    engines: {node: '>=0.10.0'}
    dev: true

  /source-map/0.6.1:
    resolution: {integrity: sha512-UjgapumWlbMhkBgzT7Ykc5YXUT46F0iKu8SGXq0bcwP5dz/h0Plj6enJqjz1Zbq2l5WaqYnrVbwWOWMyF3F47g==}
    engines: {node: '>=0.10.0'}

  /source-map/0.7.3:
    resolution: {integrity: sha512-CkCj6giN3S+n9qrYiBTX5gystlENnRW5jZeNLHpe6aue+SrHcG5VYwujhW9s4dY31mEGsxBDrHR6oI69fTXsaQ==}
    engines: {node: '>= 8'}
    dev: true

  /source-map/0.7.4:
    resolution: {integrity: sha512-l3BikUxvPOcn5E74dZiq5BGsTb5yEwhaTSzccU6t4sDOH8NWJCstKO5QT2CvtFoK6F0saL7p9xHAqHOlCPJygA==}
    engines: {node: '>= 8'}
    dev: true

  /sourcemap-codec/1.4.8:
    resolution: {integrity: sha512-9NykojV5Uih4lgo5So5dtw+f0JgJX30KCNI8gwhz2J9A15wD0Ml6tjHKwf6fTSa6fAdVBdZeNOs9eJ71qCk8vA==}

  /specificity/0.4.1:
    resolution: {integrity: sha512-1klA3Gi5PD1Wv9Q0wUoOQN1IWAuPu0D1U03ThXTr0cJ20+/iq2tHSDnK7Kk/0LXJ1ztUB2/1Os0wKmfyNgUQfg==}
    hasBin: true
    dev: false

  /sprintf-js/1.0.3:
    resolution: {integrity: sha512-D9cPgkvLlV3t3IzL0D0YLvGA9Ahk4PcvVwUbN0dSGr1aP0Nrt4AEnTUbuGvquEC0mA64Gqt1fzirlRs5ibXx8g==}
    dev: true

  /stack-utils/2.0.5:
    resolution: {integrity: sha512-xrQcmYhOsn/1kX+Vraq+7j4oE2j/6BFscZ0etmYg81xuM8Gq0022Pxb8+IqgOFUIaxHs0KaSb7T1+OegiNrNFA==}
    engines: {node: '>=10'}
    dependencies:
      escape-string-regexp: 2.0.0
    dev: true

  /statuses/1.5.0:
    resolution: {integrity: sha512-OpZ3zP+jT1PI7I8nemJX4AKmAX070ZkYPVWV/AaKTJl+tXCTGyVdC1a4SL8RUQYEwk/f34ZX8UTykN68FwrqAA==}
    engines: {node: '>= 0.6'}
    dev: true

  /statuses/2.0.1:
    resolution: {integrity: sha512-RwNA9Z/7PrK06rYLIzFMlaF+l73iwpzsqRIFgbMLbTcLD6cOao82TaWefPXQvB2fOC4AjuYSEndS7N/mTCbkdQ==}
    engines: {node: '>= 0.8'}

  /streamsearch/1.1.0:
    resolution: {integrity: sha512-Mcc5wHehp9aXz1ax6bZUyY5afg9u2rv5cqQI3mRrYkGC8rW2hM02jWuwjtL++LS5qinSyhj2QfLyNsuc+VsExg==}
    engines: {node: '>=10.0.0'}

  /string-length/4.0.2:
    resolution: {integrity: sha512-+l6rNN5fYHNhZZy41RXsYptCjA2Igmq4EG7kZAYFQI1E1VTXarr6ZPXBg6eq7Y6eK4FEhY6AJlyuFIb/v/S0VQ==}
    engines: {node: '>=10'}
    dependencies:
      char-regex: 1.0.2
      strip-ansi: 6.0.1
    dev: true

  /string-width/4.2.3:
    resolution: {integrity: sha512-wKyQRQpjJ0sIp62ErSZdGsjMJWsap5oRNihHhu6G7JVO/9jIB6UyevL+tXuOqrng8j/cxKTWyWUwvSTriiZz/g==}
    engines: {node: '>=8'}
    dependencies:
      emoji-regex: 8.0.0
      is-fullwidth-code-point: 3.0.0
      strip-ansi: 6.0.1

  /string.prototype.trimend/1.0.4:
    resolution: {integrity: sha512-y9xCjw1P23Awk8EvTpcyL2NIr1j7wJ39f+k6lvRnSMz+mz9CGz9NYPelDk42kOz6+ql8xjfK8oYzy3jAP5QU5A==}
    dependencies:
      call-bind: 1.0.2
      define-properties: 1.1.3
    dev: true

  /string.prototype.trimstart/1.0.4:
    resolution: {integrity: sha512-jh6e984OBfvxS50tdY2nRZnoC5/mLFKOREQfw8t5yytkoUsJRNxvI/E39qu1sD0OtWI3OC0XgKSmcWwziwYuZw==}
    dependencies:
      call-bind: 1.0.2
      define-properties: 1.1.3
    dev: true

  /string_decoder/0.10.31:
    resolution: {integrity: sha512-ev2QzSzWPYmy9GuqfIVildA4OdcGLeFZQrq5ys6RtiuF+RQQiZWr8TZNyAcuVXyQRYfEO+MsoB/1BuQVhOJuoQ==}
    dev: false

  /string_decoder/1.1.1:
    resolution: {integrity: sha512-n/ShnvDi6FHbbVfviro+WojiFzv+s8MPMHBczVePfUpDJLwoLT0ht1l4YwBCbi8pJAveEEdnkHyPyTP/mzRfwg==}
    dependencies:
      safe-buffer: 5.1.2

  /string_decoder/1.3.0:
    resolution: {integrity: sha512-hkRX8U1WjJFd8LsDJ2yQ/wWWxaopEsABU1XfkM8A+j0+85JAGppt16cr1Whg6KIbb4okU6Mql6BOj+uup/wKeA==}
    dependencies:
      safe-buffer: 5.2.1

  /strip-ansi/6.0.1:
    resolution: {integrity: sha512-Y38VPSHcqkFrCpFnQ9vuSXmquuv5oXOKpGeT6aGrr3o3Gc9AlVa6JBfUSOCnbxGGZF+/0ooI7KrPuUSztUdU5A==}
    engines: {node: '>=8'}
    dependencies:
      ansi-regex: 5.0.1

  /strip-bom-string/1.0.0:
    resolution: {integrity: sha512-uCC2VHvQRYu+lMh4My/sFNmF2klFymLX1wHJeXnbEJERpV/ZsVuonzerjfrGpIGF7LBVa1O7i9kjiWvJiFck8g==}
    engines: {node: '>=0.10.0'}
    dev: true

  /strip-bom/3.0.0:
    resolution: {integrity: sha512-vavAMRXOgBVNF6nyEEmL3DBK19iRpDcoIwW+swQ+CbGiu7lju6t+JklA1MHweoWtadgt4ISVUsXLyDq34ddcwA==}
    engines: {node: '>=4'}
    dev: true

  /strip-bom/4.0.0:
    resolution: {integrity: sha512-3xurFv5tEgii33Zi8Jtp55wEIILR9eh34FAW00PZf+JnSsTmV/ioewSgQl97JHvgjoRGwPShsWm+IdrxB35d0w==}
    engines: {node: '>=8'}
    dev: true

  /strip-final-newline/2.0.0:
    resolution: {integrity: sha512-BrpvfNAE3dcvq7ll3xVumzjKjZQ5tI1sEUIKr3Uoks0XUl45St3FlatVqef9prk4jRDzhW6WZg+3bk93y6pLjA==}
    engines: {node: '>=6'}
    dev: true

  /strip-json-comments/3.1.1:
    resolution: {integrity: sha512-6fPc+R4ihwqP6N/aIv2f1gMH8lOVtWQHoqC4yK6oSDVVocumAsfCqjkXnqiYMhmMwS/mEHLp7Vehlt3ql6lEig==}
    engines: {node: '>=8'}
    dev: true

  /style-data/2.0.0:
    resolution: {integrity: sha512-8RJ+MnHlwFUrf3B3gUjs9KIrOk0TppHHwfIHfBd6QjYmZcuzN1OGqeMkWA3ZnD6GiRWJjCVouY/l11v4rlfnPA==}
    dependencies:
      cheerio: 1.0.0-rc.10
      mediaquery-text: 1.2.0
      pick-util: 1.1.5
    dev: false

  /superagent-proxy/3.0.0_superagent@7.1.5:
    resolution: {integrity: sha512-wAlRInOeDFyd9pyonrkJspdRAxdLrcsZ6aSnS+8+nu4x1aXbz6FWSTT9M6Ibze+eG60szlL7JA8wEIV7bPWuyQ==}
    engines: {node: '>=6'}
    peerDependencies:
      superagent: '>= 0.15.4 || 1 || 2 || 3'
    dependencies:
      debug: 4.3.4
      proxy-agent: 5.0.0
      superagent: 7.1.5
    transitivePeerDependencies:
      - supports-color
    dev: false

  /superagent/7.1.5:
    resolution: {integrity: sha512-HQYyGuDRFGmZ6GNC4hq2f37KnsY9Lr0/R1marNZTgMweVDQLTLJJ6DGQ9Tj/xVVs5HEnop9EMmTbywb5P30aqw==}
    engines: {node: '>=6.4.0 <13 || >=14'}
    dependencies:
      component-emitter: 1.3.0
      cookiejar: 2.1.3
      debug: 4.3.4
      fast-safe-stringify: 2.1.1
      form-data: 4.0.0
      formidable: 2.0.1
      methods: 1.1.2
      mime: 2.6.0
      qs: 6.10.3
      readable-stream: 3.6.0
      semver: 7.3.7
    transitivePeerDependencies:
      - supports-color
    dev: false

  /superagent/8.0.0:
    resolution: {integrity: sha512-iudipXEel+SzlP9y29UBWGDjB+Zzag+eeA1iLosaR2YHBRr1Q1kC29iBrF2zIVD9fqVbpZnXkN/VJmwFMVyNWg==}
    engines: {node: '>=6.4.0 <13 || >=14'}
    dependencies:
      component-emitter: 1.3.0
      cookiejar: 2.1.3
      debug: 4.3.4
      fast-safe-stringify: 2.1.1
      form-data: 4.0.0
      formidable: 2.0.1
      methods: 1.1.2
      mime: 2.6.0
      qs: 6.10.3
      readable-stream: 3.6.0
      semver: 7.3.7
    transitivePeerDependencies:
      - supports-color
    dev: true

  /supertest/6.2.4:
    resolution: {integrity: sha512-M8xVnCNv+q2T2WXVzxDECvL2695Uv2uUj2O0utxsld/HRyJvOU8W9f1gvsYxSNU4wmIe0/L/ItnpU4iKq0emDA==}
    engines: {node: '>=6.4.0'}
    dependencies:
      methods: 1.1.2
      superagent: 8.0.0
    transitivePeerDependencies:
      - supports-color
    dev: true

  /supports-color/5.5.0:
    resolution: {integrity: sha512-QjVjwdXIt408MIiAqCX4oUKsgU2EqAGzs2Ppkm4aQYbjm+ZEWEcW4SfFNTr4uMNZma0ey4f5lgLrkB0aX0QMow==}
    engines: {node: '>=4'}
    dependencies:
      has-flag: 3.0.0
    dev: true

  /supports-color/7.2.0:
    resolution: {integrity: sha512-qpCAvRl9stuOHveKsn7HncJRvv501qIacKzQlO/+Lwxc9+0q2wLyv4Dfvt80/DPn2pqOBsJdDiogXGR9+OvwRw==}
    engines: {node: '>=8'}
    dependencies:
      has-flag: 4.0.0

  /supports-color/8.1.1:
    resolution: {integrity: sha512-MpUEN2OodtUzxvKQl72cUF7RQ5EiHsGvSsVG0ia9c5RbWGL2CI4C7EpPS8UTBIplnlzZiNuV56w+FuNxy3ty2Q==}
    engines: {node: '>=10'}
    dependencies:
      has-flag: 4.0.0
    dev: true

  /supports-hyperlinks/2.2.0:
    resolution: {integrity: sha512-6sXEzV5+I5j8Bmq9/vUphGRM/RJNT9SCURJLjwfOg51heRtguGWDzcaBlgAzKhQa0EVNpPEKzQuBwZ8S8WaCeQ==}
    engines: {node: '>=8'}
    dependencies:
      has-flag: 4.0.0
      supports-color: 7.2.0
    dev: true

  /supports-preserve-symlinks-flag/1.0.0:
    resolution: {integrity: sha512-ot0WnXS9fgdkgIcePe6RHNk1WA8+muPa6cSjeR3V8K27q9BB1rTE3R1p7Hv0z1ZyAc8s6Vvv8DIyWf681MAt0w==}
    engines: {node: '>= 0.4'}

  /swagger-ui-dist/4.13.2:
    resolution: {integrity: sha512-jHL6UyIYpvEI7NsuWd0R3hJaPQTg6Oo4qSBo+oVfOEkv6rrQm/475RGSMmZgV6ajp+Sgrp9CqrDjQYAgQqiv1A==}
    dev: false

  /swagger-ui-express/4.5.0_express@4.18.1:
    resolution: {integrity: sha512-DHk3zFvsxrkcnurGvQlAcLuTDacAVN1JHKDgcba/gr2NFRE4HGwP1YeHIXMiGznkWR4AeS7X5vEblNn4QljuNA==}
    engines: {node: '>= v0.10.32'}
    peerDependencies:
      express: '>=4.0.0'
    dependencies:
      express: 4.18.1
      swagger-ui-dist: 4.13.2
    dev: false

  /symbol-observable/4.0.0:
    resolution: {integrity: sha512-b19dMThMV4HVFynSAM1++gBHAbk2Tc/osgLIBZMKsyqh34jb2e8Os7T6ZW/Bt3pJFdBTd2JwAnAAEQV7rSNvcQ==}
    engines: {node: '>=0.10'}
    dev: true

  /symbol-tree/3.2.4:
    resolution: {integrity: sha512-9QNk5KwDF+Bvz+PyObkmSYjI5ksVUYtjW7AU22r2NKcfLJcXp96hkDWU3+XndOsUb+AQ9QhfzfCT2O+CNWT5Tw==}
    dev: true

  /sync-request/6.1.0:
    resolution: {integrity: sha512-8fjNkrNlNCrVc/av+Jn+xxqfCjYaBoHqCsDz6mt030UMxJGr+GSfCV1dQt2gRtlL63+VPidwDVLr7V2OcTSdRw==}
    engines: {node: '>=8.0.0'}
    dependencies:
      http-response-object: 3.0.2
      sync-rpc: 1.3.6
      then-request: 6.0.2
    dev: true

  /sync-rpc/1.3.6:
    resolution: {integrity: sha512-J8jTXuZzRlvU7HemDgHi3pGnh/rkoqR/OZSjhTyyZrEkkYQbk7Z33AXp37mkPfPpfdOuj7Ex3H/TJM1z48uPQw==}
    dependencies:
      get-port: 3.2.0
    dev: true

  /tailwindcss/3.1.8_postcss@8.4.16:
    resolution: {integrity: sha512-YSneUCZSFDYMwk+TGq8qYFdCA3yfBRdBlS7txSq0LUmzyeqRe3a8fBQzbz9M3WS/iFT4BNf/nmw9mEzrnSaC0g==}
    engines: {node: '>=12.13.0'}
    hasBin: true
    peerDependencies:
      postcss: ^8.0.9
    dependencies:
      arg: 5.0.2
      chokidar: 3.5.3
      color-name: 1.1.4
      detective: 5.2.1
      didyoumean: 1.2.2
      dlv: 1.1.3
      fast-glob: 3.2.11
      glob-parent: 6.0.2
      is-glob: 4.0.3
      lilconfig: 2.0.6
      normalize-path: 3.0.0
      object-hash: 3.0.0
      picocolors: 1.0.0
      postcss: 8.4.16
      postcss-import: 14.1.0_postcss@8.4.16
      postcss-js: 4.0.0_postcss@8.4.16
      postcss-load-config: 3.1.4_postcss@8.4.16
      postcss-nested: 5.0.6_postcss@8.4.16
      postcss-selector-parser: 6.0.10
      postcss-value-parser: 4.2.0
      quick-lru: 5.1.1
      resolve: 1.22.1
    transitivePeerDependencies:
      - ts-node
    dev: true

  /tapable/2.2.1:
    resolution: {integrity: sha512-GNzQvQTOIP6RyTfE2Qxb8ZVlNmw0n88vp1szwWRimP02mnTsx3Wtn5qRdqY9w2XduFNUgvOwhNnQsjwCp+kqaQ==}
    engines: {node: '>=6'}
    dev: true

  /tar/6.1.11:
    resolution: {integrity: sha512-an/KZQzQUkZCkuoAA64hM92X0Urb6VpRhAFllDzz44U2mcD5scmT3zBc4VgVpkugF580+DQn8eAFSyoQt0tznA==}
    engines: {node: '>= 10'}
    dependencies:
      chownr: 2.0.0
      fs-minipass: 2.1.0
      minipass: 3.3.4
      minizlib: 2.1.2
      mkdirp: 1.0.4
      yallist: 4.0.0
    dev: false

  /terminal-link/2.1.1:
    resolution: {integrity: sha512-un0FmiRUQNr5PJqy9kP7c40F5BOfpGlYTrxonDChEZB7pzZxRNp/bt+ymiy9/npwXya9KH99nJ/GXFIiUkYGFQ==}
    engines: {node: '>=8'}
    dependencies:
      ansi-escapes: 4.3.2
      supports-hyperlinks: 2.2.0
    dev: true

  /terser-webpack-plugin/5.3.1_webpack@5.73.0:
    resolution: {integrity: sha512-GvlZdT6wPQKbDNW/GDQzZFg/j4vKU96yl2q6mcUkzKOgW4gwf1Z8cZToUCrz31XHlPWH8MVb1r2tFtdDtTGJ7g==}
    engines: {node: '>= 10.13.0'}
    peerDependencies:
      '@swc/core': '*'
      esbuild: '*'
      uglify-js: '*'
      webpack: ^5.1.0
    peerDependenciesMeta:
      '@swc/core':
        optional: true
      esbuild:
        optional: true
      uglify-js:
        optional: true
    dependencies:
      jest-worker: 27.5.1
      schema-utils: 3.1.1
      serialize-javascript: 6.0.0
      source-map: 0.6.1
      terser: 5.12.1
      webpack: 5.73.0
    dev: true

  /terser/5.12.1:
    resolution: {integrity: sha512-NXbs+7nisos5E+yXwAD+y7zrcTkMqb0dEJxIGtSKPdCBzopf7ni4odPul2aechpV7EXNvOudYOX2bb5tln1jbQ==}
    engines: {node: '>=10'}
    hasBin: true
    dependencies:
      acorn: 8.8.0
      commander: 2.20.3
      source-map: 0.7.4
      source-map-support: 0.5.21
    dev: true

  /test-exclude/6.0.0:
    resolution: {integrity: sha512-cAGWPIyOHU6zlmg88jwm7VRyXnMN7iV68OGAbYDk/Mh/xC/pzVPlQtY6ngoIH/5/tciuhGfvESU8GrHrcxD56w==}
    engines: {node: '>=8'}
    dependencies:
      '@istanbuljs/schema': 0.1.3
      glob: 7.2.0
      minimatch: 3.1.2
    dev: true

  /text-table/0.2.0:
    resolution: {integrity: sha512-N+8UisAXDGk8PFXP4HAzVR9nbfmVJ3zYLAWiTIoqC5v5isinhr+r5uaO8+7r3BMfuNIufIsA7RdpVgacC2cSpw==}
    dev: true

  /then-request/6.0.2:
    resolution: {integrity: sha512-3ZBiG7JvP3wbDzA9iNY5zJQcHL4jn/0BWtXIkagfz7QgOL/LqjCEOBQuJNZfu0XYnv5JhKh+cDxCPM4ILrqruA==}
    engines: {node: '>=6.0.0'}
    dependencies:
      '@types/concat-stream': 1.6.1
      '@types/form-data': 0.0.33
      '@types/node': 8.10.66
      '@types/qs': 6.9.7
      caseless: 0.12.0
      concat-stream: 1.6.2
      form-data: 2.5.1
      http-basic: 8.1.3
      http-response-object: 3.0.2
      promise: 8.1.0
      qs: 6.10.3
    dev: true

  /throat/6.0.1:
    resolution: {integrity: sha512-8hmiGIJMDlwjg7dlJ4yKGLK8EsYqKgPWbG3b4wjJddKNwc7N7Dpn08Df4szr/sZdMVeOstrdYSsqzX6BYbcB+w==}
    dev: true

  /through/2.3.8:
    resolution: {integrity: sha512-w89qg7PI8wAdvX60bMDP+bFoD5Dvhm9oLheFp5O4a2QF0cSBGsBX4qZmadPMvVqlLJBBci+WqGGOAPvcDeNSVg==}
    dev: true

  /tinypool/0.1.3:
    resolution: {integrity: sha512-2IfcQh7CP46XGWGGbdyO4pjcKqsmVqFAPcXfPxcPXmOWt9cYkTP9HcDmGgsfijYoAEc4z9qcpM/BaBz46Y9/CQ==}
    engines: {node: '>=14.0.0'}
    dev: true

  /tlds/1.231.0:
    resolution: {integrity: sha512-L7UQwueHSkGxZHQBXHVmXW64oi+uqNtzFt2x6Ssk7NVnpIbw16CRs4eb/jmKOZ9t2JnqZ/b3Cfvo97lnXqKrhw==}
    hasBin: true
    dev: false

  /tmp/0.0.33:
    resolution: {integrity: sha512-jRCJlojKnZ3addtTOjdIqoRuPEKBvNXcGYqzO6zWZX8KfKEpnGY5jfggJQ3EjKuu8D4bJRr0y+cYJFmYbImXGw==}
    engines: {node: '>=0.6.0'}
    dependencies:
      os-tmpdir: 1.0.2
    dev: true

  /tmpl/1.0.5:
    resolution: {integrity: sha512-3f0uOEAQwIqGuWW2MVzYg8fV/QNnc/IpuJNG837rLuczAaLVHslWHZQj4IGiEl5Hs3kkbhwL9Ab7Hrsmuj+Smw==}
    dev: true

  /to-fast-properties/2.0.0:
    resolution: {integrity: sha512-/OaKK0xYrs3DmxRYqL/yDc+FxFUVYhDlXMhRmv3z915w2HF1tnN1omB354j8VUGO/hbRzyD6Y3sA7v7GS/ceog==}
    engines: {node: '>=4'}

  /to-regex-range/5.0.1:
    resolution: {integrity: sha512-65P7iz6X5yEr1cwcgvQxbbIw7Uk3gOy5dIdtZ4rDveLqhrdJP+Li/Hx6tyK0NEb+2GCyneCMJiGqrADCSNk8sQ==}
    engines: {node: '>=8.0'}
    dependencies:
      is-number: 7.0.0

  /toidentifier/1.0.1:
    resolution: {integrity: sha512-o5sSPKEkg/DIQNmH43V0/uerLrpzVedkUh8tGNvaeXpfpuwjKenlSox/2O/BTlZUtEe+JG7s5YhEz608PlAHRA==}
    engines: {node: '>=0.6'}

  /token-stream/1.0.0:
    resolution: {integrity: sha512-VSsyNPPW74RpHwR8Fc21uubwHY7wMDeJLys2IX5zJNih+OnAnaifKHo+1LHT7DAdloQ7apeaaWg8l7qnf/TnEg==}
    dev: false

  /totalist/3.0.0:
    resolution: {integrity: sha512-eM+pCBxXO/njtF7vdFsHuqb+ElbxqtI4r5EAvk6grfAFyJ6IvWlSkfZ5T9ozC6xWw3Fj1fGoSmrl0gUs46JVIw==}
    engines: {node: '>=6'}
    dev: true

  /tough-cookie/4.0.0:
    resolution: {integrity: sha512-tHdtEpQCMrc1YLrMaqXXcj6AxhYi/xgit6mZu1+EDWUn+qhUf8wMQoFIy9NXuq23zAwtcB0t/MjACGR18pcRbg==}
    engines: {node: '>=6'}
    dependencies:
      psl: 1.8.0
      punycode: 2.1.1
      universalify: 0.1.2
    dev: true

  /tr46/0.0.3:
    resolution: {integrity: sha512-N3WMsuqV66lT30CrXNbEjx4GEwlow3v6rr4mCcv6prnfwhS01rkgyFdjPNBYd9br7LpXV1+Emh01fHnq2Gdgrw==}

  /tr46/2.1.0:
    resolution: {integrity: sha512-15Ih7phfcdP5YxqiB+iDtLoaTz4Nd35+IiAv0kQ5FNKHzXgdWqPoTIqEDDJmXceQt4JZk6lVPT8lnDlPpGDppw==}
    engines: {node: '>=8'}
    dependencies:
      punycode: 2.1.1
    dev: true

  /tree-kill/1.2.2:
    resolution: {integrity: sha512-L0Orpi8qGpRG//Nd+H90vFB+3iHnue1zSSGmNOOCh1GLJ7rUKVwV2HvijphGQS2UmhUZewS9VgvxYIdgr+fG1A==}
    hasBin: true
    dev: true

  /ts-jest/27.1.5_mnilp3rljfhuyknsyc4i72drhi:
    resolution: {integrity: sha512-Xv6jBQPoBEvBq/5i2TeSG9tt/nqkbpcurrEG1b+2yfBrcJelOZF9Ml6dmyMh7bcW9JyFbRYpR5rxROSlBLTZHA==}
    engines: {node: ^10.13.0 || ^12.13.0 || ^14.15.0 || >=15.0.0}
    hasBin: true
    peerDependencies:
      '@babel/core': '>=7.0.0-beta.0 <8'
      '@types/jest': ^27.0.0
      babel-jest: '>=27.0.0 <28'
      esbuild: '*'
      jest: ^27.0.0
      typescript: '>=3.8 <5.0'
    peerDependenciesMeta:
      '@babel/core':
        optional: true
      '@types/jest':
        optional: true
      babel-jest:
        optional: true
      esbuild:
        optional: true
    dependencies:
      '@babel/core': 7.17.8
      '@types/jest': 27.5.2
      bs-logger: 0.2.6
      fast-json-stable-stringify: 2.1.0
      jest: 27.5.1_ts-node@10.9.1
      jest-util: 27.5.1
      json5: 2.2.0
      lodash.memoize: 4.1.2
      make-error: 1.3.6
      semver: 7.3.5
      typescript: 4.8.2
      yargs-parser: 20.2.9
    dev: true

  /ts-loader/9.3.1_vxwqrucgsi6fv2vqgtti3vbvaa:
    resolution: {integrity: sha512-OkyShkcZTsTwyS3Kt7a4rsT/t2qvEVQuKCTg4LJmpj9fhFR7ukGdZwV6Qq3tRUkqcXtfGpPR7+hFKHCG/0d3Lw==}
    engines: {node: '>=12.0.0'}
    peerDependencies:
      typescript: '*'
      webpack: ^5.0.0
    dependencies:
      chalk: 4.1.2
      enhanced-resolve: 5.9.2
      micromatch: 4.0.4
      semver: 7.3.5
      typescript: 4.8.2
      webpack: 5.73.0
    dev: true

  /ts-node/10.9.1_hwinnrf7y5nyyzygpj45jmvjia:
    resolution: {integrity: sha512-NtVysVPkxxrwFGUUxGYhfux8k78pQB3JqYBXlLRZgdGUqTO5wU/UyHop5p70iEbGhB7q5KmiZiU0Y3KlJrScEw==}
    hasBin: true
    peerDependencies:
      '@swc/core': '>=1.2.50'
      '@swc/wasm': '>=1.2.50'
      '@types/node': '*'
      typescript: '>=2.7'
    peerDependenciesMeta:
      '@swc/core':
        optional: true
      '@swc/wasm':
        optional: true
    dependencies:
      '@cspotcode/source-map-support': 0.8.1
      '@tsconfig/node10': 1.0.8
      '@tsconfig/node12': 1.0.9
      '@tsconfig/node14': 1.0.1
      '@tsconfig/node16': 1.0.2
      '@types/node': 18.7.13
      acorn: 8.7.1
      acorn-walk: 8.2.0
      arg: 4.1.3
      create-require: 1.1.1
      diff: 4.0.2
      make-error: 1.3.6
      typescript: 4.8.2
      v8-compile-cache-lib: 3.0.1
      yn: 3.1.1
    dev: true

  /tsconfig-paths-webpack-plugin/3.5.2:
    resolution: {integrity: sha512-EhnfjHbzm5IYI9YPNVIxx1moxMI4bpHD2e0zTXeDNQcwjjRaGepP7IhTHJkyDBG0CAOoxRfe7jCG630Ou+C6Pw==}
    dependencies:
      chalk: 4.1.2
      enhanced-resolve: 5.10.0
      tsconfig-paths: 3.14.1
    dev: true

  /tsconfig-paths/3.14.1:
    resolution: {integrity: sha512-fxDhWnFSLt3VuTwtvJt5fpwxBHg5AdKWMsgcPOOIilyjymcYVZoCQF8fvFRezCNfblEXmi+PcM1eYHeOAgXCOQ==}
    dependencies:
      '@types/json5': 0.0.29
      json5: 1.0.1
      minimist: 1.2.6
      strip-bom: 3.0.0
    dev: true

  /tsconfig-paths/4.1.0:
    resolution: {integrity: sha512-AHx4Euop/dXFC+Vx589alFba8QItjF+8hf8LtmuiCwHyI4rHXQtOOENaM8kvYf5fR0dRChy3wzWIZ9WbB7FWow==}
    engines: {node: '>=6'}
    dependencies:
      json5: 2.2.1
      minimist: 1.2.6
      strip-bom: 3.0.0
    dev: true

  /tslib/1.14.1:
    resolution: {integrity: sha512-Xni35NKzjgMrwevysHTCArtLDpPvye8zV/0E4EyYn43P7/7qvQwPh9BGkHewbMulVntbigmcT7rdX3BNo9wRJg==}
    dev: true

  /tslib/2.4.0:
    resolution: {integrity: sha512-d6xOpEDfsi2CZVlPQzGeux8XMwLT9hssAsaPYExaQMuYskwb+x1x7J371tWlbBdWHroy99KnVB6qIkUbs5X3UQ==}

  /tsutils/3.21.0_typescript@4.8.2:
    resolution: {integrity: sha512-mHKK3iUXL+3UF6xL5k0PEhKRUBKPBCv/+RkEOpjRWxxx27KKRBmmA60A9pgOUvMi8GKhRMPEmjBRPzs2W7O1OA==}
    engines: {node: '>= 6'}
    peerDependencies:
      typescript: '>=2.8.0 || >= 3.2.0-dev || >= 3.3.0-dev || >= 3.4.0-dev || >= 3.5.0-dev || >= 3.6.0-dev || >= 3.6.0-beta || >= 3.7.0-dev || >= 3.7.0-beta'
    dependencies:
      tslib: 1.14.1
      typescript: 4.8.2
    dev: true

  /type-check/0.3.2:
    resolution: {integrity: sha512-ZCmOJdvOWDBYJlzAoFkC+Q0+bUyEOS1ltgp1MGU03fqHG+dbi9tBFU2Rd9QKiDZFAYrhPh2JUf7rZRIuHRKtOg==}
    engines: {node: '>= 0.8.0'}
    dependencies:
      prelude-ls: 1.1.2

  /type-check/0.4.0:
    resolution: {integrity: sha512-XleUoc9uwGXqjWwXaUTZAmzMcFZ5858QA2vvx1Ur5xIcixXIP+8LnFDgRplU30us6teqdlskFfu+ae4K79Ooew==}
    engines: {node: '>= 0.8.0'}
    dependencies:
      prelude-ls: 1.2.1
    dev: true

  /type-detect/4.0.8:
    resolution: {integrity: sha512-0fr/mIH1dlO+x7TlcMy+bIDqKPsw/70tVyeHW787goQjhmqaZe10uwLujubK9q9Lg6Fiho1KUKDYz0Z7k7g5/g==}
    engines: {node: '>=4'}
    dev: true

  /type-fest/0.20.2:
    resolution: {integrity: sha512-Ne+eE4r0/iWnpAxD852z3A+N0Bt5RN//NjJwRd2VFHEmrywxf5vsZlh4R6lixl6B+wz/8d+maTSAkN1FIkI3LQ==}
    engines: {node: '>=10'}
    dev: true

  /type-fest/0.21.3:
    resolution: {integrity: sha512-t0rzBq87m3fVcduHDUFhKmyyX+9eo6WQjZvf51Ea/M0Q7+T374Jp1aUiyUl0GKxp8M/OETVHSDvmkyPgvX+X2w==}
    engines: {node: '>=10'}
    dev: true

  /type-is/1.6.18:
    resolution: {integrity: sha512-TkRKr9sUTxEH8MdfuCSP7VizJyzRNMjj2J2do2Jr3Kym598JVdEksuzPQCnlFPW4ky9Q+iA+ma9BGm06XQBy8g==}
    engines: {node: '>= 0.6'}
    dependencies:
      media-typer: 0.3.0
      mime-types: 2.1.35

  /typedarray-to-buffer/3.1.5:
    resolution: {integrity: sha512-zdu8XMNEDepKKR+XYOXAVPtWui0ly0NtohUscw+UmaHiAWT8hrV1rr//H6V+0DvJ3OQ19S979M0laLfX8rm82Q==}
    dependencies:
      is-typedarray: 1.0.0
    dev: true

  /typedarray/0.0.6:
    resolution: {integrity: sha512-/aCDEGatGvZ2BIk+HmLf4ifCJFwvKFNb9/JeZPMulfgFracn9QFcAf5GO8B/mweUjSoblS5In0cWhqpfs/5PQA==}

  /typescript/4.7.4:
    resolution: {integrity: sha512-C0WQT0gezHuw6AdY1M2jxUO83Rjf0HP7Sk1DtXj6j1EwkQNZrHAg2XPWlq62oqEhYvONq5pkC2Y9oPljWToLmQ==}
    engines: {node: '>=4.2.0'}
    hasBin: true
    dev: true

  /typescript/4.8.2:
    resolution: {integrity: sha512-C0I1UsrrDHo2fYI5oaCGbSejwX4ch+9Y5jTQELvovfmFkK3HHSZJB8MSJcWLmCUBzQBchCrZ9rMRV6GuNrvGtw==}
    engines: {node: '>=4.2.0'}
    hasBin: true

  /uc.micro/1.0.6:
    resolution: {integrity: sha512-8Y75pvTYkLJW2hWQHXxoqRgV7qb9B+9vFEtidML+7koHUFapnVJAZ6cKs+Qjz5Aw3aZWHMC6u0wJE3At+nSGwA==}

  /ufo/0.8.5:
    resolution: {integrity: sha512-e4+UtA5IRO+ha6hYklwj6r7BjiGMxS0O+UaSg9HbaTefg4kMkzj4tXzEBajRR+wkxf+golgAWKzLbytCUDMJAA==}
    dev: true

  /uglify-js/3.16.2:
    resolution: {integrity: sha512-AaQNokTNgExWrkEYA24BTNMSjyqEXPSfhqoS0AxmHkCJ4U+Dyy5AvbGV/sqxuxficEfGGoX3zWw9R7QpLFfEsg==}
    engines: {node: '>=0.8.0'}
    hasBin: true
    dev: false

  /unbox-primitive/1.0.1:
    resolution: {integrity: sha512-tZU/3NqK3dA5gpE1KtyiJUrEB0lxnGkMFHptJ7q6ewdZ8s12QrODwNbhIJStmJkd1QDXa1NRA8aF2A1zk/Ypyw==}
    dependencies:
      function-bind: 1.1.1
      has-bigints: 1.0.1
      has-symbols: 1.0.3
      which-boxed-primitive: 1.0.2
    dev: true

  /universalify/0.1.2:
    resolution: {integrity: sha512-rBJeI5CXAlmy1pV+617WB9J63U6XcazHHF2f2dbJix4XzpUF0RS3Zbj0FGIOCAva5P/d/GBOYaACQ1w+0azUkg==}
    engines: {node: '>= 4.0.0'}

  /universalify/2.0.0:
    resolution: {integrity: sha512-hAZsKq7Yy11Zu1DE0OzWjw7nnLZmJZYTDZZyEFHZdUhV8FkH5MCfoU1XMaxXovpyW5nq5scPqq0ZDP9Zyl04oQ==}
    engines: {node: '>= 10.0.0'}
    dev: true

  /unpipe/1.0.0:
    resolution: {integrity: sha512-pjy2bYhSsufwWlKwPc+l3cN7+wuJlK6uz0YdJEOlQDbl6jo/YlPi4mb8agUkVC8BF7V8NuzeyPNqRksA3hztKQ==}
    engines: {node: '>= 0.8'}

  /unplugin-icons/0.14.9_vite@3.0.9:
    resolution: {integrity: sha512-vPyVfNREH88dP6gszdaoGkAEFPpiScXj1A8eWN905jQgT53A3tsiPEiqJjCHOUVcsUaREt2JSudzumFOsCA78A==}
    peerDependencies:
      '@svgr/core': '>=5.5.0'
      '@vue/compiler-sfc': ^3.0.2
      vue-template-compiler: ^2.6.12
      vue-template-es2015-compiler: ^1.9.0
    peerDependenciesMeta:
      '@svgr/core':
        optional: true
      '@vue/compiler-sfc':
        optional: true
      vue-template-compiler:
        optional: true
      vue-template-es2015-compiler:
        optional: true
    dependencies:
      '@antfu/install-pkg': 0.1.0
      '@antfu/utils': 0.5.2
      '@iconify/utils': 1.0.33
      debug: 4.3.4
      kolorist: 1.5.1
      local-pkg: 0.4.2
      unplugin: 0.9.5_vite@3.0.9
    transitivePeerDependencies:
      - esbuild
      - rollup
      - supports-color
      - vite
      - webpack
    dev: true

  /unplugin/0.9.5_vite@3.0.9:
    resolution: {integrity: sha512-luraheyfxwtvkvHpsOvMNv7IjLdORTWKZp0gWYNHGLi2ImON3iIZOj464qEyyEwLA/EMt12fC415HW9zRpOfTg==}
    peerDependencies:
      esbuild: '>=0.13'
      rollup: ^2.50.0
      vite: ^2.3.0 || ^3.0.0-0
      webpack: 4 || 5
    peerDependenciesMeta:
      esbuild:
        optional: true
      rollup:
        optional: true
      vite:
        optional: true
      webpack:
        optional: true
    dependencies:
      acorn: 8.8.0
      chokidar: 3.5.3
      vite: 3.0.9
      webpack-sources: 3.2.3
      webpack-virtual-modules: 0.4.4
    dev: true

  /update-browserslist-db/1.0.5_browserslist@4.21.3:
    resolution: {integrity: sha512-dteFFpCyvuDdr9S/ff1ISkKt/9YZxKjI9WlRR99c180GaztJtRa/fn18FdxGVKVsnPY7/a/FDN68mcvUmP4U7Q==}
    hasBin: true
    peerDependencies:
      browserslist: '>= 4.21.0'
    dependencies:
      browserslist: 4.21.3
      escalade: 3.1.1
      picocolors: 1.0.0
    dev: true

  /upper-case/1.1.3:
    resolution: {integrity: sha512-WRbjgmYzgXkCV7zNVpy5YgrHgbBv126rMALQQMrmzOVC4GM2waQ9x7xtm8VU+1yF2kWyPzI9zbZ48n4vSxwfSA==}
    dev: false

  /uri-js/4.4.1:
    resolution: {integrity: sha512-7rKUyy33Q1yc98pQ1DAmLtwX109F7TIfWlW1Ydo8Wl1ii1SeHieeh0HHfPeL2fMXK6z0s8ecKs9frCuLJvndBg==}
    dependencies:
      punycode: 2.1.1
    dev: true

  /util-deprecate/1.0.2:
    resolution: {integrity: sha512-EPD5q1uXyFxJpCrLnCc1nHnq3gOa6DZBocAIiI2TaSCA7VCJ1UJDMagCzIkXNsUYfD1daK//LTEQ8xiIbrHtcw==}

  /utils-merge/1.0.1:
    resolution: {integrity: sha512-pMZTvIkT1d+TFGvDOqodOclx0QWkkgi6Tdoa8gC8ffGAAqz9pzPTZWAybbsHHoED/ztMtkv/VoYTYyShUn81hA==}
    engines: {node: '>= 0.4.0'}

  /uuid/8.3.2:
    resolution: {integrity: sha512-+NYs2QeMWy+GWFOEm9xnn6HCDp0l7QBD7ml8zLUmJ+93Q5NF0NocErnwkTkXVFNiX3/fpC6afS8Dhb/gz7R7eg==}
    hasBin: true

  /v8-compile-cache-lib/3.0.1:
    resolution: {integrity: sha512-wa7YjyUGfNZngI/vtK0UHAN+lgDCxBPCylVXGp0zu59Fz5aiGtNXaq3DhIov063MorB+VfufLh3JlF2KdTK3xg==}
    dev: true

  /v8-compile-cache/2.3.0:
    resolution: {integrity: sha512-l8lCEmLcLYZh4nbunNZvQCJc5pv7+RCwa8q/LdUx8u7lsWvPDKmpodJAJNwkAhJC//dFY48KuIEmjtd4RViDrA==}
    dev: true

  /v8-to-istanbul/8.1.1:
    resolution: {integrity: sha512-FGtKtv3xIpR6BYhvgH8MI/y78oT7d8Au3ww4QIxymrCtZEh5b8gCw2siywE+puhEmuWKDtmfrvF5UlB298ut3w==}
    engines: {node: '>=10.12.0'}
    dependencies:
      '@types/istanbul-lib-coverage': 2.0.4
      convert-source-map: 1.8.0
      source-map: 0.7.4
    dev: true

  /valid-data-url/3.0.1:
    resolution: {integrity: sha512-jOWVmzVceKlVVdwjNSenT4PbGghU0SBIizAev8ofZVgivk/TVHXSbNL8LP6M3spZvkR9/QolkyJavGSX5Cs0UA==}
    engines: {node: '>=10'}
    dev: false

  /validator/13.7.0:
    resolution: {integrity: sha512-nYXQLCBkpJ8X6ltALua9dRrZDHVYxjJ1wgskNt1lH9fzGjs3tgojGSCBjmEPwkWS1y29+DrizMTW19Pr9uB2nw==}
    engines: {node: '>= 0.10'}

  /vary/1.1.2:
    resolution: {integrity: sha512-BNGbWLfd0eUPabhkXUVm0j8uuvREyTh5ovRa/dyow/BqAbZJyC+5fU+IzQOzmAKzYqYRAISoRhdQr3eIZ/PXqg==}
    engines: {node: '>= 0.8'}

  /vite-node/0.22.1:
    resolution: {integrity: sha512-odNMaOD4N62qESLvFSqoNf2t60ftIFHKgHNupa2cojbF2u2yB1ssluOfq5X0lZcTPx2HBzFbwa6h9m78ujEbUw==}
    engines: {node: '>=v14.16.0'}
    hasBin: true
    dependencies:
      debug: 4.3.4
      mlly: 0.5.12
      pathe: 0.2.0
      vite: 3.0.9
    transitivePeerDependencies:
      - less
      - sass
      - stylus
      - supports-color
      - terser
    dev: true

  /vite-plugin-pages/0.26.0_vite@3.0.9:
    resolution: {integrity: sha512-yJZvwHEt7puYIf19S89IvkDsWPjWleSied4H8hmdW6i8buCA93z1UAU1ipW1d8fNKrC4FzXsUHHbPm6+kl1p9w==}
    peerDependencies:
      '@vue/compiler-sfc': ^2.7.0 || ^3.0.0
      vite: ^2.0.0 || ^3.0.0-0
    peerDependenciesMeta:
      '@vue/compiler-sfc':
        optional: true
    dependencies:
      '@types/debug': 4.1.7
      debug: 4.3.4
      deep-equal: 2.0.5
      extract-comments: 1.1.0
      fast-glob: 3.2.11
      json5: 2.2.1
      local-pkg: 0.4.2
      picocolors: 1.0.0
      vite: 3.0.9
      yaml: 2.1.1
    transitivePeerDependencies:
      - supports-color
    dev: true

  /vite/3.0.9:
    resolution: {integrity: sha512-waYABTM+G6DBTCpYAxvevpG50UOlZuynR0ckTK5PawNVt7ebX6X7wNXHaGIO6wYYFXSM7/WcuFuO2QzhBB6aMw==}
    engines: {node: ^14.18.0 || >=16.0.0}
    hasBin: true
    peerDependencies:
      less: '*'
      sass: '*'
      stylus: '*'
      terser: ^5.4.0
    peerDependenciesMeta:
      less:
        optional: true
      sass:
        optional: true
      stylus:
        optional: true
      terser:
        optional: true
    dependencies:
      esbuild: 0.14.54
      postcss: 8.4.16
      resolve: 1.22.1
      rollup: 2.77.3
    optionalDependencies:
      fsevents: 2.3.2
    dev: true

  /vm2/3.9.10:
    resolution: {integrity: sha512-AuECTSvwu2OHLAZYhG716YzwodKCIJxB6u1zG7PgSQwIgAlEaoXH52bxdcvT8GkGjnYK7r7yWDW0m0sOsPuBjQ==}
    engines: {node: '>=6.0'}
    hasBin: true
    dependencies:
      acorn: 8.8.0
      acorn-walk: 8.2.0
    dev: false

  /void-elements/3.1.0:
    resolution: {integrity: sha512-Dhxzh5HZuiHQhbvTW9AMetFfBHDMYpo23Uo9btPXgdYP+3T5S+p+jgNy7spra+veYhBP2dCSgxR/i2Y02h5/6w==}
    engines: {node: '>=0.10.0'}
    dev: false

  /vscode-oniguruma/1.6.2:
    resolution: {integrity: sha512-KH8+KKov5eS/9WhofZR8M8dMHWN2gTxjMsG4jd04YhpbPR91fUj7rYQ2/XjeHCJWbg7X++ApRIU9NUwM2vTvLA==}
    dev: true

  /vscode-textmate/5.2.0:
    resolution: {integrity: sha512-Uw5ooOQxRASHgu6C7GVvUxisKXfSgW4oFlO+aa+PAkgmH89O3CXxEEzNRNtHSqtXFTl0nAC1uYj0GMSH27uwtQ==}
    dev: true

  /vue-demi/0.12.5_vue@3.2.38:
    resolution: {integrity: sha512-BREuTgTYlUr0zw0EZn3hnhC3I6gPWv+Kwh4MCih6QcAeaTlaIX0DwOVN0wHej7hSvDPecz4jygy/idsgKfW58Q==}
    engines: {node: '>=12'}
    hasBin: true
    requiresBuild: true
    peerDependencies:
      '@vue/composition-api': ^1.0.0-rc.1
      vue: ^3.0.0-0 || ^2.6.0
    peerDependenciesMeta:
      '@vue/composition-api':
        optional: true
    dependencies:
      vue: 3.2.38
    dev: false

  /vue-eslint-parser/9.0.3_eslint@8.23.0:
    resolution: {integrity: sha512-yL+ZDb+9T0ELG4VIFo/2anAOz8SvBdlqEnQnvJ3M7Scq56DvtjY0VY88bByRZB0D4J0u8olBcfrXTVONXsh4og==}
    engines: {node: ^14.17.0 || >=16.0.0}
    peerDependencies:
      eslint: '>=6.0.0'
    dependencies:
      debug: 4.3.4
      eslint: 8.23.0
      eslint-scope: 7.1.1
      eslint-visitor-keys: 3.3.0
      espree: 9.3.2
      esquery: 1.4.0
      lodash: 4.17.21
      semver: 7.3.7
    transitivePeerDependencies:
      - supports-color
    dev: true

  /vue-router/4.1.5_vue@3.2.38:
    resolution: {integrity: sha512-IsvoF5D2GQ/EGTs/Th4NQms9gd2NSqV+yylxIyp/OYp8xOwxmU8Kj/74E9DTSYAyH5LX7idVUngN3JSj1X4xcQ==}
    peerDependencies:
      vue: ^3.2.0
    dependencies:
      '@vue/devtools-api': 6.2.1
      vue: 3.2.38
    dev: false

  /vue-tsc/0.40.7_typescript@4.8.2:
    resolution: {integrity: sha512-jT9dZhjVrZ/9ok/DfKCzkPtrIF0OBsQCNXFL/OwqZPMD4Dom3+zrE0NNpvOoQjr3AWyES4Tz4nta+YTaNIpq4w==}
    hasBin: true
    peerDependencies:
      typescript: '*'
    dependencies:
      '@volar/vue-language-core': 0.40.7
      '@volar/vue-typescript': 0.40.7
      typescript: 4.8.2
    dev: true

  /vue/3.2.38:
    resolution: {integrity: sha512-hHrScEFSmDAWL0cwO4B6WO7D3sALZPbfuThDsGBebthrNlDxdJZpGR3WB87VbjpPh96mep1+KzukYEhpHDFa8Q==}
    dependencies:
      '@vue/compiler-dom': 3.2.38
      '@vue/compiler-sfc': 3.2.38
      '@vue/runtime-dom': 3.2.38
      '@vue/server-renderer': 3.2.38_vue@3.2.38
      '@vue/shared': 3.2.38

  /w3c-hr-time/1.0.2:
    resolution: {integrity: sha512-z8P5DvDNjKDoFIHK7q8r8lackT6l+jo/Ye3HOle7l9nICP9lf1Ci25fy9vHd0JOWewkIFzXIEig3TdKT7JQ5fQ==}
    dependencies:
      browser-process-hrtime: 1.0.0
    dev: true

  /w3c-xmlserializer/2.0.0:
    resolution: {integrity: sha512-4tzD0mF8iSiMiNs30BiLO3EpfGLZUT2MSX/G+o7ZywDzliWQ3OPtTZ0PTC3B3ca1UAf4cJMHB+2Bf56EriJuRA==}
    engines: {node: '>=10'}
    dependencies:
      xml-name-validator: 3.0.0
    dev: true

  /walker/1.0.8:
    resolution: {integrity: sha512-ts/8E8l5b7kY0vlWLewOkDXMmPdLcVV4GmOQLyxuSswIJsweeFZtAsMF7k1Nszz+TYBQrlYRmzOnr398y1JemQ==}
    dependencies:
      makeerror: 1.0.12
    dev: true

  /watchpack/2.3.1:
    resolution: {integrity: sha512-x0t0JuydIo8qCNctdDrn1OzH/qDzk2+rdCOC3YzumZ42fiMqmQ7T3xQurykYMhYfHaPHTp4ZxAx2NfUo1K6QaA==}
    engines: {node: '>=10.13.0'}
    dependencies:
      glob-to-regexp: 0.4.1
      graceful-fs: 4.2.9
    dev: true

  /wcwidth/1.0.1:
    resolution: {integrity: sha512-XHPEwS0q6TaxcvG85+8EYkbiCux2XtWG2mkc47Ng2A77BQu9+DqIOJldST4HgPkuea7dvKSj5VgX3P1d4rW8Tg==}
    dependencies:
      defaults: 1.0.3
    dev: true

  /web-resource-inliner/5.0.0:
    resolution: {integrity: sha512-AIihwH+ZmdHfkJm7BjSXiEClVt4zUFqX4YlFAzjL13wLtDuUneSaFvDBTbdYRecs35SiU7iNKbMnN+++wVfb6A==}
    engines: {node: '>=10.0.0'}
    dependencies:
      ansi-colors: 4.1.3
      escape-goat: 3.0.0
      htmlparser2: 4.1.0
      mime: 2.6.0
      node-fetch: 2.6.7
      valid-data-url: 3.0.1
    transitivePeerDependencies:
      - encoding
    dev: false

  /webidl-conversions/3.0.1:
    resolution: {integrity: sha512-2JAn3z8AR6rjK8Sm8orRC0h/bcl/DqL7tRPdGZ4I1CjdF+EaMLmYxBHyXuKL849eucPFhvBoxMsflfOb8kxaeQ==}

  /webidl-conversions/5.0.0:
    resolution: {integrity: sha512-VlZwKPCkYKxQgeSbH5EyngOmRp7Ww7I9rQLERETtf5ofd9pGeswWiOtogpEO850jziPRarreGxn5QIiTqpb2wA==}
    engines: {node: '>=8'}
    dev: true

  /webidl-conversions/6.1.0:
    resolution: {integrity: sha512-qBIvFLGiBpLjfwmYAaHPXsn+ho5xZnGvyGvsarywGNc8VyQJUMHJ8OBKGGrPER0okBeMDaan4mNBlgBROxuI8w==}
    engines: {node: '>=10.4'}
    dev: true

  /webidl-conversions/7.0.0:
    resolution: {integrity: sha512-VwddBukDzu71offAQR975unBIGqfKZpM+8ZX6ySk8nYhVoo5CYaZyzt3YBvYtRtO+aoGlqxPg/B87NGVZ/fu6g==}
    engines: {node: '>=12'}
    dev: true

  /webpack-node-externals/3.0.0:
    resolution: {integrity: sha512-LnL6Z3GGDPht/AigwRh2dvL9PQPFQ8skEpVrWZXLWBYmqcaojHNN0onvHzie6rq7EWKrrBfPYqNEzTJgiwEQDQ==}
    engines: {node: '>=6'}
    dev: true

  /webpack-sources/3.2.3:
    resolution: {integrity: sha512-/DyMEOrDgLKKIG0fmvtz+4dUX/3Ghozwgm6iPp8KRhvn+eQf9+Q7GWxVNMk3+uCPWfdXYC4ExGBckIXdFEfH1w==}
    engines: {node: '>=10.13.0'}
    dev: true

  /webpack-virtual-modules/0.4.4:
    resolution: {integrity: sha512-h9atBP/bsZohWpHnr+2sic8Iecb60GxftXsWNLLLSqewgIsGzByd2gcIID4nXcG+3tNe4GQG3dLcff3kXupdRA==}
    dev: true

  /webpack/5.73.0:
    resolution: {integrity: sha512-svjudQRPPa0YiOYa2lM/Gacw0r6PvxptHj4FuEKQ2kX05ZLkjbVc5MnPs6its5j7IZljnIqSVo/OsY2X0IpHGA==}
    engines: {node: '>=10.13.0'}
    hasBin: true
    peerDependencies:
      webpack-cli: '*'
    peerDependenciesMeta:
      webpack-cli:
        optional: true
    dependencies:
      '@types/eslint-scope': 3.7.3
      '@types/estree': 0.0.51
      '@webassemblyjs/ast': 1.11.1
      '@webassemblyjs/wasm-edit': 1.11.1
      '@webassemblyjs/wasm-parser': 1.11.1
      acorn: 8.8.0
      acorn-import-assertions: 1.8.0_acorn@8.8.0
      browserslist: 4.21.3
      chrome-trace-event: 1.0.3
      enhanced-resolve: 5.10.0
      es-module-lexer: 0.9.3
      eslint-scope: 5.1.1
      events: 3.3.0
      glob-to-regexp: 0.4.1
      graceful-fs: 4.2.9
      json-parse-even-better-errors: 2.3.1
      loader-runner: 4.2.0
      mime-types: 2.1.35
      neo-async: 2.6.2
      schema-utils: 3.1.1
      tapable: 2.2.1
      terser-webpack-plugin: 5.3.1_webpack@5.73.0
      watchpack: 2.3.1
      webpack-sources: 3.2.3
    transitivePeerDependencies:
      - '@swc/core'
      - esbuild
      - uglify-js
    dev: true

  /whatwg-encoding/1.0.5:
    resolution: {integrity: sha512-b5lim54JOPN9HtzvK9HFXvBma/rnfFeqsic0hSpjtDbVxR3dJKLc+KB4V6GgiGOvl7CY/KNh8rxSo9DKQrnUEw==}
    dependencies:
      iconv-lite: 0.4.24
    dev: true

  /whatwg-encoding/2.0.0:
    resolution: {integrity: sha512-p41ogyeMUrw3jWclHWTQg1k05DSVXPLcVxRTYsXUk+ZooOCZLcoYgPZ/HL/D/N+uQPOtcp1me1WhBEaX02mhWg==}
    engines: {node: '>=12'}
    dependencies:
      iconv-lite: 0.6.3
    dev: true

  /whatwg-mimetype/2.3.0:
    resolution: {integrity: sha512-M4yMwr6mAnQz76TbJm914+gPpB/nCwvZbJU28cUD6dR004SAxDLOOSUaB1JDRqLtaOV/vi0IC5lEAGFgrjGv/g==}
    dev: true

  /whatwg-mimetype/3.0.0:
    resolution: {integrity: sha512-nt+N2dzIutVRxARx1nghPKGv1xHikU7HKdfafKkLNLindmPU/ch3U31NOCGGA/dmPcmb1VlofO0vnKAcsm0o/Q==}
    engines: {node: '>=12'}
    dev: true

  /whatwg-url/5.0.0:
    resolution: {integrity: sha512-saE57nupxk6v3HY35+jzBwYa0rKSy0XR8JSxZPwgLr7ys0IBzhGviA1/TUGJLmSVqs8pb9AnvICXEuOHLprYTw==}
    dependencies:
      tr46: 0.0.3
      webidl-conversions: 3.0.1

  /whatwg-url/8.7.0:
    resolution: {integrity: sha512-gAojqb/m9Q8a5IV96E3fHJM70AzCkgt4uXYX2O7EmuyOnLrViCQlsEBmF9UQIu3/aeAIp2U17rtbpZWNntQqdg==}
    engines: {node: '>=10'}
    dependencies:
      lodash: 4.17.21
      tr46: 2.1.0
      webidl-conversions: 6.1.0
    dev: true

  /which-boxed-primitive/1.0.2:
    resolution: {integrity: sha512-bwZdv0AKLpplFY2KZRX6TvyuN7ojjr7lwkg6ml0roIy9YeuSr7JS372qlNW18UQYzgYK9ziGcerWqZOmEn9VNg==}
    dependencies:
      is-bigint: 1.0.4
      is-boolean-object: 1.1.2
      is-number-object: 1.0.7
      is-string: 1.0.7
      is-symbol: 1.0.4
    dev: true

  /which-collection/1.0.1:
    resolution: {integrity: sha512-W8xeTUwaln8i3K/cY1nGXzdnVZlidBcagyNFtBdD5kxnb4TvGKR7FfSIS3mYpwWS1QUCutfKz8IY8RjftB0+1A==}
    dependencies:
      is-map: 2.0.2
      is-set: 2.0.2
      is-weakmap: 2.0.1
      is-weakset: 2.0.2
    dev: true

  /which-typed-array/1.1.7:
    resolution: {integrity: sha512-vjxaB4nfDqwKI0ws7wZpxIlde1XrLX5uB0ZjpfshgmapJMD7jJWhZI+yToJTqaFByF0eNBcYxbjmCzoRP7CfEw==}
    engines: {node: '>= 0.4'}
    dependencies:
      available-typed-arrays: 1.0.5
      call-bind: 1.0.2
      es-abstract: 1.19.5
      foreach: 2.0.5
      has-tostringtag: 1.0.0
      is-typed-array: 1.1.8
    dev: true

  /which/2.0.2:
    resolution: {integrity: sha512-BLI3Tl1TW3Pvl70l3yq3Y64i+awpwXqsGBYWkkqMtnbXgrMD+yj7rhW0kuEDxzJaYXGjEW5ogapKNMEKNMjibA==}
    engines: {node: '>= 8'}
    hasBin: true
    dependencies:
      isexe: 2.0.0
    dev: true

  /wide-align/1.1.5:
    resolution: {integrity: sha512-eDMORYaPNZ4sQIuuYPDHdQvf4gyCF9rEEV/yPxGfwPkRodwEgiMUUXTx/dex+Me0wxx53S+NgUHaP7y3MGlDmg==}
    dependencies:
      string-width: 4.2.3
    dev: false

  /windows-release/4.0.0:
    resolution: {integrity: sha512-OxmV4wzDKB1x7AZaZgXMVsdJ1qER1ed83ZrTYd5Bwq2HfJVg3DJS8nqlAG4sMoJ7mu8cuRmLEYyU13BKwctRAg==}
    engines: {node: '>=10'}
    dependencies:
      execa: 4.1.0
    dev: true

  /with/7.0.2:
    resolution: {integrity: sha512-RNGKj82nUPg3g5ygxkQl0R937xLyho1J24ItRCBTr/m1YnZkzJy1hUiHUJrc/VlsDQzsCnInEGSg3bci0Lmd4w==}
    engines: {node: '>= 10.0.0'}
    dependencies:
      '@babel/parser': 7.17.8
      '@babel/types': 7.17.0
      assert-never: 1.2.1
      babel-walk: 3.0.0-canary-5
    dev: false

  /word-wrap/1.2.3:
    resolution: {integrity: sha512-Hz/mrNwitNRh/HUAtM/VT/5VH+ygD6DV7mYKZAtHOrbs8U7lvPS6xf7EJKMF0uW1KJCl0H701g3ZGus+muE5vQ==}
    engines: {node: '>=0.10.0'}

  /wordwrap/1.0.0:
    resolution: {integrity: sha512-gvVzJFlPycKc5dZN4yPkP8w7Dc37BtP1yczEneOb4uq34pXZcvrtRTmWV8W+Ume+XCxKgbjM+nevkyFPMybd4Q==}
    dev: false
    optional: true

  /wrap-ansi/7.0.0:
    resolution: {integrity: sha512-YVGIj2kamLSTxw6NsZjoBxfSwsn0ycdesmc4p+Q21c5zPuZ1pl+NfxVdxPtdHvmNVOQ6XSYG4AUtyt/Fi7D16Q==}
    engines: {node: '>=10'}
    dependencies:
      ansi-styles: 4.3.0
      string-width: 4.2.3
      strip-ansi: 6.0.1

  /wrappy/1.0.2:
    resolution: {integrity: sha512-l4Sp/DRseor9wL6EvV2+TuQn63dMkPjZ/sp9XkghTEbV9KlPS1xUsZ3u7/IQO4wxtcFB4bgpQPRcR3QCvezPcQ==}

  /write-file-atomic/3.0.3:
    resolution: {integrity: sha512-AvHcyZ5JnSfq3ioSyjrBkH9yW4m7Ayk8/9My/DD9onKeu/94fwrMocemO2QAJFAlnnDN+ZDS+ZjAR5ua1/PV/Q==}
    dependencies:
      imurmurhash: 0.1.4
      is-typedarray: 1.0.0
      signal-exit: 3.0.7
      typedarray-to-buffer: 3.1.5
    dev: true

  /ws/7.5.7:
    resolution: {integrity: sha512-KMvVuFzpKBuiIXW3E4u3mySRO2/mCHSyZDJQM5NQ9Q9KHWHWh0NHgfbRMLLrceUK5qAL4ytALJbpRMjixFZh8A==}
    engines: {node: '>=8.3.0'}
    peerDependencies:
      bufferutil: ^4.0.1
      utf-8-validate: ^5.0.2
    peerDependenciesMeta:
      bufferutil:
        optional: true
      utf-8-validate:
        optional: true
    dev: true

  /xml-name-validator/3.0.0:
    resolution: {integrity: sha512-A5CUptxDsvxKJEU3yO6DuWBSJz/qizqzJKOMIfUJHETbBw/sFaDxgd6fxm1ewUaM0jZ444Fc5vC5ROYurg/4Pw==}
    dev: true

  /xml-name-validator/4.0.0:
    resolution: {integrity: sha512-ICP2e+jsHvAj2E2lIHxa5tjXRlKDJo4IdvPvCXbXQGdzSfmSpNVyIKMvoZHjDY9DP0zV17iI85o90vRFXNccRw==}
    engines: {node: '>=12'}
    dev: true

  /xmlchars/2.2.0:
    resolution: {integrity: sha512-JZnDKK8B0RCDw84FNdDAIpZK+JuJw+s7Lz8nksI7SIuU3UXJJslUthsi+uWBUYOwPFwW7W7PRLRfUKpxjtjFCw==}
    dev: true

  /xregexp/2.0.0:
    resolution: {integrity: sha512-xl/50/Cf32VsGq/1R8jJE5ajH1yMCQkpmoS10QbFZWl2Oor4H0Me64Pu2yxvsRWK3m6soJbmGfzSR7BYmDcWAA==}
    dev: false

  /xtend/4.0.2:
    resolution: {integrity: sha512-LKYU1iAXJXUgAXn9URjiu+MWhyUXHsvfp7mcuYm9dSUKK0/CjtrUwFAxD82/mCWbtLsGjFIad0wIsod4zrTAEQ==}
    engines: {node: '>=0.4'}

  /y18n/5.0.8:
    resolution: {integrity: sha512-0pfFzegeDWJHJIAmTLRP2DwHjdF5s7jo9tuztdQxAhINCdvS+3nGINqPd00AphqJR/0LhANUS6/+7SCb98YOfA==}
    engines: {node: '>=10'}

  /yallist/2.1.2:
    resolution: {integrity: sha512-ncTzHV7NvsQZkYe1DW7cbDLm0YpzHmZF5r/iyP3ZnQtMiJ+pjzisCiMNI+Sj+xQF5pXhSHxSB3uDbsBTzY/c2A==}
    dev: false

  /yallist/3.1.1:
    resolution: {integrity: sha512-a4UGQaWPH59mOXUYnAG2ewncQS4i4F43Tv3JoAM+s2VDAmS9NsK8GpDMLrCHPksFT7h3K6TOoUNn2pb7RoXx4g==}
    dev: false

  /yallist/4.0.0:
    resolution: {integrity: sha512-3wdGidZyq5PB084XLES5TpOSRA3wjXAlIWMhum2kRcv/41Sn2emQ0dycQW4uZXLejwKvg6EsvbdlVL+FYEct7A==}

  /yaml/1.10.2:
    resolution: {integrity: sha512-r3vXyErRCYJ7wg28yvBY5VSoAF8ZvlcW9/BwUzEtUsjvX/DKs24dIkuwjtuprwJJHsbyUbLApepYTR1BN4uHrg==}
    engines: {node: '>= 6'}
    dev: true

  /yaml/2.1.1:
    resolution: {integrity: sha512-o96x3OPo8GjWeSLF+wOAbrPfhFOGY0W00GNaxCDv+9hkcDJEnev1yh8S7pgHF0ik6zc8sQLuL8hjHjJULZp8bw==}
    engines: {node: '>= 14'}
    dev: true

  /yargs-parser/20.2.9:
    resolution: {integrity: sha512-y11nGElTIV+CT3Zv9t7VKl+Q3hTQoT9a1Qzezhhl6Rp21gJ/IVTW7Z3y9EWXhuUBC2Shnf+DX0antecpAwSP8w==}
    engines: {node: '>=10'}

  /yargs-parser/21.0.1:
    resolution: {integrity: sha512-9BK1jFpLzJROCI5TzwZL/TU4gqjK5xiHV/RfWLOahrjAko/e4DJkRDZQXfvqAsiZzzYhgAzbgz6lg48jcm4GLg==}
    engines: {node: '>=12'}
    dev: true

  /yargs/16.2.0:
    resolution: {integrity: sha512-D1mvvtDG0L5ft/jGWkLpG1+m0eQxOfaBvTNELraWj22wSVUMWxZUvYgJYcKh6jGGIkJFhH4IZPQhR4TKpc8mBw==}
    engines: {node: '>=10'}
    dependencies:
      cliui: 7.0.4
      escalade: 3.1.1
      get-caller-file: 2.0.5
      require-directory: 2.1.1
      string-width: 4.2.3
      y18n: 5.0.8
      yargs-parser: 20.2.9

  /yn/3.1.1:
    resolution: {integrity: sha512-Ux4ygGWsu2c7isFWe8Yu1YluJmqVhxqK2cLXNQA5AcC3QfbGNpM7fu0Y8b/z16pXLnFxZYvWhd3fhBY9DLmC6Q==}
    engines: {node: '>=6'}
    dev: true

  /yocto-queue/0.1.0:
    resolution: {integrity: sha512-rVksvsnNCdJ/ohGc6xgPwyN8eheCxsiLM8mxuE/t/mOVqJewPuO1miLpTHQiRgTKCLexL4MeAFVagts7HmNZ2Q==}
    engines: {node: '>=10'}
    dev: true<|MERGE_RESOLUTION|>--- conflicted
+++ resolved
@@ -37,20 +37,12 @@
       '@nestjs/core': ^9.0.11
       '@nestjs/jwt': ^9.0.0
       '@nestjs/passport': ^9.0.0
-<<<<<<< HEAD
-      '@nestjs/platform-express': ^9.0.9
-      '@nestjs/schematics': ^9.0.1
-      '@nestjs/swagger': ^6.0.5
-      '@nestjs/testing': ^9.0.9
-      '@prisma/client': ^4.2.1
-      '@types/cache-manager': ^4.0.1
-=======
       '@nestjs/platform-express': ^9.0.11
       '@nestjs/schematics': ^9.0.2
+      '@nestjs/swagger': ^6.1.2
       '@nestjs/testing': ^9.0.11
       '@prisma/client': ^4.3.1
       '@types/cache-manager': ^4.0.2
->>>>>>> 4ca033a0
       '@types/express': ^4.17.13
       '@types/jest': 27.5.2
       '@types/node': ^18.7.13
@@ -80,19 +72,6 @@
       ts-loader: ^9.3.1
       ts-node: ^10.9.1
       tsconfig-paths: ^4.1.0
-<<<<<<< HEAD
-      typescript: ^4.7.4
-    dependencies:
-      '@nestjs/common': 9.0.9_mgy7w2bm3yhmntrbe3boyroj6m
-      '@nestjs/config': 2.2.0_celz3g3abyjutx3nizwvtczcai
-      '@nestjs/core': 9.0.9_my3z427qt5jaadzxv6kwbkdtxy
-      '@nestjs/jwt': 9.0.0_@nestjs+common@9.0.9
-      '@nestjs/passport': 9.0.0_dmueulop52nydmpvnlnw57odqm
-      '@nestjs/platform-express': 9.0.9_k52hpfebgtl2kt6drmxlyq3gwe
-      '@nestjs/swagger': 6.0.5_p6ykv6y3ctwrrip24hy4ctabna
-      '@prisma/client': 4.2.1_prisma@4.2.1
-      argon2: 0.28.7
-=======
       typescript: ^4.8.2
     dependencies:
       '@nestjs-modules/mailer': 1.8.1_hu373yjjn2mosfiajauwg4urjm
@@ -102,9 +81,9 @@
       '@nestjs/jwt': 9.0.0_@nestjs+common@9.0.11
       '@nestjs/passport': 9.0.0_qmmxbt2dwte7f4tgsyyoa7ob5i
       '@nestjs/platform-express': 9.0.11_khr6mt6ojlxbw7bo55fknouh34
+      '@nestjs/swagger': 6.1.2_ivnm4e5qsl7bn6kf5k4o57kelu
       '@prisma/client': 4.3.1_prisma@4.3.1
       argon2: 0.29.1
->>>>>>> 4ca033a0
       cache-manager: 4.1.0
       cache-manager-redis-store: 2.0.0
       class-transformer: 0.5.1
@@ -1225,8 +1204,7 @@
       jsonwebtoken: 8.5.1
     dev: false
 
-<<<<<<< HEAD
-  /@nestjs/mapped-types/1.1.0_on3ajwm5grgod2fedjk5mkvqhe:
+  /@nestjs/mapped-types/1.1.0_f7n2wnftp7gwcja4o2nbkzq5xi:
     resolution: {integrity: sha512-+2kSly4P1QI+9eGt+/uGyPdEG1hVz7nbpqPHWZVYgoqz8eOHljpXPag+UCVRw9zo2XCu4sgNUIGe8Uk0+OvUQg==}
     peerDependencies:
       '@nestjs/common': ^7.0.8 || ^8.0.0 || ^9.0.0
@@ -1239,16 +1217,13 @@
       class-validator:
         optional: true
     dependencies:
-      '@nestjs/common': 9.0.9_mgy7w2bm3yhmntrbe3boyroj6m
+      '@nestjs/common': 9.0.11_mgy7w2bm3yhmntrbe3boyroj6m
       class-transformer: 0.5.1
       class-validator: 0.13.2
       reflect-metadata: 0.1.13
     dev: false
 
-  /@nestjs/passport/9.0.0_dmueulop52nydmpvnlnw57odqm:
-=======
   /@nestjs/passport/9.0.0_qmmxbt2dwte7f4tgsyyoa7ob5i:
->>>>>>> 4ca033a0
     resolution: {integrity: sha512-Gnh8n1wzFPOLSS/94X1sUP4IRAoXTgG4odl7/AO5h+uwscEGXxJFercrZfqdAwkWhqkKWbsntM3j5mRy/6ZQDA==}
     peerDependencies:
       '@nestjs/common': ^8.0.0 || ^9.0.0
@@ -1289,9 +1264,23 @@
       - chokidar
     dev: true
 
-<<<<<<< HEAD
-  /@nestjs/swagger/6.0.5_p6ykv6y3ctwrrip24hy4ctabna:
-    resolution: {integrity: sha512-Iy6/Xvd+YVC2F6flIDew5/VnpM2m7kK3IMoft0JqQc0RVXEO45+9gSasN6c8E/s0PbOy9de055mivAhFjk/+lA==}
+  /@nestjs/schematics/9.0.2_whhyl7r7sm4vygdnh5naaknfkm:
+    resolution: {integrity: sha512-pMjdz3YVX1XwTt065oVJjVno/mdbcfoY2nGyMh9lnLkYmAaY9OprT2VASi51AfcKvUhQXbQyuhk9Vvwzr/5NcA==}
+    peerDependencies:
+      typescript: ^4.3.5
+    dependencies:
+      '@angular-devkit/core': 14.2.1_chokidar@3.5.3
+      '@angular-devkit/schematics': 14.2.1_chokidar@3.5.3
+      fs-extra: 10.1.0
+      jsonc-parser: 3.2.0
+      pluralize: 8.0.0
+      typescript: 4.8.2
+    transitivePeerDependencies:
+      - chokidar
+    dev: true
+
+  /@nestjs/swagger/6.1.2_ivnm4e5qsl7bn6kf5k4o57kelu:
+    resolution: {integrity: sha512-RU1DeTDyuN/lRXKFWaf7I9LYF34/ale3IIGeY3romAcXL/N9W0+50Ek3ou+Ajd5FqpLqzt7saYhnaQegVuU4UQ==}
     peerDependencies:
       '@fastify/static': ^6.0.0
       '@nestjs/common': ^9.0.0
@@ -1301,40 +1290,21 @@
       '@fastify/static':
         optional: true
     dependencies:
-      '@nestjs/common': 9.0.9_mgy7w2bm3yhmntrbe3boyroj6m
-      '@nestjs/core': 9.0.9_my3z427qt5jaadzxv6kwbkdtxy
-      '@nestjs/mapped-types': 1.1.0_on3ajwm5grgod2fedjk5mkvqhe
+      '@nestjs/common': 9.0.11_mgy7w2bm3yhmntrbe3boyroj6m
+      '@nestjs/core': 9.0.11_psficsz3mqirqwo2ujbfhdr2aa
+      '@nestjs/mapped-types': 1.1.0_f7n2wnftp7gwcja4o2nbkzq5xi
       js-yaml: 4.1.0
       lodash: 4.17.21
       path-to-regexp: 3.2.0
       reflect-metadata: 0.1.13
-      swagger-ui-dist: 4.13.2
+      swagger-ui-dist: 4.14.0
     transitivePeerDependencies:
       - class-transformer
       - class-validator
     dev: false
 
-  /@nestjs/testing/9.0.9_sj5e7nbqtflwdk3n72r6mvqvo4:
-    resolution: {integrity: sha512-K6Ev/XQMhDGVIP4jAwnl6vFI5JKkPIYBM9URXwR6TMqe8P76Qdb4ExnKvwiHVdOQUOuRw2c4/aTKa5wXWLq3Iw==}
-=======
-  /@nestjs/schematics/9.0.2_whhyl7r7sm4vygdnh5naaknfkm:
-    resolution: {integrity: sha512-pMjdz3YVX1XwTt065oVJjVno/mdbcfoY2nGyMh9lnLkYmAaY9OprT2VASi51AfcKvUhQXbQyuhk9Vvwzr/5NcA==}
-    peerDependencies:
-      typescript: ^4.3.5
-    dependencies:
-      '@angular-devkit/core': 14.2.1_chokidar@3.5.3
-      '@angular-devkit/schematics': 14.2.1_chokidar@3.5.3
-      fs-extra: 10.1.0
-      jsonc-parser: 3.2.0
-      pluralize: 8.0.0
-      typescript: 4.8.2
-    transitivePeerDependencies:
-      - chokidar
-    dev: true
-
   /@nestjs/testing/9.0.11_z6gh3n3qpn6ig2eqi2q57zofvq:
     resolution: {integrity: sha512-tT+yj3av7ZJb9Cy09C4+FoUULvzUntf81g5eK5shRVeQ35RWqr7E5Uq77B7ePUF2Er/TictVZk43d7rKq1ClNA==}
->>>>>>> 4ca033a0
     peerDependencies:
       '@nestjs/common': ^9.0.0
       '@nestjs/core': ^9.0.0
@@ -8152,6 +8122,10 @@
     resolution: {integrity: sha512-jHL6UyIYpvEI7NsuWd0R3hJaPQTg6Oo4qSBo+oVfOEkv6rrQm/475RGSMmZgV6ajp+Sgrp9CqrDjQYAgQqiv1A==}
     dev: false
 
+  /swagger-ui-dist/4.14.0:
+    resolution: {integrity: sha512-TBzhheU15s+o54Cgk9qxuYcZMiqSm/SkvKnapoGHOF66kz0Y5aGjpzj5BT/vpBbn6rTPJ9tUYXQxuDWfsjiGMw==}
+    dev: false
+
   /swagger-ui-express/4.5.0_express@4.18.1:
     resolution: {integrity: sha512-DHk3zFvsxrkcnurGvQlAcLuTDacAVN1JHKDgcba/gr2NFRE4HGwP1YeHIXMiGznkWR4AeS7X5vEblNn4QljuNA==}
     engines: {node: '>= v0.10.32'}
