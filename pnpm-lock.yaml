--- conflicted
+++ resolved
@@ -86,13 +86,8 @@
       tsconfig-paths: ^4.1.2
       typescript: ^4.9.4
     dependencies:
-<<<<<<< HEAD
       '@nestjs-modules/mailer': 1.8.1_vvz225xiahix464fwzuua3bovm
       '@nestjs/common': 9.2.1_ejiytz4fx4ylq3bdj4qtav6mje
-=======
-      '@nestjs-modules/mailer': 1.8.1_b727kkpcxgsrlvci5dkht2i2xa
-      '@nestjs/common': 9.2.1_66pidaijumrtzyachnvfwzkz3e
->>>>>>> 4f96d374
       '@nestjs/config': 2.2.0_b4pxbpa7chblgbyake5iz5rdmu
       '@nestjs/core': 9.2.1_e6la6qvsclaae2becwjnmfvsuq
       '@nestjs/jwt': 10.0.1_@nestjs+common@9.2.1
