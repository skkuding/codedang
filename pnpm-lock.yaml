--- conflicted
+++ resolved
@@ -103,13 +103,8 @@
       swagger-ui-express: 4.6.0_express@4.18.2
     devDependencies:
       '@nestjs/cli': 9.1.5
-<<<<<<< HEAD
-      '@nestjs/schematics': 9.0.3_xhlmm4lxgqnqqbpfgbp6dlerku
-      '@nestjs/testing': 9.2.0_3jiwpo56qab566j5kwfezyelg4
-=======
       '@nestjs/schematics': 9.0.3_typescript@4.9.4
       '@nestjs/testing': 9.2.1_wdbvfsxfdwzlwdfiyh2gynjl4m
->>>>>>> 600b79d3
       '@types/cache-manager': 4.0.2
       '@types/express': 4.17.14
       '@types/jest': 29.2.4
@@ -132,22 +127,12 @@
     specifiers:
       '@histoire/plugin-vue': ^0.11.9
       '@iconify-json/bi': ^1.1.12
-<<<<<<< HEAD
-      '@iconify-json/fa-solid': ^1.1.2
-      '@iconify-json/fa6-brands': ^1.1.7
-      '@iconify-json/fa6-regular': ^1.1.7
-      '@iconify-json/fa6-solid': ^1.1.8
-      '@iconify-json/fluent': ^1.1.16
-      '@iconify-json/iconoir': ^1.1.13
-      '@iconify-json/ri': ^1.1.3
-=======
       '@iconify-json/fa6-brands': ^1.1.8
       '@iconify-json/fa6-regular': ^1.1.8
       '@iconify-json/fa6-solid': ^1.1.9
       '@iconify-json/fluent': ^1.1.17
       '@iconify-json/iconoir': ^1.1.15
       '@iconify-json/ri': ^1.1.4
->>>>>>> 600b79d3
       '@tailwindcss/forms': ^0.5.3
       '@tailwindcss/typography': ^0.5.8
       '@tiptap/starter-kit': ^2.0.0-beta.207
@@ -192,40 +177,18 @@
     devDependencies:
       '@histoire/plugin-vue': 0.11.9_vgxee6juai2ux6n5oucjlvgv4a
       '@iconify-json/bi': 1.1.12
-<<<<<<< HEAD
-      '@iconify-json/fa-solid': 1.1.2
-      '@iconify-json/fa6-brands': 1.1.7
-      '@iconify-json/fa6-regular': 1.1.7
-      '@iconify-json/fa6-solid': 1.1.8
-      '@iconify-json/fluent': 1.1.16
-      '@iconify-json/iconoir': 1.1.13
-      '@iconify-json/ri': 1.1.3
-=======
       '@iconify-json/fa6-brands': 1.1.8
       '@iconify-json/fa6-regular': 1.1.8
       '@iconify-json/fa6-solid': 1.1.9
       '@iconify-json/fluent': 1.1.17
       '@iconify-json/iconoir': 1.1.15
       '@iconify-json/ri': 1.1.4
->>>>>>> 600b79d3
       '@tailwindcss/forms': 0.5.3_tailwindcss@3.2.4
       '@tailwindcss/typography': 0.5.8_tailwindcss@3.2.4
       '@types/node': 18.11.14
       '@types/nprogress': 0.2.0
       '@vitejs/plugin-vue': 3.2.0_vite@3.2.5+vue@3.2.45
       '@vue/tsconfig': 0.1.3
-<<<<<<< HEAD
-      autoprefixer: 10.4.13_postcss@8.4.19
-      histoire: 0.11.7_yjpjyfpoxl7fu52icl7tfzkuhe
-      postcss: 8.4.19
-      tailwindcss: 3.2.4
-      typescript: 4.9.3
-      unplugin-icons: 0.14.13
-      vite: 3.2.4_@types+node@18.11.9
-      vite-plugin-pages: 0.27.1_vite@3.2.4
-      vite-plugin-vue-layouts: 0.7.0_ltio2jrs4h243s6indlqgywoku
-      vue-tsc: 1.0.9_typescript@4.9.3
-=======
       autoprefixer: 10.4.13_postcss@8.4.20
       histoire: 0.11.9_n6ei63cpe43beiimwe7zv3fimy
       postcss: 8.4.20
@@ -236,7 +199,6 @@
       vite-plugin-pages: 0.28.0_vite@3.2.5
       vite-plugin-vue-layouts: 0.7.0_3nkpb5yzbuphqhegz2uv6y4s3u
       vue-tsc: 1.0.13_typescript@4.9.4
->>>>>>> 600b79d3
 
 packages:
 
@@ -1240,19 +1202,8 @@
       '@iconify/types': 2.0.0
     dev: true
 
-<<<<<<< HEAD
-  /@iconify-json/fa-solid/1.1.2:
-    resolution: {integrity: sha512-dJTmbcHh104VWMrNDBxIIy9o26CN1nrT9euWfEleU0CYJNMhk8RIM6inquctAP1+QoS/J1y3bO+8YblwhdzCrQ==}
-    dependencies:
-      '@iconify/types': 2.0.0
-    dev: true
-
   /@iconify-json/fa6-brands/1.1.7:
     resolution: {integrity: sha512-VoH4SU+2TmTcX0AHollvB6OA3yWYst8/dlkdbSYbkWsZXvhQhJmqg7UvJI/0F+SjwzuLg0+Y4upv5HPlmLbcRA==}
-=======
-  /@iconify-json/fa6-brands/1.1.8:
-    resolution: {integrity: sha512-ndwmH8/fITnc2t8EsKpHjxiDSviyORLz91urwZju1MtTrheamJvTUp8wui7+WSzzzJ2Dva4jn26J37vKD3eolg==}
->>>>>>> 600b79d3
     dependencies:
       '@iconify/types': 2.0.0
     dev: true
@@ -1804,11 +1755,7 @@
       - chokidar
     dev: true
 
-<<<<<<< HEAD
-  /@nestjs/schematics/9.0.3_xhlmm4lxgqnqqbpfgbp6dlerku:
-=======
-  /@nestjs/schematics/9.0.3_typescript@4.9.4:
->>>>>>> 600b79d3
+  /@nestjs/schematics/9.0.3_typescript@4.9.3:
     resolution: {integrity: sha512-kZrU/lrpVd2cnK8I3ibDb3Wi1ppl3wX3U3lVWoL+DzRRoezWKkh8upEL4q0koKmuXnsmLiu3UPxFeMOrJV7TSA==}
     peerDependencies:
       typescript: ^4.3.5
@@ -1967,11 +1914,7 @@
       tailwindcss: '>=3.0.0 || >= 3.0.0-alpha.1'
     dependencies:
       mini-svg-data-uri: 1.4.4
-<<<<<<< HEAD
-      tailwindcss: 3.2.4
-=======
-      tailwindcss: 3.2.4_postcss@8.4.20
->>>>>>> 600b79d3
+      tailwindcss: 3.2.4_postcss@8.4.19
     dev: true
 
   /@tailwindcss/typography/0.5.8_tailwindcss@3.2.4:
@@ -1983,11 +1926,7 @@
       lodash.isplainobject: 4.0.6
       lodash.merge: 4.6.2
       postcss-selector-parser: 6.0.10
-<<<<<<< HEAD
-      tailwindcss: 3.2.4
-=======
-      tailwindcss: 3.2.4_postcss@8.4.20
->>>>>>> 600b79d3
+      tailwindcss: 3.2.4_postcss@8.4.19
     dev: true
 
   /@tiptap/core/2.0.0-beta.207_xf6vrbde4aaztseepsc2w7fjwu:
@@ -9226,11 +9165,13 @@
     resolution: {integrity: sha512-9QNk5KwDF+Bvz+PyObkmSYjI5ksVUYtjW7AU22r2NKcfLJcXp96hkDWU3+XndOsUb+AQ9QhfzfCT2O+CNWT5Tw==}
     dev: true
 
-<<<<<<< HEAD
-  /tailwindcss/3.2.4:
-=======
-  /tailwindcss/3.2.4_postcss@8.4.20:
->>>>>>> 600b79d3
+  /sync-rpc/1.3.6:
+    resolution: {integrity: sha512-J8jTXuZzRlvU7HemDgHi3pGnh/rkoqR/OZSjhTyyZrEkkYQbk7Z33AXp37mkPfPpfdOuj7Ex3H/TJM1z48uPQw==}
+    dependencies:
+      get-port: 3.2.0
+    dev: true
+
+  /tailwindcss/3.2.4_postcss@8.4.19:
     resolution: {integrity: sha512-AhwtHCKMtR71JgeYDaswmZXhPcW9iuI9Sp2LvZPo9upDZ7231ZJ7eA9RaURbhpXGVlrjX4cFNlB4ieTetEb7hQ==}
     engines: {node: '>=12.13.0'}
     hasBin: true
