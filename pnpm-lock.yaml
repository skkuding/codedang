lockfileVersion: '6.0'

settings:
  autoInstallPeers: true
  excludeLinksFromLockfile: false

importers:

  .:
    devDependencies:
      '@commitlint/cli':
        specifier: ^17.6.6
        version: 17.6.6
      '@commitlint/config-conventional':
        specifier: ^17.6.6
        version: 17.6.6
      '@commitlint/types':
        specifier: ^17.4.4
        version: 17.4.4
      '@trivago/prettier-plugin-sort-imports':
        specifier: ^4.1.1
        version: 4.1.1(prettier@3.0.0)
      '@typescript-eslint/eslint-plugin':
        specifier: ^6.0.0
        version: 6.0.0(@typescript-eslint/parser@6.0.0)(eslint@8.45.0)(typescript@5.1.6)
      '@typescript-eslint/parser':
        specifier: ^6.0.0
        version: 6.0.0(eslint@8.45.0)(typescript@5.1.6)
      eslint:
        specifier: ^8.45.0
        version: 8.45.0
      eslint-config-prettier:
        specifier: ^8.8.0
        version: 8.8.0(eslint@8.45.0)
      eslint-plugin-prettier:
        specifier: ^5.0.0
        version: 5.0.0(eslint-config-prettier@8.8.0)(eslint@8.45.0)(prettier@3.0.0)
      eslint-plugin-vue:
        specifier: ^9.15.1
        version: 9.15.1(eslint@8.45.0)
      lefthook:
        specifier: ^1.4.5
        version: 1.4.5
      prettier:
        specifier: ^3.0.0
        version: 3.0.0
      prettier-plugin-tailwindcss:
        specifier: ^0.4.1
        version: 0.4.1(@trivago/prettier-plugin-sort-imports@4.1.1)(prettier@3.0.0)
      typescript:
        specifier: ^5.1.6
        version: 5.1.6
      vitepress:
        specifier: 1.0.0-beta.5
        version: 1.0.0-beta.5(@algolia/client-search@4.14.3)(@types/node@18.16.19)(search-insights@2.6.0)
      vue-eslint-parser:
        specifier: ^9.3.1
        version: 9.3.1(eslint@8.45.0)

  backend:
    dependencies:
      '@apollo/server':
        specifier: ^4.7.5
<<<<<<< HEAD
        version: 4.7.5(graphql@16.6.0)
=======
        version: 4.7.5(graphql@16.7.1)
      '@aws-sdk/client-s3':
        specifier: ^3.370.0
        version: 3.370.0
>>>>>>> cd5b252e
      '@nestjs-modules/mailer':
        specifier: ^1.8.1
        version: 1.8.1(@nestjs/common@10.0.5)(@nestjs/core@10.0.5)(nodemailer@6.9.3)
      '@nestjs/apollo':
        specifier: ^12.0.7
<<<<<<< HEAD
        version: 12.0.7(@apollo/server@4.7.5)(@nestjs/common@10.0.4)(@nestjs/core@10.0.4)(@nestjs/graphql@12.0.7)(graphql@16.6.0)
=======
        version: 12.0.7(@apollo/server@4.7.5)(@nestjs/common@10.0.5)(@nestjs/core@10.0.5)(@nestjs/graphql@12.0.8)(graphql@16.7.1)
>>>>>>> cd5b252e
      '@nestjs/cache-manager':
        specifier: ^2.0.1
        version: 2.0.1(@nestjs/common@10.0.5)(@nestjs/core@10.0.5)(cache-manager@5.2.3)(reflect-metadata@0.1.13)(rxjs@7.8.1)
      '@nestjs/common':
        specifier: ^10.0.5
        version: 10.0.5(class-transformer@0.5.1)(class-validator@0.14.0)(reflect-metadata@0.1.13)(rxjs@7.8.1)
      '@nestjs/config':
        specifier: ^3.0.0
        version: 3.0.0(@nestjs/common@10.0.5)(reflect-metadata@0.1.13)
      '@nestjs/core':
        specifier: ^10.0.5
        version: 10.0.5(@nestjs/common@10.0.5)(@nestjs/platform-express@10.0.5)(reflect-metadata@0.1.13)(rxjs@7.8.1)
      '@nestjs/graphql':
<<<<<<< HEAD
        specifier: ^12.0.7
        version: 12.0.7(@nestjs/common@10.0.4)(@nestjs/core@10.0.4)(class-transformer@0.5.1)(class-validator@0.14.0)(graphql@16.6.0)(reflect-metadata@0.1.13)
=======
        specifier: ^12.0.8
        version: 12.0.8(@nestjs/common@10.0.5)(@nestjs/core@10.0.5)(class-transformer@0.5.1)(class-validator@0.14.0)(graphql@16.7.1)(reflect-metadata@0.1.13)
>>>>>>> cd5b252e
      '@nestjs/jwt':
        specifier: ^10.1.0
        version: 10.1.0(@nestjs/common@10.0.5)
      '@nestjs/passport':
        specifier: ^10.0.0
        version: 10.0.0(@nestjs/common@10.0.5)(passport@0.6.0)
      '@nestjs/platform-express':
        specifier: ^10.0.5
        version: 10.0.5(@nestjs/common@10.0.5)(@nestjs/core@10.0.5)
      '@nestjs/swagger':
        specifier: ^7.1.1
        version: 7.1.1(@nestjs/common@10.0.5)(@nestjs/core@10.0.5)(class-transformer@0.5.1)(class-validator@0.14.0)(reflect-metadata@0.1.13)
      '@prisma/client':
        specifier: ^4.16.2
        version: 4.16.2(prisma@4.16.2)
      argon2:
        specifier: ^0.30.3
        version: 0.30.3
      cache-manager:
        specifier: ^5.2.3
        version: 5.2.3
      cache-manager-redis-yet:
        specifier: ^4.1.2
        version: 4.1.2
      class-transformer:
        specifier: ^0.5.1
        version: 0.5.1
      class-validator:
        specifier: ^0.14.0
        version: 0.14.0
      cookie-parser:
        specifier: ^1.4.6
        version: 1.4.6
      dayjs:
        specifier: ^1.11.8
        version: 1.11.9
      exceljs:
        specifier: ^4.3.0
        version: 4.3.0
      graphql:
        specifier: ^16.6.0
        version: 16.6.0
      graphql-upload:
        specifier: 13.0.0
        version: 13.0.0(graphql@16.6.0)
      handlebars:
        specifier: ^4.7.7
        version: 4.7.7
      nodemailer:
        specifier: ^6.9.3
        version: 6.9.3
      passport:
        specifier: ^0.6.0
        version: 0.6.0
      passport-jwt:
        specifier: ^4.0.1
        version: 4.0.1
      passport-local:
        specifier: ^1.0.0
        version: 1.0.0
      reflect-metadata:
        specifier: ^0.1.13
        version: 0.1.13
      rxjs:
        specifier: ^7.8.1
        version: 7.8.1
      swagger-ui-express:
        specifier: ^5.0.0
        version: 5.0.0(express@4.18.2)
    devDependencies:
      '@nestjs/cli':
        specifier: ^10.1.8
        version: 10.1.8
      '@nestjs/schematics':
        specifier: ^10.0.1
        version: 10.0.1(chokidar@3.5.3)(typescript@5.1.6)
      '@nestjs/testing':
        specifier: ^10.0.5
        version: 10.0.5(@nestjs/common@10.0.5)(@nestjs/core@10.0.5)(@nestjs/platform-express@10.0.5)
      '@types/cache-manager':
        specifier: ^4.0.2
        version: 4.0.2
      '@types/chai':
        specifier: ^4.3.5
        version: 4.3.5
      '@types/chai-as-promised':
        specifier: ^7.1.5
        version: 7.1.5
      '@types/express':
        specifier: ^4.17.17
        version: 4.17.17
      '@types/graphql-upload':
        specifier: 8.0.3
        version: 8.0.3
      '@types/mocha':
        specifier: ^10.0.1
        version: 10.0.1
      '@types/node':
        specifier: ^18.16.19
        version: 18.16.19
      '@types/nodemailer':
        specifier: ^6.4.8
        version: 6.4.8
      '@types/passport-jwt':
        specifier: ^3.0.9
        version: 3.0.9
      '@types/passport-local':
        specifier: ^1.0.35
        version: 1.0.35
      '@types/proxyquire':
        specifier: ^1.3.28
        version: 1.3.28
      '@types/sinon':
        specifier: ^10.0.15
        version: 10.0.15
      '@types/supertest':
        specifier: ^2.0.12
        version: 2.0.12
      chai:
        specifier: ^4.3.7
        version: 4.3.7
      chai-as-promised:
        specifier: ^7.1.1
        version: 7.1.1(chai@4.3.7)
      graphql-type-json:
        specifier: ^0.3.2
        version: 0.3.2(graphql@16.6.0)
      mocha:
        specifier: ^10.2.0
        version: 10.2.0
      prisma:
        specifier: ^4.16.2
        version: 4.16.2
      prisma-nestjs-graphql:
        specifier: ^18.0.2
        version: 18.0.2
      proxyquire:
        specifier: ^2.1.3
        version: 2.1.3
      sinon:
        specifier: ^15.2.0
        version: 15.2.0
      source-map-support:
        specifier: ^0.5.21
        version: 0.5.21
      supertest:
        specifier: ^6.3.3
        version: 6.3.3
      ts-loader:
        specifier: ^9.4.4
        version: 9.4.4(typescript@5.1.6)(webpack@5.88.1)
      ts-node:
        specifier: ^10.9.1
        version: 10.9.1(@types/node@18.16.19)(typescript@5.1.6)
      tsconfig-paths:
        specifier: ^4.2.0
        version: 4.2.0
      typescript:
        specifier: ^5.1.6
        version: 5.1.6

  frontend:
    dependencies:
      '@codemirror/autocomplete':
        specifier: ^6.8.1
        version: 6.8.1(@codemirror/language@6.8.0)(@codemirror/state@6.2.1)(@codemirror/view@6.14.1)(@lezer/common@1.0.3)
      '@codemirror/commands':
        specifier: ^6.2.4
        version: 6.2.4
      '@codemirror/lang-cpp':
        specifier: ^6.0.2
        version: 6.0.2
      '@codemirror/lang-java':
        specifier: ^6.0.1
        version: 6.0.1
      '@codemirror/lang-javascript':
        specifier: ^6.1.9
        version: 6.1.9
      '@codemirror/lang-python':
        specifier: ^6.1.3
        version: 6.1.3(@codemirror/state@6.2.1)(@codemirror/view@6.14.1)(@lezer/common@1.0.3)
      '@codemirror/language':
        specifier: ^6.8.0
        version: 6.8.0
      '@codemirror/state':
        specifier: ^6.2.1
        version: 6.2.1
      '@codemirror/theme-one-dark':
        specifier: ^6.1.2
        version: 6.1.2
      '@codemirror/view':
        specifier: ^6.14.1
        version: 6.14.1
      '@tiptap/starter-kit':
        specifier: ^2.0.3
        version: 2.0.3(@tiptap/pm@2.0.3)
      '@tiptap/vue-3':
        specifier: ^2.0.3
        version: 2.0.3(@tiptap/core@2.0.3)(@tiptap/pm@2.0.3)(vue@3.3.4)
      '@vueuse/components':
        specifier: ^10.2.1
        version: 10.2.1(vue@3.3.4)
      '@vueuse/core':
        specifier: ^10.2.1
        version: 10.2.1(vue@3.3.4)
      '@vueuse/math':
        specifier: ^10.2.1
        version: 10.2.1(vue@3.3.4)
      '@vueuse/router':
        specifier: ^10.2.1
        version: 10.2.1(vue-router@4.2.4)(vue@3.3.4)
      axios:
        specifier: ^1.4.0
        version: 1.4.0
      axios-retry:
        specifier: ^3.5.1
        version: 3.5.1
      naive-ui:
        specifier: ^2.34.4
        version: 2.34.4(vue@3.3.4)
      nprogress:
        specifier: 0.2.0
        version: 0.2.0
      pinia:
        specifier: ^2.1.4
        version: 2.1.4(typescript@5.1.6)(vue@3.3.4)
      vue:
        specifier: ^3.3.4
        version: 3.3.4
      vue-dompurify-html:
        specifier: ^4.1.4
        version: 4.1.4(vue@3.3.4)
      vue-router:
        specifier: ^4.2.4
        version: 4.2.4(vue@3.3.4)
    devDependencies:
      '@histoire/plugin-vue':
        specifier: ^0.16.1
        version: 0.16.1(histoire@0.16.2)(vite@4.4.4)(vue@3.3.4)
      '@iconify-json/ant-design':
        specifier: ^1.1.6
        version: 1.1.6
      '@iconify-json/bi':
        specifier: ^1.1.17
        version: 1.1.17
      '@iconify-json/fa':
        specifier: ^1.1.4
        version: 1.1.4
      '@iconify-json/fa6-brands':
        specifier: ^1.1.11
        version: 1.1.11
      '@iconify-json/fa6-regular':
        specifier: ^1.1.11
        version: 1.1.11
      '@iconify-json/fa6-solid':
        specifier: ^1.1.13
        version: 1.1.13
      '@iconify-json/fluent':
        specifier: ^1.1.27
        version: 1.1.27
      '@iconify-json/iconoir':
        specifier: ^1.1.30
        version: 1.1.30
      '@iconify-json/ri':
        specifier: ^1.1.10
        version: 1.1.10
      '@tailwindcss/forms':
        specifier: ^0.5.4
        version: 0.5.4(tailwindcss@3.3.3)
      '@tailwindcss/typography':
        specifier: ^0.5.9
        version: 0.5.9(tailwindcss@3.3.3)
      '@tsconfig/node18':
        specifier: ^18.2.0
        version: 18.2.0
      '@types/node':
        specifier: ^18.16.19
        version: 18.16.19
      '@types/nprogress':
        specifier: ^0.2.0
        version: 0.2.0
      '@vitejs/plugin-vue':
        specifier: ^4.2.3
        version: 4.2.3(vite@4.4.4)(vue@3.3.4)
      '@vue/tsconfig':
        specifier: ^0.4.0
        version: 0.4.0
      autoprefixer:
        specifier: ^10.4.14
        version: 10.4.14(postcss@8.4.26)
      histoire:
        specifier: ^0.16.2
        version: 0.16.2(@types/node@18.16.19)(vite@4.4.4)
      postcss:
        specifier: ^8.4.26
        version: 8.4.26
      tailwindcss:
        specifier: ^3.3.3
        version: 3.3.3(ts-node@10.9.1)
      typescript:
        specifier: ^5.1.6
        version: 5.1.6
      unplugin-icons:
        specifier: ^0.16.5
        version: 0.16.5
      vite:
        specifier: ^4.4.4
        version: 4.4.4(@types/node@18.16.19)
      vite-plugin-checker:
        specifier: ^0.6.1
        version: 0.6.1(eslint@8.45.0)(typescript@5.1.6)(vite@4.4.4)(vue-tsc@1.8.5)
      vite-plugin-pages:
        specifier: ^0.31.0
        version: 0.31.0(vite@4.4.4)
      vite-plugin-vue-layouts:
        specifier: ^0.8.0
        version: 0.8.0(vite@4.4.4)(vue-router@4.2.4)(vue@3.3.4)
      vue-tsc:
        specifier: ^1.8.5
        version: 1.8.5(typescript@5.1.6)

packages:

  /@aashutoshrathi/word-wrap@1.2.6:
    resolution: {integrity: sha512-1Yjs2SvM8TflER/OD3cOjhWWOZb58A2t7wpE2S9XfBYTiIl+XFhQG2bjy4Pu1I+EAlCNUzRDYDdFwFYUKvXcIA==}
    engines: {node: '>=0.10.0'}
    dev: true

  /@akryum/tinypool@0.3.1:
    resolution: {integrity: sha512-nznEC1ZA/m3hQDEnrGQ4c5gkaa9pcaVnw4LFJyzBAaR7E3nfiAPEHS3otnSafpZouVnoKeITl5D+2LsnwlnK8g==}
    engines: {node: '>=14.0.0'}
    dev: true

  /@algolia/autocomplete-core@1.9.3(@algolia/client-search@4.14.3)(algoliasearch@4.14.3)(search-insights@2.6.0):
    resolution: {integrity: sha512-009HdfugtGCdC4JdXUbVJClA0q0zh24yyePn+KUGk3rP7j8FEe/m5Yo/z65gn6nP/cM39PxpzqKrL7A6fP6PPw==}
    dependencies:
      '@algolia/autocomplete-plugin-algolia-insights': 1.9.3(@algolia/client-search@4.14.3)(algoliasearch@4.14.3)(search-insights@2.6.0)
      '@algolia/autocomplete-shared': 1.9.3(@algolia/client-search@4.14.3)(algoliasearch@4.14.3)
    transitivePeerDependencies:
      - '@algolia/client-search'
      - algoliasearch
      - search-insights
    dev: true

  /@algolia/autocomplete-plugin-algolia-insights@1.9.3(@algolia/client-search@4.14.3)(algoliasearch@4.14.3)(search-insights@2.6.0):
    resolution: {integrity: sha512-a/yTUkcO/Vyy+JffmAnTWbr4/90cLzw+CC3bRbhnULr/EM0fGNvM13oQQ14f2moLMcVDyAx/leczLlAOovhSZg==}
    peerDependencies:
      search-insights: '>= 1 < 3'
    dependencies:
      '@algolia/autocomplete-shared': 1.9.3(@algolia/client-search@4.14.3)(algoliasearch@4.14.3)
      search-insights: 2.6.0
    transitivePeerDependencies:
      - '@algolia/client-search'
      - algoliasearch
    dev: true

  /@algolia/autocomplete-preset-algolia@1.9.3(@algolia/client-search@4.14.3)(algoliasearch@4.14.3):
    resolution: {integrity: sha512-d4qlt6YmrLMYy95n5TB52wtNDr6EgAIPH81dvvvW8UmuWRgxEtY0NJiPwl/h95JtG2vmRM804M0DSwMCNZlzRA==}
    peerDependencies:
      '@algolia/client-search': '>= 4.9.1 < 6'
      algoliasearch: '>= 4.9.1 < 6'
    dependencies:
      '@algolia/autocomplete-shared': 1.9.3(@algolia/client-search@4.14.3)(algoliasearch@4.14.3)
      '@algolia/client-search': 4.14.3
      algoliasearch: 4.14.3
    dev: true

  /@algolia/autocomplete-shared@1.9.3(@algolia/client-search@4.14.3)(algoliasearch@4.14.3):
    resolution: {integrity: sha512-Wnm9E4Ye6Rl6sTTqjoymD+l8DjSTHsHboVRYrKgEt8Q7UHm9nYbqhN/i0fhUYA3OAEH7WA8x3jfpnmJm3rKvaQ==}
    peerDependencies:
      '@algolia/client-search': '>= 4.9.1 < 6'
      algoliasearch: '>= 4.9.1 < 6'
    dependencies:
      '@algolia/client-search': 4.14.3
      algoliasearch: 4.14.3
    dev: true

  /@algolia/cache-browser-local-storage@4.14.3:
    resolution: {integrity: sha512-hWH1yCxgG3+R/xZIscmUrWAIBnmBFHH5j30fY/+aPkEZWt90wYILfAHIOZ1/Wxhho5SkPfwFmT7ooX2d9JeQBw==}
    dependencies:
      '@algolia/cache-common': 4.14.3
    dev: true

  /@algolia/cache-common@4.14.3:
    resolution: {integrity: sha512-oZJofOoD9FQOwiGTzyRnmzvh3ZP8WVTNPBLH5xU5JNF7drDbRT0ocVT0h/xB2rPHYzOeXRrLaQQBwRT/CKom0Q==}
    dev: true

  /@algolia/cache-in-memory@4.14.3:
    resolution: {integrity: sha512-ES0hHQnzWjeioLQf5Nq+x1AWdZJ50znNPSH3puB/Y4Xsg4Av1bvLmTJe7SY2uqONaeMTvL0OaVcoVtQgJVw0vg==}
    dependencies:
      '@algolia/cache-common': 4.14.3
    dev: true

  /@algolia/client-account@4.14.3:
    resolution: {integrity: sha512-PBcPb0+f5Xbh5UfLZNx2Ow589OdP8WYjB4CnvupfYBrl9JyC1sdH4jcq/ri8osO/mCZYjZrQsKAPIqW/gQmizQ==}
    dependencies:
      '@algolia/client-common': 4.14.3
      '@algolia/client-search': 4.14.3
      '@algolia/transporter': 4.14.3
    dev: true

  /@algolia/client-analytics@4.14.3:
    resolution: {integrity: sha512-eAwQq0Hb/aauv9NhCH5Dp3Nm29oFx28sayFN2fdOWemwSeJHIl7TmcsxVlRsO50fsD8CtPcDhtGeD3AIFLNvqw==}
    dependencies:
      '@algolia/client-common': 4.14.3
      '@algolia/client-search': 4.14.3
      '@algolia/requester-common': 4.14.3
      '@algolia/transporter': 4.14.3
    dev: true

  /@algolia/client-common@4.14.3:
    resolution: {integrity: sha512-jkPPDZdi63IK64Yg4WccdCsAP4pHxSkr4usplkUZM5C1l1oEpZXsy2c579LQ0rvwCs5JFmwfNG4ahOszidfWPw==}
    dependencies:
      '@algolia/requester-common': 4.14.3
      '@algolia/transporter': 4.14.3
    dev: true

  /@algolia/client-personalization@4.14.3:
    resolution: {integrity: sha512-UCX1MtkVNgaOL9f0e22x6tC9e2H3unZQlSUdnVaSKpZ+hdSChXGaRjp2UIT7pxmPqNCyv51F597KEX5WT60jNg==}
    dependencies:
      '@algolia/client-common': 4.14.3
      '@algolia/requester-common': 4.14.3
      '@algolia/transporter': 4.14.3
    dev: true

  /@algolia/client-search@4.14.3:
    resolution: {integrity: sha512-I2U7xBx5OPFdPLA8AXKUPPxGY3HDxZ4r7+mlZ8ZpLbI8/ri6fnu6B4z3wcL7sgHhDYMwnAE8Xr0AB0h3Hnkp4A==}
    dependencies:
      '@algolia/client-common': 4.14.3
      '@algolia/requester-common': 4.14.3
      '@algolia/transporter': 4.14.3
    dev: true

  /@algolia/logger-common@4.14.3:
    resolution: {integrity: sha512-kUEAZaBt/J3RjYi8MEBT2QEexJR2kAE2mtLmezsmqMQZTV502TkHCxYzTwY2dE7OKcUTxi4OFlMuS4GId9CWPw==}
    dev: true

  /@algolia/logger-console@4.14.3:
    resolution: {integrity: sha512-ZWqAlUITktiMN2EiFpQIFCJS10N96A++yrexqC2Z+3hgF/JcKrOxOdT4nSCQoEPvU4Ki9QKbpzbebRDemZt/hw==}
    dependencies:
      '@algolia/logger-common': 4.14.3
    dev: true

  /@algolia/requester-browser-xhr@4.14.3:
    resolution: {integrity: sha512-AZeg2T08WLUPvDncl2XLX2O67W5wIO8MNaT7z5ii5LgBTuk/rU4CikTjCe2xsUleIZeFl++QrPAi4Bdxws6r/Q==}
    dependencies:
      '@algolia/requester-common': 4.14.3
    dev: true

  /@algolia/requester-common@4.14.3:
    resolution: {integrity: sha512-RrRzqNyKFDP7IkTuV3XvYGF9cDPn9h6qEDl595lXva3YUk9YSS8+MGZnnkOMHvjkrSCKfoLeLbm/T4tmoIeclw==}
    dev: true

  /@algolia/requester-node-http@4.14.3:
    resolution: {integrity: sha512-O5wnPxtDRPuW2U0EaOz9rMMWdlhwP0J0eSL1Z7TtXF8xnUeeUyNJrdhV5uy2CAp6RbhM1VuC3sOJcIR6Av+vbA==}
    dependencies:
      '@algolia/requester-common': 4.14.3
    dev: true

  /@algolia/transporter@4.14.3:
    resolution: {integrity: sha512-2qlKlKsnGJ008exFRb5RTeTOqhLZj0bkMCMVskxoqWejs2Q2QtWmsiH98hDfpw0fmnyhzHEt0Z7lqxBYp8bW2w==}
    dependencies:
      '@algolia/cache-common': 4.14.3
      '@algolia/logger-common': 4.14.3
      '@algolia/requester-common': 4.14.3
    dev: true

  /@alloc/quick-lru@5.2.0:
    resolution: {integrity: sha512-UrcABB+4bUrFABwbluTIBErXwvbsU/V7TZWfmbgJfbkwiBuziS9gxdODUyuiecfdGQ85jglMW6juS3+z5TsKLw==}
    engines: {node: '>=10'}
    dev: true

  /@angular-devkit/core@16.1.0(chokidar@3.5.3):
    resolution: {integrity: sha512-mrWpuDvttmhrCGcLc68RIXKtTzUhkBTsE5ZZFZNO1+FSC+vO/ZpyCpPd6C+6coM68NfXYjHlms5XF6KbxeGn/Q==}
    engines: {node: ^16.14.0 || >=18.10.0, npm: ^6.11.0 || ^7.5.6 || >=8.0.0, yarn: '>= 1.13.0'}
    peerDependencies:
      chokidar: ^3.5.2
    peerDependenciesMeta:
      chokidar:
        optional: true
    dependencies:
      ajv: 8.12.0
      ajv-formats: 2.1.1(ajv@8.12.0)
      chokidar: 3.5.3
      jsonc-parser: 3.2.0
      rxjs: 7.8.1
      source-map: 0.7.4
    dev: true

  /@angular-devkit/core@16.1.3(chokidar@3.5.3):
    resolution: {integrity: sha512-cFhNdJHumNMZGD3NYxOtNuMGRQXeDnKbwvK+IJmKAttXt8na6EvURR/ZxZOI7rl/YRVX+vcNSdtXz3hE6g+Isw==}
    engines: {node: ^16.14.0 || >=18.10.0, npm: ^6.11.0 || ^7.5.6 || >=8.0.0, yarn: '>= 1.13.0'}
    peerDependencies:
      chokidar: ^3.5.2
    peerDependenciesMeta:
      chokidar:
        optional: true
    dependencies:
      ajv: 8.12.0
      ajv-formats: 2.1.1(ajv@8.12.0)
      chokidar: 3.5.3
      jsonc-parser: 3.2.0
      rxjs: 7.8.1
      source-map: 0.7.4
    dev: true

  /@angular-devkit/schematics-cli@16.1.3(chokidar@3.5.3):
    resolution: {integrity: sha512-uZAi5xrvZLgQkqVsR0wxbUZgiMHVNstOnNm446Bs69iadbLymvWvdg95hYPL3IWAlYrNiwwGNSjyp6JS0Qn06Q==}
    engines: {node: ^16.14.0 || >=18.10.0, npm: ^6.11.0 || ^7.5.6 || >=8.0.0, yarn: '>= 1.13.0'}
    hasBin: true
    dependencies:
      '@angular-devkit/core': 16.1.3(chokidar@3.5.3)
      '@angular-devkit/schematics': 16.1.3(chokidar@3.5.3)
      ansi-colors: 4.1.3
      inquirer: 8.2.4
      symbol-observable: 4.0.0
      yargs-parser: 21.1.1
    transitivePeerDependencies:
      - chokidar
    dev: true

  /@angular-devkit/schematics@16.1.0(chokidar@3.5.3):
    resolution: {integrity: sha512-LM35PH9DT3eQRSZgrkk2bx1ZQjjVh8BCByTlr37/c+FnF9mNbeBsa1YkxrlsN/CwO+045OwEwRHnkM9Zcx0U/A==}
    engines: {node: ^16.14.0 || >=18.10.0, npm: ^6.11.0 || ^7.5.6 || >=8.0.0, yarn: '>= 1.13.0'}
    dependencies:
      '@angular-devkit/core': 16.1.0(chokidar@3.5.3)
      jsonc-parser: 3.2.0
      magic-string: 0.30.0
      ora: 5.4.1
      rxjs: 7.8.1
    transitivePeerDependencies:
      - chokidar
    dev: true

  /@angular-devkit/schematics@16.1.3(chokidar@3.5.3):
    resolution: {integrity: sha512-hWEuQnfQOgcSs4YX6iF4QR/34ROeSPaMi7lQOYg33hStg+pnk/JDdIU0f2nrIIz3t0jqAj+5VXVLBJvOCd84vg==}
    engines: {node: ^16.14.0 || >=18.10.0, npm: ^6.11.0 || ^7.5.6 || >=8.0.0, yarn: '>= 1.13.0'}
    dependencies:
      '@angular-devkit/core': 16.1.3(chokidar@3.5.3)
      jsonc-parser: 3.2.0
      magic-string: 0.30.0
      ora: 5.4.1
      rxjs: 7.8.1
    transitivePeerDependencies:
      - chokidar
    dev: true

  /@antfu/install-pkg@0.1.1:
    resolution: {integrity: sha512-LyB/8+bSfa0DFGC06zpCEfs89/XoWZwws5ygEa5D+Xsm3OfI+aXQ86VgVG7Acyef+rSZ5HE7J8rrxzrQeM3PjQ==}
    dependencies:
      execa: 5.1.1
      find-up: 5.0.0
    dev: true

  /@antfu/utils@0.7.5:
    resolution: {integrity: sha512-dlR6LdS+0SzOAPx/TPRhnoi7hE251OVeT2Snw0RguNbBSbjUHdWr0l3vcUUDg26rEysT89kCbtw1lVorBXLLCg==}
    dev: true

  /@apollo/cache-control-types@1.0.3(graphql@16.6.0):
    resolution: {integrity: sha512-F17/vCp7QVwom9eG7ToauIKdAxpSoadsJnqIfyryLFSkLSOEqu+eC5Z3N8OXcUVStuOMcNHlyraRsA6rRICu4g==}
    peerDependencies:
      graphql: 14.x || 15.x || 16.x
    dependencies:
      graphql: 16.6.0
    dev: false

  /@apollo/protobufjs@1.2.7:
    resolution: {integrity: sha512-Lahx5zntHPZia35myYDBRuF58tlwPskwHc5CWBZC/4bMKB6siTBWwtMrkqXcsNwQiFSzSx5hKdRPUmemrEp3Gg==}
    hasBin: true
    requiresBuild: true
    dependencies:
      '@protobufjs/aspromise': 1.1.2
      '@protobufjs/base64': 1.1.2
      '@protobufjs/codegen': 2.0.4
      '@protobufjs/eventemitter': 1.1.0
      '@protobufjs/fetch': 1.1.0
      '@protobufjs/float': 1.0.2
      '@protobufjs/inquire': 1.1.0
      '@protobufjs/path': 1.1.2
      '@protobufjs/pool': 1.1.0
      '@protobufjs/utf8': 1.1.0
      '@types/long': 4.0.2
      long: 4.0.0
    dev: false

  /@apollo/server-gateway-interface@1.1.1(graphql@16.6.0):
    resolution: {integrity: sha512-pGwCl/po6+rxRmDMFgozKQo2pbsSwE91TpsDBAOgf74CRDPXHHtM88wbwjab0wMMZh95QfR45GGyDIdhY24bkQ==}
    peerDependencies:
      graphql: 14.x || 15.x || 16.x
    dependencies:
      '@apollo/usage-reporting-protobuf': 4.1.1
<<<<<<< HEAD
      '@apollo/utils.fetcher': 2.0.1
      '@apollo/utils.keyvaluecache': 2.1.1
      '@apollo/utils.logger': 2.0.1
      graphql: 16.6.0
=======
      '@apollo/utils.fetcher': 2.0.0
      '@apollo/utils.keyvaluecache': 2.1.0
      '@apollo/utils.logger': 2.0.0
      graphql: 16.7.1
>>>>>>> cd5b252e
    dev: false

  /@apollo/server-plugin-landing-page-graphql-playground@4.0.0(@apollo/server@4.7.5):
    resolution: {integrity: sha512-PBDtKI/chJ+hHeoJUUH9Kuqu58txQl00vUGuxqiC9XcReulIg7RjsyD0G1u3drX4V709bxkL5S0nTeXfRHD0qA==}
    engines: {node: '>=14.0'}
    deprecated: The use of GraphQL Playground in Apollo Server was supported in previous versions, but this is no longer the case as of December 31, 2022. This package exists for v4 migration purposes only. We do not intend to resolve security issues or other bugs with this package if they arise, so please migrate away from this to [Apollo Server's default Explorer](https://www.apollographql.com/docs/apollo-server/api/plugin/landing-pages) as soon as possible.
    peerDependencies:
      '@apollo/server': ^4.0.0
    dependencies:
      '@apollo/server': 4.7.5(graphql@16.6.0)
      '@apollographql/graphql-playground-html': 1.6.29
    dev: false

  /@apollo/server@4.7.5(graphql@16.6.0):
    resolution: {integrity: sha512-XobKpTnW/jbmr0DuJ+8zBzoeL6uEat4CkBN7kOCjhXEUuCNxiLrQGrWFVDqgV7bSdOJr6o2POmZYBPNQXLdyvA==}
    engines: {node: '>=14.16.0'}
    peerDependencies:
      graphql: ^16.6.0
    dependencies:
      '@apollo/cache-control-types': 1.0.3(graphql@16.6.0)
      '@apollo/server-gateway-interface': 1.1.1(graphql@16.6.0)
      '@apollo/usage-reporting-protobuf': 4.1.1
<<<<<<< HEAD
      '@apollo/utils.createhash': 2.0.1
      '@apollo/utils.fetcher': 2.0.1
      '@apollo/utils.isnodelike': 2.0.1
      '@apollo/utils.keyvaluecache': 2.1.1
      '@apollo/utils.logger': 2.0.1
      '@apollo/utils.usagereporting': 2.1.0(graphql@16.6.0)
      '@apollo/utils.withrequired': 2.0.1
      '@graphql-tools/schema': 9.0.19(graphql@16.6.0)
=======
      '@apollo/utils.createhash': 2.0.0
      '@apollo/utils.fetcher': 2.0.0
      '@apollo/utils.isnodelike': 2.0.0
      '@apollo/utils.keyvaluecache': 2.1.0
      '@apollo/utils.logger': 2.0.0
      '@apollo/utils.usagereporting': 2.1.0(graphql@16.7.1)
      '@apollo/utils.withrequired': 2.0.1
      '@graphql-tools/schema': 9.0.17(graphql@16.7.1)
>>>>>>> cd5b252e
      '@josephg/resolvable': 1.0.1
      '@types/express': 4.17.17
      '@types/express-serve-static-core': 4.17.33
      '@types/node-fetch': 2.6.2
      async-retry: 1.3.3
      body-parser: 1.20.2
      cors: 2.8.5
      express: 4.18.2
      graphql: 16.6.0
      loglevel: 1.8.1
      lru-cache: 7.17.0
      negotiator: 0.6.3
      node-abort-controller: 3.1.1
      node-fetch: 2.6.7
      uuid: 9.0.0
      whatwg-mimetype: 3.0.0
    transitivePeerDependencies:
      - encoding
      - supports-color
    dev: false

  /@apollo/usage-reporting-protobuf@4.1.1:
    resolution: {integrity: sha512-u40dIUePHaSKVshcedO7Wp+mPiZsaU6xjv9J+VyxpoU/zL6Jle+9zWeG98tr/+SZ0nZ4OXhrbb8SNr0rAPpIDA==}
    dependencies:
      '@apollo/protobufjs': 1.2.7
    dev: false

  /@apollo/utils.createhash@2.0.0:
    resolution: {integrity: sha512-9GhGGD3J0HJF/VC+odwYpKi3Cg1NWrsO8GQvyGwDS5v/78I3154Hn8s4tpW+nqoaQ/lAvxdQQr3HM1b5HLM6Ww==}
    engines: {node: '>=14'}
    dependencies:
      '@apollo/utils.isnodelike': 2.0.0
      sha.js: 2.4.11
    dev: false

  /@apollo/utils.dropunuseddefinitions@2.0.1(graphql@16.6.0):
    resolution: {integrity: sha512-EsPIBqsSt2BwDsv8Wu76LK5R1KtsVkNoO4b0M5aK0hx+dGg9xJXuqlr7Fo34Dl+y83jmzn+UvEW+t1/GP2melA==}
    engines: {node: '>=14'}
    peerDependencies:
      graphql: 14.x || 15.x || 16.x
    dependencies:
      graphql: 16.6.0
    dev: false

  /@apollo/utils.fetcher@2.0.0:
    resolution: {integrity: sha512-RC0twEwwBKbhk/y4B2X4YEciRG1xoKMgiPy5xQqNMd3pG78sR+ybctG/m7c/8+NaaQOS22UPUCBd6yS6WihBIg==}
    engines: {node: '>=14'}
    dev: false

  /@apollo/utils.isnodelike@2.0.0:
    resolution: {integrity: sha512-77CiAM2qDXn0haQYrgX0UgrboQykb+bOHaz5p3KKItMwUZ/EFphzuB2vqHvubneIc9dxJcTx2L7MFDswRw/JAQ==}
    engines: {node: '>=14'}
    dev: false

  /@apollo/utils.keyvaluecache@2.1.0:
    resolution: {integrity: sha512-WBNI4H1dGX2fHMk5j4cJo7mlXWn1X6DYCxQ50IvmI7Xv7Y4QKiA5EwbLOCITh9OIZQrVX7L0ASBSgTt6jYx/cg==}
    engines: {node: '>=14'}
    dependencies:
      '@apollo/utils.logger': 2.0.0
      lru-cache: 7.17.0
    dev: false

  /@apollo/utils.logger@2.0.0:
    resolution: {integrity: sha512-o8qYwgV2sYg+PcGKIfwAZaZsQOTEfV8q3mH7Pw8GB/I/Uh2L9iaHdpiKuR++j7oe1K87lFm0z/JAezMOR9CGhg==}
    engines: {node: '>=14'}
    dev: false

  /@apollo/utils.printwithreducedwhitespace@2.0.1(graphql@16.6.0):
    resolution: {integrity: sha512-9M4LUXV/fQBh8vZWlLvb/HyyhjJ77/I5ZKu+NBWV/BmYGyRmoEP9EVAy7LCVoY3t8BDcyCAGfxJaLFCSuQkPUg==}
    engines: {node: '>=14'}
    peerDependencies:
      graphql: 14.x || 15.x || 16.x
    dependencies:
      graphql: 16.6.0
    dev: false

  /@apollo/utils.removealiases@2.0.1(graphql@16.6.0):
    resolution: {integrity: sha512-0joRc2HBO4u594Op1nev+mUF6yRnxoUH64xw8x3bX7n8QBDYdeYgY4tF0vJReTy+zdn2xv6fMsquATSgC722FA==}
    engines: {node: '>=14'}
    peerDependencies:
      graphql: 14.x || 15.x || 16.x
    dependencies:
      graphql: 16.6.0
    dev: false

  /@apollo/utils.sortast@2.0.1(graphql@16.6.0):
    resolution: {integrity: sha512-eciIavsWpJ09za1pn37wpsCGrQNXUhM0TktnZmHwO+Zy9O4fu/WdB4+5BvVhFiZYOXvfjzJUcc+hsIV8RUOtMw==}
    engines: {node: '>=14'}
    peerDependencies:
      graphql: 14.x || 15.x || 16.x
    dependencies:
      graphql: 16.6.0
      lodash.sortby: 4.7.0
    dev: false

  /@apollo/utils.stripsensitiveliterals@2.0.1(graphql@16.6.0):
    resolution: {integrity: sha512-QJs7HtzXS/JIPMKWimFnUMK7VjkGQTzqD9bKD1h3iuPAqLsxd0mUNVbkYOPTsDhUKgcvUOfOqOJWYohAKMvcSA==}
    engines: {node: '>=14'}
    peerDependencies:
      graphql: 14.x || 15.x || 16.x
    dependencies:
      graphql: 16.6.0
    dev: false

  /@apollo/utils.usagereporting@2.1.0(graphql@16.6.0):
    resolution: {integrity: sha512-LPSlBrn+S17oBy5eWkrRSGb98sWmnEzo3DPTZgp8IQc8sJe0prDgDuppGq4NeQlpoqEHz0hQeYHAOA0Z3aQsxQ==}
    engines: {node: '>=14'}
    peerDependencies:
      graphql: 14.x || 15.x || 16.x
    dependencies:
      '@apollo/usage-reporting-protobuf': 4.1.1
      '@apollo/utils.dropunuseddefinitions': 2.0.1(graphql@16.6.0)
      '@apollo/utils.printwithreducedwhitespace': 2.0.1(graphql@16.6.0)
      '@apollo/utils.removealiases': 2.0.1(graphql@16.6.0)
      '@apollo/utils.sortast': 2.0.1(graphql@16.6.0)
      '@apollo/utils.stripsensitiveliterals': 2.0.1(graphql@16.6.0)
      graphql: 16.6.0
    dev: false

  /@apollo/utils.withrequired@2.0.1:
    resolution: {integrity: sha512-YBDiuAX9i1lLc6GeTy1m7DGLFn/gMnvXqlalOIMjM7DeOgIacEjjfwPqb0M1CQ2v11HhR15d1NmxJoRCfrNqcA==}
    engines: {node: '>=14'}
    dev: false

  /@apollographql/graphql-playground-html@1.6.29:
    resolution: {integrity: sha512-xCcXpoz52rI4ksJSdOCxeOCn2DLocxwHf9dVT/Q90Pte1LX+LY+91SFtJF3KXVHH8kEin+g1KKCQPKBjZJfWNA==}
    dependencies:
      xss: 1.0.14
    dev: false

  /@aws-crypto/crc32@3.0.0:
    resolution: {integrity: sha512-IzSgsrxUcsrejQbPVilIKy16kAT52EwB6zSaI+M3xxIhKh5+aldEyvI+z6erM7TCLB2BJsFrtHjp6/4/sr+3dA==}
    dependencies:
      '@aws-crypto/util': 3.0.0
      '@aws-sdk/types': 3.370.0
      tslib: 1.14.1
    dev: false

  /@aws-crypto/crc32c@3.0.0:
    resolution: {integrity: sha512-ENNPPManmnVJ4BTXlOjAgD7URidbAznURqD0KvfREyc4o20DPYdEldU1f5cQ7Jbj0CJJSPaMIk/9ZshdB3210w==}
    dependencies:
      '@aws-crypto/util': 3.0.0
      '@aws-sdk/types': 3.370.0
      tslib: 1.14.1
    dev: false

  /@aws-crypto/ie11-detection@3.0.0:
    resolution: {integrity: sha512-341lBBkiY1DfDNKai/wXM3aujNBkXR7tq1URPQDL9wi3AUbI80NR74uF1TXHMm7po1AcnFk8iu2S2IeU/+/A+Q==}
    dependencies:
      tslib: 1.14.1
    dev: false

  /@aws-crypto/sha1-browser@3.0.0:
    resolution: {integrity: sha512-NJth5c997GLHs6nOYTzFKTbYdMNA6/1XlKVgnZoaZcQ7z7UJlOgj2JdbHE8tiYLS3fzXNCguct77SPGat2raSw==}
    dependencies:
      '@aws-crypto/ie11-detection': 3.0.0
      '@aws-crypto/supports-web-crypto': 3.0.0
      '@aws-crypto/util': 3.0.0
      '@aws-sdk/types': 3.370.0
      '@aws-sdk/util-locate-window': 3.310.0
      '@aws-sdk/util-utf8-browser': 3.259.0
      tslib: 1.14.1
    dev: false

  /@aws-crypto/sha256-browser@3.0.0:
    resolution: {integrity: sha512-8VLmW2B+gjFbU5uMeqtQM6Nj0/F1bro80xQXCW6CQBWgosFWXTx77aeOF5CAIAmbOK64SdMBJdNr6J41yP5mvQ==}
    dependencies:
      '@aws-crypto/ie11-detection': 3.0.0
      '@aws-crypto/sha256-js': 3.0.0
      '@aws-crypto/supports-web-crypto': 3.0.0
      '@aws-crypto/util': 3.0.0
      '@aws-sdk/types': 3.370.0
      '@aws-sdk/util-locate-window': 3.310.0
      '@aws-sdk/util-utf8-browser': 3.259.0
      tslib: 1.14.1
    dev: false

  /@aws-crypto/sha256-js@3.0.0:
    resolution: {integrity: sha512-PnNN7os0+yd1XvXAy23CFOmTbMaDxgxXtTKHybrJ39Y8kGzBATgBFibWJKH6BhytLI/Zyszs87xCOBNyBig6vQ==}
    dependencies:
      '@aws-crypto/util': 3.0.0
      '@aws-sdk/types': 3.370.0
      tslib: 1.14.1
    dev: false

  /@aws-crypto/supports-web-crypto@3.0.0:
    resolution: {integrity: sha512-06hBdMwUAb2WFTuGG73LSC0wfPu93xWwo5vL2et9eymgmu3Id5vFAHBbajVWiGhPO37qcsdCap/FqXvJGJWPIg==}
    dependencies:
      tslib: 1.14.1
    dev: false

  /@aws-crypto/util@3.0.0:
    resolution: {integrity: sha512-2OJlpeJpCR48CC8r+uKVChzs9Iungj9wkZrl8Z041DWEWvyIHILYKCPNzJghKsivj+S3mLo6BVc7mBNzdxA46w==}
    dependencies:
      '@aws-sdk/types': 3.370.0
      '@aws-sdk/util-utf8-browser': 3.259.0
      tslib: 1.14.1
    dev: false

  /@aws-sdk/chunked-blob-reader-native@3.310.0:
    resolution: {integrity: sha512-RuhyUY9hCd6KWA2DMF/U6rilYLLRYrDY6e0lq3Of1yzSRFxi4bk9ZMCF0mxf/9ppsB5eudUjrOypYgm6Axt3zw==}
    dependencies:
      '@aws-sdk/util-base64': 3.310.0
      tslib: 2.6.0
    dev: false

  /@aws-sdk/chunked-blob-reader@3.310.0:
    resolution: {integrity: sha512-CrJS3exo4mWaLnWxfCH+w88Ou0IcAZSIkk4QbmxiHl/5Dq705OLoxf4385MVyExpqpeVJYOYQ2WaD8i/pQZ2fg==}
    dependencies:
      tslib: 2.6.0
    dev: false

  /@aws-sdk/client-s3@3.370.0:
    resolution: {integrity: sha512-+b53hI+C+tIiE6OhIvaUXD5qC0zFrCWIu6EKT597W+4XzfFIZE0BGgolP8pC1lLDghPjCFSmAm9Efcb2a1sPvw==}
    engines: {node: '>=14.0.0'}
    dependencies:
      '@aws-crypto/sha1-browser': 3.0.0
      '@aws-crypto/sha256-browser': 3.0.0
      '@aws-crypto/sha256-js': 3.0.0
      '@aws-sdk/client-sts': 3.370.0
      '@aws-sdk/credential-provider-node': 3.370.0
      '@aws-sdk/hash-blob-browser': 3.370.0
      '@aws-sdk/hash-stream-node': 3.370.0
      '@aws-sdk/md5-js': 3.370.0
      '@aws-sdk/middleware-bucket-endpoint': 3.370.0
      '@aws-sdk/middleware-expect-continue': 3.370.0
      '@aws-sdk/middleware-flexible-checksums': 3.370.0
      '@aws-sdk/middleware-host-header': 3.370.0
      '@aws-sdk/middleware-location-constraint': 3.370.0
      '@aws-sdk/middleware-logger': 3.370.0
      '@aws-sdk/middleware-recursion-detection': 3.370.0
      '@aws-sdk/middleware-sdk-s3': 3.370.0
      '@aws-sdk/middleware-signing': 3.370.0
      '@aws-sdk/middleware-ssec': 3.370.0
      '@aws-sdk/middleware-user-agent': 3.370.0
      '@aws-sdk/signature-v4-multi-region': 3.370.0
      '@aws-sdk/types': 3.370.0
      '@aws-sdk/util-endpoints': 3.370.0
      '@aws-sdk/util-user-agent-browser': 3.370.0
      '@aws-sdk/util-user-agent-node': 3.370.0
      '@aws-sdk/xml-builder': 3.310.0
      '@smithy/config-resolver': 1.0.2
      '@smithy/eventstream-serde-browser': 1.0.2
      '@smithy/eventstream-serde-config-resolver': 1.0.2
      '@smithy/eventstream-serde-node': 1.0.2
      '@smithy/fetch-http-handler': 1.0.2
      '@smithy/hash-node': 1.0.2
      '@smithy/invalid-dependency': 1.0.2
      '@smithy/middleware-content-length': 1.0.2
      '@smithy/middleware-endpoint': 1.0.3
      '@smithy/middleware-retry': 1.0.4
      '@smithy/middleware-serde': 1.0.2
      '@smithy/middleware-stack': 1.0.2
      '@smithy/node-config-provider': 1.0.2
      '@smithy/node-http-handler': 1.0.3
      '@smithy/protocol-http': 1.1.1
      '@smithy/smithy-client': 1.0.4
      '@smithy/types': 1.1.1
      '@smithy/url-parser': 1.0.2
      '@smithy/util-base64': 1.0.2
      '@smithy/util-body-length-browser': 1.0.2
      '@smithy/util-body-length-node': 1.0.2
      '@smithy/util-defaults-mode-browser': 1.0.2
      '@smithy/util-defaults-mode-node': 1.0.2
      '@smithy/util-retry': 1.0.4
      '@smithy/util-stream': 1.0.2
      '@smithy/util-utf8': 1.0.2
      '@smithy/util-waiter': 1.0.2
      fast-xml-parser: 4.2.5
      tslib: 2.6.0
    transitivePeerDependencies:
      - '@aws-sdk/signature-v4-crt'
      - aws-crt
    dev: false

  /@aws-sdk/client-sso-oidc@3.370.0:
    resolution: {integrity: sha512-jAYOO74lmVXylQylqkPrjLzxvUnMKw476JCUTvCO6Q8nv3LzCWd76Ihgv/m9Q4M2Tbqi1iP2roVK5bstsXzEjA==}
    engines: {node: '>=14.0.0'}
    dependencies:
      '@aws-crypto/sha256-browser': 3.0.0
      '@aws-crypto/sha256-js': 3.0.0
      '@aws-sdk/middleware-host-header': 3.370.0
      '@aws-sdk/middleware-logger': 3.370.0
      '@aws-sdk/middleware-recursion-detection': 3.370.0
      '@aws-sdk/middleware-user-agent': 3.370.0
      '@aws-sdk/types': 3.370.0
      '@aws-sdk/util-endpoints': 3.370.0
      '@aws-sdk/util-user-agent-browser': 3.370.0
      '@aws-sdk/util-user-agent-node': 3.370.0
      '@smithy/config-resolver': 1.0.2
      '@smithy/fetch-http-handler': 1.0.2
      '@smithy/hash-node': 1.0.2
      '@smithy/invalid-dependency': 1.0.2
      '@smithy/middleware-content-length': 1.0.2
      '@smithy/middleware-endpoint': 1.0.3
      '@smithy/middleware-retry': 1.0.4
      '@smithy/middleware-serde': 1.0.2
      '@smithy/middleware-stack': 1.0.2
      '@smithy/node-config-provider': 1.0.2
      '@smithy/node-http-handler': 1.0.3
      '@smithy/protocol-http': 1.1.1
      '@smithy/smithy-client': 1.0.4
      '@smithy/types': 1.1.1
      '@smithy/url-parser': 1.0.2
      '@smithy/util-base64': 1.0.2
      '@smithy/util-body-length-browser': 1.0.2
      '@smithy/util-body-length-node': 1.0.2
      '@smithy/util-defaults-mode-browser': 1.0.2
      '@smithy/util-defaults-mode-node': 1.0.2
      '@smithy/util-retry': 1.0.4
      '@smithy/util-utf8': 1.0.2
      tslib: 2.6.0
    transitivePeerDependencies:
      - aws-crt
    dev: false

  /@aws-sdk/client-sso@3.370.0:
    resolution: {integrity: sha512-0Ty1iHuzNxMQtN7nahgkZr4Wcu1XvqGfrQniiGdKKif9jG/4elxsQPiydRuQpFqN6b+bg7wPP7crFP1uTxx2KQ==}
    engines: {node: '>=14.0.0'}
    dependencies:
      '@aws-crypto/sha256-browser': 3.0.0
      '@aws-crypto/sha256-js': 3.0.0
      '@aws-sdk/middleware-host-header': 3.370.0
      '@aws-sdk/middleware-logger': 3.370.0
      '@aws-sdk/middleware-recursion-detection': 3.370.0
      '@aws-sdk/middleware-user-agent': 3.370.0
      '@aws-sdk/types': 3.370.0
      '@aws-sdk/util-endpoints': 3.370.0
      '@aws-sdk/util-user-agent-browser': 3.370.0
      '@aws-sdk/util-user-agent-node': 3.370.0
      '@smithy/config-resolver': 1.0.2
      '@smithy/fetch-http-handler': 1.0.2
      '@smithy/hash-node': 1.0.2
      '@smithy/invalid-dependency': 1.0.2
      '@smithy/middleware-content-length': 1.0.2
      '@smithy/middleware-endpoint': 1.0.3
      '@smithy/middleware-retry': 1.0.4
      '@smithy/middleware-serde': 1.0.2
      '@smithy/middleware-stack': 1.0.2
      '@smithy/node-config-provider': 1.0.2
      '@smithy/node-http-handler': 1.0.3
      '@smithy/protocol-http': 1.1.1
      '@smithy/smithy-client': 1.0.4
      '@smithy/types': 1.1.1
      '@smithy/url-parser': 1.0.2
      '@smithy/util-base64': 1.0.2
      '@smithy/util-body-length-browser': 1.0.2
      '@smithy/util-body-length-node': 1.0.2
      '@smithy/util-defaults-mode-browser': 1.0.2
      '@smithy/util-defaults-mode-node': 1.0.2
      '@smithy/util-retry': 1.0.4
      '@smithy/util-utf8': 1.0.2
      tslib: 2.6.0
    transitivePeerDependencies:
      - aws-crt
    dev: false

  /@aws-sdk/client-sts@3.370.0:
    resolution: {integrity: sha512-utFxOPWIzbN+3kc415Je2o4J72hOLNhgR2Gt5EnRSggC3yOnkC4GzauxG8n7n5gZGBX45eyubHyPOXLOIyoqQA==}
    engines: {node: '>=14.0.0'}
    dependencies:
      '@aws-crypto/sha256-browser': 3.0.0
      '@aws-crypto/sha256-js': 3.0.0
      '@aws-sdk/credential-provider-node': 3.370.0
      '@aws-sdk/middleware-host-header': 3.370.0
      '@aws-sdk/middleware-logger': 3.370.0
      '@aws-sdk/middleware-recursion-detection': 3.370.0
      '@aws-sdk/middleware-sdk-sts': 3.370.0
      '@aws-sdk/middleware-signing': 3.370.0
      '@aws-sdk/middleware-user-agent': 3.370.0
      '@aws-sdk/types': 3.370.0
      '@aws-sdk/util-endpoints': 3.370.0
      '@aws-sdk/util-user-agent-browser': 3.370.0
      '@aws-sdk/util-user-agent-node': 3.370.0
      '@smithy/config-resolver': 1.0.2
      '@smithy/fetch-http-handler': 1.0.2
      '@smithy/hash-node': 1.0.2
      '@smithy/invalid-dependency': 1.0.2
      '@smithy/middleware-content-length': 1.0.2
      '@smithy/middleware-endpoint': 1.0.3
      '@smithy/middleware-retry': 1.0.4
      '@smithy/middleware-serde': 1.0.2
      '@smithy/middleware-stack': 1.0.2
      '@smithy/node-config-provider': 1.0.2
      '@smithy/node-http-handler': 1.0.3
      '@smithy/protocol-http': 1.1.1
      '@smithy/smithy-client': 1.0.4
      '@smithy/types': 1.1.1
      '@smithy/url-parser': 1.0.2
      '@smithy/util-base64': 1.0.2
      '@smithy/util-body-length-browser': 1.0.2
      '@smithy/util-body-length-node': 1.0.2
      '@smithy/util-defaults-mode-browser': 1.0.2
      '@smithy/util-defaults-mode-node': 1.0.2
      '@smithy/util-retry': 1.0.4
      '@smithy/util-utf8': 1.0.2
      fast-xml-parser: 4.2.5
      tslib: 2.6.0
    transitivePeerDependencies:
      - aws-crt
    dev: false

  /@aws-sdk/credential-provider-env@3.370.0:
    resolution: {integrity: sha512-raR3yP/4GGbKFRPP5hUBNkEmTnzxI9mEc2vJAJrcv4G4J4i/UP6ELiLInQ5eO2/VcV/CeKGZA3t7d1tsJ+jhCg==}
    engines: {node: '>=14.0.0'}
    dependencies:
      '@aws-sdk/types': 3.370.0
      '@smithy/property-provider': 1.0.2
      '@smithy/types': 1.1.1
      tslib: 2.6.0
    dev: false

  /@aws-sdk/credential-provider-ini@3.370.0:
    resolution: {integrity: sha512-eJyapFKa4NrC9RfTgxlXnXfS9InG/QMEUPPVL+VhG7YS6nKqetC1digOYgivnEeu+XSKE0DJ7uZuXujN2Y7VAQ==}
    engines: {node: '>=14.0.0'}
    dependencies:
      '@aws-sdk/credential-provider-env': 3.370.0
      '@aws-sdk/credential-provider-process': 3.370.0
      '@aws-sdk/credential-provider-sso': 3.370.0
      '@aws-sdk/credential-provider-web-identity': 3.370.0
      '@aws-sdk/types': 3.370.0
      '@smithy/credential-provider-imds': 1.0.2
      '@smithy/property-provider': 1.0.2
      '@smithy/shared-ini-file-loader': 1.0.2
      '@smithy/types': 1.1.1
      tslib: 2.6.0
    transitivePeerDependencies:
      - aws-crt
    dev: false

  /@aws-sdk/credential-provider-node@3.370.0:
    resolution: {integrity: sha512-gkFiotBFKE4Fcn8CzQnMeab9TAR06FEAD02T4ZRYW1xGrBJOowmje9dKqdwQFHSPgnWAP+8HoTA8iwbhTLvjNA==}
    engines: {node: '>=14.0.0'}
    dependencies:
      '@aws-sdk/credential-provider-env': 3.370.0
      '@aws-sdk/credential-provider-ini': 3.370.0
      '@aws-sdk/credential-provider-process': 3.370.0
      '@aws-sdk/credential-provider-sso': 3.370.0
      '@aws-sdk/credential-provider-web-identity': 3.370.0
      '@aws-sdk/types': 3.370.0
      '@smithy/credential-provider-imds': 1.0.2
      '@smithy/property-provider': 1.0.2
      '@smithy/shared-ini-file-loader': 1.0.2
      '@smithy/types': 1.1.1
      tslib: 2.6.0
    transitivePeerDependencies:
      - aws-crt
    dev: false

  /@aws-sdk/credential-provider-process@3.370.0:
    resolution: {integrity: sha512-0BKFFZmUO779Xdw3u7wWnoWhYA4zygxJbgGVSyjkOGBvdkbPSTTcdwT1KFkaQy2kOXYeZPl+usVVRXs+ph4ejg==}
    engines: {node: '>=14.0.0'}
    dependencies:
      '@aws-sdk/types': 3.370.0
      '@smithy/property-provider': 1.0.2
      '@smithy/shared-ini-file-loader': 1.0.2
      '@smithy/types': 1.1.1
      tslib: 2.6.0
    dev: false

  /@aws-sdk/credential-provider-sso@3.370.0:
    resolution: {integrity: sha512-PFroYm5hcPSfC/jkZnCI34QFL3I7WVKveVk6/F3fud/cnP8hp6YjA9NiTNbqdFSzsyoiN/+e5fZgNKih8vVPTA==}
    engines: {node: '>=14.0.0'}
    dependencies:
      '@aws-sdk/client-sso': 3.370.0
      '@aws-sdk/token-providers': 3.370.0
      '@aws-sdk/types': 3.370.0
      '@smithy/property-provider': 1.0.2
      '@smithy/shared-ini-file-loader': 1.0.2
      '@smithy/types': 1.1.1
      tslib: 2.6.0
    transitivePeerDependencies:
      - aws-crt
    dev: false

  /@aws-sdk/credential-provider-web-identity@3.370.0:
    resolution: {integrity: sha512-CFaBMLRudwhjv1sDzybNV93IaT85IwS+L8Wq6VRMa0mro1q9rrWsIZO811eF+k0NEPfgU1dLH+8Vc2qhw4SARQ==}
    engines: {node: '>=14.0.0'}
    dependencies:
      '@aws-sdk/types': 3.370.0
      '@smithy/property-provider': 1.0.2
      '@smithy/types': 1.1.1
      tslib: 2.6.0
    dev: false

  /@aws-sdk/hash-blob-browser@3.370.0:
    resolution: {integrity: sha512-DyStaznfloyF9jN3KvG6puOAjt25alXoBNeHBF2FyLlEEbrOqUmso39JB5LVAw2/KB4UmCNsbAXFb6WktX/yHQ==}
    dependencies:
      '@aws-sdk/chunked-blob-reader': 3.310.0
      '@aws-sdk/chunked-blob-reader-native': 3.310.0
      '@aws-sdk/types': 3.370.0
      tslib: 2.6.0
    dev: false

  /@aws-sdk/hash-stream-node@3.370.0:
    resolution: {integrity: sha512-ExsbBiIMiL9AN1VpWlD8+xaO5s0cXUZJC2UONiQbgMb1jz7Wq9fa1GmKUDyaGXOuQTT7DDhAmalb9fIpauZKuA==}
    engines: {node: '>=14.0.0'}
    dependencies:
      '@aws-sdk/types': 3.370.0
      '@aws-sdk/util-utf8': 3.310.0
      tslib: 2.6.0
    dev: false

  /@aws-sdk/is-array-buffer@3.310.0:
    resolution: {integrity: sha512-urnbcCR+h9NWUnmOtet/s4ghvzsidFmspfhYaHAmSRdy9yDjdjBJMFjjsn85A1ODUktztm+cVncXjQ38WCMjMQ==}
    engines: {node: '>=14.0.0'}
    dependencies:
      tslib: 2.6.0
    dev: false

  /@aws-sdk/md5-js@3.370.0:
    resolution: {integrity: sha512-wch3+hiRdFGsu5E+w3WU9qmumQErKshtgetd6wMgFYm2MPSksFU58rM/aiwiWRA6knpcaShKaPKMmGnuX3HwhQ==}
    dependencies:
      '@aws-sdk/types': 3.370.0
      '@aws-sdk/util-utf8': 3.310.0
      tslib: 2.6.0
    dev: false

  /@aws-sdk/middleware-bucket-endpoint@3.370.0:
    resolution: {integrity: sha512-B36+fOeJVO0D9cjR92Ob6Ki2FTzyTQ/uKk8w+xtur6W6zYVOPU4IQNpNZvN3Ykt4jitR2uUnVSlBb3sXHHhdFA==}
    engines: {node: '>=14.0.0'}
    dependencies:
      '@aws-sdk/types': 3.370.0
      '@aws-sdk/util-arn-parser': 3.310.0
      '@smithy/protocol-http': 1.1.1
      '@smithy/types': 1.1.1
      '@smithy/util-config-provider': 1.0.2
      tslib: 2.6.0
    dev: false

  /@aws-sdk/middleware-expect-continue@3.370.0:
    resolution: {integrity: sha512-OlFIpXa53obLryHyrqedE2Cp8lp2k+1Vjd++hlZFDFJncRlWZMxoXSyl6shQPqhIiGnNW4vt7tG5xE4jg4NAvw==}
    engines: {node: '>=14.0.0'}
    dependencies:
      '@aws-sdk/types': 3.370.0
      '@smithy/protocol-http': 1.1.1
      '@smithy/types': 1.1.1
      tslib: 2.6.0
    dev: false

  /@aws-sdk/middleware-flexible-checksums@3.370.0:
    resolution: {integrity: sha512-62fyW4hZxppvkQKSXdkzjHQ95dXyVCuL18Sfnlciy9pr9f/t5w6LhZIxsNIW+Ge9mbgc661SVRKTwxlZj6FuLQ==}
    engines: {node: '>=14.0.0'}
    dependencies:
      '@aws-crypto/crc32': 3.0.0
      '@aws-crypto/crc32c': 3.0.0
      '@aws-sdk/types': 3.370.0
      '@smithy/is-array-buffer': 1.0.2
      '@smithy/protocol-http': 1.1.1
      '@smithy/types': 1.1.1
      '@smithy/util-utf8': 1.0.2
      tslib: 2.6.0
    dev: false

  /@aws-sdk/middleware-host-header@3.370.0:
    resolution: {integrity: sha512-CPXOm/TnOFC7KyXcJglICC7OiA7Kj6mT3ChvEijr56TFOueNHvJdV4aNIFEQy0vGHOWtY12qOWLNto/wYR1BAQ==}
    engines: {node: '>=14.0.0'}
    dependencies:
      '@aws-sdk/types': 3.370.0
      '@smithy/protocol-http': 1.1.1
      '@smithy/types': 1.1.1
      tslib: 2.6.0
    dev: false

  /@aws-sdk/middleware-location-constraint@3.370.0:
    resolution: {integrity: sha512-NlDZEbBOF1IN7svUTcjbLodkUctt9zsfDI8+DqNlklRs5lsPb91WYvahOfjFO/EvACixa+a5d3cCumMCaIq4Cw==}
    engines: {node: '>=14.0.0'}
    dependencies:
      '@aws-sdk/types': 3.370.0
      '@smithy/types': 1.1.1
      tslib: 2.6.0
    dev: false

  /@aws-sdk/middleware-logger@3.370.0:
    resolution: {integrity: sha512-cQMq9SaZ/ORmTJPCT6VzMML7OxFdQzNkhMAgKpTDl+tdPWynlHF29E5xGoSzROnThHlQPCjogU0NZ8AxI0SWPA==}
    engines: {node: '>=14.0.0'}
    dependencies:
      '@aws-sdk/types': 3.370.0
      '@smithy/types': 1.1.1
      tslib: 2.6.0
    dev: false

  /@aws-sdk/middleware-recursion-detection@3.370.0:
    resolution: {integrity: sha512-L7ZF/w0lAAY/GK1khT8VdoU0XB7nWHk51rl/ecAg64J70dHnMOAg8n+5FZ9fBu/xH1FwUlHOkwlodJOgzLJjtg==}
    engines: {node: '>=14.0.0'}
    dependencies:
      '@aws-sdk/types': 3.370.0
      '@smithy/protocol-http': 1.1.1
      '@smithy/types': 1.1.1
      tslib: 2.6.0
    dev: false

  /@aws-sdk/middleware-sdk-s3@3.370.0:
    resolution: {integrity: sha512-DPYXtveWBDS5MzSHWTThg2KkLaOzZkCgPejjEuw3yl4ljsHawDs/ZIVCtmWXlBIS2lLCaBMpCV+t9psuJ/6/zQ==}
    engines: {node: '>=14.0.0'}
    dependencies:
      '@aws-sdk/types': 3.370.0
      '@aws-sdk/util-arn-parser': 3.310.0
      '@smithy/protocol-http': 1.1.1
      '@smithy/types': 1.1.1
      tslib: 2.6.0
    dev: false

  /@aws-sdk/middleware-sdk-sts@3.370.0:
    resolution: {integrity: sha512-ykbsoVy0AJtVbuhAlTAMcaz/tCE3pT8nAp0L7CQQxSoanRCvOux7au0KwMIQVhxgnYid4dWVF6d00SkqU5MXRA==}
    engines: {node: '>=14.0.0'}
    dependencies:
      '@aws-sdk/middleware-signing': 3.370.0
      '@aws-sdk/types': 3.370.0
      '@smithy/types': 1.1.1
      tslib: 2.6.0
    dev: false

  /@aws-sdk/middleware-signing@3.370.0:
    resolution: {integrity: sha512-Dwr/RTCWOXdm394wCwICGT2VNOTMRe4IGPsBRJAsM24pm+EEqQzSS3Xu/U/zF4exuxqpMta4wec4QpSarPNTxA==}
    engines: {node: '>=14.0.0'}
    dependencies:
      '@aws-sdk/types': 3.370.0
      '@smithy/property-provider': 1.0.2
      '@smithy/protocol-http': 1.1.1
      '@smithy/signature-v4': 1.0.2
      '@smithy/types': 1.1.1
      '@smithy/util-middleware': 1.0.2
      tslib: 2.6.0
    dev: false

  /@aws-sdk/middleware-ssec@3.370.0:
    resolution: {integrity: sha512-NIosfLS7mxCNdGYnuy76W9qP3f3YWVTusUA+uv+s6rnwG+Z2UheXCf1wpnJKzxORA8pioSP7ylZ8w2A0reCgYQ==}
    engines: {node: '>=14.0.0'}
    dependencies:
      '@aws-sdk/types': 3.370.0
      '@smithy/types': 1.1.1
      tslib: 2.6.0
    dev: false

  /@aws-sdk/middleware-user-agent@3.370.0:
    resolution: {integrity: sha512-2+3SB6MtMAq1+gVXhw0Y3ONXuljorh6ijnxgTpv+uQnBW5jHCUiAS8WDYiDEm7i9euJPbvJfM8WUrSMDMU6Cog==}
    engines: {node: '>=14.0.0'}
    dependencies:
      '@aws-sdk/types': 3.370.0
      '@aws-sdk/util-endpoints': 3.370.0
      '@smithy/protocol-http': 1.1.1
      '@smithy/types': 1.1.1
      tslib: 2.6.0
    dev: false

  /@aws-sdk/signature-v4-multi-region@3.370.0:
    resolution: {integrity: sha512-Q3NQopPDnHbJXMhtYl0Mfy5U2o76K6tzhdnYRcrYImY0ze/zOkCQI7KPC4588PuyvAXCdQ02cmCPPjYD55UeNg==}
    engines: {node: '>=14.0.0'}
    peerDependencies:
      '@aws-sdk/signature-v4-crt': ^3.118.0
    peerDependenciesMeta:
      '@aws-sdk/signature-v4-crt':
        optional: true
    dependencies:
      '@aws-sdk/types': 3.370.0
      '@smithy/protocol-http': 1.1.1
      '@smithy/signature-v4': 1.0.2
      '@smithy/types': 1.1.1
      tslib: 2.6.0
    dev: false

  /@aws-sdk/token-providers@3.370.0:
    resolution: {integrity: sha512-EyR2ZYr+lJeRiZU2/eLR+mlYU9RXLQvNyGFSAekJKgN13Rpq/h0syzXVFLP/RSod/oZenh/fhVZ2HwlZxuGBtQ==}
    engines: {node: '>=14.0.0'}
    dependencies:
      '@aws-sdk/client-sso-oidc': 3.370.0
      '@aws-sdk/types': 3.370.0
      '@smithy/property-provider': 1.0.2
      '@smithy/shared-ini-file-loader': 1.0.2
      '@smithy/types': 1.1.1
      tslib: 2.6.0
    transitivePeerDependencies:
      - aws-crt
    dev: false

  /@aws-sdk/types@3.370.0:
    resolution: {integrity: sha512-8PGMKklSkRKjunFhzM2y5Jm0H2TBu7YRNISdYzXLUHKSP9zlMEYagseKVdmox0zKHf1LXVNuSlUV2b6SRrieCQ==}
    engines: {node: '>=14.0.0'}
    dependencies:
      '@smithy/types': 1.1.1
      tslib: 2.6.0
    dev: false

  /@aws-sdk/util-arn-parser@3.310.0:
    resolution: {integrity: sha512-jL8509owp/xB9+Or0pvn3Fe+b94qfklc2yPowZZIFAkFcCSIdkIglz18cPDWnYAcy9JGewpMS1COXKIUhZkJsA==}
    engines: {node: '>=14.0.0'}
    dependencies:
      tslib: 2.6.0
    dev: false

  /@aws-sdk/util-base64@3.310.0:
    resolution: {integrity: sha512-v3+HBKQvqgdzcbL+pFswlx5HQsd9L6ZTlyPVL2LS9nNXnCcR3XgGz9jRskikRUuUvUXtkSG1J88GAOnJ/apTPg==}
    engines: {node: '>=14.0.0'}
    dependencies:
      '@aws-sdk/util-buffer-from': 3.310.0
      tslib: 2.6.0
    dev: false

  /@aws-sdk/util-buffer-from@3.310.0:
    resolution: {integrity: sha512-i6LVeXFtGih5Zs8enLrt+ExXY92QV25jtEnTKHsmlFqFAuL3VBeod6boeMXkN2p9lbSVVQ1sAOOYZOHYbYkntw==}
    engines: {node: '>=14.0.0'}
    dependencies:
      '@aws-sdk/is-array-buffer': 3.310.0
      tslib: 2.6.0
    dev: false

  /@aws-sdk/util-endpoints@3.370.0:
    resolution: {integrity: sha512-5ltVAnM79nRlywwzZN5i8Jp4tk245OCGkKwwXbnDU+gq7zT3CIOsct1wNZvmpfZEPGt/bv7/NyRcjP+7XNsX/g==}
    engines: {node: '>=14.0.0'}
    dependencies:
      '@aws-sdk/types': 3.370.0
      tslib: 2.6.0
    dev: false

  /@aws-sdk/util-locate-window@3.310.0:
    resolution: {integrity: sha512-qo2t/vBTnoXpjKxlsC2e1gBrRm80M3bId27r0BRB2VniSSe7bL1mmzM+/HFtujm0iAxtPM+aLEflLJlJeDPg0w==}
    engines: {node: '>=14.0.0'}
    dependencies:
      tslib: 2.6.0
    dev: false

  /@aws-sdk/util-user-agent-browser@3.370.0:
    resolution: {integrity: sha512-028LxYZMQ0DANKhW+AKFQslkScZUeYlPmSphrCIXgdIItRZh6ZJHGzE7J/jDsEntZOrZJsjI4z0zZ5W2idj04w==}
    dependencies:
      '@aws-sdk/types': 3.370.0
      '@smithy/types': 1.1.1
      bowser: 2.11.0
      tslib: 2.6.0
    dev: false

  /@aws-sdk/util-user-agent-node@3.370.0:
    resolution: {integrity: sha512-33vxZUp8vxTT/DGYIR3PivQm07sSRGWI+4fCv63Rt7Q++fO24E0kQtmVAlikRY810I10poD6rwILVtITtFSzkg==}
    engines: {node: '>=14.0.0'}
    peerDependencies:
      aws-crt: '>=1.0.0'
    peerDependenciesMeta:
      aws-crt:
        optional: true
    dependencies:
      '@aws-sdk/types': 3.370.0
      '@smithy/node-config-provider': 1.0.2
      '@smithy/types': 1.1.1
      tslib: 2.6.0
    dev: false

  /@aws-sdk/util-utf8-browser@3.259.0:
    resolution: {integrity: sha512-UvFa/vR+e19XookZF8RzFZBrw2EUkQWxiBW0yYQAhvk3C+QVGl0H3ouca8LDBlBfQKXwmW3huo/59H8rwb1wJw==}
    dependencies:
      tslib: 2.6.0
    dev: false

  /@aws-sdk/util-utf8@3.310.0:
    resolution: {integrity: sha512-DnLfFT8uCO22uOJc0pt0DsSNau1GTisngBCDw8jQuWT5CqogMJu4b/uXmwEqfj8B3GX6Xsz8zOd6JpRlPftQoA==}
    engines: {node: '>=14.0.0'}
    dependencies:
      '@aws-sdk/util-buffer-from': 3.310.0
      tslib: 2.6.0
    dev: false

  /@aws-sdk/xml-builder@3.310.0:
    resolution: {integrity: sha512-TqELu4mOuSIKQCqj63fGVs86Yh+vBx5nHRpWKNUNhB2nPTpfbziTs5c1X358be3peVWA4wPxW7Nt53KIg1tnNw==}
    engines: {node: '>=14.0.0'}
    dependencies:
      tslib: 2.6.0
    dev: false

  /@babel/code-frame@7.22.5:
    resolution: {integrity: sha512-Xmwn266vad+6DAqEB2A6V/CcZVp62BbwVmcOJc2RPuwih1kw02TjQvWVWlcKGbBPd+8/0V5DEkOcizRGYsspYQ==}
    engines: {node: '>=6.9.0'}
    dependencies:
      '@babel/highlight': 7.22.5
    dev: true

  /@babel/generator@7.17.7:
    resolution: {integrity: sha512-oLcVCTeIFadUoArDTwpluncplrYBmTCCZZgXCbgNGvOBBiSDDK3eWO4b/+eOTli5tKv1lg+a5/NAXg+nTcei1w==}
    engines: {node: '>=6.9.0'}
    dependencies:
      '@babel/types': 7.22.5
      jsesc: 2.5.2
      source-map: 0.5.7
    dev: true

  /@babel/generator@7.22.5:
    resolution: {integrity: sha512-+lcUbnTRhd0jOewtFSedLyiPsD5tswKkbgcezOqqWFUVNEwoUTlpPOBmvhG7OXWLR4jMdv0czPGH5XbflnD1EA==}
    engines: {node: '>=6.9.0'}
    dependencies:
      '@babel/types': 7.22.5
      '@jridgewell/gen-mapping': 0.3.3
      '@jridgewell/trace-mapping': 0.3.18
      jsesc: 2.5.2
    dev: true

  /@babel/helper-environment-visitor@7.22.5:
    resolution: {integrity: sha512-XGmhECfVA/5sAt+H+xpSg0mfrHq6FzNr9Oxh7PSEBBRUb/mL7Kz3NICXb194rCqAEdxkhPT1a88teizAFyvk8Q==}
    engines: {node: '>=6.9.0'}
    dev: true

  /@babel/helper-function-name@7.22.5:
    resolution: {integrity: sha512-wtHSq6jMRE3uF2otvfuD3DIvVhOsSNshQl0Qrd7qC9oQJzHvOL4qQXlQn2916+CXGywIjpGuIkoyZRRxHPiNQQ==}
    engines: {node: '>=6.9.0'}
    dependencies:
      '@babel/template': 7.22.5
      '@babel/types': 7.22.5
    dev: true

  /@babel/helper-hoist-variables@7.22.5:
    resolution: {integrity: sha512-wGjk9QZVzvknA6yKIUURb8zY3grXCcOZt+/7Wcy8O2uctxhplmUPkOdlgoNhmdVee2c92JXbf1xpMtVNbfoxRw==}
    engines: {node: '>=6.9.0'}
    dependencies:
      '@babel/types': 7.22.5
    dev: true

  /@babel/helper-split-export-declaration@7.22.5:
    resolution: {integrity: sha512-thqK5QFghPKWLhAV321lxF95yCg2K3Ob5yw+M3VHWfdia0IkPXUtoLH8x/6Fh486QUvzhb8YOWHChTVen2/PoQ==}
    engines: {node: '>=6.9.0'}
    dependencies:
      '@babel/types': 7.22.5
    dev: true

  /@babel/helper-string-parser@7.22.5:
    resolution: {integrity: sha512-mM4COjgZox8U+JcXQwPijIZLElkgEpO5rsERVDJTc2qfCDfERyob6k5WegS14SX18IIjv+XD+GrqNumY5JRCDw==}
    engines: {node: '>=6.9.0'}

  /@babel/helper-validator-identifier@7.22.5:
    resolution: {integrity: sha512-aJXu+6lErq8ltp+JhkJUfk1MTGyuA4v7f3pA+BJ5HLfNC6nAQ0Cpi9uOquUj8Hehg0aUiHzWQbOVJGao6ztBAQ==}
    engines: {node: '>=6.9.0'}

  /@babel/highlight@7.22.5:
    resolution: {integrity: sha512-BSKlD1hgnedS5XRnGOljZawtag7H1yPfQp0tdNJCHoH6AZ+Pcm9VvkrK59/Yy593Ypg0zMxH2BxD1VPYUQ7UIw==}
    engines: {node: '>=6.9.0'}
    dependencies:
      '@babel/helper-validator-identifier': 7.22.5
      chalk: 2.4.2
      js-tokens: 4.0.0
    dev: true

  /@babel/parser@7.22.5:
    resolution: {integrity: sha512-DFZMC9LJUG9PLOclRC32G63UXwzqS2koQC8dkx+PLdmt1xSePYpbT/NbsrJy8Q/muXz7o/h/d4A7Fuyixm559Q==}
    engines: {node: '>=6.0.0'}
    hasBin: true
    dependencies:
      '@babel/types': 7.22.5

  /@babel/runtime@7.22.5:
    resolution: {integrity: sha512-ecjvYlnAaZ/KVneE/OdKYBYfgXV3Ptu6zQWmgEF7vwKhQnvVS6bjMD2XYgj+SNvQ1GfK/pjgokfPkC/2CO8CuA==}
    engines: {node: '>=6.9.0'}
    dependencies:
      regenerator-runtime: 0.13.11
    dev: false

  /@babel/template@7.22.5:
    resolution: {integrity: sha512-X7yV7eiwAxdj9k94NEylvbVHLiVG1nvzCV2EAowhxLTwODV1jl9UzZ48leOC0sH7OnuHrIkllaBgneUykIcZaw==}
    engines: {node: '>=6.9.0'}
    dependencies:
      '@babel/code-frame': 7.22.5
      '@babel/parser': 7.22.5
      '@babel/types': 7.22.5
    dev: true

  /@babel/traverse@7.17.3:
    resolution: {integrity: sha512-5irClVky7TxRWIRtxlh2WPUUOLhcPN06AGgaQSB8AEwuyEBgJVuJ5imdHm5zxk8w0QS5T+tDfnDxAlhWjpb7cw==}
    engines: {node: '>=6.9.0'}
    dependencies:
      '@babel/code-frame': 7.22.5
      '@babel/generator': 7.22.5
      '@babel/helper-environment-visitor': 7.22.5
      '@babel/helper-function-name': 7.22.5
      '@babel/helper-hoist-variables': 7.22.5
      '@babel/helper-split-export-declaration': 7.22.5
      '@babel/parser': 7.22.5
      '@babel/types': 7.22.5
      debug: 4.3.4(supports-color@8.1.1)
      globals: 11.12.0
    transitivePeerDependencies:
      - supports-color
    dev: true

  /@babel/types@7.17.0:
    resolution: {integrity: sha512-TmKSNO4D5rzhL5bjWFcVHHLETzfQ/AmbKpKPOSjlP0WoHZ6L911fgoOKY4Alp/emzG4cHJdyN49zpgkbXFEHHw==}
    engines: {node: '>=6.9.0'}
    dependencies:
      '@babel/helper-validator-identifier': 7.22.5
      to-fast-properties: 2.0.0
    dev: true

  /@babel/types@7.22.5:
    resolution: {integrity: sha512-zo3MIHGOkPOfoRXitsgHLjEXmlDaD/5KU1Uzuc9GNiZPhSqVxVRtxuPaSBZDsYZ9qV88AjtMtWW7ww98loJ9KA==}
    engines: {node: '>=6.9.0'}
    dependencies:
      '@babel/helper-string-parser': 7.22.5
      '@babel/helper-validator-identifier': 7.22.5
      to-fast-properties: 2.0.0

  /@codemirror/autocomplete@6.8.1(@codemirror/language@6.8.0)(@codemirror/state@6.2.1)(@codemirror/view@6.14.1)(@lezer/common@1.0.2):
    resolution: {integrity: sha512-HpphvDcTdOx+9R3eUw9hZK9JA77jlaBF0kOt2McbyfvY0rX9pnMoO8rkkZc0GzSbzhIY4m5xJ0uHHgjfqHNmXQ==}
    peerDependencies:
      '@codemirror/language': ^6.0.0
      '@codemirror/state': ^6.0.0
      '@codemirror/view': ^6.0.0
      '@lezer/common': ^1.0.0
    dependencies:
      '@codemirror/language': 6.8.0
      '@codemirror/state': 6.2.1
      '@codemirror/view': 6.14.1
      '@lezer/common': 1.0.2
    dev: false

  /@codemirror/autocomplete@6.8.1(@codemirror/language@6.8.0)(@codemirror/state@6.2.1)(@codemirror/view@6.14.1)(@lezer/common@1.0.3):
    resolution: {integrity: sha512-HpphvDcTdOx+9R3eUw9hZK9JA77jlaBF0kOt2McbyfvY0rX9pnMoO8rkkZc0GzSbzhIY4m5xJ0uHHgjfqHNmXQ==}
    peerDependencies:
      '@codemirror/language': ^6.0.0
      '@codemirror/state': ^6.0.0
      '@codemirror/view': ^6.0.0
      '@lezer/common': ^1.0.0
    dependencies:
      '@codemirror/language': 6.8.0
      '@codemirror/state': 6.2.1
      '@codemirror/view': 6.14.1
      '@lezer/common': 1.0.3
    dev: false

  /@codemirror/commands@6.2.4:
    resolution: {integrity: sha512-42lmDqVH0ttfilLShReLXsDfASKLXzfyC36bzwcqzox9PlHulMcsUOfHXNo2X2aFMVNUoQ7j+d4q5bnfseYoOA==}
    dependencies:
      '@codemirror/language': 6.8.0
      '@codemirror/state': 6.2.1
      '@codemirror/view': 6.14.1
      '@lezer/common': 1.0.2

  /@codemirror/lang-cpp@6.0.2:
    resolution: {integrity: sha512-6oYEYUKHvrnacXxWxYa6t4puTlbN3dgV662BDfSH8+MfjQjVmP697/KYTDOqpxgerkvoNm7q5wlFMBeX8ZMocg==}
    dependencies:
      '@codemirror/language': 6.8.0
      '@lezer/cpp': 1.1.0
    dev: false

  /@codemirror/lang-java@6.0.1:
    resolution: {integrity: sha512-OOnmhH67h97jHzCuFaIEspbmsT98fNdhVhmA3zCxW0cn7l8rChDhZtwiwJ/JOKXgfm4J+ELxQihxaI7bj7mJRg==}
    dependencies:
      '@codemirror/language': 6.8.0
      '@lezer/java': 1.0.3
    dev: false

  /@codemirror/lang-javascript@6.1.9:
    resolution: {integrity: sha512-z3jdkcqOEBT2txn2a87A0jSy6Te3679wg/U8QzMeftFt+4KA6QooMwfdFzJiuC3L6fXKfTXZcDocoaxMYfGz0w==}
    dependencies:
      '@codemirror/autocomplete': 6.8.1(@codemirror/language@6.8.0)(@codemirror/state@6.2.1)(@codemirror/view@6.14.1)(@lezer/common@1.0.2)
      '@codemirror/language': 6.8.0
      '@codemirror/lint': 6.1.0
      '@codemirror/state': 6.2.1
      '@codemirror/view': 6.14.1
      '@lezer/common': 1.0.2
      '@lezer/javascript': 1.4.1
    dev: false

  /@codemirror/lang-json@6.0.1:
    resolution: {integrity: sha512-+T1flHdgpqDDlJZ2Lkil/rLiRy684WMLc74xUnjJH48GQdfJo/pudlTRreZmKwzP8/tGdKf83wlbAdOCzlJOGQ==}
    dependencies:
      '@codemirror/language': 6.8.0
      '@lezer/json': 1.0.0
    dev: true

  /@codemirror/lang-python@6.1.3(@codemirror/state@6.2.1)(@codemirror/view@6.14.1)(@lezer/common@1.0.3):
    resolution: {integrity: sha512-S9w2Jl74hFlD5nqtUMIaXAq9t5WlM0acCkyuQWUUSvZclk1sV+UfnpFiZzuZSG+hfEaOmxKR5UxY/Uxswn7EhQ==}
    dependencies:
      '@codemirror/autocomplete': 6.8.1(@codemirror/language@6.8.0)(@codemirror/state@6.2.1)(@codemirror/view@6.14.1)(@lezer/common@1.0.3)
      '@codemirror/language': 6.8.0
      '@lezer/python': 1.1.7
    transitivePeerDependencies:
      - '@codemirror/state'
      - '@codemirror/view'
      - '@lezer/common'
    dev: false

  /@codemirror/language@6.8.0:
    resolution: {integrity: sha512-r1paAyWOZkfY0RaYEZj3Kul+MiQTEbDvYqf8gPGaRvNneHXCmfSaAVFjwRUPlgxS8yflMxw2CTu6uCMp8R8A2g==}
    dependencies:
      '@codemirror/state': 6.2.1
      '@codemirror/view': 6.14.1
      '@lezer/common': 1.0.2
      '@lezer/highlight': 1.1.3
      '@lezer/lr': 1.3.3
      style-mod: 4.0.0

  /@codemirror/lint@6.1.0:
    resolution: {integrity: sha512-mdvDQrjRmYPvQ3WrzF6Ewaao+NWERYtpthJvoQ3tK3t/44Ynhk8ZGjTSL9jMEv8CgSMogmt75X8ceOZRDSXHtQ==}
    dependencies:
      '@codemirror/state': 6.2.1
      '@codemirror/view': 6.14.1
      crelt: 1.0.5

  /@codemirror/state@6.2.1:
    resolution: {integrity: sha512-RupHSZ8+OjNT38zU9fKH2sv+Dnlr8Eb8sl4NOnnqz95mCFTZUaiRP8Xv5MeeaG0px2b8Bnfe7YGwCV3nsBhbuw==}

  /@codemirror/theme-one-dark@6.1.2:
    resolution: {integrity: sha512-F+sH0X16j/qFLMAfbciKTxVOwkdAS336b7AXTKOZhy8BR3eH/RelsnLgLFINrpST63mmN2OuwUt0W2ndUgYwUA==}
    dependencies:
      '@codemirror/language': 6.8.0
      '@codemirror/state': 6.2.1
      '@codemirror/view': 6.14.1
      '@lezer/highlight': 1.1.3

  /@codemirror/view@6.14.1:
    resolution: {integrity: sha512-ofcsI7lRFo4N0rfnd+V3Gh2boQU3DmaaSKhDOvXUWjeOeuupMXer2e/3i9TUFN7aEIntv300EFBWPEiYVm2svg==}
    dependencies:
      '@codemirror/state': 6.2.1
      style-mod: 4.0.0
      w3c-keyname: 2.2.8

  /@colors/colors@1.5.0:
    resolution: {integrity: sha512-ooWCrlZP11i8GImSjTHYHLkvFDP48nS4+204nGb1RiX/WXYHmJA2III9/e2DWVabCESdW7hBAEzHRqUn9OUVvQ==}
    engines: {node: '>=0.1.90'}
    requiresBuild: true
    dev: true
    optional: true

  /@commitlint/cli@17.6.6:
    resolution: {integrity: sha512-sTKpr2i/Fjs9OmhU+beBxjPavpnLSqZaO6CzwKVq2Tc4UYVTMFgpKOslDhUBVlfAUBfjVO8ParxC/MXkIOevEA==}
    engines: {node: '>=v14'}
    hasBin: true
    dependencies:
      '@commitlint/format': 17.4.4
      '@commitlint/lint': 17.6.6
      '@commitlint/load': 17.5.0
      '@commitlint/read': 17.5.1
      '@commitlint/types': 17.4.4
      execa: 5.1.1
      lodash.isfunction: 3.0.9
      resolve-from: 5.0.0
      resolve-global: 1.0.0
      yargs: 17.7.1
    transitivePeerDependencies:
      - '@swc/core'
      - '@swc/wasm'
    dev: true

  /@commitlint/config-conventional@17.6.6:
    resolution: {integrity: sha512-phqPz3BDhfj49FUYuuZIuDiw+7T6gNAEy7Yew1IBHqSohVUCWOK2FXMSAExzS2/9X+ET93g0Uz83KjiHDOOFag==}
    engines: {node: '>=v14'}
    dependencies:
      conventional-changelog-conventionalcommits: 5.0.0
    dev: true

  /@commitlint/config-validator@17.4.4:
    resolution: {integrity: sha512-bi0+TstqMiqoBAQDvdEP4AFh0GaKyLFlPPEObgI29utoKEYoPQTvF0EYqIwYYLEoJYhj5GfMIhPHJkTJhagfeg==}
    engines: {node: '>=v14'}
    dependencies:
      '@commitlint/types': 17.4.4
      ajv: 8.12.0
    dev: true

  /@commitlint/ensure@17.4.4:
    resolution: {integrity: sha512-AHsFCNh8hbhJiuZ2qHv/m59W/GRE9UeOXbkOqxYMNNg9pJ7qELnFcwj5oYpa6vzTSHtPGKf3C2yUFNy1GGHq6g==}
    engines: {node: '>=v14'}
    dependencies:
      '@commitlint/types': 17.4.4
      lodash.camelcase: 4.3.0
      lodash.kebabcase: 4.1.1
      lodash.snakecase: 4.1.1
      lodash.startcase: 4.4.0
      lodash.upperfirst: 4.3.1
    dev: true

  /@commitlint/execute-rule@17.4.0:
    resolution: {integrity: sha512-LIgYXuCSO5Gvtc0t9bebAMSwd68ewzmqLypqI2Kke1rqOqqDbMpYcYfoPfFlv9eyLIh4jocHWwCK5FS7z9icUA==}
    engines: {node: '>=v14'}
    dev: true

  /@commitlint/format@17.4.4:
    resolution: {integrity: sha512-+IS7vpC4Gd/x+uyQPTAt3hXs5NxnkqAZ3aqrHd5Bx/R9skyCAWusNlNbw3InDbAK6j166D9asQM8fnmYIa+CXQ==}
    engines: {node: '>=v14'}
    dependencies:
      '@commitlint/types': 17.4.4
      chalk: 4.1.2
    dev: true

  /@commitlint/is-ignored@17.6.6:
    resolution: {integrity: sha512-4Fw875faAKO+2nILC04yW/2Vy/wlV3BOYCSQ4CEFzriPEprc1Td2LILmqmft6PDEK5Sr14dT9tEzeaZj0V56Gg==}
    engines: {node: '>=v14'}
    dependencies:
      '@commitlint/types': 17.4.4
      semver: 7.5.2
    dev: true

  /@commitlint/lint@17.6.6:
    resolution: {integrity: sha512-5bN+dnHcRLkTvwCHYMS7Xpbr+9uNi0Kq5NR3v4+oPNx6pYXt8ACuw9luhM/yMgHYwW0ajIR20wkPAFkZLEMGmg==}
    engines: {node: '>=v14'}
    dependencies:
      '@commitlint/is-ignored': 17.6.6
      '@commitlint/parse': 17.6.5
      '@commitlint/rules': 17.6.5
      '@commitlint/types': 17.4.4
    dev: true

  /@commitlint/load@17.5.0:
    resolution: {integrity: sha512-l+4W8Sx4CD5rYFsrhHH8HP01/8jEP7kKf33Xlx2Uk2out/UKoKPYMOIRcDH5ppT8UXLMV+x6Wm5osdRKKgaD1Q==}
    engines: {node: '>=v14'}
    dependencies:
      '@commitlint/config-validator': 17.4.4
      '@commitlint/execute-rule': 17.4.0
      '@commitlint/resolve-extends': 17.4.4
      '@commitlint/types': 17.4.4
      '@types/node': 18.16.19
      chalk: 4.1.2
      cosmiconfig: 8.0.0
      cosmiconfig-typescript-loader: 4.3.0(@types/node@18.16.19)(cosmiconfig@8.0.0)(ts-node@10.9.1)(typescript@5.1.6)
      lodash.isplainobject: 4.0.6
      lodash.merge: 4.6.2
      lodash.uniq: 4.5.0
      resolve-from: 5.0.0
      ts-node: 10.9.1(@types/node@18.16.19)(typescript@5.1.6)
      typescript: 5.1.6
    transitivePeerDependencies:
      - '@swc/core'
      - '@swc/wasm'
    dev: true

  /@commitlint/message@17.4.2:
    resolution: {integrity: sha512-3XMNbzB+3bhKA1hSAWPCQA3lNxR4zaeQAQcHj0Hx5sVdO6ryXtgUBGGv+1ZCLMgAPRixuc6en+iNAzZ4NzAa8Q==}
    engines: {node: '>=v14'}
    dev: true

  /@commitlint/parse@17.6.5:
    resolution: {integrity: sha512-0zle3bcn1Hevw5Jqpz/FzEWNo2KIzUbc1XyGg6WrWEoa6GH3A1pbqNF6MvE6rjuy6OY23c8stWnb4ETRZyN+Yw==}
    engines: {node: '>=v14'}
    dependencies:
      '@commitlint/types': 17.4.4
      conventional-changelog-angular: 5.0.13
      conventional-commits-parser: 3.2.4
    dev: true

  /@commitlint/read@17.5.1:
    resolution: {integrity: sha512-7IhfvEvB//p9aYW09YVclHbdf1u7g7QhxeYW9ZHSO8Huzp8Rz7m05aCO1mFG7G8M+7yfFnXB5xOmG18brqQIBg==}
    engines: {node: '>=v14'}
    dependencies:
      '@commitlint/top-level': 17.4.0
      '@commitlint/types': 17.4.4
      fs-extra: 11.1.0
      git-raw-commits: 2.0.11
      minimist: 1.2.6
    dev: true

  /@commitlint/resolve-extends@17.4.4:
    resolution: {integrity: sha512-znXr1S0Rr8adInptHw0JeLgumS11lWbk5xAWFVno+HUFVN45875kUtqjrI6AppmD3JI+4s0uZlqqlkepjJd99A==}
    engines: {node: '>=v14'}
    dependencies:
      '@commitlint/config-validator': 17.4.4
      '@commitlint/types': 17.4.4
      import-fresh: 3.3.0
      lodash.mergewith: 4.6.2
      resolve-from: 5.0.0
      resolve-global: 1.0.0
    dev: true

  /@commitlint/rules@17.6.5:
    resolution: {integrity: sha512-uTB3zSmnPyW2qQQH+Dbq2rekjlWRtyrjDo4aLFe63uteandgkI+cc0NhhbBAzcXShzVk0qqp8SlkQMu0mgHg/A==}
    engines: {node: '>=v14'}
    dependencies:
      '@commitlint/ensure': 17.4.4
      '@commitlint/message': 17.4.2
      '@commitlint/to-lines': 17.4.0
      '@commitlint/types': 17.4.4
      execa: 5.1.1
    dev: true

  /@commitlint/to-lines@17.4.0:
    resolution: {integrity: sha512-LcIy/6ZZolsfwDUWfN1mJ+co09soSuNASfKEU5sCmgFCvX5iHwRYLiIuoqXzOVDYOy7E7IcHilr/KS0e5T+0Hg==}
    engines: {node: '>=v14'}
    dev: true

  /@commitlint/top-level@17.4.0:
    resolution: {integrity: sha512-/1loE/g+dTTQgHnjoCy0AexKAEFyHsR2zRB4NWrZ6lZSMIxAhBJnmCqwao7b4H8888PsfoTBCLBYIw8vGnej8g==}
    engines: {node: '>=v14'}
    dependencies:
      find-up: 5.0.0
    dev: true

  /@commitlint/types@17.4.4:
    resolution: {integrity: sha512-amRN8tRLYOsxRr6mTnGGGvB5EmW/4DDjLMgiwK3CCVEmN6Sr/6xePGEpWaspKkckILuUORCwe6VfDBw6uj4axQ==}
    engines: {node: '>=v14'}
    dependencies:
      chalk: 4.1.2
    dev: true

  /@cspotcode/source-map-support@0.8.1:
    resolution: {integrity: sha512-IchNf6dN4tHoMFIn/7OE8LWZ19Y6q/67Bmf6vnGREv8RSbBVb9LPJxEcnwrcwX6ixSvaiGoomAUvu4YSxXrVgw==}
    engines: {node: '>=12'}
    dependencies:
      '@jridgewell/trace-mapping': 0.3.9
    dev: true

  /@css-render/plugin-bem@0.15.12(css-render@0.15.12):
    resolution: {integrity: sha512-Lq2jSOZn+wYQtsyaFj6QRz2EzAnd3iW5fZeHO1WSXQdVYwvwGX0ZiH3X2JQgtgYLT1yeGtrwrqJdNdMEUD2xTw==}
    peerDependencies:
      css-render: ~0.15.12
    dependencies:
      css-render: 0.15.12
    dev: false

  /@css-render/vue3-ssr@0.15.12(vue@3.3.4):
    resolution: {integrity: sha512-AQLGhhaE0F+rwybRCkKUdzBdTEM/5PZBYy+fSYe1T9z9+yxMuV/k7ZRqa4M69X+EI1W8pa4kc9Iq2VjQkZx4rg==}
    peerDependencies:
      vue: ^3.0.11
    dependencies:
      vue: 3.3.4
    dev: false

  /@docsearch/css@3.5.1:
    resolution: {integrity: sha512-2Pu9HDg/uP/IT10rbQ+4OrTQuxIWdKVUEdcw9/w7kZJv9NeHS6skJx1xuRiFyoGKwAzcHXnLp7csE99sj+O1YA==}
    dev: true

  /@docsearch/js@3.5.1(@algolia/client-search@4.14.3)(search-insights@2.6.0):
    resolution: {integrity: sha512-EXi8de5njxgP6TV3N9ytnGRLG9zmBNTEZjR4VzwPcpPLbZxxTLG2gaFyJyKiFVQxHW/DPlMrDJA3qoRRGEkgZw==}
    dependencies:
      '@docsearch/react': 3.5.1(@algolia/client-search@4.14.3)(search-insights@2.6.0)
      preact: 10.12.1
    transitivePeerDependencies:
      - '@algolia/client-search'
      - '@types/react'
      - react
      - react-dom
      - search-insights
    dev: true

  /@docsearch/react@3.5.1(@algolia/client-search@4.14.3)(search-insights@2.6.0):
    resolution: {integrity: sha512-t5mEODdLzZq4PTFAm/dvqcvZFdPDMdfPE5rJS5SC8OUq9mPzxEy6b+9THIqNM9P0ocCb4UC5jqBrxKclnuIbzQ==}
    peerDependencies:
      '@types/react': '>= 16.8.0 < 19.0.0'
      react: '>= 16.8.0 < 19.0.0'
      react-dom: '>= 16.8.0 < 19.0.0'
    peerDependenciesMeta:
      '@types/react':
        optional: true
      react:
        optional: true
      react-dom:
        optional: true
    dependencies:
      '@algolia/autocomplete-core': 1.9.3(@algolia/client-search@4.14.3)(algoliasearch@4.14.3)(search-insights@2.6.0)
      '@algolia/autocomplete-preset-algolia': 1.9.3(@algolia/client-search@4.14.3)(algoliasearch@4.14.3)
      '@docsearch/css': 3.5.1
      algoliasearch: 4.14.3
    transitivePeerDependencies:
      - '@algolia/client-search'
      - search-insights
    dev: true

  /@emotion/hash@0.8.0:
    resolution: {integrity: sha512-kBJtf7PH6aWwZ6fka3zQ0p6SBYzx4fl1LoZXE2RrnYST9Xljm7WfKJrU4g/Xr3Beg72MLrp1AWNUmuYJTL7Cow==}
    dev: false

  /@esbuild/android-arm64@0.18.11:
    resolution: {integrity: sha512-snieiq75Z1z5LJX9cduSAjUr7vEI1OdlzFPMw0HH5YI7qQHDd3qs+WZoMrWYDsfRJSq36lIA6mfZBkvL46KoIw==}
    engines: {node: '>=12'}
    cpu: [arm64]
    os: [android]
    requiresBuild: true
    dev: true
    optional: true

  /@esbuild/android-arm@0.18.11:
    resolution: {integrity: sha512-q4qlUf5ucwbUJZXF5tEQ8LF7y0Nk4P58hOsGk3ucY0oCwgQqAnqXVbUuahCddVHfrxmpyewRpiTHwVHIETYu7Q==}
    engines: {node: '>=12'}
    cpu: [arm]
    os: [android]
    requiresBuild: true
    dev: true
    optional: true

  /@esbuild/android-x64@0.18.11:
    resolution: {integrity: sha512-iPuoxQEV34+hTF6FT7om+Qwziv1U519lEOvekXO9zaMMlT9+XneAhKL32DW3H7okrCOBQ44BMihE8dclbZtTuw==}
    engines: {node: '>=12'}
    cpu: [x64]
    os: [android]
    requiresBuild: true
    dev: true
    optional: true

  /@esbuild/darwin-arm64@0.18.11:
    resolution: {integrity: sha512-Gm0QkI3k402OpfMKyQEEMG0RuW2LQsSmI6OeO4El2ojJMoF5NLYb3qMIjvbG/lbMeLOGiW6ooU8xqc+S0fgz2w==}
    engines: {node: '>=12'}
    cpu: [arm64]
    os: [darwin]
    requiresBuild: true
    dev: true
    optional: true

  /@esbuild/darwin-x64@0.18.11:
    resolution: {integrity: sha512-N15Vzy0YNHu6cfyDOjiyfJlRJCB/ngKOAvoBf1qybG3eOq0SL2Lutzz9N7DYUbb7Q23XtHPn6lMDF6uWbGv9Fw==}
    engines: {node: '>=12'}
    cpu: [x64]
    os: [darwin]
    requiresBuild: true
    dev: true
    optional: true

  /@esbuild/freebsd-arm64@0.18.11:
    resolution: {integrity: sha512-atEyuq6a3omEY5qAh5jIORWk8MzFnCpSTUruBgeyN9jZq1K/QI9uke0ATi3MHu4L8c59CnIi4+1jDKMuqmR71A==}
    engines: {node: '>=12'}
    cpu: [arm64]
    os: [freebsd]
    requiresBuild: true
    dev: true
    optional: true

  /@esbuild/freebsd-x64@0.18.11:
    resolution: {integrity: sha512-XtuPrEfBj/YYYnAAB7KcorzzpGTvOr/dTtXPGesRfmflqhA4LMF0Gh/n5+a9JBzPuJ+CGk17CA++Hmr1F/gI0Q==}
    engines: {node: '>=12'}
    cpu: [x64]
    os: [freebsd]
    requiresBuild: true
    dev: true
    optional: true

  /@esbuild/linux-arm64@0.18.11:
    resolution: {integrity: sha512-c6Vh2WS9VFKxKZ2TvJdA7gdy0n6eSy+yunBvv4aqNCEhSWVor1TU43wNRp2YLO9Vng2G+W94aRz+ILDSwAiYog==}
    engines: {node: '>=12'}
    cpu: [arm64]
    os: [linux]
    requiresBuild: true
    dev: true
    optional: true

  /@esbuild/linux-arm@0.18.11:
    resolution: {integrity: sha512-Idipz+Taso/toi2ETugShXjQ3S59b6m62KmLHkJlSq/cBejixmIydqrtM2XTvNCywFl3VC7SreSf6NV0i6sRyg==}
    engines: {node: '>=12'}
    cpu: [arm]
    os: [linux]
    requiresBuild: true
    dev: true
    optional: true

  /@esbuild/linux-ia32@0.18.11:
    resolution: {integrity: sha512-S3hkIF6KUqRh9n1Q0dSyYcWmcVa9Cg+mSoZEfFuzoYXXsk6196qndrM+ZiHNwpZKi3XOXpShZZ+9dfN5ykqjjw==}
    engines: {node: '>=12'}
    cpu: [ia32]
    os: [linux]
    requiresBuild: true
    dev: true
    optional: true

  /@esbuild/linux-loong64@0.18.11:
    resolution: {integrity: sha512-MRESANOoObQINBA+RMZW+Z0TJWpibtE7cPFnahzyQHDCA9X9LOmGh68MVimZlM9J8n5Ia8lU773te6O3ILW8kw==}
    engines: {node: '>=12'}
    cpu: [loong64]
    os: [linux]
    requiresBuild: true
    dev: true
    optional: true

  /@esbuild/linux-mips64el@0.18.11:
    resolution: {integrity: sha512-qVyPIZrXNMOLYegtD1u8EBccCrBVshxMrn5MkuFc3mEVsw7CCQHaqZ4jm9hbn4gWY95XFnb7i4SsT3eflxZsUg==}
    engines: {node: '>=12'}
    cpu: [mips64el]
    os: [linux]
    requiresBuild: true
    dev: true
    optional: true

  /@esbuild/linux-ppc64@0.18.11:
    resolution: {integrity: sha512-T3yd8vJXfPirZaUOoA9D2ZjxZX4Gr3QuC3GztBJA6PklLotc/7sXTOuuRkhE9W/5JvJP/K9b99ayPNAD+R+4qQ==}
    engines: {node: '>=12'}
    cpu: [ppc64]
    os: [linux]
    requiresBuild: true
    dev: true
    optional: true

  /@esbuild/linux-riscv64@0.18.11:
    resolution: {integrity: sha512-evUoRPWiwuFk++snjH9e2cAjF5VVSTj+Dnf+rkO/Q20tRqv+644279TZlPK8nUGunjPAtQRCj1jQkDAvL6rm2w==}
    engines: {node: '>=12'}
    cpu: [riscv64]
    os: [linux]
    requiresBuild: true
    dev: true
    optional: true

  /@esbuild/linux-s390x@0.18.11:
    resolution: {integrity: sha512-/SlRJ15XR6i93gRWquRxYCfhTeC5PdqEapKoLbX63PLCmAkXZHY2uQm2l9bN0oPHBsOw2IswRZctMYS0MijFcg==}
    engines: {node: '>=12'}
    cpu: [s390x]
    os: [linux]
    requiresBuild: true
    dev: true
    optional: true

  /@esbuild/linux-x64@0.18.11:
    resolution: {integrity: sha512-xcncej+wF16WEmIwPtCHi0qmx1FweBqgsRtEL1mSHLFR6/mb3GEZfLQnx+pUDfRDEM4DQF8dpXIW7eDOZl1IbA==}
    engines: {node: '>=12'}
    cpu: [x64]
    os: [linux]
    requiresBuild: true
    dev: true
    optional: true

  /@esbuild/netbsd-x64@0.18.11:
    resolution: {integrity: sha512-aSjMHj/F7BuS1CptSXNg6S3M4F3bLp5wfFPIJM+Km2NfIVfFKhdmfHF9frhiCLIGVzDziggqWll0B+9AUbud/Q==}
    engines: {node: '>=12'}
    cpu: [x64]
    os: [netbsd]
    requiresBuild: true
    dev: true
    optional: true

  /@esbuild/openbsd-x64@0.18.11:
    resolution: {integrity: sha512-tNBq+6XIBZtht0xJGv7IBB5XaSyvYPCm1PxJ33zLQONdZoLVM0bgGqUrXnJyiEguD9LU4AHiu+GCXy/Hm9LsdQ==}
    engines: {node: '>=12'}
    cpu: [x64]
    os: [openbsd]
    requiresBuild: true
    dev: true
    optional: true

  /@esbuild/sunos-x64@0.18.11:
    resolution: {integrity: sha512-kxfbDOrH4dHuAAOhr7D7EqaYf+W45LsAOOhAet99EyuxxQmjbk8M9N4ezHcEiCYPaiW8Dj3K26Z2V17Gt6p3ng==}
    engines: {node: '>=12'}
    cpu: [x64]
    os: [sunos]
    requiresBuild: true
    dev: true
    optional: true

  /@esbuild/win32-arm64@0.18.11:
    resolution: {integrity: sha512-Sh0dDRyk1Xi348idbal7lZyfSkjhJsdFeuC13zqdipsvMetlGiFQNdO+Yfp6f6B4FbyQm7qsk16yaZk25LChzg==}
    engines: {node: '>=12'}
    cpu: [arm64]
    os: [win32]
    requiresBuild: true
    dev: true
    optional: true

  /@esbuild/win32-ia32@0.18.11:
    resolution: {integrity: sha512-o9JUIKF1j0rqJTFbIoF4bXj6rvrTZYOrfRcGyL0Vm5uJ/j5CkBD/51tpdxe9lXEDouhRgdr/BYzUrDOvrWwJpg==}
    engines: {node: '>=12'}
    cpu: [ia32]
    os: [win32]
    requiresBuild: true
    dev: true
    optional: true

  /@esbuild/win32-x64@0.18.11:
    resolution: {integrity: sha512-rQI4cjLHd2hGsM1LqgDI7oOCYbQ6IBOVsX9ejuRMSze0GqXUG2ekwiKkiBU1pRGSeCqFFHxTrcEydB2Hyoz9CA==}
    engines: {node: '>=12'}
    cpu: [x64]
    os: [win32]
    requiresBuild: true
    dev: true
    optional: true

  /@eslint-community/eslint-utils@4.4.0(eslint@8.45.0):
    resolution: {integrity: sha512-1/sA4dwrzBAyeUoQ6oxahHKmrZvsnLCg4RfxW3ZFGGmQkSNQPFNLV9CUEFQP1x9EYXHTo5p6xdhZM1Ne9p/AfA==}
    engines: {node: ^12.22.0 || ^14.17.0 || >=16.0.0}
    peerDependencies:
      eslint: ^6.0.0 || ^7.0.0 || >=8.0.0
    dependencies:
      eslint: 8.45.0
      eslint-visitor-keys: 3.4.1
    dev: true

  /@eslint-community/regexpp@4.5.1:
    resolution: {integrity: sha512-Z5ba73P98O1KUYCCJTUeVpja9RcGoMdncZ6T49FCUl2lN38JtCJ+3WgIDBv0AuY4WChU5PmtJmOCTlN6FZTFKQ==}
    engines: {node: ^12.0.0 || ^14.0.0 || >=16.0.0}
    dev: true

  /@eslint/eslintrc@2.1.0:
    resolution: {integrity: sha512-Lj7DECXqIVCqnqjjHMPna4vn6GJcMgul/wuS0je9OZ9gsL0zzDpKPVtcG1HaDVc+9y+qgXneTeUMbCqXJNpH1A==}
    engines: {node: ^12.22.0 || ^14.17.0 || >=16.0.0}
    dependencies:
      ajv: 6.12.6
      debug: 4.3.4(supports-color@8.1.1)
      espree: 9.6.0
      globals: 13.20.0
      ignore: 5.2.4
      import-fresh: 3.3.0
      js-yaml: 4.1.0
      minimatch: 3.1.2
      strip-json-comments: 3.1.1
    transitivePeerDependencies:
      - supports-color
    dev: true

  /@eslint/js@8.44.0:
    resolution: {integrity: sha512-Ag+9YM4ocKQx9AarydN0KY2j0ErMHNIocPDrVo8zAE44xLTjEtz81OdR68/cydGtk6m6jDb5Za3r2useMzYmSw==}
    engines: {node: ^12.22.0 || ^14.17.0 || >=16.0.0}
    dev: true

<<<<<<< HEAD
  /@fast-csv/format@4.3.5:
    resolution: {integrity: sha512-8iRn6QF3I8Ak78lNAa+Gdl5MJJBM5vRHivFtMRUWINdevNo00K7OXxS2PshawLKTejVwieIlPmK5YlLu6w4u8A==}
    dependencies:
      '@types/node': 14.18.52
      lodash.escaperegexp: 4.1.2
      lodash.isboolean: 3.0.3
      lodash.isequal: 4.5.0
      lodash.isfunction: 3.0.9
      lodash.isnil: 4.0.0
    dev: false

  /@fast-csv/parse@4.3.6:
    resolution: {integrity: sha512-uRsLYksqpbDmWaSmzvJcuApSEe38+6NQZBUsuAyMZKqHxH0g1wcJgsKUvN3WC8tewaqFjBMMGrkHmC+T7k8LvA==}
    dependencies:
      '@types/node': 14.18.52
      lodash.escaperegexp: 4.1.2
      lodash.groupby: 4.6.0
      lodash.isfunction: 3.0.9
      lodash.isnil: 4.0.0
      lodash.isundefined: 3.0.1
      lodash.uniq: 4.5.0
    dev: false

  /@graphql-tools/merge@8.4.2(graphql@16.6.0):
    resolution: {integrity: sha512-XbrHAaj8yDuINph+sAfuq3QCZ/tKblrTLOpirK0+CAgNlZUCHs0Fa+xtMUURgwCVThLle1AF7svJCxFizygLsw==}
=======
  /@graphql-tools/merge@8.4.0(graphql@16.7.1):
    resolution: {integrity: sha512-3XYCWe0d3I4F1azNj1CdShlbHfTIfiDgj00R9uvFH8tHKh7i1IWN3F7QQYovcHKhayaR6zPok3YYMESYQcBoaA==}
>>>>>>> cd5b252e
    peerDependencies:
      graphql: ^14.0.0 || ^15.0.0 || ^16.0.0 || ^17.0.0
    dependencies:
      '@graphql-tools/utils': 9.2.1(graphql@16.6.0)
      graphql: 16.6.0
      tslib: 2.6.0
    dev: false

  /@graphql-tools/merge@9.0.0(graphql@16.6.0):
    resolution: {integrity: sha512-J7/xqjkGTTwOJmaJQJ2C+VDBDOWJL3lKrHJN4yMaRLAJH3PosB7GiPRaSDZdErs0+F77sH2MKs2haMMkywzx7Q==}
    engines: {node: '>=16.0.0'}
    peerDependencies:
      graphql: ^14.0.0 || ^15.0.0 || ^16.0.0 || ^17.0.0
    dependencies:
      '@graphql-tools/utils': 10.0.1(graphql@16.6.0)
      graphql: 16.6.0
      tslib: 2.6.0
    dev: false

  /@graphql-tools/schema@10.0.0(graphql@16.6.0):
    resolution: {integrity: sha512-kf3qOXMFcMs2f/S8Y3A8fm/2w+GaHAkfr3Gnhh2LOug/JgpY/ywgFVxO3jOeSpSEdoYcDKLcXVjMigNbY4AdQg==}
    engines: {node: '>=16.0.0'}
    peerDependencies:
      graphql: ^14.0.0 || ^15.0.0 || ^16.0.0 || ^17.0.0
    dependencies:
      '@graphql-tools/merge': 9.0.0(graphql@16.6.0)
      '@graphql-tools/utils': 10.0.1(graphql@16.6.0)
      graphql: 16.6.0
      tslib: 2.6.0
      value-or-promise: 1.0.12
    dev: false

<<<<<<< HEAD
  /@graphql-tools/schema@9.0.19(graphql@16.6.0):
    resolution: {integrity: sha512-oBRPoNBtCkk0zbUsyP4GaIzCt8C0aCI4ycIRUL67KK5pOHljKLBBtGT+Jr6hkzA74C8Gco8bpZPe7aWFjiaK2w==}
    peerDependencies:
      graphql: ^14.0.0 || ^15.0.0 || ^16.0.0 || ^17.0.0
    dependencies:
      '@graphql-tools/merge': 8.4.2(graphql@16.6.0)
      '@graphql-tools/utils': 9.2.1(graphql@16.6.0)
      graphql: 16.6.0
=======
  /@graphql-tools/schema@9.0.17(graphql@16.7.1):
    resolution: {integrity: sha512-HVLq0ecbkuXhJlpZ50IHP5nlISqH2GbNgjBJhhRzHeXhfwlUOT4ISXGquWTmuq61K0xSaO0aCjMpxe4QYbKTng==}
    peerDependencies:
      graphql: ^14.0.0 || ^15.0.0 || ^16.0.0 || ^17.0.0
    dependencies:
      '@graphql-tools/merge': 8.4.0(graphql@16.7.1)
      '@graphql-tools/utils': 9.2.1(graphql@16.7.1)
      graphql: 16.7.1
>>>>>>> cd5b252e
      tslib: 2.6.0
      value-or-promise: 1.0.12
    dev: false

  /@graphql-tools/utils@10.0.1(graphql@16.6.0):
    resolution: {integrity: sha512-i1FozbDGHgdsFA47V/JvQZ0FE8NAy0Eiz7HGCJO2MkNdZAKNnwei66gOq0JWYVFztwpwbVQ09GkKhq7Kjcq5Cw==}
    engines: {node: '>=16.0.0'}
    peerDependencies:
      graphql: ^14.0.0 || ^15.0.0 || ^16.0.0 || ^17.0.0
    dependencies:
      '@graphql-typed-document-node/core': 3.2.0(graphql@16.6.0)
      graphql: 16.6.0
      tslib: 2.6.0
    dev: false

  /@graphql-tools/utils@9.2.1(graphql@16.6.0):
    resolution: {integrity: sha512-WUw506Ql6xzmOORlriNrD6Ugx+HjVgYxt9KCXD9mHAak+eaXSwuGGPyE60hy9xaDEoXKBsG7SkG69ybitaVl6A==}
    peerDependencies:
      graphql: ^14.0.0 || ^15.0.0 || ^16.0.0 || ^17.0.0
    dependencies:
      '@graphql-typed-document-node/core': 3.2.0(graphql@16.6.0)
      graphql: 16.6.0
      tslib: 2.6.0
    dev: false

  /@graphql-typed-document-node/core@3.2.0(graphql@16.6.0):
    resolution: {integrity: sha512-mB9oAsNCm9aM3/SOv4YtBMqZbYj10R7dkq8byBqxGY/ncFwhf2oQzMV+LCRlWoDSEBJ3COiR1yeDvMtsoOsuFQ==}
    peerDependencies:
      graphql: ^0.8.0 || ^0.9.0 || ^0.10.0 || ^0.11.0 || ^0.12.0 || ^0.13.0 || ^14.0.0 || ^15.0.0 || ^16.0.0 || ^17.0.0
    dependencies:
      graphql: 16.6.0
    dev: false

  /@histoire/app@0.16.1(vite@4.4.4):
    resolution: {integrity: sha512-13komnhVk1Pk0wMmkJKDPWT8RKpA5HfAbeeXSHAq29pvFP9Faq+dAa62g1wqOpoyJD5C7SkI0OPI3eJwJHgTiQ==}
    dependencies:
      '@histoire/controls': 0.16.1(vite@4.4.4)
      '@histoire/shared': 0.16.1(vite@4.4.4)
      '@histoire/vendors': 0.16.0
      '@types/flexsearch': 0.7.3
      flexsearch: 0.7.21
      shiki-es: 0.2.0
    transitivePeerDependencies:
      - vite
    dev: true

  /@histoire/controls@0.16.1(vite@4.4.4):
    resolution: {integrity: sha512-Ot/J/LPzUexn+fLrJrWu3jUakx9aVSJWKnriiJSmEodAxJq+4mrprX3xS0bnzieud19pJc3mzC/MSD94urTbHA==}
    dependencies:
      '@codemirror/commands': 6.2.4
      '@codemirror/lang-json': 6.0.1
      '@codemirror/language': 6.8.0
      '@codemirror/lint': 6.1.0
      '@codemirror/state': 6.2.1
      '@codemirror/theme-one-dark': 6.1.2
      '@codemirror/view': 6.14.1
      '@histoire/shared': 0.16.1(vite@4.4.4)
      '@histoire/vendors': 0.16.0
    transitivePeerDependencies:
      - vite
    dev: true

  /@histoire/plugin-vue@0.16.1(histoire@0.16.2)(vite@4.4.4)(vue@3.3.4):
    resolution: {integrity: sha512-K7ZZl5tA8PWHjQsWFmFX3xa4HlRs+S8+nxym1Smh4dudQ6XSVwdF+gsPQ+RE4zwf6YQ8HDPsvOobI31dz6F4Tg==}
    peerDependencies:
      histoire: ^0.16.1
      vue: ^3.2.47
    dependencies:
      '@histoire/controls': 0.16.1(vite@4.4.4)
      '@histoire/shared': 0.16.1(vite@4.4.4)
      '@histoire/vendors': 0.16.0
      change-case: 4.1.2
      globby: 13.1.3
      histoire: 0.16.2(@types/node@18.16.19)(vite@4.4.4)
      launch-editor: 2.6.0
      pathe: 0.2.0
      vue: 3.3.4
    transitivePeerDependencies:
      - vite
    dev: true

  /@histoire/shared@0.16.1(vite@4.4.4):
    resolution: {integrity: sha512-bcySHGC6kcZ1U9OZUcBQCROTBygTZ9T9MlqfeGtBtJWXGdmHPZ/64elZOY36O8gUAMF89Q08EIVe5cIQ0SJ3Uw==}
    peerDependencies:
      vite: ^2.9.0 || ^3.0.0 || ^4.0.0
    dependencies:
      '@histoire/vendors': 0.16.0
      '@types/fs-extra': 9.0.13
      '@types/markdown-it': 12.2.3
      chokidar: 3.5.3
      pathe: 0.2.0
      picocolors: 1.0.0
      vite: 4.4.4(@types/node@18.16.19)
    dev: true

  /@histoire/vendors@0.16.0:
    resolution: {integrity: sha512-MVr3P2q5Q9UiLJJT99b+j2ABCSerQG4VnUeCr5+eOxyEmoIFz1a0KGJimzqQM0EoVnMQmiaNN3WhuUYG+DWh/w==}
    dev: true

  /@humanwhocodes/config-array@0.11.10:
    resolution: {integrity: sha512-KVVjQmNUepDVGXNuoRRdmmEjruj0KfiGSbS8LVc12LMsWDQzRXJ0qdhN8L8uUigKpfEHRhlaQFY0ib1tnUbNeQ==}
    engines: {node: '>=10.10.0'}
    dependencies:
      '@humanwhocodes/object-schema': 1.2.1
      debug: 4.3.4(supports-color@8.1.1)
      minimatch: 3.1.2
    transitivePeerDependencies:
      - supports-color
    dev: true

  /@humanwhocodes/module-importer@1.0.1:
    resolution: {integrity: sha512-bxveV4V8v5Yb4ncFTT3rPSgZBOpCkjfK0y4oVVVJwIuDVBRMDXrPyXRL988i5ap9m9bnyEEjWfm5WkBmtffLfA==}
    engines: {node: '>=12.22'}
    dev: true

  /@humanwhocodes/object-schema@1.2.1:
    resolution: {integrity: sha512-ZnQMnLV4e7hDlUvw8H+U8ASL02SS2Gn6+9Ac3wGGLIe7+je2AeAOxPY+izIPJDfFDb7eDjev0Us8MO1iFRN8hA==}
    dev: true

  /@iconify-json/ant-design@1.1.6:
    resolution: {integrity: sha512-y2mW6DU/6y6cE0hDQBxNeF45hj9XoZADHOK9EG5jffh7mOiLcJHOcjQOT8qv1AP8kK9A9cvl2EzNr7n5Fahd/g==}
    dependencies:
      '@iconify/types': 2.0.0
    dev: true

  /@iconify-json/bi@1.1.17:
    resolution: {integrity: sha512-wWu0uLe3STp9JiE7TIZLvlZwQ7DJkup8lr59A4Ayl6b41KLBiAxnCi8l+Ohmtkdr6auNo8UM//gO0Pcx48GhOg==}
    dependencies:
      '@iconify/types': 2.0.0
    dev: true

  /@iconify-json/fa6-brands@1.1.11:
    resolution: {integrity: sha512-+/dsIafxFCXlUvti0EHzVas9tnYXGqcSpybTBzzXbSVl2Ay1v26e/so/fz2Wrh8L3JrXq0LrMUYDsgZ4geQOqw==}
    dependencies:
      '@iconify/types': 2.0.0
    dev: true

  /@iconify-json/fa6-regular@1.1.11:
    resolution: {integrity: sha512-ekohCwqrZIbDJUHwZoiUO5O8bz/LiF1JIfHGHUbP+Y9IZwZqMac+1Td8xzQ+d/6FEIgVjmxccbph/wCCVznFyQ==}
    dependencies:
      '@iconify/types': 2.0.0
    dev: true

  /@iconify-json/fa6-solid@1.1.13:
    resolution: {integrity: sha512-4rpV5lqeerkL3PBuoIYFKtOWjEIcv2q9g+lai0jSTlgzmF/hcxkozXzhhGtEjQhYqAIPR01wxlHFIhwhLN2O9w==}
    dependencies:
      '@iconify/types': 2.0.0
    dev: true

  /@iconify-json/fa@1.1.4:
    resolution: {integrity: sha512-A7FAeKvR8BP8c2oFgryGLTBkH3FwiSwf3t9RpPkxA3eMyoO2sTpRQqj+BuxU+oxUzAP22Ylz7rEKB/U0QODrHA==}
    dependencies:
      '@iconify/types': 2.0.0
    dev: true

  /@iconify-json/fluent@1.1.27:
    resolution: {integrity: sha512-o17C/zajHyMz2jPlJ5LELrsvZq0Z5fd0sWuEGCzYrjzWmXhRyc6UULxOoQRzX5fHNk+k3VcT46keSGKFLYJJrg==}
    dependencies:
      '@iconify/types': 2.0.0
    dev: true

  /@iconify-json/iconoir@1.1.30:
    resolution: {integrity: sha512-Kun7bXwiN3zDQaIqTBi2muRBDkbBraEyVs9G7WY5VJaCHPUE5okgm8NM4Qh9xJPGqdwoQ7PS5VQuwzpYRtN6qw==}
    dependencies:
      '@iconify/types': 2.0.0
    dev: true

  /@iconify-json/ri@1.1.10:
    resolution: {integrity: sha512-fsJuXLfpdxb9pfn8LFcfM6LS82j358HaI29Y1qcH1UDnt/V439rTivV6v/YSLkd4z/dZIbh5iOR8+Cg4qtu5Rw==}
    dependencies:
      '@iconify/types': 2.0.0
    dev: true

  /@iconify/types@2.0.0:
    resolution: {integrity: sha512-+wluvCrRhXrhyOmRDJ3q8mux9JkKy5SJ/v8ol2tu4FVjyYvtEzkc/3pK15ET6RKg4b4w4BmTk1+gsCUhf21Ykg==}
    dev: true

  /@iconify/utils@2.1.7:
    resolution: {integrity: sha512-P8S3z/L1LcV4Qem9AoCfVAaTFGySEMzFEY4CHZLkfRj0Fv9LiR+AwjDgrDrzyI93U2L2mg9JHsbTJ52mF8suNw==}
    dependencies:
      '@antfu/install-pkg': 0.1.1
      '@antfu/utils': 0.7.5
      '@iconify/types': 2.0.0
      debug: 4.3.4(supports-color@8.1.1)
      kolorist: 1.8.0
      local-pkg: 0.4.3
    transitivePeerDependencies:
      - supports-color
    dev: true

  /@jonkemp/package-utils@1.0.8:
    resolution: {integrity: sha512-bIcKnH5YmtTYr7S6J3J86dn/rFiklwRpOqbTOQ9C0WMmR9FKHVb3bxs2UYfqEmNb93O4nbA97sb6rtz33i9SyA==}
    dev: false

  /@josephg/resolvable@1.0.1:
    resolution: {integrity: sha512-CtzORUwWTTOTqfVtHaKRJ0I1kNQd1bpn3sUh8I3nJDVY+5/M/Oe1DnEWzPQvqq/xPIIkzzzIP7mfCoAjFRvDhg==}
    dev: false

  /@jridgewell/gen-mapping@0.3.3:
    resolution: {integrity: sha512-HLhSWOLRi875zjjMG/r+Nv0oCW8umGb0BgEhyX3dDX3egwZtB8PqLnjz3yedt8R5StBrzcg4aBpnh8UA9D1BoQ==}
    engines: {node: '>=6.0.0'}
    dependencies:
      '@jridgewell/set-array': 1.1.2
      '@jridgewell/sourcemap-codec': 1.4.14
      '@jridgewell/trace-mapping': 0.3.18
    dev: true

  /@jridgewell/resolve-uri@3.1.0:
    resolution: {integrity: sha512-F2msla3tad+Mfht5cJq7LSXcdudKTWCVYUgw6pLFOOHSTtZlj6SWNYAp+AhuqLmWdBO2X5hPrLcu8cVP8fy28w==}
    engines: {node: '>=6.0.0'}
    dev: true

  /@jridgewell/set-array@1.1.2:
    resolution: {integrity: sha512-xnkseuNADM0gt2bs+BvhO0p78Mk762YnZdsuzFV018NoG1Sj1SCQvpSqa7XUaTam5vAGasABV9qXASMKnFMwMw==}
    engines: {node: '>=6.0.0'}
    dev: true

  /@jridgewell/source-map@0.3.3:
    resolution: {integrity: sha512-b+fsZXeLYi9fEULmfBrhxn4IrPlINf8fiNarzTof004v3lFdntdwa9PF7vFJqm3mg7s+ScJMxXaE3Acp1irZcg==}
    dependencies:
      '@jridgewell/gen-mapping': 0.3.3
      '@jridgewell/trace-mapping': 0.3.18
    dev: true

  /@jridgewell/sourcemap-codec@1.4.14:
    resolution: {integrity: sha512-XPSJHWmi394fuUuzDnGz1wiKqWfo1yXecHQMRf2l6hztTO+nPru658AyDngaBe7isIxEkRsPR3FZh+s7iVa4Uw==}

  /@jridgewell/trace-mapping@0.3.18:
    resolution: {integrity: sha512-w+niJYzMHdd7USdiH2U6869nqhD2nbfZXND5Yp93qIbEmnDNk7PD48o+YchRVpzMU7M6jVCbenTR7PA1FLQ9pA==}
    dependencies:
      '@jridgewell/resolve-uri': 3.1.0
      '@jridgewell/sourcemap-codec': 1.4.14
    dev: true

  /@jridgewell/trace-mapping@0.3.9:
    resolution: {integrity: sha512-3Belt6tdc8bPgAtbcmdtNJlirVoTmEb5e2gC94PnkwEW9jI6CAHUeoG85tjWP5WquqfavoMtMwiG4P926ZKKuQ==}
    dependencies:
      '@jridgewell/resolve-uri': 3.1.0
      '@jridgewell/sourcemap-codec': 1.4.14
    dev: true

  /@juggle/resize-observer@3.4.0:
    resolution: {integrity: sha512-dfLbk+PwWvFzSxwk3n5ySL0hfBog779o8h68wK/7/APo/7cgyWp5jcXockbxdk5kFRkbeXWm4Fbi9FrdN381sA==}
    dev: false

  /@lezer/common@1.0.2:
    resolution: {integrity: sha512-SVgiGtMnMnW3ActR8SXgsDhw7a0w0ChHSYAyAUxxrOiJ1OqYWEKk/xJd84tTSPo1mo6DXLObAJALNnd0Hrv7Ng==}

  /@lezer/common@1.0.3:
    resolution: {integrity: sha512-JH4wAXCgUOcCGNekQPLhVeUtIqjH0yPBs7vvUdSjyQama9618IOKFJwkv2kcqdhF0my8hQEgCTEJU0GIgnahvA==}
    dev: false

  /@lezer/cpp@1.1.0:
    resolution: {integrity: sha512-zUHrjNFuY/DOZCkOBJ6qItQIkcopHM/Zv/QOE0a4XNG3HDNahxTNu5fQYl8dIuKCpxCqRdMl5cEwl5zekFc7BA==}
    dependencies:
      '@lezer/highlight': 1.1.3
      '@lezer/lr': 1.3.3
    dev: false

  /@lezer/highlight@1.1.3:
    resolution: {integrity: sha512-3vLKLPThO4td43lYRBygmMY18JN3CPh9w+XS2j8WC30vR4yZeFG4z1iFe4jXE43NtGqe//zHW5q8ENLlHvz9gw==}
    dependencies:
      '@lezer/common': 1.0.2

  /@lezer/java@1.0.3:
    resolution: {integrity: sha512-kKN17wmgP1cgHb8juR4pwVSPMKkDMzY/lAPbBsZ1fpXwbk2sg3N1kIrf0q+LefxgrANaQb/eNO7+m2QPruTFng==}
    dependencies:
      '@lezer/highlight': 1.1.3
      '@lezer/lr': 1.3.3
    dev: false

  /@lezer/javascript@1.4.1:
    resolution: {integrity: sha512-Hqx36DJeYhKtdpc7wBYPR0XF56ZzIp0IkMO/zNNj80xcaFOV4Oj/P7TQc/8k2TxNhzl7tV5tXS8ZOCPbT4L3nA==}
    dependencies:
      '@lezer/highlight': 1.1.3
      '@lezer/lr': 1.3.3
    dev: false

  /@lezer/json@1.0.0:
    resolution: {integrity: sha512-zbAuUY09RBzCoCA3lJ1+ypKw5WSNvLqGMtasdW6HvVOqZoCpPr8eWrsGnOVWGKGn8Rh21FnrKRVlJXrGAVUqRw==}
    dependencies:
      '@lezer/highlight': 1.1.3
      '@lezer/lr': 1.3.3
    dev: true

  /@lezer/lr@1.3.3:
    resolution: {integrity: sha512-JPQe3mwJlzEVqy67iQiiGozhcngbO8QBgpqZM6oL1Wj/dXckrEexpBLeFkq0edtW5IqnPRFxA24BHJni8Js69w==}
    dependencies:
      '@lezer/common': 1.0.2

  /@lezer/python@1.1.7:
    resolution: {integrity: sha512-RbhKQ9+Y/r/Xv6OcJmETEM5tBFdpdAJRqrgi3akJkWBLCuiAaLP/jKdYzu+ICljaSXPCQeznrv+r9HUEnjq3HQ==}
    dependencies:
      '@lezer/highlight': 1.1.3
      '@lezer/lr': 1.3.3
    dev: false

  /@linaria/core@3.0.0-beta.13:
    resolution: {integrity: sha512-3zEi5plBCOsEzUneRVuQb+2SAx3qaC1dj0FfFAI6zIJQoDWu0dlSwKijMRack7oO9tUWrchfj3OkKQAd1LBdVg==}
    dev: false

  /@lukeed/csprng@1.0.1:
    resolution: {integrity: sha512-uSvJdwQU5nK+Vdf6zxcWAY2A8r7uqe+gePwLWzJ+fsQehq18pc0I2hJKwypZ2aLM90+Er9u1xn4iLJPZ+xlL4g==}
    engines: {node: '>=8'}

  /@mapbox/node-pre-gyp@1.0.10:
    resolution: {integrity: sha512-4ySo4CjzStuprMwk35H5pPbkymjv1SF3jGLj6rAHp/xT/RF7TL7bd9CTm1xDY49K2qF7jmR/g7k+SkLETP6opA==}
    hasBin: true
    dependencies:
      detect-libc: 2.0.1
      https-proxy-agent: 5.0.1
      make-dir: 3.1.0
      node-fetch: 2.6.7
      nopt: 5.0.0
      npmlog: 5.0.1
      rimraf: 3.0.2
      semver: 7.5.3
      tar: 6.1.15
    transitivePeerDependencies:
      - encoding
      - supports-color
    dev: false

  /@nestjs-modules/mailer@1.8.1(@nestjs/common@10.0.5)(@nestjs/core@10.0.5)(nodemailer@6.9.3):
    resolution: {integrity: sha512-rNlKzNB+Vr/aRDVcTibj2JCJQcTSE59EBQIpCwh/FkKg0Be1xoF3dQDZ4dmc9X1j396fkIBI5aQ5XAtJNPdxpw==}
    peerDependencies:
      '@nestjs/common': ^7.0.9 || ^8.0.0 || ^9.0.0
      '@nestjs/core': ^7.0.9 || ^8.0.0 || ^9.0.0
      nodemailer: ^6.4.6
    dependencies:
      '@nestjs/common': 10.0.5(class-transformer@0.5.1)(class-validator@0.14.0)(reflect-metadata@0.1.13)(rxjs@7.8.1)
      '@nestjs/core': 10.0.5(@nestjs/common@10.0.5)(@nestjs/platform-express@10.0.5)(reflect-metadata@0.1.13)(rxjs@7.8.1)
      glob: 8.0.3
      inline-css: 4.0.1
      mjml: 4.13.0
      nodemailer: 6.9.3
      preview-email: 3.0.5
    optionalDependencies:
      '@types/ejs': 3.1.1
      '@types/pug': 2.0.6
      ejs: 3.1.8
      handlebars: 4.7.7
      pug: 3.0.2
    transitivePeerDependencies:
      - encoding
      - supports-color
    dev: false

<<<<<<< HEAD
  /@nestjs/apollo@12.0.7(@apollo/server@4.7.5)(@nestjs/common@10.0.4)(@nestjs/core@10.0.4)(@nestjs/graphql@12.0.7)(graphql@16.6.0):
=======
  /@nestjs/apollo@12.0.7(@apollo/server@4.7.5)(@nestjs/common@10.0.5)(@nestjs/core@10.0.5)(@nestjs/graphql@12.0.8)(graphql@16.7.1):
>>>>>>> cd5b252e
    resolution: {integrity: sha512-snY8uM/ypE5TZOVChIIuNlTFWGCrwJ8U/xq3EFYE6A+dIqY7/B9sou79snevCm3zTde69KdsOYg5FBmznasxNg==}
    peerDependencies:
      '@apollo/gateway': ^2.0.0
      '@apollo/server': ^4.3.2
      '@apollo/subgraph': ^2.0.0
      '@as-integrations/fastify': ^1.3.0 || ^2.0.0
      '@nestjs/common': ^9.3.8 || ^10.0.0
      '@nestjs/core': ^9.3.8 || ^10.0.0
      '@nestjs/graphql': ^12.0.0
      graphql: ^16.6.0
    peerDependenciesMeta:
      '@apollo/gateway':
        optional: true
      '@apollo/subgraph':
        optional: true
      '@as-integrations/fastify':
        optional: true
    dependencies:
      '@apollo/server': 4.7.5(graphql@16.6.0)
      '@apollo/server-plugin-landing-page-graphql-playground': 4.0.0(@apollo/server@4.7.5)
<<<<<<< HEAD
      '@nestjs/common': 10.0.4(class-transformer@0.5.1)(class-validator@0.14.0)(reflect-metadata@0.1.13)(rxjs@7.8.1)
      '@nestjs/core': 10.0.4(@nestjs/common@10.0.4)(@nestjs/platform-express@10.0.4)(reflect-metadata@0.1.13)(rxjs@7.8.1)
      '@nestjs/graphql': 12.0.7(@nestjs/common@10.0.4)(@nestjs/core@10.0.4)(class-transformer@0.5.1)(class-validator@0.14.0)(graphql@16.6.0)(reflect-metadata@0.1.13)
      graphql: 16.6.0
=======
      '@nestjs/common': 10.0.5(class-transformer@0.5.1)(class-validator@0.14.0)(reflect-metadata@0.1.13)(rxjs@7.8.1)
      '@nestjs/core': 10.0.5(@nestjs/common@10.0.5)(@nestjs/platform-express@10.0.5)(reflect-metadata@0.1.13)(rxjs@7.8.1)
      '@nestjs/graphql': 12.0.8(@nestjs/common@10.0.5)(@nestjs/core@10.0.5)(class-transformer@0.5.1)(class-validator@0.14.0)(graphql@16.7.1)(reflect-metadata@0.1.13)
      graphql: 16.7.1
>>>>>>> cd5b252e
      iterall: 1.3.0
      lodash.omit: 4.5.0
      tslib: 2.6.0
    dev: false

  /@nestjs/cache-manager@2.0.1(@nestjs/common@10.0.5)(@nestjs/core@10.0.5)(cache-manager@5.2.3)(reflect-metadata@0.1.13)(rxjs@7.8.1):
    resolution: {integrity: sha512-UxDeuarskoSPVzLRl6SVNaUlGnwclhq48JCvQ/zu7W2RRaBqlxzfM8/CaRjrpSwC7/LVrLKv+f9EoAWYOvSULg==}
    peerDependencies:
      '@nestjs/common': ^9.0.0 || ^10.0.0
      '@nestjs/core': ^9.0.0 || ^10.0.0
      cache-manager: <=5
      reflect-metadata: ^0.1.12
      rxjs: ^7.0.0
    dependencies:
      '@nestjs/common': 10.0.5(class-transformer@0.5.1)(class-validator@0.14.0)(reflect-metadata@0.1.13)(rxjs@7.8.1)
      '@nestjs/core': 10.0.5(@nestjs/common@10.0.5)(@nestjs/platform-express@10.0.5)(reflect-metadata@0.1.13)(rxjs@7.8.1)
      cache-manager: 5.2.3
      reflect-metadata: 0.1.13
      rxjs: 7.8.1
    dev: false

  /@nestjs/cli@10.1.8:
    resolution: {integrity: sha512-ge9NQdnDKc9ANKA+1xEckOWgGe3bnuWhQagpnhrspV0lMi+LZm6a0XF8ptVdJB3Ghclbfdh+1XF5XlieIcbVRw==}
    engines: {node: '>= 16'}
    hasBin: true
    peerDependencies:
      '@swc/cli': ^0.1.62
      '@swc/core': ^1.3.62
    peerDependenciesMeta:
      '@swc/cli':
        optional: true
      '@swc/core':
        optional: true
    dependencies:
      '@angular-devkit/core': 16.1.3(chokidar@3.5.3)
      '@angular-devkit/schematics': 16.1.3(chokidar@3.5.3)
      '@angular-devkit/schematics-cli': 16.1.3(chokidar@3.5.3)
      '@nestjs/schematics': 10.0.1(chokidar@3.5.3)(typescript@5.1.6)
      chalk: 4.1.2
      chokidar: 3.5.3
      cli-table3: 0.6.3
      commander: 4.1.1
      fork-ts-checker-webpack-plugin: 8.0.0(typescript@5.1.6)(webpack@5.88.1)
      inquirer: 8.2.5
      node-emoji: 1.11.0
      ora: 5.4.1
      os-name: 4.0.1
      rimraf: 4.4.1
      shelljs: 0.8.5
      source-map-support: 0.5.21
      tree-kill: 1.2.2
      tsconfig-paths: 4.2.0
      tsconfig-paths-webpack-plugin: 4.0.1
      typescript: 5.1.6
      webpack: 5.88.1
      webpack-node-externals: 3.0.0
    transitivePeerDependencies:
      - esbuild
      - uglify-js
      - webpack-cli
    dev: true

  /@nestjs/common@10.0.5(class-transformer@0.5.1)(class-validator@0.14.0)(reflect-metadata@0.1.13)(rxjs@7.8.1):
    resolution: {integrity: sha512-0E+SBI+SKswXbFG+Nwtnctrei5dvdFJ7b9/fQDL6KzDBtZwsglJpD86S3ooxnc7ek4vRG57oN2iLmMTjrcesMg==}
    peerDependencies:
      class-transformer: '*'
      class-validator: '*'
      reflect-metadata: ^0.1.12
      rxjs: ^7.1.0
    peerDependenciesMeta:
      class-transformer:
        optional: true
      class-validator:
        optional: true
    dependencies:
      class-transformer: 0.5.1
      class-validator: 0.14.0
      iterare: 1.2.1
      reflect-metadata: 0.1.13
      rxjs: 7.8.1
      tslib: 2.6.0
      uid: 2.0.2

  /@nestjs/config@3.0.0(@nestjs/common@10.0.5)(reflect-metadata@0.1.13):
    resolution: {integrity: sha512-fzASk1Uv6AjdE6uA1na8zpqRCXAhRpcfgpCVv3SAKlgJ3VR3bEjcI4G17WHLgLBsmPzI1ofdkSI451WLD1F1Rw==}
    peerDependencies:
      '@nestjs/common': ^8.0.0 || ^9.0.0 || ^10.0.0
      reflect-metadata: ^0.1.13
    dependencies:
      '@nestjs/common': 10.0.5(class-transformer@0.5.1)(class-validator@0.14.0)(reflect-metadata@0.1.13)(rxjs@7.8.1)
      dotenv: 16.1.4
      dotenv-expand: 10.0.0
      lodash: 4.17.21
      reflect-metadata: 0.1.13
      uuid: 9.0.0
    dev: false

  /@nestjs/core@10.0.5(@nestjs/common@10.0.5)(@nestjs/platform-express@10.0.5)(reflect-metadata@0.1.13)(rxjs@7.8.1):
    resolution: {integrity: sha512-9A8nixBfE33TWAmmWvNoxdmHrRmHJY0oO3O4Iue0FVkawWJc0YOhSqdNs87McwvKE4InJMI7GVv01NYMEROdPA==}
    requiresBuild: true
    peerDependencies:
      '@nestjs/common': ^10.0.0
      '@nestjs/microservices': ^10.0.0
      '@nestjs/platform-express': ^10.0.0
      '@nestjs/websockets': ^10.0.0
      reflect-metadata: ^0.1.12
      rxjs: ^7.1.0
    peerDependenciesMeta:
      '@nestjs/microservices':
        optional: true
      '@nestjs/platform-express':
        optional: true
      '@nestjs/websockets':
        optional: true
    dependencies:
      '@nestjs/common': 10.0.5(class-transformer@0.5.1)(class-validator@0.14.0)(reflect-metadata@0.1.13)(rxjs@7.8.1)
      '@nestjs/platform-express': 10.0.5(@nestjs/common@10.0.5)(@nestjs/core@10.0.5)
      '@nuxtjs/opencollective': 0.3.2
      fast-safe-stringify: 2.1.1
      iterare: 1.2.1
      path-to-regexp: 3.2.0
      reflect-metadata: 0.1.13
      rxjs: 7.8.1
      tslib: 2.6.0
      uid: 2.0.2
    transitivePeerDependencies:
      - encoding

<<<<<<< HEAD
  /@nestjs/graphql@12.0.7(@nestjs/common@10.0.4)(@nestjs/core@10.0.4)(class-transformer@0.5.1)(class-validator@0.14.0)(graphql@16.6.0)(reflect-metadata@0.1.13):
    resolution: {integrity: sha512-4XnfdAb9JHazh6Z/zbh0IUbcs8iPS5VxCoDS77CsjOHDCYzrwDVFWiZ3k5XofACIpdyekagavmVNuo1G0Q6JlA==}
=======
  /@nestjs/graphql@12.0.8(@nestjs/common@10.0.5)(@nestjs/core@10.0.5)(class-transformer@0.5.1)(class-validator@0.14.0)(graphql@16.7.1)(reflect-metadata@0.1.13):
    resolution: {integrity: sha512-odYDHUdLOMCxjC5VSEmF/23r8cY40N1KCwBkWaCmI1IF76Ffe3srWRDv8HS9tcai9eSmOeSWuyLBEg2OSru0cQ==}
>>>>>>> cd5b252e
    peerDependencies:
      '@apollo/subgraph': ^2.0.0
      '@nestjs/common': ^9.3.8 || ^10.0.0
      '@nestjs/core': ^9.3.8 || ^10.0.0
      class-transformer: '*'
      class-validator: '*'
      graphql: ^16.6.0
      reflect-metadata: ^0.1.13
      ts-morph: ^16.0.0 || ^17.0.0 || ^18.0.0 || ^19.0.0
    peerDependenciesMeta:
      '@apollo/subgraph':
        optional: true
      class-transformer:
        optional: true
      class-validator:
        optional: true
      ts-morph:
        optional: true
    dependencies:
<<<<<<< HEAD
      '@graphql-tools/merge': 9.0.0(graphql@16.6.0)
      '@graphql-tools/schema': 10.0.0(graphql@16.6.0)
      '@graphql-tools/utils': 10.0.1(graphql@16.6.0)
      '@nestjs/common': 10.0.4(class-transformer@0.5.1)(class-validator@0.14.0)(reflect-metadata@0.1.13)(rxjs@7.8.1)
      '@nestjs/core': 10.0.4(@nestjs/common@10.0.4)(@nestjs/platform-express@10.0.4)(reflect-metadata@0.1.13)(rxjs@7.8.1)
      '@nestjs/mapped-types': 2.0.2(@nestjs/common@10.0.4)(class-transformer@0.5.1)(class-validator@0.14.0)(reflect-metadata@0.1.13)
=======
      '@graphql-tools/merge': 9.0.0(graphql@16.7.1)
      '@graphql-tools/schema': 10.0.0(graphql@16.7.1)
      '@graphql-tools/utils': 10.0.1(graphql@16.7.1)
      '@nestjs/common': 10.0.5(class-transformer@0.5.1)(class-validator@0.14.0)(reflect-metadata@0.1.13)(rxjs@7.8.1)
      '@nestjs/core': 10.0.5(@nestjs/common@10.0.5)(@nestjs/platform-express@10.0.5)(reflect-metadata@0.1.13)(rxjs@7.8.1)
      '@nestjs/mapped-types': 2.0.2(@nestjs/common@10.0.5)(class-transformer@0.5.1)(class-validator@0.14.0)(reflect-metadata@0.1.13)
>>>>>>> cd5b252e
      chokidar: 3.5.3
      class-transformer: 0.5.1
      class-validator: 0.14.0
      fast-glob: 3.2.12
      graphql: 16.6.0
      graphql-tag: 2.12.6(graphql@16.6.0)
      graphql-ws: 5.14.0(graphql@16.6.0)
      lodash: 4.17.21
      normalize-path: 3.0.0
      reflect-metadata: 0.1.13
      subscriptions-transport-ws: 0.11.0(graphql@16.6.0)
      tslib: 2.6.0
      uuid: 9.0.0
      ws: 8.13.0
    transitivePeerDependencies:
      - bufferutil
      - utf-8-validate
    dev: false

  /@nestjs/jwt@10.1.0(@nestjs/common@10.0.5):
    resolution: {integrity: sha512-iLwCGS25ybUxGS7i5j/Mwuyzvp/WxJftHlm8aLEBv5GV92apz6L1QVjxLdZrqXbzo++C8gdJauhzil8qitY+6w==}
    peerDependencies:
      '@nestjs/common': ^8.0.0 || ^9.0.0 || ^10.0.0
    dependencies:
      '@nestjs/common': 10.0.5(class-transformer@0.5.1)(class-validator@0.14.0)(reflect-metadata@0.1.13)(rxjs@7.8.1)
      '@types/jsonwebtoken': 9.0.2
      jsonwebtoken: 9.0.0
    dev: false

  /@nestjs/mapped-types@2.0.2(@nestjs/common@10.0.5)(class-transformer@0.5.1)(class-validator@0.14.0)(reflect-metadata@0.1.13):
    resolution: {integrity: sha512-V0izw6tWs6fTp9+KiiPUbGHWALy563Frn8X6Bm87ANLRuE46iuBMD5acKBDP5lKL/75QFvrzSJT7HkCbB0jTpg==}
    peerDependencies:
      '@nestjs/common': ^8.0.0 || ^9.0.0 || ^10.0.0
      class-transformer: ^0.4.0 || ^0.5.0
      class-validator: ^0.13.0 || ^0.14.0
      reflect-metadata: ^0.1.12
    peerDependenciesMeta:
      class-transformer:
        optional: true
      class-validator:
        optional: true
    dependencies:
      '@nestjs/common': 10.0.5(class-transformer@0.5.1)(class-validator@0.14.0)(reflect-metadata@0.1.13)(rxjs@7.8.1)
      class-transformer: 0.5.1
      class-validator: 0.14.0
      reflect-metadata: 0.1.13
    dev: false

  /@nestjs/passport@10.0.0(@nestjs/common@10.0.5)(passport@0.6.0):
    resolution: {integrity: sha512-IlKKc6M7JOe+4dBbW6gZsXBSD05ZYgwfGf3GJhgCmUGYVqffpDdALQSS6JftnExrE+12rACoEmHkzYwKAGVK0Q==}
    peerDependencies:
      '@nestjs/common': ^8.0.0 || ^9.0.0 || ^10.0.0
      passport: ^0.4.0 || ^0.5.0 || ^0.6.0
    dependencies:
      '@nestjs/common': 10.0.5(class-transformer@0.5.1)(class-validator@0.14.0)(reflect-metadata@0.1.13)(rxjs@7.8.1)
      passport: 0.6.0
    dev: false

  /@nestjs/platform-express@10.0.5(@nestjs/common@10.0.5)(@nestjs/core@10.0.5):
    resolution: {integrity: sha512-mNHXiVsfJsknjfgC1kEUM82ynvkCxod5tNOEAnEcZ7UpPWy5dsxspq+ynt6RF6bd/3AD6sZoxApwqAKbcQnzxw==}
    peerDependencies:
      '@nestjs/common': ^10.0.0
      '@nestjs/core': ^10.0.0
    dependencies:
      '@nestjs/common': 10.0.5(class-transformer@0.5.1)(class-validator@0.14.0)(reflect-metadata@0.1.13)(rxjs@7.8.1)
      '@nestjs/core': 10.0.5(@nestjs/common@10.0.5)(@nestjs/platform-express@10.0.5)(reflect-metadata@0.1.13)(rxjs@7.8.1)
      body-parser: 1.20.2
      cors: 2.8.5
      express: 4.18.2
      multer: 1.4.4-lts.1
      tslib: 2.6.0
    transitivePeerDependencies:
      - supports-color

  /@nestjs/schematics@10.0.1(chokidar@3.5.3)(typescript@5.1.6):
    resolution: {integrity: sha512-buxpYtSwOmWyf0nUJWJCkCkYITwbOfIEKHTnGS7sDbcfaajrOFXb5pPAGD2E1CUb3C1+NkQIURPKzs0IouZTQg==}
    peerDependencies:
      typescript: '>=4.8.2'
    dependencies:
      '@angular-devkit/core': 16.1.0(chokidar@3.5.3)
      '@angular-devkit/schematics': 16.1.0(chokidar@3.5.3)
      comment-json: 4.2.3
      jsonc-parser: 3.2.0
      pluralize: 8.0.0
      typescript: 5.1.6
    transitivePeerDependencies:
      - chokidar
    dev: true

  /@nestjs/swagger@7.1.1(@nestjs/common@10.0.5)(@nestjs/core@10.0.5)(class-transformer@0.5.1)(class-validator@0.14.0)(reflect-metadata@0.1.13):
    resolution: {integrity: sha512-gIG1aVCegZlIppXZizKHqWkqZvQkvptTBR1C5CzZoDwGoVVKJBmJ2i9FAcsnzzb0j7hncFKhcBuWYOBJOsCvug==}
    peerDependencies:
      '@fastify/static': ^6.0.0
      '@nestjs/common': ^9.0.0 || ^10.0.0
      '@nestjs/core': ^9.0.0 || ^10.0.0
      class-transformer: '*'
      class-validator: '*'
      reflect-metadata: ^0.1.12
    peerDependenciesMeta:
      '@fastify/static':
        optional: true
      class-transformer:
        optional: true
      class-validator:
        optional: true
    dependencies:
      '@nestjs/common': 10.0.5(class-transformer@0.5.1)(class-validator@0.14.0)(reflect-metadata@0.1.13)(rxjs@7.8.1)
      '@nestjs/core': 10.0.5(@nestjs/common@10.0.5)(@nestjs/platform-express@10.0.5)(reflect-metadata@0.1.13)(rxjs@7.8.1)
      '@nestjs/mapped-types': 2.0.2(@nestjs/common@10.0.5)(class-transformer@0.5.1)(class-validator@0.14.0)(reflect-metadata@0.1.13)
      class-transformer: 0.5.1
      class-validator: 0.14.0
      js-yaml: 4.1.0
      lodash: 4.17.21
      path-to-regexp: 3.2.0
      reflect-metadata: 0.1.13
      swagger-ui-dist: 5.1.0
    dev: false

  /@nestjs/testing@10.0.5(@nestjs/common@10.0.5)(@nestjs/core@10.0.5)(@nestjs/platform-express@10.0.5):
    resolution: {integrity: sha512-TQcFOxR+kIibMbYg71yajic3289/Iw7B5LliYiZ4Pz36BZvU0TRMYqpxaGAlX/Srk0BCpP99ZHoofm8dqZKmxw==}
    peerDependencies:
      '@nestjs/common': ^10.0.0
      '@nestjs/core': ^10.0.0
      '@nestjs/microservices': ^10.0.0
      '@nestjs/platform-express': ^10.0.0
    peerDependenciesMeta:
      '@nestjs/microservices':
        optional: true
      '@nestjs/platform-express':
        optional: true
    dependencies:
      '@nestjs/common': 10.0.5(class-transformer@0.5.1)(class-validator@0.14.0)(reflect-metadata@0.1.13)(rxjs@7.8.1)
      '@nestjs/core': 10.0.5(@nestjs/common@10.0.5)(@nestjs/platform-express@10.0.5)(reflect-metadata@0.1.13)(rxjs@7.8.1)
      '@nestjs/platform-express': 10.0.5(@nestjs/common@10.0.5)(@nestjs/core@10.0.5)
      tslib: 2.6.0
    dev: true

  /@nodelib/fs.scandir@2.1.5:
    resolution: {integrity: sha512-vq24Bq3ym5HEQm2NKCr3yXDwjc7vTsEThRDnkp2DK9p1uqLR+DHurm/NOTo0KG7HYHU7eppKZj3MyqYuMBf62g==}
    engines: {node: '>= 8'}
    dependencies:
      '@nodelib/fs.stat': 2.0.5
      run-parallel: 1.2.0

  /@nodelib/fs.stat@2.0.5:
    resolution: {integrity: sha512-RkhPPp2zrqDAQA/2jNhnztcPAlv64XdhIp7a7454A5ovI7Bukxgt7MX7udwAu3zg1DcpPU0rz3VV1SeaqvY4+A==}
    engines: {node: '>= 8'}

  /@nodelib/fs.walk@1.2.8:
    resolution: {integrity: sha512-oGB+UxlgWcgQkgwo8GcEGwemoTFt3FIO9ababBmaGwXIoBKZ+GTy0pP185beGg7Llih/NSHSV2XAs1lnznocSg==}
    engines: {node: '>= 8'}
    dependencies:
      '@nodelib/fs.scandir': 2.1.5
      fastq: 1.15.0

  /@nuxtjs/opencollective@0.3.2:
    resolution: {integrity: sha512-um0xL3fO7Mf4fDxcqx9KryrB7zgRM5JSlvGN5AGkP6JLM5XEKyjeAiPbNxdXVXQ16isuAhYpvP88NgL2BGd6aA==}
    engines: {node: '>=8.0.0', npm: '>=5.0.0'}
    hasBin: true
    dependencies:
      chalk: 4.1.2
      consola: 2.15.3
      node-fetch: 2.6.7
    transitivePeerDependencies:
      - encoding

  /@phc/format@1.0.0:
    resolution: {integrity: sha512-m7X9U6BG2+J+R1lSOdCiITLLrxm+cWlNI3HUFA92oLO77ObGNzaKdh8pMLqdZcshtkKuV84olNNXDfMc4FezBQ==}
    engines: {node: '>=10'}
    dev: false

  /@pkgr/utils@2.4.2:
    resolution: {integrity: sha512-POgTXhjrTfbTV63DiFXav4lBHiICLKKwDeaKn9Nphwj7WH6m0hMMCaJkMyRWjgtPFyRKRVoMXXjczsTQRDEhYw==}
    engines: {node: ^12.20.0 || ^14.18.0 || >=16.0.0}
    dependencies:
      cross-spawn: 7.0.3
      fast-glob: 3.3.0
      is-glob: 4.0.3
      open: 9.1.0
      picocolors: 1.0.0
      tslib: 2.6.0
    dev: true

  /@polka/url@1.0.0-next.21:
    resolution: {integrity: sha512-a5Sab1C4/icpTZVzZc5Ghpz88yQtGOyNqYXcZgOssB2uuAr+wF/MvN6bgtW32q7HHrvBki+BsZ0OuNv6EV3K9g==}
    dev: true

  /@popperjs/core@2.11.6:
    resolution: {integrity: sha512-50/17A98tWUfQ176raKiOGXuYpLyyVMkxxG6oylzL3BPOlA6ADGdK7EYunSa4I064xerltq9TGXs8HmOk5E+vw==}
    dev: false

  /@prisma/client@4.16.2(prisma@4.16.2):
    resolution: {integrity: sha512-qCoEyxv1ZrQ4bKy39GnylE8Zq31IRmm8bNhNbZx7bF2cU5aiCCnSa93J2imF88MBjn7J9eUQneNxUQVJdl/rPQ==}
    engines: {node: '>=14.17'}
    requiresBuild: true
    peerDependencies:
      prisma: '*'
    peerDependenciesMeta:
      prisma:
        optional: true
    dependencies:
      '@prisma/engines-version': 4.16.1-1.4bc8b6e1b66cb932731fb1bdbbc550d1e010de81
      prisma: 4.16.2
    dev: false

  /@prisma/debug@4.14.0:
    resolution: {integrity: sha512-K3yFVN3BZRCoSwit0uFAXSFlt3lz6iKJqPPZMuEH6n7zCFRBoQJhDT+QiMIfMdf6eOy4f0H4yK0KFRnx4TJA7Q==}
    dependencies:
      '@types/debug': 4.1.7
      debug: 4.3.4(supports-color@8.1.1)
      strip-ansi: 6.0.1
    transitivePeerDependencies:
      - supports-color
    dev: true

  /@prisma/engines-version@4.16.1-1.4bc8b6e1b66cb932731fb1bdbbc550d1e010de81:
    resolution: {integrity: sha512-q617EUWfRIDTriWADZ4YiWRZXCa/WuhNgLTVd+HqWLffjMSPzyM5uOWoauX91wvQClSKZU4pzI4JJLQ9Kl62Qg==}
    dev: false

  /@prisma/engines@4.16.2:
    resolution: {integrity: sha512-vx1nxVvN4QeT/cepQce68deh/Turxy5Mr+4L4zClFuK1GlxN3+ivxfuv+ej/gvidWn1cE1uAhW7ALLNlYbRUAw==}
    requiresBuild: true

  /@prisma/generator-helper@4.14.0:
    resolution: {integrity: sha512-cOULdYfbjxPqdN/ctHKYwqyjcOWaHxS4TuhvK9nCLFAgLh92VAla65aMgbmcqaynh1X6HVlGu0hLbHNACOqKRA==}
    dependencies:
      '@prisma/debug': 4.14.0
      '@types/cross-spawn': 6.0.2
      cross-spawn: 7.0.3
      kleur: 4.1.5
    transitivePeerDependencies:
      - supports-color
    dev: true

  /@protobufjs/aspromise@1.1.2:
    resolution: {integrity: sha512-j+gKExEuLmKwvz3OgROXtrJ2UG2x8Ch2YZUxahh+s1F2HZ+wAceUNLkvy6zKCPVRkU++ZWQrdxsUeQXmcg4uoQ==}
    dev: false

  /@protobufjs/base64@1.1.2:
    resolution: {integrity: sha512-AZkcAA5vnN/v4PDqKyMR5lx7hZttPDgClv83E//FMNhR2TMcLUhfRUBHCmSl0oi9zMgDDqRUJkSxO3wm85+XLg==}
    dev: false

  /@protobufjs/codegen@2.0.4:
    resolution: {integrity: sha512-YyFaikqM5sH0ziFZCN3xDC7zeGaB/d0IUb9CATugHWbd1FRFwWwt4ld4OYMPWu5a3Xe01mGAULCdqhMlPl29Jg==}
    dev: false

  /@protobufjs/eventemitter@1.1.0:
    resolution: {integrity: sha512-j9ednRT81vYJ9OfVuXG6ERSTdEL1xVsNgqpkxMsbIabzSo3goCjDIveeGv5d03om39ML71RdmrGNjG5SReBP/Q==}
    dev: false

  /@protobufjs/fetch@1.1.0:
    resolution: {integrity: sha512-lljVXpqXebpsijW71PZaCYeIcE5on1w5DlQy5WH6GLbFryLUrBD4932W/E2BSpfRJWseIL4v/KPgBFxDOIdKpQ==}
    dependencies:
      '@protobufjs/aspromise': 1.1.2
      '@protobufjs/inquire': 1.1.0
    dev: false

  /@protobufjs/float@1.0.2:
    resolution: {integrity: sha512-Ddb+kVXlXst9d+R9PfTIxh1EdNkgoRe5tOX6t01f1lYWOvJnSPDBlG241QLzcyPdoNTsblLUdujGSE4RzrTZGQ==}
    dev: false

  /@protobufjs/inquire@1.1.0:
    resolution: {integrity: sha512-kdSefcPdruJiFMVSbn801t4vFK7KB/5gd2fYvrxhuJYg8ILrmn9SKSX2tZdV6V+ksulWqS7aXjBcRXl3wHoD9Q==}
    dev: false

  /@protobufjs/path@1.1.2:
    resolution: {integrity: sha512-6JOcJ5Tm08dOHAbdR3GrvP+yUUfkjG5ePsHYczMFLq3ZmMkAD98cDgcT2iA1lJ9NVwFd4tH/iSSoe44YWkltEA==}
    dev: false

  /@protobufjs/pool@1.1.0:
    resolution: {integrity: sha512-0kELaGSIDBKvcgS4zkjz1PeddatrjYcmMWOlAuAPwAeccUrPHdUqo/J6LiymHHEiJT5NrF1UVwxY14f+fy4WQw==}
    dev: false

  /@protobufjs/utf8@1.1.0:
    resolution: {integrity: sha512-Vvn3zZrhQZkkBE8LSuW3em98c0FwgO4nxzv6OdSxPKJIEKY2bGbHn+mhGIPerzI4twdxaP8/0+06HBpwf345Lw==}
    dev: false

  /@redis/bloom@1.2.0(@redis/client@1.5.8):
    resolution: {integrity: sha512-HG2DFjYKbpNmVXsa0keLHp/3leGJz1mjh09f2RLGGLQZzSHpkmZWuwJbAvo3QcRY8p80m5+ZdXZdYOSBLlp7Cg==}
    peerDependencies:
      '@redis/client': ^1.0.0
    dependencies:
      '@redis/client': 1.5.8
    dev: false

  /@redis/client@1.5.8:
    resolution: {integrity: sha512-xzElwHIO6rBAqzPeVnCzgvrnBEcFL1P0w8P65VNLRkdVW8rOE58f52hdj0BDgmsdOm4f1EoXPZtH4Fh7M/qUpw==}
    engines: {node: '>=14'}
    dependencies:
      cluster-key-slot: 1.1.2
      generic-pool: 3.9.0
      yallist: 4.0.0
    dev: false

  /@redis/graph@1.1.0(@redis/client@1.5.8):
    resolution: {integrity: sha512-16yZWngxyXPd+MJxeSr0dqh2AIOi8j9yXKcKCwVaKDbH3HTuETpDVPcLujhFYVPtYrngSco31BUcSa9TH31Gqg==}
    peerDependencies:
      '@redis/client': ^1.0.0
    dependencies:
      '@redis/client': 1.5.8
    dev: false

  /@redis/json@1.0.4(@redis/client@1.5.8):
    resolution: {integrity: sha512-LUZE2Gdrhg0Rx7AN+cZkb1e6HjoSKaeeW8rYnt89Tly13GBI5eP4CwDVr+MY8BAYfCg4/N15OUrtLoona9uSgw==}
    peerDependencies:
      '@redis/client': ^1.0.0
    dependencies:
      '@redis/client': 1.5.8
    dev: false

  /@redis/search@1.1.3(@redis/client@1.5.8):
    resolution: {integrity: sha512-4Dg1JjvCevdiCBTZqjhKkGoC5/BcB7k9j99kdMnaXFXg8x4eyOIVg9487CMv7/BUVkFLZCaIh8ead9mU15DNng==}
    peerDependencies:
      '@redis/client': ^1.0.0
    dependencies:
      '@redis/client': 1.5.8
    dev: false

  /@redis/time-series@1.0.4(@redis/client@1.5.8):
    resolution: {integrity: sha512-ThUIgo2U/g7cCuZavucQTQzA9g9JbDDY2f64u3AbAoz/8vE2lt2U37LamDUVChhaDA3IRT9R6VvJwqnUfTJzng==}
    peerDependencies:
      '@redis/client': ^1.0.0
    dependencies:
      '@redis/client': 1.5.8
    dev: false

  /@remirror/core-constants@2.0.0:
    resolution: {integrity: sha512-vpePPMecHJllBqCWXl6+FIcZqS+tRUM2kSCCKFeEo1H3XUEv3ocijBIPhnlSAa7g6maX+12ATTgxrOsLpWVr2g==}
    dependencies:
      '@babel/runtime': 7.22.5
    dev: false

  /@remirror/core-helpers@2.0.1:
    resolution: {integrity: sha512-s8M1pn33aBUhduvD1QR02uUQMegnFkGaTr4c1iBzxTTyg0rbQstzuQ7Q8TkL6n64JtgCdJS9jLz2dONb2meBKQ==}
    dependencies:
      '@babel/runtime': 7.22.5
      '@linaria/core': 3.0.0-beta.13
      '@remirror/core-constants': 2.0.0
      '@remirror/types': 1.0.0
      '@types/object.omit': 3.0.0
      '@types/object.pick': 1.3.2
      '@types/throttle-debounce': 2.1.0
      case-anything: 2.1.10
      dash-get: 1.0.2
      deepmerge: 4.2.2
      fast-deep-equal: 3.1.3
      make-error: 1.3.6
      object.omit: 3.0.0
      object.pick: 1.3.0
      throttle-debounce: 3.0.1
    dev: false

  /@remirror/types@1.0.0:
    resolution: {integrity: sha512-7HQbW7k8VxrAtfzs9FxwO6XSDabn8tSFDi1wwzShOnU+cvaYpfxu0ygyTk3TpXsag1hgFKY3ZIlAfB4WVz2LkQ==}
    dependencies:
      type-fest: 2.19.0
    dev: false

  /@selderee/plugin-htmlparser2@0.6.0:
    resolution: {integrity: sha512-J3jpy002TyBjd4N/p6s+s90eX42H2eRhK3SbsZuvTDv977/E8p2U3zikdiehyJja66do7FlxLomZLPlvl2/xaA==}
    dependencies:
      domhandler: 4.3.1
      selderee: 0.6.0
    dev: false

  /@sinonjs/commons@2.0.0:
    resolution: {integrity: sha512-uLa0j859mMrg2slwQYdO/AkrOfmH+X6LTVmNTS9CqexuE2IvVORIkSpJLqePAbEnKJ77aMmCwr1NUZ57120Xcg==}
    dependencies:
      type-detect: 4.0.8
    dev: true

  /@sinonjs/commons@3.0.0:
    resolution: {integrity: sha512-jXBtWAF4vmdNmZgD5FoKsVLv3rPgDnLgPbU84LIJ3otV44vJlDRokVng5v8NFJdCf/da9legHcKaRuZs4L7faA==}
    dependencies:
      type-detect: 4.0.8
    dev: true

  /@sinonjs/fake-timers@10.3.0:
    resolution: {integrity: sha512-V4BG07kuYSUkTCSBHG8G8TNhM+F19jXFWnQtzj+we8DrkpSBCee9Z3Ms8yiGer/dlmhe35/Xdgyo3/0rQKg7YA==}
    dependencies:
      '@sinonjs/commons': 3.0.0
    dev: true

  /@sinonjs/samsam@8.0.0:
    resolution: {integrity: sha512-Bp8KUVlLp8ibJZrnvq2foVhP0IVX2CIprMJPK0vqGqgrDa0OHVKeZyBykqskkrdxV6yKBPmGasO8LVjAKR3Gew==}
    dependencies:
      '@sinonjs/commons': 2.0.0
      lodash.get: 4.4.2
      type-detect: 4.0.8
    dev: true

  /@sinonjs/text-encoding@0.7.2:
    resolution: {integrity: sha512-sXXKG+uL9IrKqViTtao2Ws6dy0znu9sOaP1di/jKGW1M6VssO8vlpXCQcpZ+jisQ1tTFAC5Jo/EOzFbggBagFQ==}
    dev: true

  /@smithy/abort-controller@1.0.2:
    resolution: {integrity: sha512-tb2h0b+JvMee+eAxTmhnyqyNk51UXIK949HnE14lFeezKsVJTB30maan+CO2IMwnig2wVYQH84B5qk6ylmKCuA==}
    engines: {node: '>=14.0.0'}
    dependencies:
      '@smithy/types': 1.1.1
      tslib: 2.6.0
    dev: false

  /@smithy/config-resolver@1.0.2:
    resolution: {integrity: sha512-8Bk7CgnVKg1dn5TgnjwPz2ebhxeR7CjGs5yhVYH3S8x0q8yPZZVWwpRIglwXaf5AZBzJlNO1lh+lUhMf2e73zQ==}
    engines: {node: '>=14.0.0'}
    dependencies:
      '@smithy/types': 1.1.1
      '@smithy/util-config-provider': 1.0.2
      '@smithy/util-middleware': 1.0.2
      tslib: 2.6.0
    dev: false

  /@smithy/credential-provider-imds@1.0.2:
    resolution: {integrity: sha512-fLjCya+JOu2gPJpCiwSUyoLvT8JdNJmOaTOkKYBZoGf7CzqR6lluSyI+eboZnl/V0xqcfcqBG4tgqCISmWS3/w==}
    engines: {node: '>=14.0.0'}
    dependencies:
      '@smithy/node-config-provider': 1.0.2
      '@smithy/property-provider': 1.0.2
      '@smithy/types': 1.1.1
      '@smithy/url-parser': 1.0.2
      tslib: 2.6.0
    dev: false

  /@smithy/eventstream-codec@1.0.2:
    resolution: {integrity: sha512-eW/XPiLauR1VAgHKxhVvgvHzLROUgTtqat2lgljztbH8uIYWugv7Nz+SgCavB+hWRazv2iYgqrSy74GvxXq/rg==}
    dependencies:
      '@aws-crypto/crc32': 3.0.0
      '@smithy/types': 1.1.1
      '@smithy/util-hex-encoding': 1.0.2
      tslib: 2.6.0
    dev: false

  /@smithy/eventstream-serde-browser@1.0.2:
    resolution: {integrity: sha512-8bDImzBewLQrIF6hqxMz3eoYwEus2E5JrEwKnhpkSFkkoj8fDSKiLeP/26xfcaoVJgZXB8M1c6jSEZiY3cUMsw==}
    engines: {node: '>=14.0.0'}
    dependencies:
      '@smithy/eventstream-serde-universal': 1.0.2
      '@smithy/types': 1.1.1
      tslib: 2.6.0
    dev: false

  /@smithy/eventstream-serde-config-resolver@1.0.2:
    resolution: {integrity: sha512-SeiJ5pfrXzkGP4WCt9V3Pimfr3OM85Nyh9u/V4J6E0O2dLOYuqvSuKdVnktV0Tcmuu1ZYbt78Th0vfetnSEcdQ==}
    engines: {node: '>=14.0.0'}
    dependencies:
      '@smithy/types': 1.1.1
      tslib: 2.6.0
    dev: false

  /@smithy/eventstream-serde-node@1.0.2:
    resolution: {integrity: sha512-jqSfi7bpOBHqgd5OgUtCX0wAVhPqxlVdqcj2c4gHaRRXcbpCmK0DRDg7P+Df0h4JJVvTqI6dy2c0YhHk5ehPCw==}
    engines: {node: '>=14.0.0'}
    dependencies:
      '@smithy/eventstream-serde-universal': 1.0.2
      '@smithy/types': 1.1.1
      tslib: 2.6.0
    dev: false

  /@smithy/eventstream-serde-universal@1.0.2:
    resolution: {integrity: sha512-cQ9bT0j0x49cp8TQ1yZSnn4+9qU0WQSTkoucl3jKRoTZMzNYHg62LQao6HTQ3Jgd77nAXo00c7hqUEjHXwNA+A==}
    engines: {node: '>=14.0.0'}
    dependencies:
      '@smithy/eventstream-codec': 1.0.2
      '@smithy/types': 1.1.1
      tslib: 2.6.0
    dev: false

  /@smithy/fetch-http-handler@1.0.2:
    resolution: {integrity: sha512-kynyofLf62LvR8yYphPPdyHb8fWG3LepFinM/vWUTG2Q1pVpmPCM530ppagp3+q2p+7Ox0UvSqldbKqV/d1BpA==}
    dependencies:
      '@smithy/protocol-http': 1.1.1
      '@smithy/querystring-builder': 1.0.2
      '@smithy/types': 1.1.1
      '@smithy/util-base64': 1.0.2
      tslib: 2.6.0
    dev: false

  /@smithy/hash-node@1.0.2:
    resolution: {integrity: sha512-K6PKhcUNrJXtcesyzhIvNlU7drfIU7u+EMQuGmPw6RQDAg/ufUcfKHz4EcUhFAodUmN+rrejhRG9U6wxjeBOQA==}
    engines: {node: '>=14.0.0'}
    dependencies:
      '@smithy/types': 1.1.1
      '@smithy/util-buffer-from': 1.0.2
      '@smithy/util-utf8': 1.0.2
      tslib: 2.6.0
    dev: false

  /@smithy/invalid-dependency@1.0.2:
    resolution: {integrity: sha512-B1Y3Tsa6dfC+Vvb+BJMhTHOfFieeYzY9jWQSTR1vMwKkxsymD0OIAnEw8rD/RiDj/4E4RPGFdx9Mdgnyd6Bv5Q==}
    dependencies:
      '@smithy/types': 1.1.1
      tslib: 2.6.0
    dev: false

  /@smithy/is-array-buffer@1.0.2:
    resolution: {integrity: sha512-pkyBnsBRpe+c/6ASavqIMRBdRtZNJEVJOEzhpxZ9JoAXiZYbkfaSMRA/O1dUxGdJ653GHONunnZ4xMo/LJ7utQ==}
    engines: {node: '>=14.0.0'}
    dependencies:
      tslib: 2.6.0
    dev: false

  /@smithy/middleware-content-length@1.0.2:
    resolution: {integrity: sha512-pa1/SgGIrSmnEr2c9Apw7CdU4l/HW0fK3+LKFCPDYJrzM0JdYpqjQzgxi31P00eAkL0EFBccpus/p1n2GF9urw==}
    engines: {node: '>=14.0.0'}
    dependencies:
      '@smithy/protocol-http': 1.1.1
      '@smithy/types': 1.1.1
      tslib: 2.6.0
    dev: false

  /@smithy/middleware-endpoint@1.0.3:
    resolution: {integrity: sha512-GsWvTXMFjSgl617PCE2km//kIjjtvMRrR2GAuRDIS9sHiLwmkS46VWaVYy+XE7ubEsEtzZ5yK2e8TKDR6Qr5Lw==}
    engines: {node: '>=14.0.0'}
    dependencies:
      '@smithy/middleware-serde': 1.0.2
      '@smithy/types': 1.1.1
      '@smithy/url-parser': 1.0.2
      '@smithy/util-middleware': 1.0.2
      tslib: 2.6.0
    dev: false

  /@smithy/middleware-retry@1.0.4:
    resolution: {integrity: sha512-G7uRXGFL8c3F7APnoIMTtNAHH8vT4F2qVnAWGAZaervjupaUQuRRHYBLYubK0dWzOZz86BtAXKieJ5p+Ni2Xpg==}
    engines: {node: '>=14.0.0'}
    dependencies:
      '@smithy/protocol-http': 1.1.1
      '@smithy/service-error-classification': 1.0.3
      '@smithy/types': 1.1.1
      '@smithy/util-middleware': 1.0.2
      '@smithy/util-retry': 1.0.4
      tslib: 2.6.0
      uuid: 8.3.2
    dev: false

  /@smithy/middleware-serde@1.0.2:
    resolution: {integrity: sha512-T4PcdMZF4xme6koUNfjmSZ1MLi7eoFeYCtodQNQpBNsS77TuJt1A6kt5kP/qxrTvfZHyFlj0AubACoaUqgzPeg==}
    engines: {node: '>=14.0.0'}
    dependencies:
      '@smithy/types': 1.1.1
      tslib: 2.6.0
    dev: false

  /@smithy/middleware-stack@1.0.2:
    resolution: {integrity: sha512-H7/uAQEcmO+eDqweEFMJ5YrIpsBwmrXSP6HIIbtxKJSQpAcMGY7KrR2FZgZBi1FMnSUOh+rQrbOyj5HQmSeUBA==}
    engines: {node: '>=14.0.0'}
    dependencies:
      tslib: 2.6.0
    dev: false

  /@smithy/node-config-provider@1.0.2:
    resolution: {integrity: sha512-HU7afWpTToU0wL6KseGDR2zojeyjECQfr8LpjAIeHCYIW7r360ABFf4EaplaJRMVoC3hD9FeltgI3/NtShOqCg==}
    engines: {node: '>=14.0.0'}
    dependencies:
      '@smithy/property-provider': 1.0.2
      '@smithy/shared-ini-file-loader': 1.0.2
      '@smithy/types': 1.1.1
      tslib: 2.6.0
    dev: false

  /@smithy/node-http-handler@1.0.3:
    resolution: {integrity: sha512-PcPUSzTbIb60VCJCiH0PU0E6bwIekttsIEf5Aoo/M0oTfiqsxHTn0Rcij6QoH6qJy6piGKXzLSegspXg5+Kq6g==}
    engines: {node: '>=14.0.0'}
    dependencies:
      '@smithy/abort-controller': 1.0.2
      '@smithy/protocol-http': 1.1.1
      '@smithy/querystring-builder': 1.0.2
      '@smithy/types': 1.1.1
      tslib: 2.6.0
    dev: false

  /@smithy/property-provider@1.0.2:
    resolution: {integrity: sha512-pXDPyzKX8opzt38B205kDgaxda6LHcTfPvTYQZnwP6BAPp1o9puiCPjeUtkKck7Z6IbpXCPUmUQnzkUzWTA42Q==}
    engines: {node: '>=14.0.0'}
    dependencies:
      '@smithy/types': 1.1.1
      tslib: 2.6.0
    dev: false

  /@smithy/protocol-http@1.1.1:
    resolution: {integrity: sha512-mFLFa2sSvlUxm55U7B4YCIsJJIMkA6lHxwwqOaBkral1qxFz97rGffP/mmd4JDuin1EnygiO5eNJGgudiUgmDQ==}
    engines: {node: '>=14.0.0'}
    dependencies:
      '@smithy/types': 1.1.1
      tslib: 2.6.0
    dev: false

  /@smithy/querystring-builder@1.0.2:
    resolution: {integrity: sha512-6P/xANWrtJhMzTPUR87AbXwSBuz1SDHIfL44TFd/GT3hj6rA+IEv7rftEpPjayUiWRocaNnrCPLvmP31mobOyA==}
    engines: {node: '>=14.0.0'}
    dependencies:
      '@smithy/types': 1.1.1
      '@smithy/util-uri-escape': 1.0.2
      tslib: 2.6.0
    dev: false

  /@smithy/querystring-parser@1.0.2:
    resolution: {integrity: sha512-IWxwxjn+KHWRRRB+K2Ngl+plTwo2WSgc2w+DvLy0DQZJh9UGOpw40d6q97/63GBlXIt4TEt5NbcFrO30CKlrsA==}
    engines: {node: '>=14.0.0'}
    dependencies:
      '@smithy/types': 1.1.1
      tslib: 2.6.0
    dev: false

  /@smithy/service-error-classification@1.0.3:
    resolution: {integrity: sha512-2eglIYqrtcUnuI71yweu7rSfCgt6kVvRVf0C72VUqrd0LrV1M0BM0eYN+nitp2CHPSdmMI96pi+dU9U/UqAMSA==}
    engines: {node: '>=14.0.0'}
    dev: false

  /@smithy/shared-ini-file-loader@1.0.2:
    resolution: {integrity: sha512-bdQj95VN+lCXki+P3EsDyrkpeLn8xDYiOISBGnUG/AGPYJXN8dmp4EhRRR7XOoLoSs8anZHR4UcGEOzFv2jwGw==}
    engines: {node: '>=14.0.0'}
    dependencies:
      '@smithy/types': 1.1.1
      tslib: 2.6.0
    dev: false

  /@smithy/signature-v4@1.0.2:
    resolution: {integrity: sha512-rpKUhmCuPmpV5dloUkOb9w1oBnJatvKQEjIHGmkjRGZnC3437MTdzWej9TxkagcZ8NRRJavYnEUixzxM1amFig==}
    engines: {node: '>=14.0.0'}
    dependencies:
      '@smithy/eventstream-codec': 1.0.2
      '@smithy/is-array-buffer': 1.0.2
      '@smithy/types': 1.1.1
      '@smithy/util-hex-encoding': 1.0.2
      '@smithy/util-middleware': 1.0.2
      '@smithy/util-uri-escape': 1.0.2
      '@smithy/util-utf8': 1.0.2
      tslib: 2.6.0
    dev: false

  /@smithy/smithy-client@1.0.4:
    resolution: {integrity: sha512-gpo0Xl5Nyp9sgymEfpt7oa9P2q/GlM3VmQIdm+FeH0QEdYOQx3OtvwVmBYAMv2FIPWxkMZlsPYRTnEiBTK5TYg==}
    engines: {node: '>=14.0.0'}
    dependencies:
      '@smithy/middleware-stack': 1.0.2
      '@smithy/types': 1.1.1
      '@smithy/util-stream': 1.0.2
      tslib: 2.6.0
    dev: false

  /@smithy/types@1.1.1:
    resolution: {integrity: sha512-tMpkreknl2gRrniHeBtdgQwaOlo39df8RxSrwsHVNIGXULy5XP6KqgScUw2m12D15wnJCKWxVhCX+wbrBW/y7g==}
    engines: {node: '>=14.0.0'}
    dependencies:
      tslib: 2.6.0
    dev: false

  /@smithy/url-parser@1.0.2:
    resolution: {integrity: sha512-0JRsDMQe53F6EHRWksdcavKDRjyqp8vrjakg8EcCUOa7PaFRRB1SO/xGZdzSlW1RSTWQDEksFMTCEcVEKmAoqA==}
    dependencies:
      '@smithy/querystring-parser': 1.0.2
      '@smithy/types': 1.1.1
      tslib: 2.6.0
    dev: false

  /@smithy/util-base64@1.0.2:
    resolution: {integrity: sha512-BCm15WILJ3SL93nusoxvJGMVfAMWHZhdeDZPtpAaskozuexd0eF6szdz4kbXaKp38bFCSenA6bkUHqaE3KK0dA==}
    engines: {node: '>=14.0.0'}
    dependencies:
      '@smithy/util-buffer-from': 1.0.2
      tslib: 2.6.0
    dev: false

  /@smithy/util-body-length-browser@1.0.2:
    resolution: {integrity: sha512-Xh8L06H2anF5BHjSYTg8hx+Itcbf4SQZnVMl4PIkCOsKtneMJoGjPRLy17lEzfoh/GOaa0QxgCP6lRMQWzNl4w==}
    dependencies:
      tslib: 2.6.0
    dev: false

  /@smithy/util-body-length-node@1.0.2:
    resolution: {integrity: sha512-nXHbZsUtvZeyfL4Ceds9nmy2Uh2AhWXohG4vWHyjSdmT8cXZlJdmJgnH6SJKDjyUecbu+BpKeVvSrA4cWPSOPA==}
    engines: {node: '>=14.0.0'}
    dependencies:
      tslib: 2.6.0
    dev: false

  /@smithy/util-buffer-from@1.0.2:
    resolution: {integrity: sha512-lHAYIyrBO9RANrPvccnPjU03MJnWZ66wWuC5GjWWQVfsmPwU6m00aakZkzHdUT6tGCkGacXSgArP5wgTgA+oCw==}
    engines: {node: '>=14.0.0'}
    dependencies:
      '@smithy/is-array-buffer': 1.0.2
      tslib: 2.6.0
    dev: false

  /@smithy/util-config-provider@1.0.2:
    resolution: {integrity: sha512-HOdmDm+3HUbuYPBABLLHtn8ittuRyy+BSjKOA169H+EMc+IozipvXDydf+gKBRAxUa4dtKQkLraypwppzi+PRw==}
    engines: {node: '>=14.0.0'}
    dependencies:
      tslib: 2.6.0
    dev: false

  /@smithy/util-defaults-mode-browser@1.0.2:
    resolution: {integrity: sha512-J1u2PO235zxY7dg0+ZqaG96tFg4ehJZ7isGK1pCBEA072qxNPwIpDzUVGnLJkHZvjWEGA8rxIauDtXfB0qxeAg==}
    engines: {node: '>= 10.0.0'}
    dependencies:
      '@smithy/property-provider': 1.0.2
      '@smithy/types': 1.1.1
      bowser: 2.11.0
      tslib: 2.6.0
    dev: false

  /@smithy/util-defaults-mode-node@1.0.2:
    resolution: {integrity: sha512-9/BN63rlIsFStvI+AvljMh873Xw6bbI6b19b+PVYXyycQ2DDQImWcjnzRlHW7eP65CCUNGQ6otDLNdBQCgMXqg==}
    engines: {node: '>= 10.0.0'}
    dependencies:
      '@smithy/config-resolver': 1.0.2
      '@smithy/credential-provider-imds': 1.0.2
      '@smithy/node-config-provider': 1.0.2
      '@smithy/property-provider': 1.0.2
      '@smithy/types': 1.1.1
      tslib: 2.6.0
    dev: false

  /@smithy/util-hex-encoding@1.0.2:
    resolution: {integrity: sha512-Bxydb5rMJorMV6AuDDMOxro3BMDdIwtbQKHpwvQFASkmr52BnpDsWlxgpJi8Iq7nk1Bt4E40oE1Isy/7ubHGzg==}
    engines: {node: '>=14.0.0'}
    dependencies:
      tslib: 2.6.0
    dev: false

  /@smithy/util-middleware@1.0.2:
    resolution: {integrity: sha512-vtXK7GOR2BoseCX8NCGe9SaiZrm9M2lm/RVexFGyPuafTtry9Vyv7hq/vw8ifd/G/pSJ+msByfJVb1642oQHKw==}
    engines: {node: '>=14.0.0'}
    dependencies:
      tslib: 2.6.0
    dev: false

  /@smithy/util-retry@1.0.4:
    resolution: {integrity: sha512-RnZPVFvRoqdj2EbroDo3OsnnQU8eQ4AlnZTOGusbYKybH3269CFdrZfZJloe60AQjX7di3J6t/79PjwCLO5Khw==}
    engines: {node: '>= 14.0.0'}
    dependencies:
      '@smithy/service-error-classification': 1.0.3
      tslib: 2.6.0
    dev: false

  /@smithy/util-stream@1.0.2:
    resolution: {integrity: sha512-qyN2M9QFMTz4UCHi6GnBfLOGYKxQZD01Ga6nzaXFFC51HP/QmArU72e4kY50Z/EtW8binPxspP2TAsGbwy9l3A==}
    engines: {node: '>=14.0.0'}
    dependencies:
      '@smithy/fetch-http-handler': 1.0.2
      '@smithy/node-http-handler': 1.0.3
      '@smithy/types': 1.1.1
      '@smithy/util-base64': 1.0.2
      '@smithy/util-buffer-from': 1.0.2
      '@smithy/util-hex-encoding': 1.0.2
      '@smithy/util-utf8': 1.0.2
      tslib: 2.6.0
    dev: false

  /@smithy/util-uri-escape@1.0.2:
    resolution: {integrity: sha512-k8C0BFNS9HpBMHSgUDnWb1JlCQcFG+PPlVBq9keP4Nfwv6a9Q0yAfASWqUCtzjuMj1hXeLhn/5ADP6JxnID1Pg==}
    engines: {node: '>=14.0.0'}
    dependencies:
      tslib: 2.6.0
    dev: false

  /@smithy/util-utf8@1.0.2:
    resolution: {integrity: sha512-V4cyjKfJlARui0dMBfWJMQAmJzoW77i4N3EjkH/bwnE2Ngbl4tqD2Y0C/xzpzY/J1BdxeCKxAebVFk8aFCaSCw==}
    engines: {node: '>=14.0.0'}
    dependencies:
      '@smithy/util-buffer-from': 1.0.2
      tslib: 2.6.0
    dev: false

  /@smithy/util-waiter@1.0.2:
    resolution: {integrity: sha512-+jq4/Vd9ejPzR45qwYSePyjQbqYP9QqtyZYsFVyfzRnbGGC0AjswOh7txcxroafuEBExK4qE+L/QZA8wWXsJYw==}
    engines: {node: '>=14.0.0'}
    dependencies:
      '@smithy/abort-controller': 1.0.2
      '@smithy/types': 1.1.1
      tslib: 2.6.0
    dev: false

  /@tailwindcss/forms@0.5.4(tailwindcss@3.3.3):
    resolution: {integrity: sha512-YAm12D3R7/9Mh4jFbYSMnsd6jG++8KxogWgqs7hbdo/86aWjjlIEvL7+QYdVELmAI0InXTpZqFIg5e7aDVWI2Q==}
    peerDependencies:
      tailwindcss: '>=3.0.0 || >= 3.0.0-alpha.1'
    dependencies:
      mini-svg-data-uri: 1.4.4
      tailwindcss: 3.3.3(ts-node@10.9.1)
    dev: true

  /@tailwindcss/typography@0.5.9(tailwindcss@3.3.3):
    resolution: {integrity: sha512-t8Sg3DyynFysV9f4JDOVISGsjazNb48AeIYQwcL+Bsq5uf4RYL75C1giZ43KISjeDGBaTN3Kxh7Xj/vRSMJUUg==}
    peerDependencies:
      tailwindcss: '>=3.0.0 || insiders'
    dependencies:
      lodash.castarray: 4.4.0
      lodash.isplainobject: 4.0.6
      lodash.merge: 4.6.2
      postcss-selector-parser: 6.0.10
      tailwindcss: 3.3.3(ts-node@10.9.1)
    dev: true

  /@tiptap/core@2.0.3(@tiptap/pm@2.0.3):
    resolution: {integrity: sha512-jLyVIWAdjjlNzrsRhSE2lVL/7N8228/1R1QtaVU85UlMIwHFAcdzhD8FeiKkqxpTnGpaDVaTy7VNEtEgaYdCyA==}
    peerDependencies:
      '@tiptap/pm': ^2.0.0
    dependencies:
      '@tiptap/pm': 2.0.3(@tiptap/core@2.0.3)
    dev: false

  /@tiptap/extension-blockquote@2.0.3(@tiptap/core@2.0.3):
    resolution: {integrity: sha512-rkUcFv2iL6f86DBBHoa4XdKNG2StvkJ7tfY9GoMpT46k3nxOaMTqak9/qZOo79TWxMLYtXzoxtKIkmWsbbcj4A==}
    peerDependencies:
      '@tiptap/core': ^2.0.0
    dependencies:
      '@tiptap/core': 2.0.3(@tiptap/pm@2.0.3)
    dev: false

  /@tiptap/extension-bold@2.0.3(@tiptap/core@2.0.3):
    resolution: {integrity: sha512-OGT62fMRovSSayjehumygFWTg2Qn0IDbqyMpigg/RUAsnoOI2yBZFVrdM2gk1StyoSay7gTn2MLw97IUfr7FXg==}
    peerDependencies:
      '@tiptap/core': ^2.0.0
    dependencies:
      '@tiptap/core': 2.0.3(@tiptap/pm@2.0.3)
    dev: false

  /@tiptap/extension-bubble-menu@2.0.3(@tiptap/core@2.0.3)(@tiptap/pm@2.0.3):
    resolution: {integrity: sha512-lPt1ELrYCuoQrQEUukqjp9xt38EwgPUwaKHI3wwt2Rbv+C6q1gmRsK1yeO/KqCNmFxNqF2p9ZF9srOnug/RZDQ==}
    peerDependencies:
      '@tiptap/core': ^2.0.0
      '@tiptap/pm': ^2.0.0
    dependencies:
      '@tiptap/core': 2.0.3(@tiptap/pm@2.0.3)
      '@tiptap/pm': 2.0.3(@tiptap/core@2.0.3)
      tippy.js: 6.3.7
    dev: false

  /@tiptap/extension-bullet-list@2.0.3(@tiptap/core@2.0.3):
    resolution: {integrity: sha512-RtaLiRvZbMTOje+FW5bn+mYogiIgNxOm065wmyLPypnTbLSeHeYkoqVSqzZeqUn+7GLnwgn1shirUe6csVE/BA==}
    peerDependencies:
      '@tiptap/core': ^2.0.0
    dependencies:
      '@tiptap/core': 2.0.3(@tiptap/pm@2.0.3)
    dev: false

  /@tiptap/extension-code-block@2.0.3(@tiptap/core@2.0.3)(@tiptap/pm@2.0.3):
    resolution: {integrity: sha512-F4xMy18EwgpyY9f5Te7UuF7UwxRLptOtCq1p2c2DfxBvHDWhAjQqVqcW/sq/I/WuED7FwCnPLyyAasPiVPkLPw==}
    peerDependencies:
      '@tiptap/core': ^2.0.0
      '@tiptap/pm': ^2.0.0
    dependencies:
      '@tiptap/core': 2.0.3(@tiptap/pm@2.0.3)
      '@tiptap/pm': 2.0.3(@tiptap/core@2.0.3)
    dev: false

  /@tiptap/extension-code@2.0.3(@tiptap/core@2.0.3):
    resolution: {integrity: sha512-LsVCKVxgBtkstAr1FjxN8T3OjlC76a2X8ouoZpELMp+aXbjqyanCKzt+sjjUhE4H0yLFd4v+5v6UFoCv4EILiw==}
    peerDependencies:
      '@tiptap/core': ^2.0.0
    dependencies:
      '@tiptap/core': 2.0.3(@tiptap/pm@2.0.3)
    dev: false

  /@tiptap/extension-document@2.0.3(@tiptap/core@2.0.3):
    resolution: {integrity: sha512-PsYeNQQBYIU9ayz1R11Kv/kKNPFNIV8tApJ9pxelXjzcAhkjncNUazPN/dyho60mzo+WpsmS3ceTj/gK3bCtWA==}
    peerDependencies:
      '@tiptap/core': ^2.0.0
    dependencies:
      '@tiptap/core': 2.0.3(@tiptap/pm@2.0.3)
    dev: false

  /@tiptap/extension-dropcursor@2.0.3(@tiptap/core@2.0.3)(@tiptap/pm@2.0.3):
    resolution: {integrity: sha512-McthMrfusn6PjcaynJLheZJcXto8TaIW5iVitYh8qQrDXr31MALC/5GvWuiswmQ8bAXiWPwlLDYE/OJfwtggaw==}
    peerDependencies:
      '@tiptap/core': ^2.0.0
      '@tiptap/pm': ^2.0.0
    dependencies:
      '@tiptap/core': 2.0.3(@tiptap/pm@2.0.3)
      '@tiptap/pm': 2.0.3(@tiptap/core@2.0.3)
    dev: false

  /@tiptap/extension-floating-menu@2.0.3(@tiptap/core@2.0.3)(@tiptap/pm@2.0.3):
    resolution: {integrity: sha512-zN1vRGRvyK3pO2aHRmQSOTpl4UJraXYwKYM009n6WviYKUNm0LPGo+VD4OAtdzUhPXyccnlsTv2p6LIqFty6Bg==}
    peerDependencies:
      '@tiptap/core': ^2.0.0
      '@tiptap/pm': ^2.0.0
    dependencies:
      '@tiptap/core': 2.0.3(@tiptap/pm@2.0.3)
      '@tiptap/pm': 2.0.3(@tiptap/core@2.0.3)
      tippy.js: 6.3.7
    dev: false

  /@tiptap/extension-gapcursor@2.0.3(@tiptap/core@2.0.3)(@tiptap/pm@2.0.3):
    resolution: {integrity: sha512-6I9EzzsYOyyqDvDvxIK6Rv3EXB+fHKFj8ntHO8IXmeNJ6pkhOinuXVsW6Yo7TcDYoTj4D5I2MNFAW2rIkgassw==}
    peerDependencies:
      '@tiptap/core': ^2.0.0
      '@tiptap/pm': ^2.0.0
    dependencies:
      '@tiptap/core': 2.0.3(@tiptap/pm@2.0.3)
      '@tiptap/pm': 2.0.3(@tiptap/core@2.0.3)
    dev: false

  /@tiptap/extension-hard-break@2.0.3(@tiptap/core@2.0.3):
    resolution: {integrity: sha512-RCln6ARn16jvKTjhkcAD5KzYXYS0xRMc0/LrHeV8TKdCd4Yd0YYHe0PU4F9gAgAfPQn7Dgt4uTVJLN11ICl8sQ==}
    peerDependencies:
      '@tiptap/core': ^2.0.0
    dependencies:
      '@tiptap/core': 2.0.3(@tiptap/pm@2.0.3)
    dev: false

  /@tiptap/extension-heading@2.0.3(@tiptap/core@2.0.3):
    resolution: {integrity: sha512-f0IEv5ms6aCzL80WeZ1qLCXTkRVwbpRr1qAETjg3gG4eoJN18+lZNOJYpyZy3P92C5KwF2T3Av00eFyVLIbb8Q==}
    peerDependencies:
      '@tiptap/core': ^2.0.0
    dependencies:
      '@tiptap/core': 2.0.3(@tiptap/pm@2.0.3)
    dev: false

  /@tiptap/extension-history@2.0.3(@tiptap/core@2.0.3)(@tiptap/pm@2.0.3):
    resolution: {integrity: sha512-00KHIcJ8kivn2ARI6NQYphv2LfllVCXViHGm0EhzDW6NQxCrriJKE3tKDcTFCu7LlC5doMpq9Z6KXdljc4oVeQ==}
    peerDependencies:
      '@tiptap/core': ^2.0.0
      '@tiptap/pm': ^2.0.0
    dependencies:
      '@tiptap/core': 2.0.3(@tiptap/pm@2.0.3)
      '@tiptap/pm': 2.0.3(@tiptap/core@2.0.3)
    dev: false

  /@tiptap/extension-horizontal-rule@2.0.3(@tiptap/core@2.0.3)(@tiptap/pm@2.0.3):
    resolution: {integrity: sha512-SZRUSh07b/M0kJHNKnfBwBMWrZBEm/E2LrK1NbluwT3DBhE+gvwiEdBxgB32zKHNxaDEXUJwUIPNC3JSbKvPUA==}
    peerDependencies:
      '@tiptap/core': ^2.0.0
      '@tiptap/pm': ^2.0.0
    dependencies:
      '@tiptap/core': 2.0.3(@tiptap/pm@2.0.3)
      '@tiptap/pm': 2.0.3(@tiptap/core@2.0.3)
    dev: false

  /@tiptap/extension-italic@2.0.3(@tiptap/core@2.0.3):
    resolution: {integrity: sha512-cfS5sW0gu7qf4ihwnLtW/QMTBrBEXaT0sJl3RwkhjIBg/65ywJKE5Nz9ewnQHmDeT18hvMJJ1VIb4j4ze9jj9A==}
    peerDependencies:
      '@tiptap/core': ^2.0.0
    dependencies:
      '@tiptap/core': 2.0.3(@tiptap/pm@2.0.3)
    dev: false

  /@tiptap/extension-list-item@2.0.3(@tiptap/core@2.0.3):
    resolution: {integrity: sha512-p7cUsk0LpM1PfdAuFE8wYBNJ3gvA0UhNGR08Lo++rt9UaCeFLSN1SXRxg97c0oa5+Ski7SrCjIJ5Ynhz0viTjQ==}
    peerDependencies:
      '@tiptap/core': ^2.0.0
    dependencies:
      '@tiptap/core': 2.0.3(@tiptap/pm@2.0.3)
    dev: false

  /@tiptap/extension-ordered-list@2.0.3(@tiptap/core@2.0.3):
    resolution: {integrity: sha512-ZB3MpZh/GEy1zKgw7XDQF4FIwycZWNof1k9WbDZOI063Ch4qHZowhVttH2mTCELuyvTMM/o9a8CS7qMqQB48bw==}
    peerDependencies:
      '@tiptap/core': ^2.0.0
    dependencies:
      '@tiptap/core': 2.0.3(@tiptap/pm@2.0.3)
    dev: false

  /@tiptap/extension-paragraph@2.0.3(@tiptap/core@2.0.3):
    resolution: {integrity: sha512-a+tKtmj4bU3GVCH1NE8VHWnhVexxX5boTVxsHIr4yGG3UoKo1c5AO7YMaeX2W5xB5iIA+BQqOPCDPEAx34dd2A==}
    peerDependencies:
      '@tiptap/core': ^2.0.0
    dependencies:
      '@tiptap/core': 2.0.3(@tiptap/pm@2.0.3)
    dev: false

  /@tiptap/extension-strike@2.0.3(@tiptap/core@2.0.3):
    resolution: {integrity: sha512-RO4/EYe2iPD6ifDHORT8fF6O9tfdtnzxLGwZIKZXnEgtweH+MgoqevEzXYdS+54Wraq4TUQGNcsYhe49pv7Rlw==}
    peerDependencies:
      '@tiptap/core': ^2.0.0
    dependencies:
      '@tiptap/core': 2.0.3(@tiptap/pm@2.0.3)
    dev: false

  /@tiptap/extension-text@2.0.3(@tiptap/core@2.0.3):
    resolution: {integrity: sha512-LvzChcTCcPSMNLUjZe/A9SHXWGDHtvk73fR7CBqAeNU0MxhBPEBI03GFQ6RzW3xX0CmDmjpZoDxFMB+hDEtW1A==}
    peerDependencies:
      '@tiptap/core': ^2.0.0
    dependencies:
      '@tiptap/core': 2.0.3(@tiptap/pm@2.0.3)
    dev: false

  /@tiptap/pm@2.0.3(@tiptap/core@2.0.3):
    resolution: {integrity: sha512-I9dsInD89Agdm1QjFRO9dmJtU1ldVSILNPW0pEhv9wYqYVvl4HUj/JMtYNqu2jWrCHNXQcaX/WkdSdvGJtmg5g==}
    peerDependencies:
      '@tiptap/core': ^2.0.0
    dependencies:
      '@tiptap/core': 2.0.3(@tiptap/pm@2.0.3)
      prosemirror-changeset: 2.2.0
      prosemirror-collab: 1.3.0
      prosemirror-commands: 1.5.0
      prosemirror-dropcursor: 1.7.0
      prosemirror-gapcursor: 1.3.1
      prosemirror-history: 1.3.0
      prosemirror-inputrules: 1.2.0
      prosemirror-keymap: 1.2.1
      prosemirror-markdown: 1.10.1
      prosemirror-menu: 1.2.1
      prosemirror-model: 1.19.0
      prosemirror-schema-basic: 1.2.1
      prosemirror-schema-list: 1.2.2
      prosemirror-state: 1.4.2
      prosemirror-tables: 1.3.2
      prosemirror-trailing-node: 2.0.3(prosemirror-model@1.19.0)(prosemirror-state@1.4.2)(prosemirror-view@1.30.1)
      prosemirror-transform: 1.7.1
      prosemirror-view: 1.30.1
    dev: false

  /@tiptap/starter-kit@2.0.3(@tiptap/pm@2.0.3):
    resolution: {integrity: sha512-t4WG4w93zTpL2VxhVyJJvl3kdLF001ZrhpOuEiZqEMBMUMbM56Uiigv1CnUQpTFrjDAh3IM8hkqzAh20TYw2iQ==}
    dependencies:
      '@tiptap/core': 2.0.3(@tiptap/pm@2.0.3)
      '@tiptap/extension-blockquote': 2.0.3(@tiptap/core@2.0.3)
      '@tiptap/extension-bold': 2.0.3(@tiptap/core@2.0.3)
      '@tiptap/extension-bullet-list': 2.0.3(@tiptap/core@2.0.3)
      '@tiptap/extension-code': 2.0.3(@tiptap/core@2.0.3)
      '@tiptap/extension-code-block': 2.0.3(@tiptap/core@2.0.3)(@tiptap/pm@2.0.3)
      '@tiptap/extension-document': 2.0.3(@tiptap/core@2.0.3)
      '@tiptap/extension-dropcursor': 2.0.3(@tiptap/core@2.0.3)(@tiptap/pm@2.0.3)
      '@tiptap/extension-gapcursor': 2.0.3(@tiptap/core@2.0.3)(@tiptap/pm@2.0.3)
      '@tiptap/extension-hard-break': 2.0.3(@tiptap/core@2.0.3)
      '@tiptap/extension-heading': 2.0.3(@tiptap/core@2.0.3)
      '@tiptap/extension-history': 2.0.3(@tiptap/core@2.0.3)(@tiptap/pm@2.0.3)
      '@tiptap/extension-horizontal-rule': 2.0.3(@tiptap/core@2.0.3)(@tiptap/pm@2.0.3)
      '@tiptap/extension-italic': 2.0.3(@tiptap/core@2.0.3)
      '@tiptap/extension-list-item': 2.0.3(@tiptap/core@2.0.3)
      '@tiptap/extension-ordered-list': 2.0.3(@tiptap/core@2.0.3)
      '@tiptap/extension-paragraph': 2.0.3(@tiptap/core@2.0.3)
      '@tiptap/extension-strike': 2.0.3(@tiptap/core@2.0.3)
      '@tiptap/extension-text': 2.0.3(@tiptap/core@2.0.3)
    transitivePeerDependencies:
      - '@tiptap/pm'
    dev: false

  /@tiptap/vue-3@2.0.3(@tiptap/core@2.0.3)(@tiptap/pm@2.0.3)(vue@3.3.4):
    resolution: {integrity: sha512-2CtNUzt+e7sgvIjxPOyBwoiRcuCHNeJzW+XGxNK2uCWlAKp/Yw3boJ51d51UuIbj9RitGHJ5GpCdLJoL7SDiQA==}
    peerDependencies:
      '@tiptap/core': ^2.0.0
      '@tiptap/pm': ^2.0.0
      vue: ^3.0.0
    dependencies:
      '@tiptap/core': 2.0.3(@tiptap/pm@2.0.3)
      '@tiptap/extension-bubble-menu': 2.0.3(@tiptap/core@2.0.3)(@tiptap/pm@2.0.3)
      '@tiptap/extension-floating-menu': 2.0.3(@tiptap/core@2.0.3)(@tiptap/pm@2.0.3)
      '@tiptap/pm': 2.0.3(@tiptap/core@2.0.3)
      vue: 3.3.4
    dev: false

  /@tootallnate/once@1.1.2:
    resolution: {integrity: sha512-RbzJvlNzmRq5c3O09UipeuXno4tA1FE6ikOjxZK0tuxVv3412l64l5t1W5pj4+rJq9vpkm/kwiR07aZXnsKPxw==}
    engines: {node: '>= 6'}
    dev: false

  /@tootallnate/once@2.0.0:
    resolution: {integrity: sha512-XCuKFP5PS55gnMVu3dty8KPatLqUoy/ZYzDzAGCQ8JNFCkLXzmI7vNHCR+XpbZaMWQK/vQubr7PkYq8g470J/A==}
    engines: {node: '>= 10'}
    dev: true

  /@trivago/prettier-plugin-sort-imports@4.1.1(prettier@3.0.0):
    resolution: {integrity: sha512-dQ2r2uzNr1x6pJsuh/8x0IRA3CBUB+pWEW3J/7N98axqt7SQSm+2fy0FLNXvXGg77xEDC7KHxJlHfLYyi7PDcw==}
    peerDependencies:
      '@vue/compiler-sfc': 3.x
      prettier: 2.x
    peerDependenciesMeta:
      '@vue/compiler-sfc':
        optional: true
    dependencies:
      '@babel/generator': 7.17.7
      '@babel/parser': 7.22.5
      '@babel/traverse': 7.17.3
      '@babel/types': 7.17.0
      javascript-natural-sort: 0.7.1
      lodash: 4.17.21
      prettier: 3.0.0
    transitivePeerDependencies:
      - supports-color
    dev: true

  /@ts-morph/common@0.17.0:
    resolution: {integrity: sha512-RMSSvSfs9kb0VzkvQ2NWobwnj7TxCA9vI/IjR9bDHqgAyVbu2T0DN4wiKVqomyDWqO7dPr/tErSfq7urQ1Q37g==}
    dependencies:
      fast-glob: 3.2.12
      minimatch: 5.1.2
      mkdirp: 1.0.4
      path-browserify: 1.0.1
    dev: true

  /@tsconfig/node10@1.0.8:
    resolution: {integrity: sha512-6XFfSQmMgq0CFLY1MslA/CPUfhIL919M1rMsa5lP2P097N2Wd1sSX0tx1u4olM16fLNhtHZpRhedZJphNJqmZg==}
    dev: true

  /@tsconfig/node12@1.0.9:
    resolution: {integrity: sha512-/yBMcem+fbvhSREH+s14YJi18sp7J9jpuhYByADT2rypfajMZZN4WQ6zBGgBKp53NKmqI36wFYDb3yaMPurITw==}
    dev: true

  /@tsconfig/node14@1.0.1:
    resolution: {integrity: sha512-509r2+yARFfHHE7T6Puu2jjkoycftovhXRqW328PDXTVGKihlb1P8Z9mMZH04ebyajfRY7dedfGynlrFHJUQCg==}
    dev: true

  /@tsconfig/node16@1.0.2:
    resolution: {integrity: sha512-eZxlbI8GZscaGS7kkc/trHTT5xgrjH3/1n2JDwusC9iahPKWMRvRjJSAN5mCXviuTGQ/lHnhvv8Q1YTpnfz9gA==}
    dev: true

  /@tsconfig/node18@18.2.0:
    resolution: {integrity: sha512-yhxwIlFVSVcMym3O31HoMnRXpoenmpIxcj4Yoes2DUpe+xCJnA7ECQP1Vw889V0jTt/2nzvpLQ/UuMYCd3JPIg==}
    dev: true

  /@types/accepts@1.3.5:
    resolution: {integrity: sha512-jOdnI/3qTpHABjM5cx1Hc0sKsPoYCp+DP/GJRGtDlPd7fiV9oXGGIcjW/ZOxLIvjGz8MA+uMZI9metHlgqbgwQ==}
    dependencies:
      '@types/node': 18.16.19
    dev: true

  /@types/body-parser@1.19.2:
    resolution: {integrity: sha512-ALYone6pm6QmwZoAgeyNksccT9Q4AWZQ6PvfwR37GT6r6FWUPguq6sUmNGSMV2Wr761oQoBxwGGa6DR5o1DC9g==}
    dependencies:
      '@types/connect': 3.4.35
      '@types/node': 18.16.19

  /@types/cache-manager@4.0.2:
    resolution: {integrity: sha512-fT5FMdzsiSX0AbgnS5gDvHl2Nco0h5zYyjwDQy4yPC7Ww6DeGMVKPRqIZtg9HOXDV2kkc18SL1B0N8f0BecrCA==}
    dev: true

  /@types/chai-as-promised@7.1.5:
    resolution: {integrity: sha512-jStwss93SITGBwt/niYrkf2C+/1KTeZCZl1LaeezTlqppAKeoQC7jxyqYuP72sxBGKCIbw7oHgbYssIRzT5FCQ==}
    dependencies:
      '@types/chai': 4.3.5
    dev: true

  /@types/chai@4.3.5:
    resolution: {integrity: sha512-mEo1sAde+UCE6b2hxn332f1g1E8WfYRu6p5SvTKr2ZKC1f7gFJXk4h5PyGP9Dt6gCaG8y8XhwnXWC6Iy2cmBng==}
    dev: true

  /@types/connect@3.4.35:
    resolution: {integrity: sha512-cdeYyv4KWoEgpBISTxWvqYsVy444DOqehiF3fM3ne10AmJ62RSyNkUnxMJXHQWRQQX2eR94m5y1IZyDwBjV9FQ==}
    dependencies:
      '@types/node': 18.16.19

  /@types/content-disposition@0.5.5:
    resolution: {integrity: sha512-v6LCdKfK6BwcqMo+wYW05rLS12S0ZO0Fl4w1h4aaZMD7bqT3gVUns6FvLJKGZHQmYn3SX55JWGpziwJRwVgutA==}
    dev: true

  /@types/cookiejar@2.1.2:
    resolution: {integrity: sha512-t73xJJrvdTjXrn4jLS9VSGRbz0nUY3cl2DMGDU48lKl+HR9dbbjW2A9r3g40VA++mQpy6uuHg33gy7du2BKpog==}
    dev: true

  /@types/cookies@0.7.7:
    resolution: {integrity: sha512-h7BcvPUogWbKCzBR2lY4oqaZbO3jXZksexYJVFvkrFeLgbZjQkU4x8pRq6eg2MHXQhY0McQdqmmsxRWlVAHooA==}
    dependencies:
      '@types/connect': 3.4.35
      '@types/express': 4.17.17
      '@types/keygrip': 1.0.2
      '@types/node': 18.16.19
    dev: true

  /@types/cross-spawn@6.0.2:
    resolution: {integrity: sha512-KuwNhp3eza+Rhu8IFI5HUXRP0LIhqH5cAjubUvGXXthh4YYBuP2ntwEX+Cz8GJoZUHlKo247wPWOfA9LYEq4cw==}
    dependencies:
      '@types/node': 18.16.19
    dev: true

  /@types/debug@4.1.7:
    resolution: {integrity: sha512-9AonUzyTjXXhEOa0DnqpzZi6VHlqKMswga9EXjpXnnqxwLtdvPPtlO8evrI5D9S6asFRCQ6v+wpiUKbw+vKqyg==}
    dependencies:
      '@types/ms': 0.7.31
    dev: true

  /@types/debug@4.1.8:
    resolution: {integrity: sha512-/vPO1EPOs306Cvhwv7KfVfYvOJqA/S/AXjaHQiJboCZzcNDb+TIJFN9/2C9DZ//ijSKWioNyUxD792QmDJ+HKQ==}
    dependencies:
      '@types/ms': 0.7.31
    dev: true

  /@types/ejs@3.1.1:
    resolution: {integrity: sha512-RQul5wEfY7BjWm0sYY86cmUN/pcXWGyVxWX93DFFJvcrxax5zKlieLwA3T77xJGwNcZW0YW6CYG70p1m8xPFmA==}
    dev: false
    optional: true

  /@types/eslint-scope@3.7.3:
    resolution: {integrity: sha512-PB3ldyrcnAicT35TWPs5IcwKD8S333HMaa2VVv4+wdvebJkjWuW/xESoB8IwRcog8HYVYamb1g/R31Qv5Bx03g==}
    dependencies:
      '@types/eslint': 8.4.1
      '@types/estree': 1.0.1
    dev: true

  /@types/eslint@8.4.1:
    resolution: {integrity: sha512-GE44+DNEyxxh2Kc6ro/VkIj+9ma0pO0bwv9+uHSyBrikYOHr8zYcdPvnBOp1aw8s+CjRvuSx7CyWqRrNFQ59mA==}
    dependencies:
      '@types/estree': 1.0.1
      '@types/json-schema': 7.0.12
    dev: true

  /@types/estree@1.0.1:
    resolution: {integrity: sha512-LG4opVs2ANWZ1TJoKc937iMmNstM/d0ae1vNbnBvBhqCSezgVUOzcLCqbI5elV8Vy6WKwKjaqR+zO9VKirBBCA==}
    dev: true

  /@types/express-serve-static-core@4.17.33:
    resolution: {integrity: sha512-TPBqmR/HRYI3eC2E5hmiivIzv+bidAfXofM+sbonAGvyDhySGw9/PQZFt2BLOrjUUR++4eJVpx6KnLQK1Fk9tA==}
    dependencies:
      '@types/node': 18.16.19
      '@types/qs': 6.9.7
      '@types/range-parser': 1.2.4

  /@types/express@4.17.17:
    resolution: {integrity: sha512-Q4FmmuLGBG58btUnfS1c1r/NQdlp3DMfGDGig8WhfpA2YRUtEkxAjkZb0yvplJGYdF1fsQ81iMDcH24sSCNC/Q==}
    dependencies:
      '@types/body-parser': 1.19.2
      '@types/express-serve-static-core': 4.17.33
      '@types/qs': 6.9.7
      '@types/serve-static': 1.13.10

  /@types/flexsearch@0.7.3:
    resolution: {integrity: sha512-HXwADeHEP4exXkCIwy2n1+i0f1ilP1ETQOH5KDOugjkTFZPntWo0Gr8stZOaebkxsdx+k0X/K6obU/+it07ocg==}
    dev: true

  /@types/fs-capacitor@8.0.0:
    resolution: {integrity: sha512-hJ18iTFYnju6meTP57/cnvyUxlncZ+5rud0sgaY8CAW0LUv72fi5L1eZWM2Qf6wo2YNYprpvXEkRQ47YzxJvnA==}
    deprecated: This is a stub types definition. fs-capacitor provides its own type definitions, so you do not need this installed.
    dependencies:
      fs-capacitor: 6.2.0
    dev: true

  /@types/fs-extra@9.0.13:
    resolution: {integrity: sha512-nEnwB++1u5lVDM2UI4c1+5R+FYaKfaAzS4OococimjVm3nQw3TuzH5UNsocrcTBbhnerblyHj4A49qXbIiZdpA==}
    dependencies:
      '@types/node': 18.16.19
    dev: true

  /@types/graphql-upload@8.0.3:
    resolution: {integrity: sha512-hmLg9pCU/GmxBscg8GCr1vmSoEmbItNNxdD5YH2TJkXm//8atjwuprB+xJBK714JG1dkxbbhp5RHX+Pz1KsCMA==}
    dependencies:
      '@types/express': 4.17.17
      '@types/fs-capacitor': 8.0.0
      '@types/koa': 2.13.6
      graphql: 14.7.0
    dev: true

  /@types/http-assert@1.5.3:
    resolution: {integrity: sha512-FyAOrDuQmBi8/or3ns4rwPno7/9tJTijVW6aQQjK02+kOQ8zmoNg2XJtAuQhvQcy1ASJq38wirX5//9J1EqoUA==}
    dev: true

  /@types/http-errors@2.0.1:
    resolution: {integrity: sha512-/K3ds8TRAfBvi5vfjuz8y6+GiAYBZ0x4tXv1Av6CWBWn0IlADc+ZX9pMq7oU0fNQPnBwIZl3rmeLp6SBApbxSQ==}
    dev: true

  /@types/json-schema@7.0.12:
    resolution: {integrity: sha512-Hr5Jfhc9eYOQNPYO5WLDq/n4jqijdHNlDXjuAQkkt+mWdQR+XJToOHrsD4cPaMXpn6KO7y2+wM8AZEs8VpBLVA==}
    dev: true

  /@types/jsonwebtoken@9.0.2:
    resolution: {integrity: sha512-drE6uz7QBKq1fYqqoFKTDRdFCPHd5TCub75BM+D+cMx7NU9hUz7SESLfC2fSCXVFMO5Yj8sOWHuGqPgjc+fz0Q==}
    dependencies:
      '@types/node': 18.16.19

  /@types/katex@0.14.0:
    resolution: {integrity: sha512-+2FW2CcT0K3P+JMR8YG846bmDwplKUTsWgT2ENwdQ1UdVfRk3GQrh6Mi4sTopy30gI8Uau5CEqHTDZ6YvWIUPA==}
    dev: false

  /@types/keygrip@1.0.2:
    resolution: {integrity: sha512-GJhpTepz2udxGexqos8wgaBx4I/zWIDPh/KOGEwAqtuGDkOUJu5eFvwmdBX4AmB8Odsr+9pHCQqiAqDL/yKMKw==}
    dev: true

  /@types/koa-compose@3.2.5:
    resolution: {integrity: sha512-B8nG/OoE1ORZqCkBVsup/AKcvjdgoHnfi4pZMn5UwAPCbhk/96xyv284eBYW8JlQbQ7zDmnpFr68I/40mFoIBQ==}
    dependencies:
      '@types/koa': 2.13.6
    dev: true

  /@types/koa@2.13.6:
    resolution: {integrity: sha512-diYUfp/GqfWBAiwxHtYJ/FQYIXhlEhlyaU7lB/bWQrx4Il9lCET5UwpFy3StOAohfsxxvEQ11qIJgT1j2tfBvw==}
    dependencies:
      '@types/accepts': 1.3.5
      '@types/content-disposition': 0.5.5
      '@types/cookies': 0.7.7
      '@types/http-assert': 1.5.3
      '@types/http-errors': 2.0.1
      '@types/keygrip': 1.0.2
      '@types/koa-compose': 3.2.5
      '@types/node': 18.16.19
    dev: true

  /@types/linkify-it@3.0.2:
    resolution: {integrity: sha512-HZQYqbiFVWufzCwexrvh694SOim8z2d+xJl5UNamcvQFejLY/2YUtzXHYi3cHdI7PMlS8ejH2slRAOJQ32aNbA==}
    dev: true

  /@types/lodash-es@4.17.7:
    resolution: {integrity: sha512-z0ptr6UI10VlU6l5MYhGwS4mC8DZyYer2mCoyysZtSF7p26zOX8UpbrV0YpNYLGS8K4PUFIyEr62IMFFjveSiQ==}
    dependencies:
      '@types/lodash': 4.14.195
    dev: false

  /@types/lodash@4.14.195:
    resolution: {integrity: sha512-Hwx9EUgdwf2GLarOjQp5ZH8ZmblzcbTBC2wtQWNKARBSxM9ezRIAUpeDTgoQRAFB0+8CNWXVA9+MaSOzOF3nPg==}
    dev: false

  /@types/long@4.0.2:
    resolution: {integrity: sha512-MqTGEo5bj5t157U6fA/BiDynNkn0YknVdh48CMPkTSpFTVmvao5UQmm7uEF6xBEo7qIMAlY/JSleYaE6VOdpaA==}
    dev: false

  /@types/markdown-it@12.2.3:
    resolution: {integrity: sha512-GKMHFfv3458yYy+v/N8gjufHO6MSZKCOXpZc5GXIWWy8uldwfmPn98vp81gZ5f9SVw8YYBctgfJ22a2d7AOMeQ==}
    dependencies:
      '@types/linkify-it': 3.0.2
      '@types/mdurl': 1.0.2
    dev: true

  /@types/mdurl@1.0.2:
    resolution: {integrity: sha512-eC4U9MlIcu2q0KQmXszyn5Akca/0jrQmwDRgpAMJai7qBWq4amIQhZyNau4VYGtCeALvW1/NtjzJJ567aZxfKA==}
    dev: true

  /@types/mime@1.3.2:
    resolution: {integrity: sha512-YATxVxgRqNH6nHEIsvg6k2Boc1JHI9ZbH5iWFFv/MTkchz3b1ieGDa5T0a9RznNdI0KhVbdbWSN+KWWrQZRxTw==}

  /@types/minimist@1.2.2:
    resolution: {integrity: sha512-jhuKLIRrhvCPLqwPcx6INqmKeiA5EWrsCOPhrlFSrbrmU4ZMPjj5Ul/oLCMDO98XRUIwVm78xICz4EPCektzeQ==}
    dev: true

  /@types/mocha@10.0.1:
    resolution: {integrity: sha512-/fvYntiO1GeICvqbQ3doGDIP97vWmvFt83GKguJ6prmQM2iXZfFcq6YE8KteFyRtX2/h5Hf91BYvPodJKFYv5Q==}
    dev: true

  /@types/ms@0.7.31:
    resolution: {integrity: sha512-iiUgKzV9AuaEkZqkOLDIvlQiL6ltuZd9tGcW3gwpnX8JbuiuhFlEGmmFXEXkN50Cvq7Os88IY2v0dkDqXYWVgA==}
    dev: true

  /@types/node-fetch@2.6.2:
    resolution: {integrity: sha512-DHqhlq5jeESLy19TYhLakJ07kNumXWjcDdxXsLUMJZ6ue8VZJj4kLPQVE/2mdHh3xZziNF1xppu5lwmS53HR+A==}
    dependencies:
      '@types/node': 18.16.19
      form-data: 3.0.1
    dev: false

  /@types/node@14.18.52:
    resolution: {integrity: sha512-DGhiXKOHSFVVm+PJD+9Y0ObxXLeG6qwc0HoOn+ooQKeNNu+T2mEJCM5UBDUREKAggl9MHYjb5E71PAmx6MbzIg==}
    dev: false

  /@types/node@18.16.19:
    resolution: {integrity: sha512-IXl7o+R9iti9eBW4Wg2hx1xQDig183jj7YLn8F7udNceyfkbn1ZxmzZXuak20gR40D7pIkIY1kYGx5VIGbaHKA==}

  /@types/nodemailer@6.4.8:
    resolution: {integrity: sha512-oVsJSCkqViCn8/pEu2hfjwVO+Gb3e+eTWjg3PcjeFKRItfKpKwHphQqbYmPQrlMk+op7pNNWPbsJIEthpFN/OQ==}
    dependencies:
      '@types/node': 18.16.19
    dev: true

  /@types/normalize-package-data@2.4.1:
    resolution: {integrity: sha512-Gj7cI7z+98M282Tqmp2K5EIsoouUEzbBJhQQzDE3jSIRk6r9gsz0oUokqIUR4u1R3dMHo0pDHM7sNOHyhulypw==}
    dev: true

  /@types/nprogress@0.2.0:
    resolution: {integrity: sha512-1cYJrqq9GezNFPsWTZpFut/d4CjpZqA0vhqDUPFWYKF1oIyBz5qnoYMzR+0C/T96t3ebLAC1SSnwrVOm5/j74A==}
    dev: true

  /@types/object.omit@3.0.0:
    resolution: {integrity: sha512-I27IoPpH250TUzc9FzXd0P1BV/BMJuzqD3jOz98ehf9dQqGkxlq+hO1bIqZGWqCg5bVOy0g4AUVJtnxe0klDmw==}
    dev: false

  /@types/object.pick@1.3.2:
    resolution: {integrity: sha512-sn7L+qQ6RLPdXRoiaE7bZ/Ek+o4uICma/lBFPyJEKDTPTBP1W8u0c4baj3EiS4DiqLs+Hk+KUGvMVJtAw3ePJg==}
    dev: false

  /@types/parse-json@4.0.0:
    resolution: {integrity: sha512-//oorEZjL6sbPcKUaCdIGlIUeH26mgzimjBB77G6XRgnDl/L5wOnpyBGRe/Mmf5CVW3PwEBE1NjiMZ/ssFh4wA==}
    dev: true

  /@types/passport-jwt@3.0.9:
    resolution: {integrity: sha512-5XJt+79emfgpuBvBQusUPylFIVtW1QVAAkTRwCbRJAmxUjmLtIqUU6V1ovpnHPu6Qut3mR5Juc+s7kd06roNTg==}
    dependencies:
      '@types/express': 4.17.17
      '@types/jsonwebtoken': 9.0.2
      '@types/passport-strategy': 0.2.35
    dev: true

  /@types/passport-local@1.0.35:
    resolution: {integrity: sha512-K4eLTJ8R0yYW8TvCqkjB0pTKoqfUSdl5PfZdidTjV2ETV3604fQxtY6BHKjQWAx50WUS0lqzBvKv3LoI1ZBPeA==}
    dependencies:
      '@types/express': 4.17.17
      '@types/passport': 1.0.9
      '@types/passport-strategy': 0.2.35
    dev: true

  /@types/passport-strategy@0.2.35:
    resolution: {integrity: sha512-o5D19Jy2XPFoX2rKApykY15et3Apgax00RRLf0RUotPDUsYrQa7x4howLYr9El2mlUApHmCMv5CZ1IXqKFQ2+g==}
    dependencies:
      '@types/express': 4.17.17
      '@types/passport': 1.0.9
    dev: true

  /@types/passport@1.0.9:
    resolution: {integrity: sha512-9+ilzUhmZQR4JP49GdC2O4UdDE3POPLwpmaTC/iLkW7l0TZCXOo1zsTnnlXPq6rP1UsUZPfbAV4IUdiwiXyC7g==}
    dependencies:
      '@types/express': 4.17.17
    dev: true

  /@types/proxyquire@1.3.28:
    resolution: {integrity: sha512-SQaNzWQ2YZSr7FqAyPPiA3FYpux2Lqh3HWMZQk47x3xbMCqgC/w0dY3dw9rGqlweDDkrySQBcaScXWeR+Yb11Q==}
    dev: true

  /@types/pug@2.0.6:
    resolution: {integrity: sha512-SnHmG9wN1UVmagJOnyo/qkk0Z7gejYxOYYmaAwr5u2yFYfsupN3sg10kyzN8Hep/2zbHxCnsumxOoRIRMBwKCg==}
    dev: false
    optional: true

  /@types/qs@6.9.7:
    resolution: {integrity: sha512-FGa1F62FT09qcrueBA6qYTrJPVDzah9a+493+o2PCXsesWHIn27G98TsSMs3WPNbZIEj4+VJf6saSFpvD+3Zsw==}

  /@types/range-parser@1.2.4:
    resolution: {integrity: sha512-EEhsLsD6UsDM1yFhAvy0Cjr6VwmpMWqFBCb9w07wVugF7w9nfajxLuVmngTIpgS6svCnm6Vaw+MZhoDCKnOfsw==}

  /@types/semver@7.3.13:
    resolution: {integrity: sha512-21cFJr9z3g5dW8B0CVI9g2O9beqaThGQ6ZFBqHfwhzLDKUxaqTIy3vnfah/UPkfOiF2pLq+tGz+W8RyCskuslw==}
    dev: true

  /@types/serve-static@1.13.10:
    resolution: {integrity: sha512-nCkHGI4w7ZgAdNkrEu0bv+4xNV/XDqW+DydknebMOQwkpDGx8G+HTlj7R7ABI8i8nKxVw0wtKPi1D+lPOkh4YQ==}
    dependencies:
      '@types/mime': 1.3.2
      '@types/node': 18.16.19

  /@types/sinon@10.0.15:
    resolution: {integrity: sha512-3lrFNQG0Kr2LDzvjyjB6AMJk4ge+8iYhQfdnSwIwlG88FUOV43kPcQqDZkDa/h3WSZy6i8Fr0BSjfQtB1B3xuQ==}
    dependencies:
      '@types/sinonjs__fake-timers': 8.1.2
    dev: true

  /@types/sinonjs__fake-timers@8.1.2:
    resolution: {integrity: sha512-9GcLXF0/v3t80caGs5p2rRfkB+a8VBGLJZVih6CNFkx8IZ994wiKKLSRs9nuFwk1HevWs/1mnUmkApGrSGsShA==}
    dev: true

  /@types/superagent@4.1.15:
    resolution: {integrity: sha512-mu/N4uvfDN2zVQQ5AYJI/g4qxn2bHB6521t1UuH09ShNWjebTqN0ZFuYK9uYjcgmI0dTQEs+Owi1EO6U0OkOZQ==}
    dependencies:
      '@types/cookiejar': 2.1.2
      '@types/node': 18.16.19
    dev: true

  /@types/supertest@2.0.12:
    resolution: {integrity: sha512-X3HPWTwXRerBZS7Mo1k6vMVR1Z6zmJcDVn5O/31whe0tnjE4te6ZJSJGq1RiqHPjzPdMTfjCFogDJmwng9xHaQ==}
    dependencies:
      '@types/superagent': 4.1.15
    dev: true

  /@types/throttle-debounce@2.1.0:
    resolution: {integrity: sha512-5eQEtSCoESnh2FsiLTxE121IiE60hnMqcb435fShf4bpLRjEu1Eoekht23y6zXS9Ts3l+Szu3TARnTsA0GkOkQ==}
    dev: false

  /@types/validator@13.7.11:
    resolution: {integrity: sha512-WqTos+CnAKN64YwyBMhgUYhb5VsTNKwUY6AuzG5qu9/pFZJar/RJFMZBXwX7VS+uzYi+lIAr3WkvuWqEI9F2eg==}

  /@types/web-bluetooth@0.0.17:
    resolution: {integrity: sha512-4p9vcSmxAayx72yn70joFoL44c9MO/0+iVEBIQXe3v2h2SiAsEIo/G5v6ObFWvNKRFjbrVadNf9LqEEZeQPzdA==}

  /@typescript-eslint/eslint-plugin@6.0.0(@typescript-eslint/parser@6.0.0)(eslint@8.45.0)(typescript@5.1.6):
    resolution: {integrity: sha512-xuv6ghKGoiq856Bww/yVYnXGsKa588kY3M0XK7uUW/3fJNNULKRfZfSBkMTSpqGG/8ZCXCadfh8G/z/B4aqS/A==}
    engines: {node: ^16.0.0 || >=18.0.0}
    peerDependencies:
      '@typescript-eslint/parser': ^6.0.0 || ^6.0.0-alpha
      eslint: ^7.0.0 || ^8.0.0
      typescript: '*'
    peerDependenciesMeta:
      typescript:
        optional: true
    dependencies:
      '@eslint-community/regexpp': 4.5.1
      '@typescript-eslint/parser': 6.0.0(eslint@8.45.0)(typescript@5.1.6)
      '@typescript-eslint/scope-manager': 6.0.0
      '@typescript-eslint/type-utils': 6.0.0(eslint@8.45.0)(typescript@5.1.6)
      '@typescript-eslint/utils': 6.0.0(eslint@8.45.0)(typescript@5.1.6)
      '@typescript-eslint/visitor-keys': 6.0.0
      debug: 4.3.4(supports-color@8.1.1)
      eslint: 8.45.0
      grapheme-splitter: 1.0.4
      graphemer: 1.4.0
      ignore: 5.2.4
      natural-compare: 1.4.0
      natural-compare-lite: 1.4.0
      semver: 7.5.3
      ts-api-utils: 1.0.1(typescript@5.1.6)
      typescript: 5.1.6
    transitivePeerDependencies:
      - supports-color
    dev: true

  /@typescript-eslint/parser@6.0.0(eslint@8.45.0)(typescript@5.1.6):
    resolution: {integrity: sha512-TNaufYSPrr1U8n+3xN+Yp9g31vQDJqhXzzPSHfQDLcaO4tU+mCfODPxCwf4H530zo7aUBE3QIdxCXamEnG04Tg==}
    engines: {node: ^16.0.0 || >=18.0.0}
    peerDependencies:
      eslint: ^7.0.0 || ^8.0.0
      typescript: '*'
    peerDependenciesMeta:
      typescript:
        optional: true
    dependencies:
      '@typescript-eslint/scope-manager': 6.0.0
      '@typescript-eslint/types': 6.0.0
      '@typescript-eslint/typescript-estree': 6.0.0(typescript@5.1.6)
      '@typescript-eslint/visitor-keys': 6.0.0
      debug: 4.3.4(supports-color@8.1.1)
      eslint: 8.45.0
      typescript: 5.1.6
    transitivePeerDependencies:
      - supports-color
    dev: true

  /@typescript-eslint/scope-manager@6.0.0:
    resolution: {integrity: sha512-o4q0KHlgCZTqjuaZ25nw5W57NeykZT9LiMEG4do/ovwvOcPnDO1BI5BQdCsUkjxFyrCL0cSzLjvIMfR9uo7cWg==}
    engines: {node: ^16.0.0 || >=18.0.0}
    dependencies:
      '@typescript-eslint/types': 6.0.0
      '@typescript-eslint/visitor-keys': 6.0.0
    dev: true

  /@typescript-eslint/type-utils@6.0.0(eslint@8.45.0)(typescript@5.1.6):
    resolution: {integrity: sha512-ah6LJvLgkoZ/pyJ9GAdFkzeuMZ8goV6BH7eC9FPmojrnX9yNCIsfjB+zYcnex28YO3RFvBkV6rMV6WpIqkPvoQ==}
    engines: {node: ^16.0.0 || >=18.0.0}
    peerDependencies:
      eslint: ^7.0.0 || ^8.0.0
      typescript: '*'
    peerDependenciesMeta:
      typescript:
        optional: true
    dependencies:
      '@typescript-eslint/typescript-estree': 6.0.0(typescript@5.1.6)
      '@typescript-eslint/utils': 6.0.0(eslint@8.45.0)(typescript@5.1.6)
      debug: 4.3.4(supports-color@8.1.1)
      eslint: 8.45.0
      ts-api-utils: 1.0.1(typescript@5.1.6)
      typescript: 5.1.6
    transitivePeerDependencies:
      - supports-color
    dev: true

  /@typescript-eslint/types@6.0.0:
    resolution: {integrity: sha512-Zk9KDggyZM6tj0AJWYYKgF0yQyrcnievdhG0g5FqyU3Y2DRxJn4yWY21sJC0QKBckbsdKKjYDV2yVrrEvuTgxg==}
    engines: {node: ^16.0.0 || >=18.0.0}
    dev: true

  /@typescript-eslint/typescript-estree@6.0.0(typescript@5.1.6):
    resolution: {integrity: sha512-2zq4O7P6YCQADfmJ5OTDQTP3ktajnXIRrYAtHM9ofto/CJZV3QfJ89GEaM2BNGeSr1KgmBuLhEkz5FBkS2RQhQ==}
    engines: {node: ^16.0.0 || >=18.0.0}
    peerDependencies:
      typescript: '*'
    peerDependenciesMeta:
      typescript:
        optional: true
    dependencies:
      '@typescript-eslint/types': 6.0.0
      '@typescript-eslint/visitor-keys': 6.0.0
      debug: 4.3.4(supports-color@8.1.1)
      globby: 11.1.0
      is-glob: 4.0.3
      semver: 7.5.3
      ts-api-utils: 1.0.1(typescript@5.1.6)
      typescript: 5.1.6
    transitivePeerDependencies:
      - supports-color
    dev: true

  /@typescript-eslint/utils@6.0.0(eslint@8.45.0)(typescript@5.1.6):
    resolution: {integrity: sha512-SOr6l4NB6HE4H/ktz0JVVWNXqCJTOo/mHnvIte1ZhBQ0Cvd04x5uKZa3zT6tiodL06zf5xxdK8COiDvPnQ27JQ==}
    engines: {node: ^16.0.0 || >=18.0.0}
    peerDependencies:
      eslint: ^7.0.0 || ^8.0.0
    dependencies:
      '@eslint-community/eslint-utils': 4.4.0(eslint@8.45.0)
      '@types/json-schema': 7.0.12
      '@types/semver': 7.3.13
      '@typescript-eslint/scope-manager': 6.0.0
      '@typescript-eslint/types': 6.0.0
      '@typescript-eslint/typescript-estree': 6.0.0(typescript@5.1.6)
      eslint: 8.45.0
      eslint-scope: 5.1.1
      semver: 7.5.3
    transitivePeerDependencies:
      - supports-color
      - typescript
    dev: true

  /@typescript-eslint/visitor-keys@6.0.0:
    resolution: {integrity: sha512-cvJ63l8c0yXdeT5POHpL0Q1cZoRcmRKFCtSjNGJxPkcP571EfZMcNbzWAc7oK3D1dRzm/V5EwtkANTZxqvuuUA==}
    engines: {node: ^16.0.0 || >=18.0.0}
    dependencies:
      '@typescript-eslint/types': 6.0.0
      eslint-visitor-keys: 3.4.1
    dev: true

  /@vitejs/plugin-vue@4.2.3(vite@4.4.0-beta.3)(vue@3.3.4):
    resolution: {integrity: sha512-R6JDUfiZbJA9cMiguQ7jxALsgiprjBeHL5ikpXfJCH62pPHtI+JdJ5xWj6Ev73yXSlYl86+blXn1kZHQ7uElxw==}
    engines: {node: ^14.18.0 || >=16.0.0}
    peerDependencies:
      vite: ^4.0.0
      vue: ^3.2.25
    dependencies:
      vite: 4.4.0-beta.3(@types/node@18.16.19)
      vue: 3.3.4
    dev: true

  /@vitejs/plugin-vue@4.2.3(vite@4.4.4)(vue@3.3.4):
    resolution: {integrity: sha512-R6JDUfiZbJA9cMiguQ7jxALsgiprjBeHL5ikpXfJCH62pPHtI+JdJ5xWj6Ev73yXSlYl86+blXn1kZHQ7uElxw==}
    engines: {node: ^14.18.0 || >=16.0.0}
    peerDependencies:
      vite: ^4.0.0
      vue: ^3.2.25
    dependencies:
      vite: 4.4.4(@types/node@18.16.19)
      vue: 3.3.4
    dev: true

  /@volar/language-core@1.9.0:
    resolution: {integrity: sha512-+PTRrGanAD2PxqMty0ZC46xhgW5BWzb67RLHhZyB3Im4+eMXsKlYjFUt7Z8ZCwTWQQOnj8NQ6gSgUEoOTwAHrQ==}
    dependencies:
      '@volar/source-map': 1.9.0
    dev: true

  /@volar/source-map@1.9.0:
    resolution: {integrity: sha512-TQWLY8ozUOHBHTMC2pHZsNbtM25Q9QCEwAL8JFR/gmR9Yv0d9qup/gQdd5sDI7RmoPYKD+gqjLrbM4Ib41QSJQ==}
    dependencies:
      muggle-string: 0.3.1
    dev: true

  /@volar/typescript@1.9.0:
    resolution: {integrity: sha512-B8X4/H6V93uD7zu5VCw05eB0Ukcc39SFKsZoeylkAk2sJ50oaJLpajnQ8Ov4c+FnVQ6iPA6Xy1qdWoWJjh6xEg==}
    dependencies:
      '@volar/language-core': 1.9.0
    dev: true

  /@vue/compiler-core@3.2.47:
    resolution: {integrity: sha512-p4D7FDnQb7+YJmO2iPEv0SQNeNzcbHdGByJDsT4lynf63AFkOTFN07HsiRSvjGo0QrxR/o3d0hUyNCUnBU2Tig==}
    dependencies:
      '@babel/parser': 7.22.5
      '@vue/shared': 3.2.47
      estree-walker: 2.0.2
      source-map: 0.6.1
    dev: true

  /@vue/compiler-core@3.3.4:
    resolution: {integrity: sha512-cquyDNvZ6jTbf/+x+AgM2Arrp6G4Dzbb0R64jiG804HRMfRiFXWI6kqUVqZ6ZR0bQhIoQjB4+2bhNtVwndW15g==}
    dependencies:
      '@babel/parser': 7.22.5
      '@vue/shared': 3.3.4
      estree-walker: 2.0.2
      source-map-js: 1.0.2

  /@vue/compiler-dom@3.2.47:
    resolution: {integrity: sha512-dBBnEHEPoftUiS03a4ggEig74J2YBZ2UIeyfpcRM2tavgMWo4bsEfgCGsu+uJIL/vax9S+JztH8NmQerUo7shQ==}
    dependencies:
      '@vue/compiler-core': 3.2.47
      '@vue/shared': 3.2.47
    dev: true

  /@vue/compiler-dom@3.3.4:
    resolution: {integrity: sha512-wyM+OjOVpuUukIq6p5+nwHYtj9cFroz9cwkfmP9O1nzH68BenTTv0u7/ndggT8cIQlnBeOo6sUT/gvHcIkLA5w==}
    dependencies:
      '@vue/compiler-core': 3.3.4
      '@vue/shared': 3.3.4

  /@vue/compiler-sfc@3.2.47:
    resolution: {integrity: sha512-rog05W+2IFfxjMcFw10tM9+f7i/+FFpZJJ5XHX72NP9eC2uRD+42M3pYcQqDXVYoj74kHMSEdQ/WmCjt8JFksQ==}
    dependencies:
      '@babel/parser': 7.22.5
      '@vue/compiler-core': 3.2.47
      '@vue/compiler-dom': 3.2.47
      '@vue/compiler-ssr': 3.2.47
      '@vue/reactivity-transform': 3.2.47
      '@vue/shared': 3.2.47
      estree-walker: 2.0.2
      magic-string: 0.25.9
      postcss: 8.4.26
      source-map: 0.6.1
    dev: true

  /@vue/compiler-sfc@3.3.4:
    resolution: {integrity: sha512-6y/d8uw+5TkCuzBkgLS0v3lSM3hJDntFEiUORM11pQ/hKvkhSKZrXW6i69UyXlJQisJxuUEJKAWEqWbWsLeNKQ==}
    dependencies:
      '@babel/parser': 7.22.5
      '@vue/compiler-core': 3.3.4
      '@vue/compiler-dom': 3.3.4
      '@vue/compiler-ssr': 3.3.4
      '@vue/reactivity-transform': 3.3.4
      '@vue/shared': 3.3.4
      estree-walker: 2.0.2
      magic-string: 0.30.0
      postcss: 8.4.26
      source-map-js: 1.0.2

  /@vue/compiler-ssr@3.2.47:
    resolution: {integrity: sha512-wVXC+gszhulcMD8wpxMsqSOpvDZ6xKXSVWkf50Guf/S+28hTAXPDYRTbLQ3EDkOP5Xz/+SY37YiwDquKbJOgZw==}
    dependencies:
      '@vue/compiler-dom': 3.2.47
      '@vue/shared': 3.2.47
    dev: true

  /@vue/compiler-ssr@3.3.4:
    resolution: {integrity: sha512-m0v6oKpup2nMSehwA6Uuu+j+wEwcy7QmwMkVNVfrV9P2qE5KshC6RwOCq8fjGS/Eak/uNb8AaWekfiXxbBB6gQ==}
    dependencies:
      '@vue/compiler-dom': 3.3.4
      '@vue/shared': 3.3.4

  /@vue/devtools-api@6.5.0:
    resolution: {integrity: sha512-o9KfBeaBmCKl10usN4crU53fYtC1r7jJwdGKjPT24t348rHxgfpZ0xL3Xm/gLUYnc0oTp8LAmrxOeLyu6tbk2Q==}

  /@vue/language-core@1.8.5(typescript@5.1.6):
    resolution: {integrity: sha512-DKQNiNQzNV7nrkZQujvjfX73zqKdj2+KoM4YeKl+ft3f+crO3JB4ycPnmgaRMNX/ULJootdQPGHKFRl5cXxwaw==}
    peerDependencies:
      typescript: '*'
    peerDependenciesMeta:
      typescript:
        optional: true
    dependencies:
      '@volar/language-core': 1.9.0
      '@volar/source-map': 1.9.0
      '@vue/compiler-dom': 3.3.4
      '@vue/reactivity': 3.3.4
      '@vue/shared': 3.3.4
      minimatch: 9.0.0
      muggle-string: 0.3.1
      typescript: 5.1.6
      vue-template-compiler: 2.7.14
    dev: true

  /@vue/reactivity-transform@3.2.47:
    resolution: {integrity: sha512-m8lGXw8rdnPVVIdIFhf0LeQ/ixyHkH5plYuS83yop5n7ggVJU+z5v0zecwEnX7fa7HNLBhh2qngJJkxpwEEmYA==}
    dependencies:
      '@babel/parser': 7.22.5
      '@vue/compiler-core': 3.2.47
      '@vue/shared': 3.2.47
      estree-walker: 2.0.2
      magic-string: 0.25.9
    dev: true

  /@vue/reactivity-transform@3.3.4:
    resolution: {integrity: sha512-MXgwjako4nu5WFLAjpBnCj/ieqcjE2aJBINUNQzkZQfzIZA4xn+0fV1tIYBJvvva3N3OvKGofRLvQIwEQPpaXw==}
    dependencies:
      '@babel/parser': 7.22.5
      '@vue/compiler-core': 3.3.4
      '@vue/shared': 3.3.4
      estree-walker: 2.0.2
      magic-string: 0.30.0

  /@vue/reactivity@3.3.4:
    resolution: {integrity: sha512-kLTDLwd0B1jG08NBF3R5rqULtv/f8x3rOFByTDz4J53ttIQEDmALqKqXY0J+XQeN0aV2FBxY8nJDf88yvOPAqQ==}
    dependencies:
      '@vue/shared': 3.3.4

  /@vue/runtime-core@3.3.4:
    resolution: {integrity: sha512-R+bqxMN6pWO7zGI4OMlmvePOdP2c93GsHFM/siJI7O2nxFRzj55pLwkpCedEY+bTMgp5miZ8CxfIZo3S+gFqvA==}
    dependencies:
      '@vue/reactivity': 3.3.4
      '@vue/shared': 3.3.4

  /@vue/runtime-dom@3.3.4:
    resolution: {integrity: sha512-Aj5bTJ3u5sFsUckRghsNjVTtxZQ1OyMWCr5dZRAPijF/0Vy4xEoRCwLyHXcj4D0UFbJ4lbx3gPTgg06K/GnPnQ==}
    dependencies:
      '@vue/runtime-core': 3.3.4
      '@vue/shared': 3.3.4
      csstype: 3.1.2

  /@vue/server-renderer@3.3.4(vue@3.3.4):
    resolution: {integrity: sha512-Q6jDDzR23ViIb67v+vM1Dqntu+HUexQcsWKhhQa4ARVzxOY2HbC7QRW/ggkDBd5BU+uM1sV6XOAP0b216o34JQ==}
    peerDependencies:
      vue: 3.3.4
    dependencies:
      '@vue/compiler-ssr': 3.3.4
      '@vue/shared': 3.3.4
      vue: 3.3.4

  /@vue/shared@3.2.47:
    resolution: {integrity: sha512-BHGyyGN3Q97EZx0taMQ+OLNuZcW3d37ZEVmEAyeoA9ERdGvm9Irc/0Fua8SNyOtV1w6BS4q25wbMzJujO9HIfQ==}
    dev: true

  /@vue/shared@3.3.4:
    resolution: {integrity: sha512-7OjdcV8vQ74eiz1TZLzZP4JwqM5fA94K6yntPS5Z25r9HDuGNzaGdgvwKYq6S+MxwF0TFRwe50fIR/MYnakdkQ==}

  /@vue/tsconfig@0.4.0:
    resolution: {integrity: sha512-CPuIReonid9+zOG/CGTT05FXrPYATEqoDGNrEaqS4hwcw5BUNM2FguC0mOwJD4Jr16UpRVl9N0pY3P+srIbqmg==}
    dev: true

  /@vue/typescript@1.8.5(typescript@5.1.6):
    resolution: {integrity: sha512-domFBbNr3PEcjGBeB+cmgUM3cI6pJsJezguIUKZ1rphkfIkICyoMjCd3TitoP32yo2KABLiaXcGFzgFfQf6B3w==}
    dependencies:
      '@volar/typescript': 1.9.0
      '@vue/language-core': 1.8.5(typescript@5.1.6)
    transitivePeerDependencies:
      - typescript
    dev: true

  /@vueuse/components@10.2.1(vue@3.3.4):
    resolution: {integrity: sha512-S21ZAfNSRouD/UokdGjBIrzvXH8WS7sz4t47ZWP+QRVWfsK9aIc5PmKMgkQrR5e8K3aNLiczqX8TuBa+l+CmDA==}
    dependencies:
      '@vueuse/core': 10.2.1(vue@3.3.4)
      '@vueuse/shared': 10.2.1(vue@3.3.4)
      vue-demi: 0.14.5(vue@3.3.4)
    transitivePeerDependencies:
      - '@vue/composition-api'
      - vue
    dev: false

  /@vueuse/core@10.2.1(vue@3.3.4):
    resolution: {integrity: sha512-c441bfMbkAwTNwVRHQ0zdYZNETK//P84rC01aP2Uy/aRFCiie9NE/k9KdIXbno0eDYP5NPUuWv0aA/I4Unr/7w==}
    dependencies:
      '@types/web-bluetooth': 0.0.17
      '@vueuse/metadata': 10.2.1
      '@vueuse/shared': 10.2.1(vue@3.3.4)
      vue-demi: 0.14.5(vue@3.3.4)
    transitivePeerDependencies:
      - '@vue/composition-api'
      - vue

  /@vueuse/integrations@10.2.1(focus-trap@7.4.3)(vue@3.3.4):
    resolution: {integrity: sha512-FDP5lni+z9FjHE9H3xuvwSjoRV9U8jmDvJpmHPCBjUgPGYRynwb60eHWXCFJXLUtb4gSIHy0e+iaEbrKdalCkQ==}
    peerDependencies:
      async-validator: '*'
      axios: '*'
      change-case: '*'
      drauu: '*'
      focus-trap: '*'
      fuse.js: '*'
      idb-keyval: '*'
      jwt-decode: '*'
      nprogress: '*'
      qrcode: '*'
      sortablejs: '*'
      universal-cookie: '*'
    peerDependenciesMeta:
      async-validator:
        optional: true
      axios:
        optional: true
      change-case:
        optional: true
      drauu:
        optional: true
      focus-trap:
        optional: true
      fuse.js:
        optional: true
      idb-keyval:
        optional: true
      jwt-decode:
        optional: true
      nprogress:
        optional: true
      qrcode:
        optional: true
      sortablejs:
        optional: true
      universal-cookie:
        optional: true
    dependencies:
      '@vueuse/core': 10.2.1(vue@3.3.4)
      '@vueuse/shared': 10.2.1(vue@3.3.4)
      focus-trap: 7.4.3
      vue-demi: 0.14.5(vue@3.3.4)
    transitivePeerDependencies:
      - '@vue/composition-api'
      - vue
    dev: true

  /@vueuse/math@10.2.1(vue@3.3.4):
    resolution: {integrity: sha512-5mOoPhezfgcRhBT0E2FXPEjCbrLWG9hjhGlg574yWYmwhcLKLtN993CsL3AucD8ULCmWZJJ/J03K4fLyPyaEzw==}
    dependencies:
      '@vueuse/shared': 10.2.1(vue@3.3.4)
      vue-demi: 0.14.5(vue@3.3.4)
    transitivePeerDependencies:
      - '@vue/composition-api'
      - vue
    dev: false

  /@vueuse/metadata@10.2.1:
    resolution: {integrity: sha512-3Gt68mY/i6bQvFqx7cuGBzrCCQu17OBaGWS5JdwISpMsHnMKKjC2FeB5OAfMcCQ0oINfADP3i9A4PPRo0peHdQ==}

  /@vueuse/router@10.2.1(vue-router@4.2.4)(vue@3.3.4):
    resolution: {integrity: sha512-H/1T4fLzMmeBNEmcXlbqk6AEp0HQpzf+0eeNJ6fGrs3RWClE2i3nYEFbtxfQeSm/7nZ6nf/UhgahzUQdyMhIwQ==}
    peerDependencies:
      vue-router: '>=4.0.0-rc.1'
    dependencies:
      '@vueuse/shared': 10.2.1(vue@3.3.4)
      vue-demi: 0.14.5(vue@3.3.4)
      vue-router: 4.2.4(vue@3.3.4)
    transitivePeerDependencies:
      - '@vue/composition-api'
      - vue
    dev: false

  /@vueuse/shared@10.2.1(vue@3.3.4):
    resolution: {integrity: sha512-QWHq2bSuGptkcxx4f4M/fBYC3Y8d3M2UYyLsyzoPgEoVzJURQ0oJeWXu79OiLlBb8gTKkqe4mO85T/sf39mmiw==}
    dependencies:
      vue-demi: 0.14.5(vue@3.3.4)
    transitivePeerDependencies:
      - '@vue/composition-api'
      - vue

  /@webassemblyjs/ast@1.11.5:
    resolution: {integrity: sha512-LHY/GSAZZRpsNQH+/oHqhRQ5FT7eoULcBqgfyTB5nQHogFnK3/7QoN7dLnwSE/JkUAF0SrRuclT7ODqMFtWxxQ==}
    dependencies:
      '@webassemblyjs/helper-numbers': 1.11.5
      '@webassemblyjs/helper-wasm-bytecode': 1.11.5
    dev: true

  /@webassemblyjs/floating-point-hex-parser@1.11.5:
    resolution: {integrity: sha512-1j1zTIC5EZOtCplMBG/IEwLtUojtwFVwdyVMbL/hwWqbzlQoJsWCOavrdnLkemwNoC/EOwtUFch3fuo+cbcXYQ==}
    dev: true

  /@webassemblyjs/helper-api-error@1.11.5:
    resolution: {integrity: sha512-L65bDPmfpY0+yFrsgz8b6LhXmbbs38OnwDCf6NpnMUYqa+ENfE5Dq9E42ny0qz/PdR0LJyq/T5YijPnU8AXEpA==}
    dev: true

  /@webassemblyjs/helper-buffer@1.11.5:
    resolution: {integrity: sha512-fDKo1gstwFFSfacIeH5KfwzjykIE6ldh1iH9Y/8YkAZrhmu4TctqYjSh7t0K2VyDSXOZJ1MLhht/k9IvYGcIxg==}
    dev: true

  /@webassemblyjs/helper-numbers@1.11.5:
    resolution: {integrity: sha512-DhykHXM0ZABqfIGYNv93A5KKDw/+ywBFnuWybZZWcuzWHfbp21wUfRkbtz7dMGwGgT4iXjWuhRMA2Mzod6W4WA==}
    dependencies:
      '@webassemblyjs/floating-point-hex-parser': 1.11.5
      '@webassemblyjs/helper-api-error': 1.11.5
      '@xtuc/long': 4.2.2
    dev: true

  /@webassemblyjs/helper-wasm-bytecode@1.11.5:
    resolution: {integrity: sha512-oC4Qa0bNcqnjAowFn7MPCETQgDYytpsfvz4ujZz63Zu/a/v71HeCAAmZsgZ3YVKec3zSPYytG3/PrRCqbtcAvA==}
    dev: true

  /@webassemblyjs/helper-wasm-section@1.11.5:
    resolution: {integrity: sha512-uEoThA1LN2NA+K3B9wDo3yKlBfVtC6rh0i4/6hvbz071E8gTNZD/pT0MsBf7MeD6KbApMSkaAK0XeKyOZC7CIA==}
    dependencies:
      '@webassemblyjs/ast': 1.11.5
      '@webassemblyjs/helper-buffer': 1.11.5
      '@webassemblyjs/helper-wasm-bytecode': 1.11.5
      '@webassemblyjs/wasm-gen': 1.11.5
    dev: true

  /@webassemblyjs/ieee754@1.11.5:
    resolution: {integrity: sha512-37aGq6qVL8A8oPbPrSGMBcp38YZFXcHfiROflJn9jxSdSMMM5dS5P/9e2/TpaJuhE+wFrbukN2WI6Hw9MH5acg==}
    dependencies:
      '@xtuc/ieee754': 1.2.0
    dev: true

  /@webassemblyjs/leb128@1.11.5:
    resolution: {integrity: sha512-ajqrRSXaTJoPW+xmkfYN6l8VIeNnR4vBOTQO9HzR7IygoCcKWkICbKFbVTNMjMgMREqXEr0+2M6zukzM47ZUfQ==}
    dependencies:
      '@xtuc/long': 4.2.2
    dev: true

  /@webassemblyjs/utf8@1.11.5:
    resolution: {integrity: sha512-WiOhulHKTZU5UPlRl53gHR8OxdGsSOxqfpqWeA2FmcwBMaoEdz6b2x2si3IwC9/fSPLfe8pBMRTHVMk5nlwnFQ==}
    dev: true

  /@webassemblyjs/wasm-edit@1.11.5:
    resolution: {integrity: sha512-C0p9D2fAu3Twwqvygvf42iGCQ4av8MFBLiTb+08SZ4cEdwzWx9QeAHDo1E2k+9s/0w1DM40oflJOpkZ8jW4HCQ==}
    dependencies:
      '@webassemblyjs/ast': 1.11.5
      '@webassemblyjs/helper-buffer': 1.11.5
      '@webassemblyjs/helper-wasm-bytecode': 1.11.5
      '@webassemblyjs/helper-wasm-section': 1.11.5
      '@webassemblyjs/wasm-gen': 1.11.5
      '@webassemblyjs/wasm-opt': 1.11.5
      '@webassemblyjs/wasm-parser': 1.11.5
      '@webassemblyjs/wast-printer': 1.11.5
    dev: true

  /@webassemblyjs/wasm-gen@1.11.5:
    resolution: {integrity: sha512-14vteRlRjxLK9eSyYFvw1K8Vv+iPdZU0Aebk3j6oB8TQiQYuO6hj9s4d7qf6f2HJr2khzvNldAFG13CgdkAIfA==}
    dependencies:
      '@webassemblyjs/ast': 1.11.5
      '@webassemblyjs/helper-wasm-bytecode': 1.11.5
      '@webassemblyjs/ieee754': 1.11.5
      '@webassemblyjs/leb128': 1.11.5
      '@webassemblyjs/utf8': 1.11.5
    dev: true

  /@webassemblyjs/wasm-opt@1.11.5:
    resolution: {integrity: sha512-tcKwlIXstBQgbKy1MlbDMlXaxpucn42eb17H29rawYLxm5+MsEmgPzeCP8B1Cl69hCice8LeKgZpRUAPtqYPgw==}
    dependencies:
      '@webassemblyjs/ast': 1.11.5
      '@webassemblyjs/helper-buffer': 1.11.5
      '@webassemblyjs/wasm-gen': 1.11.5
      '@webassemblyjs/wasm-parser': 1.11.5
    dev: true

  /@webassemblyjs/wasm-parser@1.11.5:
    resolution: {integrity: sha512-SVXUIwsLQlc8srSD7jejsfTU83g7pIGr2YYNb9oHdtldSxaOhvA5xwvIiWIfcX8PlSakgqMXsLpLfbbJ4cBYew==}
    dependencies:
      '@webassemblyjs/ast': 1.11.5
      '@webassemblyjs/helper-api-error': 1.11.5
      '@webassemblyjs/helper-wasm-bytecode': 1.11.5
      '@webassemblyjs/ieee754': 1.11.5
      '@webassemblyjs/leb128': 1.11.5
      '@webassemblyjs/utf8': 1.11.5
    dev: true

  /@webassemblyjs/wast-printer@1.11.5:
    resolution: {integrity: sha512-f7Pq3wvg3GSPUPzR0F6bmI89Hdb+u9WXrSKc4v+N0aV0q6r42WoF92Jp2jEorBEBRoRNXgjp53nBniDXcqZYPA==}
    dependencies:
      '@webassemblyjs/ast': 1.11.5
      '@xtuc/long': 4.2.2
    dev: true

  /@xtuc/ieee754@1.2.0:
    resolution: {integrity: sha512-DX8nKgqcGwsc0eJSqYt5lwP4DH5FlHnmuWWBRy7X0NcaGR0ZtuyeESgMwTYVEtxmsNGY+qit4QYT/MIYTOTPeA==}
    dev: true

  /@xtuc/long@4.2.2:
    resolution: {integrity: sha512-NuHqBY1PB/D8xU6s/thBgOAiAP7HOYDQ32+BFZILJ8ivkUkAHQnWfn6WhL79Owj1qmUnoN/YPhktdIoucipkAQ==}
    dev: true

  /JSONStream@1.3.5:
    resolution: {integrity: sha512-E+iruNOY8VV9s4JEbe1aNEm6MiszPRr/UfcHMz0TQh1BXSxHK+ASV1R6W4HpjBhSeS+54PIsAMCBmwD06LLsqQ==}
    hasBin: true
    dependencies:
      jsonparse: 1.3.1
      through: 2.3.8
    dev: true

  /abab@2.0.6:
    resolution: {integrity: sha512-j2afSsaIENvHZN2B8GOpF566vZ5WVk5opAiMTvWgaQT8DkbOqsTfvNAvHoRGU2zzP8cPoqys+xHTRDWW8L+/BA==}
    dev: true

  /abbrev@1.1.1:
    resolution: {integrity: sha512-nne9/IiQ/hzIhY6pdDnbBtz7DjPTKrY00P/zvPSm5pOFkl6xuGrGnXn/VtTNNfNtAfZ9/1RtehkszU9qcTii0Q==}
    dev: false

  /accepts@1.3.8:
    resolution: {integrity: sha512-PYAthTa2m2VKxuvSD3DPC/Gy+U+sOA1LAuT8mkmRuvw+NACSaeXEQ+NHcVF7rONl6qcaxV3Uuemwawk+7+SJLw==}
    engines: {node: '>= 0.6'}
    dependencies:
      mime-types: 2.1.35
      negotiator: 0.6.3

  /acorn-globals@7.0.1:
    resolution: {integrity: sha512-umOSDSDrfHbTNPuNpC2NSnnA3LUrqpevPb4T9jRx4MagXNS0rs+gwiTcAvqCRmsD6utzsrzNt+ebm00SNWiC3Q==}
    dependencies:
      acorn: 8.9.0
      acorn-walk: 8.2.0
    dev: true

  /acorn-import-assertions@1.9.0(acorn@8.9.0):
    resolution: {integrity: sha512-cmMwop9x+8KFhxvKrKfPYmN6/pKTYYHBqLa0DfvVZcKMJWNyWLnaqND7dx/qn66R7ewM1UX5XMaDVP5wlVTaVA==}
    peerDependencies:
      acorn: ^8
    dependencies:
      acorn: 8.9.0
    dev: true

  /acorn-jsx@5.3.2(acorn@8.9.0):
    resolution: {integrity: sha512-rq9s+JNhf0IChjtDXxllJ7g41oZk5SlXtp0LHwyA5cejwn7vKmKp4pPri6YEePv2PU65sAsegbXtIinmDFDXgQ==}
    peerDependencies:
      acorn: ^6.0.0 || ^7.0.0 || ^8.0.0
    dependencies:
      acorn: 8.9.0
    dev: true

  /acorn-walk@8.2.0:
    resolution: {integrity: sha512-k+iyHEuPgSw6SbuDpGQM+06HQUa04DZ3o+F6CSzXMvvI5KMvnaEqXe+YVe555R9nn6GPt404fos4wcgpw12SDA==}
    engines: {node: '>=0.4.0'}

  /acorn@7.4.1:
    resolution: {integrity: sha512-nQyp0o1/mNdbTO1PO6kHkwSrmgZ0MT/jCCpNiwbUjGoRN4dlBhqJtoQuCnEOKzgTVwg0ZWiCoQy6SxMebQVh8A==}
    engines: {node: '>=0.4.0'}
    hasBin: true
    dev: false

  /acorn@8.7.1:
    resolution: {integrity: sha512-Xx54uLJQZ19lKygFXOWsscKUbsBZW0CPykPhVQdhIeIwrbPmJzqeASDInc8nKBnp/JT6igTs82qPXz069H8I/A==}
    engines: {node: '>=0.4.0'}
    hasBin: true
    dev: true

  /acorn@8.9.0:
    resolution: {integrity: sha512-jaVNAFBHNLXspO543WnNNPZFRtavh3skAkITqD0/2aeMkKZTN+254PyhwxFYrk3vQ1xfY+2wbesJMs/JC8/PwQ==}
    engines: {node: '>=0.4.0'}
    hasBin: true

  /agent-base@6.0.2:
    resolution: {integrity: sha512-RZNwNclF7+MS/8bDg70amg32dyeZGZxiDuQmZxKLAlQjr3jGyLx+4Kkk58UO7D2QdgFIQCovuSuZESne6RG6XQ==}
    engines: {node: '>= 6.0.0'}
    dependencies:
      debug: 4.3.4(supports-color@8.1.1)
    transitivePeerDependencies:
      - supports-color

  /ajv-formats@2.1.1(ajv@8.12.0):
    resolution: {integrity: sha512-Wx0Kx52hxE7C18hkMEggYlEifqWZtYaRgouJor+WMdPnQyEK13vgEWyVNup7SoeeoLMsr4kf5h6dOW11I15MUA==}
    peerDependencies:
      ajv: ^8.0.0
    peerDependenciesMeta:
      ajv:
        optional: true
    dependencies:
      ajv: 8.12.0
    dev: true

  /ajv-keywords@3.5.2(ajv@6.12.6):
    resolution: {integrity: sha512-5p6WTN0DdTGVQk6VjcEju19IgaHudalcfabD7yhDGeA6bcQnmL+CpveLJq/3hvfwd1aof6L386Ougkx6RfyMIQ==}
    peerDependencies:
      ajv: ^6.9.1
    dependencies:
      ajv: 6.12.6
    dev: true

  /ajv@6.12.6:
    resolution: {integrity: sha512-j3fVLgvTo527anyYyJOGTYJbG+vnnQYvE0m5mmkc1TK+nxAppkCLMIL0aZ4dblVCNoGShhm+kzE4ZUykBoMg4g==}
    dependencies:
      fast-deep-equal: 3.1.3
      fast-json-stable-stringify: 2.1.0
      json-schema-traverse: 0.4.1
      uri-js: 4.4.1
    dev: true

  /ajv@8.12.0:
    resolution: {integrity: sha512-sRu1kpcO9yLtYxBKvqfTeh9KzZEwO3STyX1HT+4CaDzC6HpTGYhIhPIzj9XuKU7KYDwnaeh5hcOwjy1QuJzBPA==}
    dependencies:
      fast-deep-equal: 3.1.3
      json-schema-traverse: 1.0.0
      require-from-string: 2.0.2
      uri-js: 4.4.1
    dev: true

  /algoliasearch@4.14.3:
    resolution: {integrity: sha512-GZTEuxzfWbP/vr7ZJfGzIl8fOsoxN916Z6FY2Egc9q2TmZ6hvq5KfAxY89pPW01oW/2HDEKA8d30f9iAH9eXYg==}
    dependencies:
      '@algolia/cache-browser-local-storage': 4.14.3
      '@algolia/cache-common': 4.14.3
      '@algolia/cache-in-memory': 4.14.3
      '@algolia/client-account': 4.14.3
      '@algolia/client-analytics': 4.14.3
      '@algolia/client-common': 4.14.3
      '@algolia/client-personalization': 4.14.3
      '@algolia/client-search': 4.14.3
      '@algolia/logger-common': 4.14.3
      '@algolia/logger-console': 4.14.3
      '@algolia/requester-browser-xhr': 4.14.3
      '@algolia/requester-common': 4.14.3
      '@algolia/requester-node-http': 4.14.3
      '@algolia/transporter': 4.14.3
    dev: true

  /ansi-colors@4.1.1:
    resolution: {integrity: sha512-JoX0apGbHaUJBNl6yF+p6JAFYZ666/hhCGKN5t9QFjbJQKUU/g8MNbFDbvfrgKXvI1QpZplPOnwIo99lX/AAmA==}
    engines: {node: '>=6'}
    dev: true

  /ansi-colors@4.1.3:
    resolution: {integrity: sha512-/6w/C21Pm1A7aZitlI5Ni/2J6FFQN8i1Cvz3kHABAAbw93v/NlvKdVOqz7CCWz/3iv/JplRSEEZ83XION15ovw==}
    engines: {node: '>=6'}

  /ansi-escapes@4.3.2:
    resolution: {integrity: sha512-gKXj5ALrKWQLsYG9jlTRmR/xKluxHV+Z9QEwNIgCfM1/uwPMCuzVVnh5mwTd+OuBZcwSIMbqssNWRm1lE51QaQ==}
    engines: {node: '>=8'}
    dependencies:
      type-fest: 0.21.3
    dev: true

  /ansi-regex@5.0.1:
    resolution: {integrity: sha512-quJQXlTSUGL2LH9SUXo8VwsY4soanhgo6LNSm84E1LBcE8s3O0wpdiRzyR9z/ZZJMlMWv37qOOb9pdJlMUEKFQ==}
    engines: {node: '>=8'}

  /ansi-sequence-parser@1.1.0:
    resolution: {integrity: sha512-lEm8mt52to2fT8GhciPCGeCXACSz2UwIN4X2e2LJSnZ5uAbn2/dsYdOmUXq0AtWS5cpAupysIneExOgH0Vd2TQ==}
    dev: true

  /ansi-styles@3.2.1:
    resolution: {integrity: sha512-VT0ZI6kZRdTh8YyJw3SMbYm/u+NqfsAxEpWO0Pf9sq8/e94WxxOpPKx9FR1FlyCtOVDNOQ+8ntlqFxiRc+r5qA==}
    engines: {node: '>=4'}
    dependencies:
      color-convert: 1.9.3
    dev: true

  /ansi-styles@4.3.0:
    resolution: {integrity: sha512-zbB9rCJAT1rbjiVDb2hqKFHNYLxgtk8NURxZ3IZwD3F6NtxbXZQCnnSi1Lkx+IDohdPlFp222wVALIheZJQSEg==}
    engines: {node: '>=8'}
    dependencies:
      color-convert: 2.0.1

  /any-promise@1.3.0:
    resolution: {integrity: sha512-7UvmKalWRt1wgjL1RrGxoSJW/0QZFIegpeGvZG9kjp8vrRu55XTHbwnqq2GpXm9uLbcuhxm3IqX9OB4MZR1b2A==}
    dev: true

  /anymatch@3.1.2:
    resolution: {integrity: sha512-P43ePfOAIupkguHUycrc4qJ9kz8ZiuOUijaETwX7THt0Y/GNK7v0aa8rY816xWjZ7rJdA5XdMcpVFTKMq+RvWg==}
    engines: {node: '>= 8'}
    dependencies:
      normalize-path: 3.0.0
      picomatch: 2.3.1

  /append-field@1.0.0:
    resolution: {integrity: sha512-klpgFSWLW1ZEs8svjfb7g4qWY0YS5imI82dTg+QahUvJ8YqAY0P10Uk8tTyh9ZGuYEZEMaeJYCF5BFuX552hsw==}

  /aproba@2.0.0:
    resolution: {integrity: sha512-lYe4Gx7QT+MKGbDsA+Z+he/Wtef0BiwDOlK/XkBrdfsh9J/jPPXbX0tE9x9cl27Tmu5gg3QUbUrQYa/y+KOHPQ==}
    dev: false

  /archiver-utils@2.1.0:
    resolution: {integrity: sha512-bEL/yUb/fNNiNTuUz979Z0Yg5L+LzLxGJz8x79lYmR54fmTIb6ob/hNQgkQnIUDWIFjZVQwl9Xs356I6BAMHfw==}
    engines: {node: '>= 6'}
    dependencies:
      glob: 7.2.3
      graceful-fs: 4.2.11
      lazystream: 1.0.1
      lodash.defaults: 4.2.0
      lodash.difference: 4.5.0
      lodash.flatten: 4.4.0
      lodash.isplainobject: 4.0.6
      lodash.union: 4.6.0
      normalize-path: 3.0.0
      readable-stream: 2.3.8
    dev: false

  /archiver@5.3.1:
    resolution: {integrity: sha512-8KyabkmbYrH+9ibcTScQ1xCJC/CGcugdVIwB+53f5sZziXgwUh3iXlAlANMxcZyDEfTHMe6+Z5FofV8nopXP7w==}
    engines: {node: '>= 10'}
    dependencies:
      archiver-utils: 2.1.0
      async: 3.2.4
      buffer-crc32: 0.2.13
      readable-stream: 3.6.2
      readdir-glob: 1.1.3
      tar-stream: 2.2.0
      zip-stream: 4.1.0
    dev: false

  /are-we-there-yet@2.0.0:
    resolution: {integrity: sha512-Ci/qENmwHnsYo9xKIcUJN5LeDKdJ6R1Z1j9V/J5wyq8nh/mYPEpIKJbBZXtZjG04HiK7zV/p6Vs9952MrMeUIw==}
    engines: {node: '>=10'}
    dependencies:
      delegates: 1.0.0
      readable-stream: 3.6.0
    dev: false

  /arg@4.1.3:
    resolution: {integrity: sha512-58S9QDqG0Xx27YwPSt9fJxivjYl432YCwfDMfZ+71RAqUrZef7LrKQZ3LHLOwCS4FLNBplP533Zx895SeOCHvA==}
    dev: true

  /arg@5.0.2:
    resolution: {integrity: sha512-PYjyFOLKQ9y57JvQ6QLo8dAgNqswh8M1RMJYdQduT6xbWSgK36P/Z/v+p888pM69jMMfS8Xd8F6I1kQ/I9HUGg==}
    dev: true

  /argon2@0.30.3:
    resolution: {integrity: sha512-DoH/kv8c9127ueJSBxAVJXinW9+EuPA3EMUxoV2sAY1qDE5H9BjTyVF/aD2XyHqbqUWabgBkIfcP3ZZuGhbJdg==}
    engines: {node: '>=14.0.0'}
    requiresBuild: true
    dependencies:
      '@mapbox/node-pre-gyp': 1.0.10
      '@phc/format': 1.0.0
      node-addon-api: 5.0.0
    transitivePeerDependencies:
      - encoding
      - supports-color
    dev: false

  /argparse@1.0.10:
    resolution: {integrity: sha512-o5Roy6tNG4SL/FOkCAN6RzjiakZS25RLYFrcMttJqbdd8BWrnA+fGz57iN5Pb06pvBGvl5gQ0B48dJlslXvoTg==}
    dependencies:
      sprintf-js: 1.0.3
    dev: true

  /argparse@2.0.1:
    resolution: {integrity: sha512-8+9WqebbFzpX9OR+Wa6O29asIogeRMzcGtAINdpMHHyAg10f05aSFVBbcEqGf/PXw1EjAZ+q2/bEBg3DvurK3Q==}

  /array-buffer-byte-length@1.0.0:
    resolution: {integrity: sha512-LPuwb2P+NrQw3XhxGc36+XSvuBPopovXYTR9Ew++Du9Yb/bx5AzBfrIsBoj0EZUifjQU+sHL21sseZ3jerWO/A==}
    dependencies:
      call-bind: 1.0.2
      is-array-buffer: 3.0.2
    dev: true

  /array-flatten@1.1.1:
    resolution: {integrity: sha512-PCVAQswWemu6UdxsDFFX/+gVeYqKAod3D3UVm91jHwynguOwAvYPhx8nNlM++NqRcK6CxxpUafjmhIdKiHibqg==}

  /array-ify@1.0.0:
    resolution: {integrity: sha512-c5AMf34bKdvPhQ7tBGhqkgKNUzMr4WUs+WDtC2ZUGOUncbxKMTvqxYctiseW3+L4bA8ec+GcZ6/A/FW4m8ukng==}
    dev: true

  /array-timsort@1.0.3:
    resolution: {integrity: sha512-/+3GRL7dDAGEfM6TseQk/U+mi18TU2Ms9I3UlLdUMhz2hbvGNTKdj9xniwXfUqgYhHxRx0+8UnKkvlNwVU+cWQ==}
    dev: true

  /array-union@2.1.0:
    resolution: {integrity: sha512-HGyxoOTYUyCM6stUe6EJgnd4EoewAI7zMdfqO+kGjnlZmBDz/cR5pf8r/cR4Wq60sL/p0IkcjUEEPwS3GFrIyw==}
    engines: {node: '>=8'}
    dev: true

  /arrify@1.0.1:
    resolution: {integrity: sha512-3CYzex9M9FGQjCGMGyi6/31c8GJbgb0qGyrx5HWxPd0aCwh4cB2YjMb2Xf9UuoogrMrlO9cTqnB5rI5GHZTcUA==}
    engines: {node: '>=0.10.0'}
    dev: true

  /asap@2.0.6:
    resolution: {integrity: sha512-BSHWgDSAiKs50o2Re8ppvp3seVHXSRM44cdSsT9FfNEUUZLOGWVCsiWaRPWM1Znn+mqZ1OfVZ3z3DWEzSp7hRA==}

  /assert-never@1.2.1:
    resolution: {integrity: sha512-TaTivMB6pYI1kXwrFlEhLeGfOqoDNdTxjCdwRfFFkEA30Eu+k48W34nlok2EYWJfFFzqaEmichdNM7th6M5HNw==}
    dev: false

  /assertion-error@1.1.0:
    resolution: {integrity: sha512-jgsaNduz+ndvGyFt3uSuWqvy4lCnIJiovtouQN5JZHOKCS2QuhEdbcQHFhVksz2N2U9hXJo8odG7ETyWlEeuDw==}
    dev: true

  /ast-types@0.13.4:
    resolution: {integrity: sha512-x1FCFnFifvYDDzTaLII71vG5uvDwgtmDTEVWAxrgeiR8VjMONcCXJx7E+USjDtHlwFmt9MysbqgF9b9Vjr6w+w==}
    engines: {node: '>=4'}
    dependencies:
      tslib: 2.6.0
    dev: false

  /async-retry@1.3.3:
    resolution: {integrity: sha512-wfr/jstw9xNi/0teMHrRW7dsz3Lt5ARhYNZ2ewpadnhaIp5mbALhOAP+EAdsC7t4Z6wqsDVv9+W6gm1Dk9mEyw==}
    dependencies:
      retry: 0.13.1
    dev: false

  /async-validator@4.2.5:
    resolution: {integrity: sha512-7HhHjtERjqlNbZtqNqy2rckN/SpOOlmDliet+lP7k+eKZEjPk3DgyeU9lIXLdeLz0uBbbVp+9Qdow9wJWgwwfg==}
    dev: false

  /async@3.2.3:
    resolution: {integrity: sha512-spZRyzKL5l5BZQrr/6m/SqFdBN0q3OCI0f9rjfBzCMBIP4p75P620rR3gTmaksNOhmzgdxcaxdNfMy6anrbM0g==}
    dev: false
    optional: true

  /asynckit@0.4.0:
    resolution: {integrity: sha512-Oei9OH4tRh0YqU3GxhX79dM/mwVgvbZJaSNaRk+bshkj0S5cfHcgYakreBjrHwatXKbz+IoIdYLxrKim2MjW0Q==}

  /autoprefixer@10.4.14(postcss@8.4.26):
    resolution: {integrity: sha512-FQzyfOsTlwVzjHxKEqRIAdJx9niO6VCBCoEwax/VLSoQF29ggECcPuBqUMZ+u8jCZOPSy8b8/8KnuFbp0SaFZQ==}
    engines: {node: ^10 || ^12 || >=14}
    hasBin: true
    peerDependencies:
      postcss: ^8.1.0
    dependencies:
      browserslist: 4.21.5
      caniuse-lite: 1.0.30001464
      fraction.js: 4.2.0
      normalize-range: 0.1.2
      picocolors: 1.0.0
      postcss: 8.4.26
      postcss-value-parser: 4.2.0
    dev: true

  /available-typed-arrays@1.0.5:
    resolution: {integrity: sha512-DMD0KiN46eipeziST1LPP/STfDU0sufISXmjSgvVsoU2tqxctQeASejWcfNtxYKqETM1UxQ8sp2OrSBWpHY6sw==}
    engines: {node: '>= 0.4'}
    dev: true

  /await-event-emitter@2.0.2:
    resolution: {integrity: sha512-3+cjm1wr2MQz0bFM1f5F0pR9XUitF5/kaKUfeGXJWFKC57FgDY61BoQp/xzjjkxXCz8tw1S2fCpeHtxpTID9tA==}
    engines: {node: '>=10'}
    dependencies:
      is-promise: 4.0.0
    dev: true

  /axios-retry@3.5.1:
    resolution: {integrity: sha512-mQRJ4IyAUnYig14BQ4MnnNHHuH1cNH7NW4JxEUD6mNJwK6pwOY66wKLCwZ6Y0o3POpfStalqRC+J4+Hnn6Om7w==}
    dependencies:
      '@babel/runtime': 7.22.5
      is-retry-allowed: 2.2.0
    dev: false

  /axios@1.4.0:
    resolution: {integrity: sha512-S4XCWMEmzvo64T9GfvQDOXgYRDJ/wsSZc7Jvdgx5u1sd0JwsuPLqb3SYmusag+edF6ziyMensPVqLTSc1PiSEA==}
    dependencies:
      follow-redirects: 1.15.2
      form-data: 4.0.0
      proxy-from-env: 1.1.0
    transitivePeerDependencies:
      - debug
    dev: false

  /babel-walk@3.0.0-canary-5:
    resolution: {integrity: sha512-GAwkz0AihzY5bkwIY5QDR+LvsRQgB/B+1foMPvi0FZPMl5fjD7ICiznUiBdLYMH1QYe6vqu4gWYytZOccLouFw==}
    engines: {node: '>= 10.0.0'}
    dependencies:
      '@babel/types': 7.22.5
    dev: false

  /backo2@1.0.2:
    resolution: {integrity: sha512-zj6Z6M7Eq+PBZ7PQxl5NT665MvJdAkzp0f60nAJ+sLaSCBPMwVak5ZegFbgVCzFcCJTKFoMizvM5Ld7+JrRJHA==}
    dev: false

  /balanced-match@1.0.2:
    resolution: {integrity: sha512-3oSeUO0TMV67hN1AmbXsK4yaqU7tjiHlbxRDZOpH0KW9+CeX4bRAaX0Anxt0tx2MrpRpWwQaPwIlISEJhYU5Pw==}

  /base64-js@1.5.1:
    resolution: {integrity: sha512-AKpaYlHn8t4SVbOHCy+b5+KKgvR4vrsD8vbvrbiQJps7fKDTkjkDry6ji0rUJjC0kzbNePLwzxq8iypo41qeWA==}

  /batch@0.6.1:
    resolution: {integrity: sha512-x+VAiMRL6UPkx+kudNvxTl6hB2XNNCG2r+7wixVfIYwu/2HKRXimwQyaumLjMveWvT2Hkd/cAJw+QBMfJ/EKVw==}
    dev: false

  /big-integer@1.6.51:
    resolution: {integrity: sha512-GPEid2Y9QU1Exl1rpO9B2IPJGHPSupF5GnVIP0blYvNOMer2bTvSWs1jGOUg04hTmu67nmLsQ9TBo1puaotBHg==}
    engines: {node: '>=0.6'}
<<<<<<< HEAD
    dev: false
=======
    dev: true
>>>>>>> cd5b252e

  /binary-extensions@2.2.0:
    resolution: {integrity: sha512-jDctJ/IVQbZoJykoeHbhXpOlNBqGNcwXJKJog42E5HDPUwQTSdjCHdihjj0DlnheQ7blbT6dHOafNAiS8ooQKA==}
    engines: {node: '>=8'}

  /binary@0.3.0:
    resolution: {integrity: sha512-D4H1y5KYwpJgK8wk1Cue5LLPgmwHKYSChkbspQg5JtVuR5ulGckxfR62H3AE9UDkdMC8yyXlqYihuz3Aqg2XZg==}
    dependencies:
      buffers: 0.1.1
      chainsaw: 0.1.0
    dev: false

  /birpc@0.1.1:
    resolution: {integrity: sha512-B64AGL4ug2IS2jvV/zjTYDD1L+2gOJTT7Rv+VaK7KVQtQOo/xZbCDsh7g727ipckmU+QJYRqo5RcifVr0Kgcmg==}
    dev: true

  /bl@4.1.0:
    resolution: {integrity: sha512-1W07cM9gS6DcLperZfFSj+bWLtaPGSOHWhPiGzXmvVJbRLdG82sH/Kn8EtW1VqWVA54AKf2h5k5BbnIbwF3h6w==}
    dependencies:
      buffer: 5.7.1
      inherits: 2.0.4
<<<<<<< HEAD
      readable-stream: 3.6.2

  /block-stream2@2.1.0:
    resolution: {integrity: sha512-suhjmLI57Ewpmq00qaygS8UgEq2ly2PCItenIyhMqVjo4t4pGzqMvfgJuX8iWTeSDdfSSqS6j38fL4ToNL7Pfg==}
    dependencies:
      readable-stream: 3.6.2
    dev: false

  /bluebird@3.4.7:
    resolution: {integrity: sha512-iD3898SR7sWVRHbiQv+sHUtHnMvC1o3nW5rAcqnq3uOn07DSAppZYUkIGslDz6gXC7HfunPe7YVBgoEJASPcHA==}
    dev: false

=======
      readable-stream: 3.6.0
    dev: true

>>>>>>> cd5b252e
  /body-parser@1.20.1:
    resolution: {integrity: sha512-jWi7abTbYwajOytWCQc37VulmWiRae5RyTpaCyDcS5/lMdtwSz5lOpDE67srw/HYe35f1z3fDQw+3txg7gNtWw==}
    engines: {node: '>= 0.8', npm: 1.2.8000 || >= 1.4.16}
    dependencies:
      bytes: 3.1.2
      content-type: 1.0.5
      debug: 2.6.9
      depd: 2.0.0
      destroy: 1.2.0
      http-errors: 2.0.0
      iconv-lite: 0.4.24
      on-finished: 2.4.1
      qs: 6.11.0
      raw-body: 2.5.1
      type-is: 1.6.18
      unpipe: 1.0.0
    transitivePeerDependencies:
      - supports-color

  /body-parser@1.20.2:
    resolution: {integrity: sha512-ml9pReCu3M61kGlqoTm2umSXTlRTuGTx0bfYj+uIUKKYycG5NtSbeetV3faSU6R7ajOPw0g/J1PvK4qNy7s5bA==}
    engines: {node: '>= 0.8', npm: 1.2.8000 || >= 1.4.16}
    dependencies:
      bytes: 3.1.2
      content-type: 1.0.5
      debug: 2.6.9
      depd: 2.0.0
      destroy: 1.2.0
      http-errors: 2.0.0
      iconv-lite: 0.4.24
      on-finished: 2.4.1
      qs: 6.11.0
      raw-body: 2.5.2
      type-is: 1.6.18
      unpipe: 1.0.0
    transitivePeerDependencies:
      - supports-color

  /body-scroll-lock@4.0.0-beta.0:
    resolution: {integrity: sha512-a7tP5+0Mw3YlUJcGAKUqIBkYYGlYxk2fnCasq/FUph1hadxlTRjF+gAcZksxANnaMnALjxEddmSi/H3OR8ugcQ==}
    dev: true

  /boolbase@1.0.0:
    resolution: {integrity: sha512-JZOSA7Mo9sNGB8+UjSgzdLtokWAky1zbztM3WRLCbZ70/3cTANmQmOdR7y2g+J0e2WXywy1yS468tY+IruqEww==}

  /bowser@2.11.0:
    resolution: {integrity: sha512-AlcaJBi/pqqJBIQ8U9Mcpc9i8Aqxn88Skv5d+xBX006BY5u8N3mGLHa5Lgppa7L/HfwgwLgZ6NYs+Ag6uUmJRA==}
    dev: false

  /bplist-parser@0.2.0:
    resolution: {integrity: sha512-z0M+byMThzQmD9NILRniCUXYsYpjwnlO8N5uCFaCqIOpqRsJCrQL9NK3JsD67CN5a08nF5oIL2bD6loTdHOuKw==}
    engines: {node: '>= 5.10.0'}
    dependencies:
      big-integer: 1.6.51
    dev: true

  /brace-expansion@1.1.11:
    resolution: {integrity: sha512-iCuPHDFgrHX7H2vEI/5xpz07zSHB00TpugqhmYtVmMO6518mCuRMoOYFldEBl0g187ufozdaHgWKcYFb61qGiA==}
    dependencies:
      balanced-match: 1.0.2
      concat-map: 0.0.1

  /brace-expansion@2.0.1:
    resolution: {integrity: sha512-XnAIvQ8eM+kC6aULx6wuQiwVsnzsi9d3WxzV3FpWTGA19F621kwdbsAcFKXgKUHZWsy+mY6iL1sHTxWEFCytDA==}
    dependencies:
      balanced-match: 1.0.2

  /braces@3.0.2:
    resolution: {integrity: sha512-b8um+L1RzM3WDSzvhm6gIz1yfTbBt6YTlcEKAvsmqCZZFw46z626lVj9j1yEPW33H5H+lBQpZMP1k8l+78Ha0A==}
    engines: {node: '>=8'}
    dependencies:
      fill-range: 7.0.1

  /browser-stdout@1.3.1:
    resolution: {integrity: sha512-qhAVI1+Av2X7qelOfAIYwXONood6XlZE/fXaBSmW/T5SzLAmCgzi+eiWE7fUvbHaeNBQH13UftjpXxsfLkMpgw==}
    dev: true

  /browserslist@4.21.5:
    resolution: {integrity: sha512-tUkiguQGW7S3IhB7N+c2MV/HZPSCPAAiYBZXLsBhFB/PCy6ZKKsZrmBayHV9fdGV/ARIfJ14NkxKzRDjvp7L6w==}
    engines: {node: ^6 || ^7 || ^8 || ^9 || ^10 || ^11 || ^12 || >=13.7}
    hasBin: true
    dependencies:
      caniuse-lite: 1.0.30001464
      electron-to-chromium: 1.4.328
      node-releases: 2.0.10
      update-browserslist-db: 1.0.10(browserslist@4.21.5)
    dev: true

  /buffer-equal-constant-time@1.0.1:
    resolution: {integrity: sha512-zRpUiDwd/xk6ADqPMATG8vc9VPrkck7T07OIx0gnjmJAnHnTVXNQG3vfvWNuiZIkwu9KrKdA1iJKfsfTVxE6NA==}
    dev: false

  /buffer-from@1.1.2:
    resolution: {integrity: sha512-E+XQCRwSbaaiChtv6k6Dwgc+bx+Bs6vuKJHHl5kox/BaKbhiXzqQOwK4cO22yElGp2OCmjwVhT3HmxgyPGnJfQ==}

  /buffer-indexof-polyfill@1.0.2:
    resolution: {integrity: sha512-I7wzHwA3t1/lwXQh+A5PbNvJxgfo5r3xulgpYDB5zckTu/Z9oUK9biouBKQUjEqzaz3HnAT6TYoovmE+GqSf7A==}
    engines: {node: '>=0.10'}
    dev: false

  /buffer@5.7.1:
    resolution: {integrity: sha512-EHcyIPBQ4BSGlvjB16k5KgAJ27CIsHY/2JBmCRReo48y9rQ3MaUzWX3KVlBa4U7MyX02HdVj0K7C3WaB3ju7FQ==}
    dependencies:
      base64-js: 1.5.1
      ieee754: 1.2.1

  /buffers@0.1.1:
    resolution: {integrity: sha512-9q/rDEGSb/Qsvv2qvzIzdluL5k7AaJOTrw23z9reQthrbF7is4CtlT0DXyO1oei2DCp4uojjzQ7igaSHp1kAEQ==}
    engines: {node: '>=0.2.0'}
    dev: false

  /busboy@0.3.1:
    resolution: {integrity: sha512-y7tTxhGKXcyBxRKAni+awqx8uqaJKrSFSNFSeRG5CsWNdmy2BIK+6VGWEW7TZnIO/533mtMEA4rOevQV815YJw==}
    engines: {node: '>=4.5.0'}
    dependencies:
      dicer: 0.3.0
    dev: false

  /bundle-name@3.0.0:
    resolution: {integrity: sha512-PKA4BeSvBpQKQ8iPOGCSiell+N8P+Tf1DlwqmYhpe2gAhKPHn8EYOxVT+ShuGmhg8lN8XiSlS80yiExKXrURlw==}
    engines: {node: '>=12'}
    dependencies:
      run-applescript: 5.0.0
    dev: true

  /busboy@1.6.0:
    resolution: {integrity: sha512-8SFQbg/0hQ9xy3UNTB0YEnsNBbWfhf7RtnzpL7TkBiTBRfrQ9Fxcnz7VJsleJpyp6rVLvXiuORqjlHi5q+PYuA==}
    engines: {node: '>=10.16.0'}
    dependencies:
      streamsearch: 1.1.0

  /bytes@3.1.2:
    resolution: {integrity: sha512-/Nf7TyzTx6S3yRJObOAV7956r8cr2+Oj8AC5dt8wSP3BQAoeX58NoHyCU8P8zGkNXStjTSi6fzO6F0pBdcYbEg==}
    engines: {node: '>= 0.8'}

  /cac@6.7.14:
    resolution: {integrity: sha512-b6Ilus+c3RrdDk+JhLKUAQfzzgLEPy6wcXqS7f/xe1EETvsDP6GORG7SFuOs6cID5YkqchW/LXZbX5bc8j7ZcQ==}
    engines: {node: '>=8'}
    dev: true

  /cache-manager-redis-yet@4.1.2:
    resolution: {integrity: sha512-pM2K1ZlOv8gQpE1Z5mcDrfLj5CsNKVRiYua/SZ12j7LEDgfDeFVntI6JSgIw0siFSR/9P/FpG30scI3frHwibA==}
    engines: {node: '>= 16.17.0'}
    dependencies:
      '@redis/bloom': 1.2.0(@redis/client@1.5.8)
      '@redis/client': 1.5.8
      '@redis/graph': 1.1.0(@redis/client@1.5.8)
      '@redis/json': 1.0.4(@redis/client@1.5.8)
      '@redis/search': 1.1.3(@redis/client@1.5.8)
      '@redis/time-series': 1.0.4(@redis/client@1.5.8)
      cache-manager: 5.2.3
      redis: 4.6.7
    dev: false

  /cache-manager@5.2.3:
    resolution: {integrity: sha512-9OErI8fksFkxAMJ8Mco0aiZSdphyd90HcKiOMJQncSlU1yq/9lHHxrT8PDayxrmr9IIIZPOAEfXuGSD7g29uog==}
    dependencies:
      lodash.clonedeep: 4.5.0
      lru-cache: 9.1.2
    dev: false

  /call-bind@1.0.2:
    resolution: {integrity: sha512-7O+FbCihrB5WGbFYesctwmTKae6rOiIzmz1icreWJ+0aA7LJfuqhEso2T9ncpcFtzMQtzXf2QGGueWJGTYsqrA==}
    dependencies:
      function-bind: 1.1.1
      get-intrinsic: 1.2.0

  /callsites@3.1.0:
    resolution: {integrity: sha512-P8BjAsXvZS+VIDUI11hHCQEv74YT67YUi5JJFNWIqL235sBmjX4+qx9Muvls5ivyNENctx46xQLQ3aTuE7ssaQ==}
    engines: {node: '>=6'}
    dev: true

  /camel-case@3.0.0:
    resolution: {integrity: sha512-+MbKztAYHXPr1jNTSKQF52VpcFjwY5RkR7fxksV8Doo4KAYc5Fl4UJRgthBbTmEx8C54DqahhbLJkDwjI3PI/w==}
    dependencies:
      no-case: 2.3.2
      upper-case: 1.1.3
    dev: false

  /camel-case@4.1.2:
    resolution: {integrity: sha512-gxGWBrTT1JuMx6R+o5PTXMmUnhnVzLQ9SNutD4YqKtI6ap897t3tKECYla6gCWEkplXnlNybEkZg9GEGxKFCgw==}
    dependencies:
      pascal-case: 3.1.2
      tslib: 2.6.0
    dev: true

  /camelcase-css@2.0.1:
    resolution: {integrity: sha512-QOSvevhslijgYwRx6Rv7zKdMF8lbRmx+uQGx2+vDc+KI/eBnsy9kit5aj23AgGu3pa4t9AgwbnXWqS+iOY+2aA==}
    engines: {node: '>= 6'}
    dev: true

  /camelcase-keys@6.2.2:
    resolution: {integrity: sha512-YrwaA0vEKazPBkn0ipTiMpSajYDSe+KjQfrjhcBMxJt/znbvlHd8Pw/Vamaz5EB4Wfhs3SUR3Z9mwRu/P3s3Yg==}
    engines: {node: '>=8'}
    dependencies:
      camelcase: 5.3.1
      map-obj: 4.3.0
      quick-lru: 4.0.1
    dev: true

  /camelcase@5.3.1:
    resolution: {integrity: sha512-L28STB170nwWS63UjtlEOE3dldQApaJXZkOI1uMFfzf3rRuPegHaHesyee+YxQ+W6SvRDQV6UrdOdRiR153wJg==}
    engines: {node: '>=6'}
    dev: true

  /camelcase@6.3.0:
    resolution: {integrity: sha512-Gmy6FhYlCY7uOElZUSbxo2UCDH8owEk996gkbrpsgGtrJLM3J7jGxl9Ic7Qwwj4ivOE5AWZWRMecDdF7hqGjFA==}
    engines: {node: '>=10'}
    dev: true

  /caniuse-lite@1.0.30001464:
    resolution: {integrity: sha512-oww27MtUmusatpRpCGSOneQk2/l5czXANDSFvsc7VuOQ86s3ANhZetpwXNf1zY/zdfP63Xvjz325DAdAoES13g==}
    dev: true

  /capital-case@1.0.4:
    resolution: {integrity: sha512-ds37W8CytHgwnhGGTi88pcPyR15qoNkOpYwmMMfnWqqWgESapLqvDx6huFjQ5vqWSn2Z06173XNA7LtMOeUh1A==}
    dependencies:
      no-case: 3.0.4
      tslib: 2.6.0
      upper-case-first: 2.0.2
    dev: true

  /case-anything@2.1.10:
    resolution: {integrity: sha512-JczJwVrCP0jPKh05McyVsuOg6AYosrB9XWZKbQzXeDAm2ClE/PJE/BcrrQrVyGYH7Jg8V/LDupmyL4kFlVsVFQ==}
    engines: {node: '>=12.13'}
    dev: false

  /chai-as-promised@7.1.1(chai@4.3.7):
    resolution: {integrity: sha512-azL6xMoi+uxu6z4rhWQ1jbdUhOMhis2PvscD/xjLqNMkv3BPPp2JyyuTHOrf9BOosGpNQ11v6BKv/g57RXbiaA==}
    peerDependencies:
      chai: '>= 2.1.2 < 5'
    dependencies:
      chai: 4.3.7
      check-error: 1.0.2
    dev: true

  /chai@4.3.7:
    resolution: {integrity: sha512-HLnAzZ2iupm25PlN0xFreAlBA5zaBSv3og0DdeGA4Ar6h6rJ3A0rolRUKJhSF2V10GZKDgWF/VmAEsNWjCRB+A==}
    engines: {node: '>=4'}
    dependencies:
      assertion-error: 1.1.0
      check-error: 1.0.2
      deep-eql: 4.1.3
      get-func-name: 2.0.0
      loupe: 2.3.6
      pathval: 1.1.1
      type-detect: 4.0.8
    dev: true

  /chainsaw@0.1.0:
    resolution: {integrity: sha512-75kWfWt6MEKNC8xYXIdRpDehRYY/tNSgwKaJq+dbbDcxORuVrrQ+SEHoWsniVn9XPYfP4gmdWIeDk/4YNp1rNQ==}
    dependencies:
      traverse: 0.3.9
    dev: false

  /chalk@2.4.2:
    resolution: {integrity: sha512-Mti+f9lpJNcwF4tWV8/OrTTtF1gZi+f8FqlyAdouralcFWFQWF2+NgCHShjkCb+IFBLq9buZwE1xckQU4peSuQ==}
    engines: {node: '>=4'}
    dependencies:
      ansi-styles: 3.2.1
      escape-string-regexp: 1.0.5
      supports-color: 5.5.0
    dev: true

  /chalk@4.1.2:
    resolution: {integrity: sha512-oKnbhFyRIXpUuez8iBMmyEa4nbj4IOQyuhc/wy9kY7/WVPcwIO9VA668Pu8RkO7+0G76SLROeyw9CpQ061i4mA==}
    engines: {node: '>=10'}
    dependencies:
      ansi-styles: 4.3.0
      supports-color: 7.2.0

  /change-case@4.1.2:
    resolution: {integrity: sha512-bSxY2ws9OtviILG1EiY5K7NNxkqg/JnRnFxLtKQ96JaviiIxi7djMrSd0ECT9AC+lttClmYwKw53BWpOMblo7A==}
    dependencies:
      camel-case: 4.1.2
      capital-case: 1.0.4
      constant-case: 3.0.4
      dot-case: 3.0.4
      header-case: 2.0.4
      no-case: 3.0.4
      param-case: 3.0.4
      pascal-case: 3.1.2
      path-case: 3.0.4
      sentence-case: 3.0.4
      snake-case: 3.0.4
      tslib: 2.6.0
    dev: true

  /character-parser@2.2.0:
    resolution: {integrity: sha512-+UqJQjFEFaTAs3bNsF2j2kEN1baG/zghZbdqoYEDxGZtJo9LBzl1A+m0D4n3qKx8N2FNv8/Xp6yV9mQmBuptaw==}
    dependencies:
      is-regex: 1.1.4
    dev: false

  /chardet@0.7.0:
    resolution: {integrity: sha512-mT8iDcrh03qDGRRmoA2hmBJnxpllMR+0/0qlzjqZES6NdiWDcZkCNAk4rPFZ9Q85r27unkiNNg8ZOiwZXBHwcA==}
    dev: true

  /check-error@1.0.2:
    resolution: {integrity: sha512-BrgHpW9NURQgzoNyjfq0Wu6VFO6D7IZEmJNdtgNqpzGG8RuNFHt2jQxWlAs4HMe119chBnv+34syEZtc6IhLtA==}
    dev: true

  /cheerio-select@1.6.0:
    resolution: {integrity: sha512-eq0GdBvxVFbqWgmCm7M3XGs1I8oLy/nExUnh6oLqmBditPO9AqQJrkslDpMun/hZ0yyTs8L0m85OHp4ho6Qm9g==}
    dependencies:
      css-select: 4.3.0
      css-what: 6.1.0
      domelementtype: 2.3.0
      domhandler: 4.3.1
      domutils: 2.8.0
    dev: false

  /cheerio@1.0.0-rc.10:
    resolution: {integrity: sha512-g0J0q/O6mW8z5zxQ3A8E8J1hUgp4SMOvEoW/x84OwyHKe/Zccz83PVT4y5Crcr530FV6NgmKI1qvGTKVl9XXVw==}
    engines: {node: '>= 6'}
    dependencies:
      cheerio-select: 1.6.0
      dom-serializer: 1.4.1
      domhandler: 4.3.1
      htmlparser2: 6.1.0
      parse5: 6.0.1
      parse5-htmlparser2-tree-adapter: 6.0.1
      tslib: 2.6.0
    dev: false

  /chokidar@3.5.3:
    resolution: {integrity: sha512-Dr3sfKRP6oTcjf2JmUmFJfeVMvXBdegxB0iVQ5eb2V10uFJUCAS8OByZdVAyVb8xXNz3GjjTgj9kLWsZTqE6kw==}
    engines: {node: '>= 8.10.0'}
    dependencies:
      anymatch: 3.1.2
      braces: 3.0.2
      glob-parent: 5.1.2
      is-binary-path: 2.1.0
      is-glob: 4.0.3
      normalize-path: 3.0.0
      readdirp: 3.6.0
    optionalDependencies:
      fsevents: 2.3.2

  /chownr@2.0.0:
    resolution: {integrity: sha512-bIomtDF5KGpdogkLd9VspvFzk9KfpyyGlS8YFVZl7TGPBHL5snIOnxeshwVgPteQ9b4Eydl+pVbIyE1DcvCWgQ==}
    engines: {node: '>=10'}
    dev: false

  /chrome-trace-event@1.0.3:
    resolution: {integrity: sha512-p3KULyQg4S7NIHixdwbGX+nFHkoBiA4YQmyWtjb8XngSKV124nJmRysgAeujbUVb15vh+RvFUfCPqU7rXk+hZg==}
    engines: {node: '>=6.0'}
    dev: true

  /class-transformer@0.5.1:
    resolution: {integrity: sha512-SQa1Ws6hUbfC98vKGxZH3KFY0Y1lm5Zm0SY8XX9zbK7FJCyVEac3ATW0RIpwzW+oOfmHE5PMPufDG9hCfoEOMw==}

  /class-validator@0.14.0:
    resolution: {integrity: sha512-ct3ltplN8I9fOwUd8GrP8UQixwff129BkEtuWDKL5W45cQuLd19xqmTLu5ge78YDm/fdje6FMt0hGOhl0lii3A==}
    dependencies:
      '@types/validator': 13.7.11
      libphonenumber-js: 1.10.15
      validator: 13.7.0

  /clean-css@4.2.4:
    resolution: {integrity: sha512-EJUDT7nDVFDvaQgAo2G/PJvxmp1o/c6iXLbswsBbUFXi1Nr+AjA2cKmfbKDMjMvzEe75g3P6JkaDDAKk96A85A==}
    engines: {node: '>= 4.0'}
    dependencies:
      source-map: 0.6.1
    dev: false

  /cli-cursor@3.1.0:
    resolution: {integrity: sha512-I/zHAwsKf9FqGoXM4WWRACob9+SNukZTd94DWF57E4toouRulbCxcUh6RKUEOQlYTHJnzkPMySvPNaaSLNfLZw==}
    engines: {node: '>=8'}
    dependencies:
      restore-cursor: 3.1.0
    dev: true

  /cli-spinners@2.6.1:
    resolution: {integrity: sha512-x/5fWmGMnbKQAaNwN+UZlV79qBLM9JFnJuJ03gIi5whrob0xV0ofNVHy9DhwGdsMJQc2OKv0oGmLzvaqvAVv+g==}
    engines: {node: '>=6'}
    dev: true

  /cli-table3@0.6.3:
    resolution: {integrity: sha512-w5Jac5SykAeZJKntOxJCrm63Eg5/4dhMWIcuTbo9rpE+brgaSZo0RuNJZeOyMgsUdhDeojvgyQLmjI+K50ZGyg==}
    engines: {node: 10.* || >= 12.*}
    dependencies:
      string-width: 4.2.3
    optionalDependencies:
      '@colors/colors': 1.5.0
    dev: true

  /cli-width@3.0.0:
    resolution: {integrity: sha512-FxqpkPPwu1HjuN93Omfm4h8uIanXofW0RxVEW3k5RKx+mJJYSthzNhp32Kzxxy3YAEZ/Dc/EWN1vZRY0+kOhbw==}
    engines: {node: '>= 10'}
    dev: true

  /cliui@7.0.4:
    resolution: {integrity: sha512-OcRE68cOsVMXp1Yvonl/fzkQOyjLSu/8bhPDfQt0e0/Eb283TKP20Fs2MqoPsr9SwA595rRCA+QMzYc9nBP+JQ==}
    dependencies:
      string-width: 4.2.3
      strip-ansi: 6.0.1
      wrap-ansi: 7.0.0

  /cliui@8.0.1:
    resolution: {integrity: sha512-BSeNnyus75C4//NQ9gQt1/csTXyo/8Sb+afLAkzAptFuMsod9HFokGNudZpi/oQV73hnVK+sR+5PVRMd+Dr7YQ==}
    engines: {node: '>=12'}
    dependencies:
      string-width: 4.2.3
      strip-ansi: 6.0.1
      wrap-ansi: 7.0.0
    dev: true

  /clone@1.0.4:
    resolution: {integrity: sha512-JQHZ2QMW6l3aH/j6xCqQThY/9OH4D/9ls34cgkUBiEeocRTU04tHfKPBsUK1PqZCUQM7GiA0IIXJSuXHI64Kbg==}
    engines: {node: '>=0.8'}
    dev: true

  /cluster-key-slot@1.1.2:
    resolution: {integrity: sha512-RMr0FhtfXemyinomL4hrWcYJxmX6deFdCxpJzhDttxgO1+bcCnkk+9drydLVDmAMG7NE6aN/fl4F7ucU/90gAA==}
    engines: {node: '>=0.10.0'}
    dev: false

  /code-block-writer@11.0.3:
    resolution: {integrity: sha512-NiujjUFB4SwScJq2bwbYUtXbZhBSlY6vYzm++3Q6oC+U+injTqfPYFK8wS9COOmb2lueqp0ZRB4nK1VYeHgNyw==}
    dev: true

  /color-convert@1.9.3:
    resolution: {integrity: sha512-QfAUtd+vFdAtFQcC8CCyYt1fYWxSqAiK2cSD6zDB8N3cpsEBAvRxp9zOGg6G/SHHJYAT88/az/IuDGALsNVbGg==}
    dependencies:
      color-name: 1.1.3
    dev: true

  /color-convert@2.0.1:
    resolution: {integrity: sha512-RRECPsj7iu/xb5oKYcsFHSppFNnsj/52OVTRKb4zP5onXwVF3zVmmToNcOfGC+CRDpfK/U584fMg38ZHCaElKQ==}
    engines: {node: '>=7.0.0'}
    dependencies:
      color-name: 1.1.4

  /color-name@1.1.3:
    resolution: {integrity: sha512-72fSenhMw2HZMTVHeCA9KCmpEIbzWiQsjN+BHcBbS9vr1mtt+vJjPdksIBNUmKAW8TFUDPJK5SUU3QhE9NEXDw==}
    dev: true

  /color-name@1.1.4:
    resolution: {integrity: sha512-dOy+3AuW3a2wNbZHIuMZpTcgjGuLU/uBL/ubcZF9OXbDo8ff4O8yVp5Bf0efS8uEoYo5q4Fx7dY9OgQGXgAsQA==}

  /color-support@1.1.3:
    resolution: {integrity: sha512-qiBjkpbMLO/HL68y+lh4q0/O1MZFj2RX6X/KmMa3+gJD3z+WwI1ZzDHysvqHGS3mP6mznPckpXmw1nI9cJjyRg==}
    hasBin: true
    dev: false

  /combined-stream@1.0.8:
    resolution: {integrity: sha512-FQN4MRfuJeHf7cBbBMJFXhKSDq+2kAArBlmRBvcvFE5BB1HZKXtSFASDhdlz9zOYwxh8lDdnvmMOe/+5cdoEdg==}
    engines: {node: '>= 0.8'}
    dependencies:
      delayed-stream: 1.0.0

  /commander@2.20.3:
    resolution: {integrity: sha512-GpVkmM8vF2vQUkj2LvZmD35JxeJOLCwJ9cUkugyk2nuhbv3+mJvpLYYt+0+USMxE+oj+ey/lJEnhZw75x/OMcQ==}

  /commander@4.1.1:
    resolution: {integrity: sha512-NOKm8xhkzAjzFx8B2v5OAHT+u5pRQc2UCa2Vq9jYL/31o2wi9mxBA7LIFs3sV5VSC49z6pEhfbMULvShKj26WA==}
    engines: {node: '>= 6'}
    dev: true

  /commander@5.1.0:
    resolution: {integrity: sha512-P0CysNDQ7rtVw4QIQtm+MRxV66vKFSvlsQvGYXZWR3qFU0jlMKHZZZgw8e+8DSah4UDKMqnknRDQz+xuQXQ/Zg==}
    engines: {node: '>= 6'}
    dev: false

  /commander@8.3.0:
    resolution: {integrity: sha512-OkTL9umf+He2DZkUq8f8J9of7yL6RJKI24dVITBmNfZBmri9zYZQrKkuXiKhyfPSu8tUhnVBB1iKXevvnlR4Ww==}
    engines: {node: '>= 12'}
    dev: true

  /comment-json@4.2.3:
    resolution: {integrity: sha512-SsxdiOf064DWoZLH799Ata6u7iV658A11PlWtZATDlXPpKGJnbJZ5Z24ybixAi+LUUqJ/GKowAejtC5GFUG7Tw==}
    engines: {node: '>= 6'}
    dependencies:
      array-timsort: 1.0.3
      core-util-is: 1.0.3
      esprima: 4.0.1
      has-own-prop: 2.0.0
      repeat-string: 1.6.1
    dev: true

  /compare-func@2.0.0:
    resolution: {integrity: sha512-zHig5N+tPWARooBnb0Zx1MFcdfpyJrfTJ3Y5L+IFvUm8rM74hHz66z0gw0x4tijh5CorKkKUCnW82R2vmpeCRA==}
    dependencies:
      array-ify: 1.0.0
      dot-prop: 5.3.0
    dev: true

  /component-emitter@1.3.0:
    resolution: {integrity: sha512-Rd3se6QB+sO1TwqZjscQrurpEPIfO0/yYnSin6Q/rD3mOutHvUrCAhJub3r90uNb+SESBuE0QYoB90YdfatsRg==}

  /compress-commons@4.1.1:
    resolution: {integrity: sha512-QLdDLCKNV2dtoTorqgxngQCMA+gWXkM/Nwu7FpeBhk/RdkzimqC3jueb/FDmaZeXh+uby1jkBqE3xArsLBE5wQ==}
    engines: {node: '>= 10'}
    dependencies:
      buffer-crc32: 0.2.13
      crc32-stream: 4.0.2
      normalize-path: 3.0.0
      readable-stream: 3.6.2
    dev: false

  /concat-map@0.0.1:
    resolution: {integrity: sha512-/Srv4dswyQNBfohGpz9o6Yb3Gz3SrUDqBH5rTuhGR7ahtlbYKnVxw2bCFMRljaA7EXHaXZ8wsHdodFvbkhKmqg==}

  /concat-stream@1.6.2:
    resolution: {integrity: sha512-27HBghJxjiZtIk3Ycvn/4kbJk/1uZuJFfuPEns6LaEvpvG1f0hTea8lilrouyo9mVc2GWdcEZ8OLoGmSADlrCw==}
    engines: {'0': node >= 0.8}
    dependencies:
      buffer-from: 1.1.2
      inherits: 2.0.4
      readable-stream: 2.3.7
      typedarray: 0.0.6

  /config-chain@1.1.13:
    resolution: {integrity: sha512-qj+f8APARXHrM0hraqXYb2/bOVSV4PvJQlNZ/DVj0QrmNM2q2euizkeuVckQ57J+W0mRH6Hvi+k50M4Jul2VRQ==}
    dependencies:
      ini: 1.3.8
      proto-list: 1.2.4
    dev: false

  /connect@3.7.0:
    resolution: {integrity: sha512-ZqRXc+tZukToSNmh5C2iWMSoV3X1YUcPbqEM4DkEG5tNQXrQUZCNVGGv3IuicnkMtPfGf3Xtp8WCXs295iQ1pQ==}
    engines: {node: '>= 0.10.0'}
    dependencies:
      debug: 2.6.9
      finalhandler: 1.1.2
      parseurl: 1.3.3
      utils-merge: 1.0.1
    transitivePeerDependencies:
      - supports-color
    dev: true

  /consola@2.15.3:
    resolution: {integrity: sha512-9vAdYbHj6x2fLKC4+oPH0kFzY/orMZyG2Aj+kNylHxKGJ/Ed4dpNyAQYwJOdqO4zdM7XpVHmyejQDcQHrnuXbw==}

  /console-control-strings@1.1.0:
    resolution: {integrity: sha512-ty/fTekppD2fIwRvnZAVdeOiGd1c7YXEixbgJTNzqcxJWKQnjJ/V1bNEEE6hygpM3WjwHFUVK6HTjWSzV4a8sQ==}
    dev: false

  /constant-case@3.0.4:
    resolution: {integrity: sha512-I2hSBi7Vvs7BEuJDr5dDHfzb/Ruj3FyvFyh7KLilAjNQw3Be+xgqUBA2W6scVEcL0hL1dwPRtIqEPVUCKkSsyQ==}
    dependencies:
      no-case: 3.0.4
      tslib: 2.6.0
      upper-case: 2.0.2
    dev: true

  /constantinople@4.0.1:
    resolution: {integrity: sha512-vCrqcSIq4//Gx74TXXCGnHpulY1dskqLTFGDmhrGxzeXL8lF8kvXv6mpNWlJj1uD4DW23D4ljAqbY4RRaaUZIw==}
    dependencies:
      '@babel/parser': 7.22.5
      '@babel/types': 7.22.5
    dev: false

  /content-disposition@0.5.4:
    resolution: {integrity: sha512-FveZTNuGw04cxlAiWbzi6zTAL/lhehaWbTtgluJh4/E95DqMwTmha3KZN1aAWA8cFIhHzMZUvLevkw5Rqk+tSQ==}
    engines: {node: '>= 0.6'}
    dependencies:
      safe-buffer: 5.2.1

  /content-type@1.0.5:
    resolution: {integrity: sha512-nTjqfcBFEipKdXCv4YDQWCfmcLZKm81ldF0pAopTvyrFGVbcR6P/VAAd5G7N+0tTr8QqiU0tFadD6FK4NtJwOA==}
    engines: {node: '>= 0.6'}

  /conventional-changelog-angular@5.0.13:
    resolution: {integrity: sha512-i/gipMxs7s8L/QeuavPF2hLnJgH6pEZAttySB6aiQLWcX3puWDL3ACVmvBhJGxnAy52Qc15ua26BufY6KpmrVA==}
    engines: {node: '>=10'}
    dependencies:
      compare-func: 2.0.0
      q: 1.5.1
    dev: true

  /conventional-changelog-conventionalcommits@5.0.0:
    resolution: {integrity: sha512-lCDbA+ZqVFQGUj7h9QBKoIpLhl8iihkO0nCTyRNzuXtcd7ubODpYB04IFy31JloiJgG0Uovu8ot8oxRzn7Nwtw==}
    engines: {node: '>=10'}
    dependencies:
      compare-func: 2.0.0
      lodash: 4.17.21
      q: 1.5.1
    dev: true

  /conventional-commits-parser@3.2.4:
    resolution: {integrity: sha512-nK7sAtfi+QXbxHCYfhpZsfRtaitZLIA6889kFIouLvz6repszQDgxBu7wf2WbU+Dco7sAnNCJYERCwt54WPC2Q==}
    engines: {node: '>=10'}
    hasBin: true
    dependencies:
      JSONStream: 1.3.5
      is-text-path: 1.0.1
      lodash: 4.17.21
      meow: 8.1.2
      split2: 3.2.2
      through2: 4.0.2
    dev: true

  /cookie-parser@1.4.6:
    resolution: {integrity: sha512-z3IzaNjdwUC2olLIB5/ITd0/setiaFMLYiZJle7xg5Fe9KWAceil7xszYfHHBtDFYLSgJduS2Ty0P1uJdPDJeA==}
    engines: {node: '>= 0.8.0'}
    dependencies:
      cookie: 0.4.1
      cookie-signature: 1.0.6
    dev: false

  /cookie-signature@1.0.6:
    resolution: {integrity: sha512-QADzlaHc8icV8I7vbaJXJwod9HWYp8uCqf1xa4OfNu1T7JVxQIrUgOWtHdNDtPiywmFbiS12VjotIXLrKM3orQ==}

  /cookie@0.4.1:
    resolution: {integrity: sha512-ZwrFkGJxUR3EIoXtO+yVE69Eb7KlixbaeAWfBQB9vVsNn/o+Yw69gBWSSDK825hQNdN+wF8zELf3dFNl/kxkUA==}
    engines: {node: '>= 0.6'}
    dev: false

  /cookie@0.5.0:
    resolution: {integrity: sha512-YZ3GUyn/o8gfKJlnlX7g7xq4gyO6OSuhGPKaaGssGB2qgDUS0gPgtTvoyZLTt9Ab6dC4hfc9dV5arkvc/OCmrw==}
    engines: {node: '>= 0.6'}

  /cookiejar@2.1.3:
    resolution: {integrity: sha512-JxbCBUdrfr6AQjOXrxoTvAMJO4HBTUIlBzslcJPAz+/KT8yk53fXun51u+RenNYvad/+Vc2DIz5o9UxlCDymFQ==}

  /core-util-is@1.0.3:
    resolution: {integrity: sha512-ZQBvi1DcpJ4GDqanjucZ2Hj3wEO5pZDS89BWbkcrvdxksJorwUDDZamX9ldFkp9aw2lmBDLgkObEA4DWNJ9FYQ==}

  /cors@2.8.5:
    resolution: {integrity: sha512-KIHbLJqu73RGr/hnbrO9uBeixNGuvSQjul/jdFvS/KFSIH1hWVd1ng7zOHx+YrEfInLG7q4n6GHQ9cDtxv/P6g==}
    engines: {node: '>= 0.10'}
    dependencies:
      object-assign: 4.1.1
      vary: 1.1.2

  /cosmiconfig-typescript-loader@4.3.0(@types/node@18.16.19)(cosmiconfig@8.0.0)(ts-node@10.9.1)(typescript@5.1.6):
    resolution: {integrity: sha512-NTxV1MFfZDLPiBMjxbHRwSh5LaLcPMwNdCutmnHJCKoVnlvldPWlllonKwrsRJ5pYZBIBGRWWU2tfvzxgeSW5Q==}
    engines: {node: '>=12', npm: '>=6'}
    peerDependencies:
      '@types/node': '*'
      cosmiconfig: '>=7'
      ts-node: '>=10'
      typescript: '>=3'
    dependencies:
      '@types/node': 18.16.19
      cosmiconfig: 8.0.0
      ts-node: 10.9.1(@types/node@18.16.19)(typescript@5.1.6)
      typescript: 5.1.6
    dev: true

  /cosmiconfig@7.0.1:
    resolution: {integrity: sha512-a1YWNUV2HwGimB7dU2s1wUMurNKjpx60HxBB6xUM8Re+2s1g1IIfJvFR0/iCF+XHdE0GMTKTuLR32UQff4TEyQ==}
    engines: {node: '>=10'}
    dependencies:
      '@types/parse-json': 4.0.0
      import-fresh: 3.3.0
      parse-json: 5.2.0
      path-type: 4.0.0
      yaml: 1.10.2
    dev: true

  /cosmiconfig@8.0.0:
    resolution: {integrity: sha512-da1EafcpH6b/TD8vDRaWV7xFINlHlF6zKsGwS1TsuVJTZRkquaS5HTMq7uq6h31619QjbsYl21gVDOm32KM1vQ==}
    engines: {node: '>=14'}
    dependencies:
      import-fresh: 3.3.0
      js-yaml: 4.1.0
      parse-json: 5.2.0
      path-type: 4.0.0
    dev: true

  /crc-32@1.2.2:
    resolution: {integrity: sha512-ROmzCKrTnOwybPcJApAA6WBWij23HVfGVNKqqrZpuyZOHqK2CwHSvpGuyt/UNNvaIjEd8X5IFGp4Mh+Ie1IHJQ==}
    engines: {node: '>=0.8'}
    hasBin: true
    dev: false

  /crc32-stream@4.0.2:
    resolution: {integrity: sha512-DxFZ/Hk473b/muq1VJ///PMNLj0ZMnzye9thBpmjpJKCc5eMgB95aK8zCGrGfQ90cWo561Te6HK9D+j4KPdM6w==}
    engines: {node: '>= 10'}
    dependencies:
      crc-32: 1.2.2
      readable-stream: 3.6.2
    dev: false

  /create-require@1.1.1:
    resolution: {integrity: sha512-dcKFX3jn0MpIaXjisoRvexIJVEKzaq7z2rZKxf+MSr9TkdmHmsU4m2lcLojrj/FHl8mk5VxMmYA+ftRkP/3oKQ==}
    dev: true

  /crelt@1.0.5:
    resolution: {integrity: sha512-+BO9wPPi+DWTDcNYhr/W90myha8ptzftZT+LwcmUbbok0rcP/fequmFYCw8NMoH7pkAZQzU78b3kYrlua5a9eA==}

  /cross-spawn@7.0.3:
    resolution: {integrity: sha512-iRDPJKUPVEND7dHPO8rkbOnPpyDygcDFtWjpeWNCgy8WP2rXcxXL8TskReQl6OrB2G7+UJrags1q15Fudc7G6w==}
    engines: {node: '>= 8'}
    dependencies:
      path-key: 3.1.1
      shebang-command: 2.0.0
      which: 2.0.2
    dev: true

  /css-render@0.15.12:
    resolution: {integrity: sha512-eWzS66patiGkTTik+ipO9qNGZ+uNuGyTmnz6/+EJIiFg8+3yZRpnMwgFo8YdXhQRsiePzehnusrxVvugNjXzbw==}
    dependencies:
      '@emotion/hash': 0.8.0
      csstype: 3.0.11
    dev: false

  /css-rules@1.1.0:
    resolution: {integrity: sha512-7L6krLIRwAEVCaVKyCEL6PQjQXUmf8DM9bWYKutlZd0DqOe0SiKIGQOkFb59AjDBb+3If7SDp3X8UlzDAgYSow==}
    dependencies:
      cssom: 0.5.0
    dev: false

  /css-select@4.3.0:
    resolution: {integrity: sha512-wPpOYtnsVontu2mODhA19JrqWxNsfdatRKd64kmpRbQgh1KtItko5sTnEpPdpSaJszTOhEMlF/RPz28qj4HqhQ==}
    dependencies:
      boolbase: 1.0.0
      css-what: 6.1.0
      domhandler: 4.3.1
      domutils: 2.8.0
      nth-check: 2.1.1
    dev: false

  /css-what@6.1.0:
    resolution: {integrity: sha512-HTUrgRJ7r4dsZKU6GjmpfRK1O76h97Z8MfS1G0FozR+oF2kG6Vfe8JE6zwrkbxigziPHinCJ+gCPjA9EaBDtRw==}
    engines: {node: '>= 6'}
    dev: false

  /cssesc@3.0.0:
    resolution: {integrity: sha512-/Tb/JcjK111nNScGob5MNtsntNM1aCNUDipB/TkwZFhyDrrE47SOx/18wF2bbjgc3ZzCSKW1T5nt5EbFoAz/Vg==}
    engines: {node: '>=4'}
    hasBin: true
    dev: true

  /cssfilter@0.0.10:
    resolution: {integrity: sha512-FAaLDaplstoRsDR8XGYH51znUN0UY7nMc6Z9/fvE8EXGwvJE9hu7W2vHwx1+bd6gCYnln9nLbzxFTrcO9YQDZw==}
    dev: false

  /cssom@0.3.8:
    resolution: {integrity: sha512-b0tGHbfegbhPJpxpiBPU2sCkigAqtM9O121le6bbOlgyV+NyGyCmVfJ6QW9eRjz8CpNfWEOYBIMIGRYkLwsIYg==}
    dev: true

  /cssom@0.5.0:
    resolution: {integrity: sha512-iKuQcq+NdHqlAcwUY0o/HL69XQrUaQdMjmStJ8JFmUaiiQErlhrmuigkg/CU4E2J0IyUKUrMAgl36TvN67MqTw==}

  /cssstyle@2.3.0:
    resolution: {integrity: sha512-AZL67abkUzIuvcHqk7c09cezpGNcxUxU4Ioi/05xHk4DQeTkWmGYftIE6ctU6AEt+Gn4n1lDStOtj7FKycP71A==}
    engines: {node: '>=8'}
    dependencies:
      cssom: 0.3.8
    dev: true

  /csstype@3.0.11:
    resolution: {integrity: sha512-sa6P2wJ+CAbgyy4KFssIb/JNMLxFvKF1pCYCSXS8ZMuqZnMsrxqI2E5sPyoTpxoPU/gVZMzr2zjOfg8GIZOMsw==}
    dev: false

  /csstype@3.1.2:
    resolution: {integrity: sha512-I7K1Uu0MBPzaFKg4nI5Q7Vs2t+3gWWW648spaF+Rg7pI9ds18Ugn+lvg4SHczUdKlHI5LWBXyqfS8+DufyBsgQ==}

  /dargs@7.0.0:
    resolution: {integrity: sha512-2iy1EkLdlBzQGvbweYRFxmFath8+K7+AKB0TlhHWkNuH+TmovaMH/Wp7V7R4u7f4SnX3OgLsU9t1NI9ioDnUpg==}
    engines: {node: '>=8'}
    dev: true

  /dash-get@1.0.2:
    resolution: {integrity: sha512-4FbVrHDwfOASx7uQVxeiCTo7ggSdYZbqs8lH+WU6ViypPlDbe9y6IP5VVUDQBv9DcnyaiPT5XT0UWHgJ64zLeQ==}
    dev: false

  /data-uri-to-buffer@3.0.1:
    resolution: {integrity: sha512-WboRycPNsVw3B3TL559F7kuBUM4d8CgMEvk6xEJlOp7OBPjt6G7z8WMWlD2rOFZLk6OYfFIUGsCOWzcQH9K2og==}
    engines: {node: '>= 6'}
    dev: false

  /data-urls@3.0.2:
    resolution: {integrity: sha512-Jy/tj3ldjZJo63sVAvg6LHt2mHvl4V6AgRAmNDtLdm7faqtsx+aJG42rsyCo9JCoRVKwPFzKlIPx3DIibwSIaQ==}
    engines: {node: '>=12'}
    dependencies:
      abab: 2.0.6
      whatwg-mimetype: 3.0.0
      whatwg-url: 11.0.0
    dev: true

  /date-fns-tz@1.3.8(date-fns@2.30.0):
    resolution: {integrity: sha512-qwNXUFtMHTTU6CFSFjoJ80W8Fzzp24LntbjFFBgL/faqds4e5mo9mftoRLgr3Vi1trISsg4awSpYVsOQCRnapQ==}
    peerDependencies:
      date-fns: '>=2.0.0'
    dependencies:
      date-fns: 2.30.0
    dev: false

  /date-fns@2.30.0:
    resolution: {integrity: sha512-fnULvOpxnC5/Vg3NCiWelDsLiUc9bRwAPs/+LfTLNvetFCtCTN+yQz15C/fs4AwX1R9K5GLtLfn8QW+dWisaAw==}
    engines: {node: '>=0.11'}
    dependencies:
      '@babel/runtime': 7.22.5
    dev: false

  /dayjs@1.11.9:
    resolution: {integrity: sha512-QvzAURSbQ0pKdIye2txOzNaHmxtUBXerpY0FJsFXUMKbIZeFm5ht1LS/jFsrncjnmtv8HsG0W2g6c0zUjZWmpA==}
    dev: false

  /de-indent@1.0.2:
    resolution: {integrity: sha512-e/1zu3xH5MQryN2zdVaF0OrdNLUbvWxzMbi+iNA6Bky7l1RoP8a2fIbRocyHclXt/arDrrR6lL3TqFD9pMQTsg==}
    dev: true

  /debug@2.6.9:
    resolution: {integrity: sha512-bC7ElrdJaJnPbAP+1EotYvqZsb3ecl5wi6Bfi6BJTUcNowp6cvspg0jXznRTKDjm/E7AdgFBVeAPVMNcKGsHMA==}
    peerDependencies:
      supports-color: '*'
    peerDependenciesMeta:
      supports-color:
        optional: true
    dependencies:
      ms: 2.0.0

  /debug@4.3.4(supports-color@8.1.1):
    resolution: {integrity: sha512-PRWFHuSU3eDtQJPvnNY7Jcket1j0t5OuOsFzPPzsekD52Zl8qUfFIPEiswXqIvHWGVHOgX+7G/vCNNhehwxfkQ==}
    engines: {node: '>=6.0'}
    peerDependencies:
      supports-color: '*'
    peerDependenciesMeta:
      supports-color:
        optional: true
    dependencies:
      ms: 2.1.2
      supports-color: 8.1.1

  /decamelize-keys@1.1.1:
    resolution: {integrity: sha512-WiPxgEirIV0/eIOMcnFBA3/IJZAZqKnwAwWyvvdi4lsr1WCN22nhdf/3db3DoZcUjTV2SqfzIwNyp6y2xs3nmg==}
    engines: {node: '>=0.10.0'}
    dependencies:
      decamelize: 1.2.0
      map-obj: 1.0.1
    dev: true

  /decamelize@1.2.0:
    resolution: {integrity: sha512-z2S+W9X73hAUUki+N+9Za2lBlun89zigOyGrsax+KUQ6wKW4ZoWpEYBkGhQjwAjjDCkWxhY0VKEhk8wzY7F5cA==}
    engines: {node: '>=0.10.0'}
    dev: true

  /decamelize@4.0.0:
    resolution: {integrity: sha512-9iE1PgSik9HeIIw2JO94IidnE3eBoQrFJ3w7sFuzSX4DpmZ3v5sZpUiV5Swcf6mQEF+Y0ru8Neo+p+nyh2J+hQ==}
    engines: {node: '>=10'}
    dev: true

  /decimal.js@10.4.3:
    resolution: {integrity: sha512-VBBaLc1MgL5XpzgIP7ny5Z6Nx3UrRkIViUkPUdtl9aya5amy3De1gsUUSB1g3+3sExYNjCAsAznmukyxCb1GRA==}
    dev: true

  /deep-eql@4.1.3:
    resolution: {integrity: sha512-WaEtAOpRA1MQ0eohqZjpGD8zdI0Ovsm8mmFhaDN8dvDZzyoUMcYDnf5Y6iu7HTXxf8JDS23qWa4a+hKCDyOPzw==}
    engines: {node: '>=6'}
    dependencies:
      type-detect: 4.0.8
    dev: true

  /deep-equal@2.2.1:
    resolution: {integrity: sha512-lKdkdV6EOGoVn65XaOsPdH4rMxTZOnmFyuIkMjM1i5HHCbfjC97dawgTAy0deYNfuqUqW+Q5VrVaQYtUpSd6yQ==}
    dependencies:
      array-buffer-byte-length: 1.0.0
      call-bind: 1.0.2
      es-get-iterator: 1.1.3
      get-intrinsic: 1.2.0
      is-arguments: 1.1.1
      is-array-buffer: 3.0.2
      is-date-object: 1.0.5
      is-regex: 1.1.4
      is-shared-array-buffer: 1.0.2
      isarray: 2.0.5
      object-is: 1.1.5
      object-keys: 1.1.1
      object.assign: 4.1.4
      regexp.prototype.flags: 1.5.0
      side-channel: 1.0.4
      which-boxed-primitive: 1.0.2
      which-collection: 1.0.1
      which-typed-array: 1.1.9
    dev: true

  /deep-is@0.1.4:
    resolution: {integrity: sha512-oIPzksmTg4/MriiaYGO+okXDT7ztn/w3Eptv/+gSIdMdKsJo0u4CfYNFJPy+4SKMuCqGw2wxnA+URMg3t8a/bQ==}

  /deepmerge@4.2.2:
    resolution: {integrity: sha512-FJ3UgI4gIl+PHZm53knsuSFpE+nESMr7M4v9QcgB7S63Kj/6WqMiFQJpBBYz1Pt+66bZpP3Q7Lye0Oo9MPKEdg==}
    engines: {node: '>=0.10.0'}

  /default-browser-id@3.0.0:
    resolution: {integrity: sha512-OZ1y3y0SqSICtE8DE4S8YOE9UZOJ8wO16fKWVP5J1Qz42kV9jcnMVFrEE/noXb/ss3Q4pZIH79kxofzyNNtUNA==}
    engines: {node: '>=12'}
    dependencies:
      bplist-parser: 0.2.0
      untildify: 4.0.0
    dev: true

  /default-browser@4.0.0:
    resolution: {integrity: sha512-wX5pXO1+BrhMkSbROFsyxUm0i/cJEScyNhA4PPxc41ICuv05ZZB/MX28s8aZx6xjmatvebIapF6hLEKEcpneUA==}
    engines: {node: '>=14.16'}
    dependencies:
      bundle-name: 3.0.0
      default-browser-id: 3.0.0
      execa: 7.1.1
      titleize: 3.0.0
    dev: true

  /defaults@1.0.3:
    resolution: {integrity: sha512-s82itHOnYrN0Ib8r+z7laQz3sdE+4FP3d9Q7VLO7U+KRT+CR0GsWuyHxzdAY82I7cXv0G/twrqomTJLOssO5HA==}
    dependencies:
      clone: 1.0.4
    dev: true

  /define-lazy-prop@3.0.0:
    resolution: {integrity: sha512-N+MeXYoqr3pOgn8xfyRPREN7gHakLYjhsHhWGT3fWAiL4IkAt0iDw14QiiEm2bE30c5XX5q0FtAA3CK5f9/BUg==}
    engines: {node: '>=12'}
    dev: true

  /define-properties@1.2.0:
    resolution: {integrity: sha512-xvqAVKGfT1+UAvPwKTVw/njhdQ8ZhXK4lI0bCIuCMrp2up9nPnaDftrLtmpTazqd1o+UY4zgzU+avtMbDP+ldA==}
    engines: {node: '>= 0.4'}
    dependencies:
      has-property-descriptors: 1.0.0
      object-keys: 1.1.1
    dev: true

  /defu@6.1.2:
    resolution: {integrity: sha512-+uO4+qr7msjNNWKYPHqN/3+Dx3NFkmIzayk2L1MyZQlvgZb/J1A0fo410dpKrN2SnqFjt8n4JL8fDJE0wIgjFQ==}
    dev: true

  /degenerator@3.0.2:
    resolution: {integrity: sha512-c0mef3SNQo56t6urUU6tdQAs+ThoD0o9B9MJ8HEt7NQcGEILCRFqQb7ZbP9JAv+QF1Ky5plydhMR/IrqWDm+TQ==}
    engines: {node: '>= 6'}
    dependencies:
      ast-types: 0.13.4
      escodegen: 1.14.3
      esprima: 4.0.1
      vm2: 3.9.10
    dev: false

  /delayed-stream@1.0.0:
    resolution: {integrity: sha512-ZySD7Nf91aLB0RxL4KGrKHBXl7Eds1DAmEdcoVawXnLD7SDhpNgtuII2aAkg7a7QS41jxPSZ17p4VdGnMHk3MQ==}
    engines: {node: '>=0.4.0'}

  /delegates@1.0.0:
    resolution: {integrity: sha512-bd2L678uiWATM6m5Z1VzNCErI3jiGzt6HGY8OVICs40JQq/HALfbyNJmp0UDakEY4pMMaN0Ly5om/B1VI/+xfQ==}
    dev: false

  /depd@1.1.2:
    resolution: {integrity: sha512-7emPTl6Dpo6JRXOXjLRxck+FlLRX5847cLKEn00PLAgc3g2hTZZgr+e4c2v6QpSmLeFP3n5yUo7ft6avBK/5jQ==}
    engines: {node: '>= 0.6'}
    dev: false

  /depd@2.0.0:
    resolution: {integrity: sha512-g7nH6P6dyDioJogAAGprGpCtVImJhpPk/roCzdb3fIh61/s/nPsfR6onyMwkCAR/OlC3yBC0lESvUoQEAssIrw==}
    engines: {node: '>= 0.8'}

  /destroy@1.2.0:
    resolution: {integrity: sha512-2sJGJTaXIIaR1w4iJSNoN0hnMY7Gpc/n8D4qSCJw8QqFWXf7cuAgnEHxBpweaVcPevC2l3KpjYCx3NypQQgaJg==}
    engines: {node: '>= 0.8', npm: 1.2.8000 || >= 1.4.16}

  /detect-libc@2.0.1:
    resolution: {integrity: sha512-463v3ZeIrcWtdgIg6vI6XUncguvr2TnGl4SzDXinkt9mSLpBJKXT3mW6xT3VQdDN11+WVs29pgvivTc4Lp8v+w==}
    engines: {node: '>=8'}
    dev: false

  /detect-node@2.0.4:
    resolution: {integrity: sha512-ZIzRpLJrOj7jjP2miAtgqIfmzbxa4ZOr5jJc601zklsfEx9oTzmmj2nVpIPRpNlRTIh8lc1kyViIY7BWSGNmKw==}
    dev: false

  /dezalgo@1.0.4:
    resolution: {integrity: sha512-rXSP0bf+5n0Qonsb+SVVfNfIsimO4HEtmnIpPHY8Q1UCzKlQrDMfdobr8nJOOsRgWCyMRqeSBQzmWUMq7zvVig==}
    dependencies:
      asap: 2.0.6
      wrappy: 1.0.2

  /diacritics@1.3.0:
    resolution: {integrity: sha512-wlwEkqcsaxvPJML+rDh/2iS824jbREk6DUMUKkEaSlxdYHeS43cClJtsWglvw2RfeXGm6ohKDqsXteJ5sP5enA==}
    dev: true

  /dicer@0.3.0:
    resolution: {integrity: sha512-MdceRRWqltEG2dZqO769g27N/3PXfcKl04VhYnBlo2YhH7zPi88VebsjTKclaOyiuMaGU72hTfw3VkUitGcVCA==}
    engines: {node: '>=4.5.0'}
    dependencies:
      streamsearch: 0.1.2
    dev: false

  /didyoumean@1.2.2:
    resolution: {integrity: sha512-gxtyfqMg7GKyhQmb056K7M3xszy/myH8w+B4RT+QXBQsvAOdc3XymqDDPHx1BgPgsdAA5SIifona89YtRATDzw==}
    dev: true

  /diff@4.0.2:
    resolution: {integrity: sha512-58lmxKSA4BNyLz+HHMUzlOEpg09FV+ev6ZMe3vJihgdxzgcwZ8VoEEPmALCZG9LmqfVoNMMKpttIYTVG6uDY7A==}
    engines: {node: '>=0.3.1'}
    dev: true

  /diff@5.0.0:
    resolution: {integrity: sha512-/VTCrvm5Z0JGty/BWHljh+BAiw3IK+2j87NGMu8Nwc/f48WoDAC395uomO9ZD117ZOBaHmkX1oyLvkVM/aIT3w==}
    engines: {node: '>=0.3.1'}
    dev: true

  /diff@5.1.0:
    resolution: {integrity: sha512-D+mk+qE8VC/PAUrlAU34N+VfXev0ghe5ywmpqrawphmVZc1bEfn56uo9qpyGp1p4xpzOHkSW4ztBd6L7Xx4ACw==}
    engines: {node: '>=0.3.1'}
    dev: true

  /dir-glob@3.0.1:
    resolution: {integrity: sha512-WkrWp9GR4KXfKGYzOLmTuGVi1UWFfws377n9cc55/tb6DuqyF6pcQ5AbiHEshaDpY9v6oaSr2XCDidGmMwdzIA==}
    engines: {node: '>=8'}
    dependencies:
      path-type: 4.0.0
    dev: true

  /discontinuous-range@1.0.0:
    resolution: {integrity: sha512-c68LpLbO+7kP/b1Hr1qs8/BJ09F5khZGTxqxZuhzxpmwJKOgRFHJWIb9/KmqnqHhLdO55aOxFH/EGBvUQbL/RQ==}
    dev: false

  /dlv@1.1.3:
    resolution: {integrity: sha512-+HlytyjlPKnIG8XuRG8WvmBP8xs8P71y+SKKS6ZXWoEgLuePxtDoUEiH7WkdePWrQ5JBpE6aoVqfZfJUQkjXwA==}
    dev: true

  /doctrine@3.0.0:
    resolution: {integrity: sha512-yS+Q5i3hBf7GBkd4KG8a7eBNNWNGLTaEwwYWUijIYM7zrlYDM0BFXHjjPWlWZ1Rg7UaddZeIDmi9jF3HmqiQ2w==}
    engines: {node: '>=6.0.0'}
    dependencies:
      esutils: 2.0.3
    dev: true

  /doctypes@1.1.0:
    resolution: {integrity: sha512-LLBi6pEqS6Do3EKQ3J0NqHWV5hhb78Pi8vvESYwyOy2c31ZEZVdtitdzsQsKb7878PEERhzUk0ftqGhG6Mz+pQ==}
    dev: false

  /dom-serializer@1.4.1:
    resolution: {integrity: sha512-VHwB3KfrcOOkelEG2ZOfxqLZdfkil8PtJi4P8N2MMXucZq2yLp75ClViUlOVwyoHEDjYU433Aq+5zWP61+RGag==}
    dependencies:
      domelementtype: 2.3.0
      domhandler: 4.3.1
      entities: 2.1.0
    dev: false

  /domelementtype@2.3.0:
    resolution: {integrity: sha512-OLETBj6w0OsagBwdXnPdN0cnMfF9opN69co+7ZrbfPGrdpPVNBUj02spi6B1N7wChLQiPn4CSH/zJvXw56gmHw==}
    dev: false

  /domexception@4.0.0:
    resolution: {integrity: sha512-A2is4PLG+eeSfoTMA95/s4pvAoSo2mKtiM5jlHkAVewmiO8ISFTFKZjH7UAM1Atli/OT/7JHOrJRJiMKUZKYBw==}
    engines: {node: '>=12'}
    dependencies:
      webidl-conversions: 7.0.0
    dev: true

  /domhandler@3.3.0:
    resolution: {integrity: sha512-J1C5rIANUbuYK+FuFL98650rihynUOEzRLxW+90bKZRWB6A1X1Tf82GxR1qAWLyfNPRvjqfip3Q5tdYlmAa9lA==}
    engines: {node: '>= 4'}
    dependencies:
      domelementtype: 2.3.0
    dev: false

  /domhandler@4.3.1:
    resolution: {integrity: sha512-GrwoxYN+uWlzO8uhUXRl0P+kHE4GtVPfYzVLcUxPL7KNdHKj66vvlhiweIHqYYXWlw+T8iLMp42Lm67ghw4WMQ==}
    engines: {node: '>= 4'}
    dependencies:
      domelementtype: 2.3.0
    dev: false

  /dompurify@3.0.0:
    resolution: {integrity: sha512-0g/yr2IJn4nTbxwL785YxS7/AvvgGFJw6LLWP+BzWzB1+BYOqPUT9Hy0rXrZh5HLdHnxH72aDdzvC9SdTjsuaA==}
    dev: false

  /domutils@2.8.0:
    resolution: {integrity: sha512-w96Cjofp72M5IIhpjgobBimYEfoPjx1Vx0BSX9P30WBdZW2WIKU0T1Bd0kz2eNZ9ikjKgHbEyKx8BB6H1L3h3A==}
    dependencies:
      dom-serializer: 1.4.1
      domelementtype: 2.3.0
      domhandler: 4.3.1
    dev: false

  /dot-case@3.0.4:
    resolution: {integrity: sha512-Kv5nKlh6yRrdrGvxeJ2e5y2eRUpkUosIW4A2AS38zwSz27zu7ufDwQPi5Jhs3XAlGNetl3bmnGhQsMtkKJnj3w==}
    dependencies:
      no-case: 3.0.4
      tslib: 2.6.0
    dev: true

  /dot-prop@5.3.0:
    resolution: {integrity: sha512-QM8q3zDe58hqUqjraQOmzZ1LIH9SWQJTlEKCH4kJ2oQvLZk7RbQXvtDM2XEq3fwkV9CCvvH4LA0AV+ogFsBM2Q==}
    engines: {node: '>=8'}
    dependencies:
      is-obj: 2.0.0
    dev: true

  /dotenv-expand@10.0.0:
    resolution: {integrity: sha512-GopVGCpVS1UKH75VKHGuQFqS1Gusej0z4FyQkPdwjil2gNIv+LNsqBlboOzpJFZKVT95GkCyWJbBSdFEFUWI2A==}
    engines: {node: '>=12'}
    dev: false

  /dotenv@16.1.4:
    resolution: {integrity: sha512-m55RtE8AsPeJBpOIFKihEmqUcoVncQIwo7x9U8ZwLEZw9ZpXboz2c+rvog+jUaJvVrZ5kBOeYQBX5+8Aa/OZQw==}
    engines: {node: '>=12'}
    dev: false

  /duplexer2@0.1.4:
    resolution: {integrity: sha512-asLFVfWWtJ90ZyOUHMqk7/S2w2guQKxUI2itj3d92ADHhxUSbCMGi1f1cBcJ7xM1To+pE/Khbwo1yuNbMEPKeA==}
    dependencies:
      readable-stream: 2.3.8
    dev: false

  /ecdsa-sig-formatter@1.0.11:
    resolution: {integrity: sha512-nagl3RYrbNv6kQkeJIpt6NJZy8twLB/2vtz6yN9Z4vRKHN4/QZJIEbqohALSgwKdnksuY3k5Addp5lg8sVoVcQ==}
    dependencies:
      safe-buffer: 5.2.1
    dev: false

  /editorconfig@0.15.3:
    resolution: {integrity: sha512-M9wIMFx96vq0R4F+gRpY3o2exzb8hEj/n9S8unZtHSvYjibBp/iMufSzvmOcV/laG0ZtuTVGtiJggPOSW2r93g==}
    hasBin: true
    dependencies:
      commander: 2.20.3
      lru-cache: 4.1.5
      semver: 5.7.1
      sigmund: 1.0.1
    dev: false

  /ee-first@1.1.1:
    resolution: {integrity: sha512-WMwm9LhRUo+WUaRN+vRuETqG89IgZphVSNkdFgeb6sS/E4OrDIN7t48CAewSHXc6C8lefD8KKfr5vY61brQlow==}

  /ejs@3.1.8:
    resolution: {integrity: sha512-/sXZeMlhS0ArkfX2Aw780gJzXSMPnKjtspYZv+f3NiKLlubezAHDU5+9xz6gd3/NhG3txQCo6xlglmTS+oTGEQ==}
    engines: {node: '>=0.10.0'}
    hasBin: true
    dependencies:
      jake: 10.8.5
    dev: false
    optional: true

  /electron-to-chromium@1.4.328:
    resolution: {integrity: sha512-DE9tTy2PNmy1v55AZAO542ui+MLC2cvINMK4P2LXGsJdput/ThVG9t+QGecPuAZZSgC8XoI+Jh9M1OG9IoNSCw==}
    dev: true

  /emoji-regex@8.0.0:
    resolution: {integrity: sha512-MSjYzcWNOA0ewAHpz0MxpYFvwg6yjy1NG3xteoqz644VCo/RPgnr1/GGt+ic3iJTzQ8Eu3TdM14SawnVUmGE6A==}

  /encodeurl@1.0.2:
    resolution: {integrity: sha512-TPJXq8JqFaVYm2CWmPvnP2Iyo4ZSM7/QKcSmuMLDObfpH5fi7RUGmd/rTDf+rut/saiDiQEeVTNgAmJEdAOx0w==}
    engines: {node: '>= 0.8'}

  /encoding-japanese@2.0.0:
    resolution: {integrity: sha512-++P0RhebUC8MJAwJOsT93dT+5oc5oPImp1HubZpAuCZ5kTLnhuuBhKHj2jJeO/Gj93idPBWmIuQ9QWMe5rX3pQ==}
    engines: {node: '>=8.10.0'}
    dev: false

  /end-of-stream@1.4.4:
    resolution: {integrity: sha512-+uw1inIHVPQoaVuHzRyXd21icM+cnt4CzD5rW+NC1wjOUSTOs+Te7FOv7AhN7vS9x/oIyhLP5PR1H+phQAHu5Q==}
    dependencies:
      once: 1.4.0

  /enhanced-resolve@5.15.0:
    resolution: {integrity: sha512-LXYT42KJ7lpIKECr2mAXIaMldcNCh/7E0KBKOu4KSfkHmP+mZmSs+8V5gBAqisWBy0OO4W5Oyys0GO1Y8KtdKg==}
    engines: {node: '>=10.13.0'}
    dependencies:
      graceful-fs: 4.2.11
      tapable: 2.2.1
    dev: true

  /entities@2.1.0:
    resolution: {integrity: sha512-hCx1oky9PFrJ611mf0ifBLBRW8lUUVRlFolb5gWRfIELabBlbp9xZvrqZLZAs+NxFnbfQoeGd8wDkygjg7U85w==}

  /entities@3.0.1:
    resolution: {integrity: sha512-WiyBqoomrwMdFG1e0kqvASYfnlb0lp8M5o5Fw2OFq1hNZxxcNk8Ik0Xm7LxzBhuidnZB/UtBqVCgUz3kBOP51Q==}
    engines: {node: '>=0.12'}
    dev: false

  /entities@4.4.0:
    resolution: {integrity: sha512-oYp7156SP8LkeGD0GF85ad1X9Ai79WtRsZ2gxJqtBuzH+98YUV6jkHEKlZkMbcrjJjIVJNIDP/3WL9wQkoPbWA==}
    engines: {node: '>=0.12'}
    dev: true

  /error-ex@1.3.2:
    resolution: {integrity: sha512-7dFHNmqeFSEt2ZBsCriorKnn3Z2pj+fd9kmI6QoWw4//DL+icEBfc0U7qJCisqrTsKTjw4fNFy2pW9OqStD84g==}
    dependencies:
      is-arrayish: 0.2.1
    dev: true

  /es-get-iterator@1.1.3:
    resolution: {integrity: sha512-sPZmqHBe6JIiTfN5q2pEi//TwxmAFHwj/XEuYjTuse78i8KxaqMTTzxPoFKuzRpDpTJ+0NAbpfenkmH2rePtuw==}
    dependencies:
      call-bind: 1.0.2
      get-intrinsic: 1.2.0
      has-symbols: 1.0.3
      is-arguments: 1.1.1
      is-map: 2.0.2
      is-set: 2.0.2
      is-string: 1.0.7
      isarray: 2.0.5
      stop-iteration-iterator: 1.0.0
    dev: true

  /es-module-lexer@1.2.1:
    resolution: {integrity: sha512-9978wrXM50Y4rTMmW5kXIC09ZdXQZqkE4mxhwkd8VbzsGkXGPgV4zWuqQJgCEzYngdo2dYDa0l8xhX4fkSwJSg==}
    dev: true

  /esbuild@0.18.11:
    resolution: {integrity: sha512-i8u6mQF0JKJUlGR3OdFLKldJQMMs8OqM9Cc3UCi9XXziJ9WERM5bfkHaEAy0YAvPRMgqSW55W7xYn84XtEFTtA==}
    engines: {node: '>=12'}
    hasBin: true
    requiresBuild: true
    optionalDependencies:
      '@esbuild/android-arm': 0.18.11
      '@esbuild/android-arm64': 0.18.11
      '@esbuild/android-x64': 0.18.11
      '@esbuild/darwin-arm64': 0.18.11
      '@esbuild/darwin-x64': 0.18.11
      '@esbuild/freebsd-arm64': 0.18.11
      '@esbuild/freebsd-x64': 0.18.11
      '@esbuild/linux-arm': 0.18.11
      '@esbuild/linux-arm64': 0.18.11
      '@esbuild/linux-ia32': 0.18.11
      '@esbuild/linux-loong64': 0.18.11
      '@esbuild/linux-mips64el': 0.18.11
      '@esbuild/linux-ppc64': 0.18.11
      '@esbuild/linux-riscv64': 0.18.11
      '@esbuild/linux-s390x': 0.18.11
      '@esbuild/linux-x64': 0.18.11
      '@esbuild/netbsd-x64': 0.18.11
      '@esbuild/openbsd-x64': 0.18.11
      '@esbuild/sunos-x64': 0.18.11
      '@esbuild/win32-arm64': 0.18.11
      '@esbuild/win32-ia32': 0.18.11
      '@esbuild/win32-x64': 0.18.11
    dev: true

  /escalade@3.1.1:
    resolution: {integrity: sha512-k0er2gUkLf8O0zKJiAhmkTnJlTvINGv7ygDNPbeIsX/TJjGJZHuh9B2UxbsaEkmlEo9MfhrSzmhIlhRlI2GXnw==}
    engines: {node: '>=6'}

  /escape-goat@2.1.1:
    resolution: {integrity: sha512-8/uIhbG12Csjy2JEW7D9pHbreaVaS/OpN3ycnyvElTdwM5n6GY6W6e2IPemfvGZeUMqZ9A/3GqIZMgKnBhAw/Q==}
    engines: {node: '>=8'}
    dev: true

  /escape-goat@3.0.0:
    resolution: {integrity: sha512-w3PwNZJwRxlp47QGzhuEBldEqVHHhh8/tIPcl6ecf2Bou99cdAt0knihBV0Ecc7CGxYduXVBDheH1K2oADRlvw==}
    engines: {node: '>=10'}
    dev: false

  /escape-html@1.0.3:
    resolution: {integrity: sha512-NiSupZ4OeuGwr68lGIeym/ksIZMJodUGOSCZ/FSnTxcrekbvqrgdUxlJOMpijaKZVjAJrWrGs/6Jy8OMuyj9ow==}

  /escape-string-regexp@1.0.5:
    resolution: {integrity: sha512-vbRorB5FUQWvla16U8R/qgaFIya2qGzwDrNmCZuYKrbdSUMG6I1ZCGQRefkRVhuOkIGVne7BQ35DSfo1qvJqFg==}
    engines: {node: '>=0.8.0'}
    dev: true

  /escape-string-regexp@4.0.0:
    resolution: {integrity: sha512-TtpcNJ3XAzx3Gq8sWRzJaVajRs0uVxA2YAkdb1jm2YkPz4G6egUFAyA3n5vtEIZefPk5Wa4UXbKuS5fKkJWdgA==}
    engines: {node: '>=10'}

  /escodegen@1.14.3:
    resolution: {integrity: sha512-qFcX0XJkdg+PB3xjZZG/wKSuT1PnQWx57+TVSjIMmILd2yC/6ByYElPwJnslDsuWuSAp4AwJGumarAAmJch5Kw==}
    engines: {node: '>=4.0'}
    hasBin: true
    dependencies:
      esprima: 4.0.1
      estraverse: 4.3.0
      esutils: 2.0.3
      optionator: 0.8.3
    optionalDependencies:
      source-map: 0.6.1
    dev: false

  /escodegen@2.0.0:
    resolution: {integrity: sha512-mmHKys/C8BFUGI+MAWNcSYoORYLMdPzjrknd2Vc+bUsjN5bXcr8EhrNB+UTqfL1y3I9c4fw2ihgtMPQLBRiQxw==}
    engines: {node: '>=6.0'}
    hasBin: true
    dependencies:
      esprima: 4.0.1
      estraverse: 5.3.0
      esutils: 2.0.3
      optionator: 0.8.3
    optionalDependencies:
      source-map: 0.6.1
    dev: true

  /eslint-config-prettier@8.8.0(eslint@8.45.0):
    resolution: {integrity: sha512-wLbQiFre3tdGgpDv67NQKnJuTlcUVYHas3k+DZCc2U2BadthoEY4B7hLPvAxaqdyOGCzuLfii2fqGph10va7oA==}
    hasBin: true
    peerDependencies:
      eslint: '>=7.0.0'
    dependencies:
      eslint: 8.45.0
    dev: true

  /eslint-plugin-prettier@5.0.0(eslint-config-prettier@8.8.0)(eslint@8.45.0)(prettier@3.0.0):
    resolution: {integrity: sha512-AgaZCVuYDXHUGxj/ZGu1u8H8CYgDY3iG6w5kUFw4AzMVXzB7VvbKgYR4nATIN+OvUrghMbiDLeimVjVY5ilq3w==}
    engines: {node: ^14.18.0 || >=16.0.0}
    peerDependencies:
      '@types/eslint': '>=8.0.0'
      eslint: '>=8.0.0'
      eslint-config-prettier: '*'
      prettier: '>=3.0.0'
    peerDependenciesMeta:
      '@types/eslint':
        optional: true
      eslint-config-prettier:
        optional: true
    dependencies:
      eslint: 8.45.0
      eslint-config-prettier: 8.8.0(eslint@8.45.0)
      prettier: 3.0.0
      prettier-linter-helpers: 1.0.0
      synckit: 0.8.5
    dev: true

  /eslint-plugin-vue@9.15.1(eslint@8.45.0):
    resolution: {integrity: sha512-CJE/oZOslvmAR9hf8SClTdQ9JLweghT6JCBQNrT2Iel1uVw0W0OLJxzvPd6CxmABKCvLrtyDnqGV37O7KQv6+A==}
    engines: {node: ^14.17.0 || >=16.0.0}
    peerDependencies:
      eslint: ^6.2.0 || ^7.0.0 || ^8.0.0
    dependencies:
      '@eslint-community/eslint-utils': 4.4.0(eslint@8.45.0)
      eslint: 8.45.0
      natural-compare: 1.4.0
      nth-check: 2.1.1
      postcss-selector-parser: 6.0.11
      semver: 7.5.3
      vue-eslint-parser: 9.3.1(eslint@8.45.0)
      xml-name-validator: 4.0.0
    transitivePeerDependencies:
      - supports-color
    dev: true

  /eslint-scope@5.1.1:
    resolution: {integrity: sha512-2NxwbF/hZ0KpepYN0cNbo+FN6XoK7GaHlQhgx/hIZl6Va0bF45RQOOwhLIy8lQDbuCiadSLCBnH2CFYquit5bw==}
    engines: {node: '>=8.0.0'}
    dependencies:
      esrecurse: 4.3.0
      estraverse: 4.3.0
    dev: true

  /eslint-scope@7.2.0:
    resolution: {integrity: sha512-DYj5deGlHBfMt15J7rdtyKNq/Nqlv5KfU4iodrQ019XESsRnwXH9KAE0y3cwtUHDo2ob7CypAnCqefh6vioWRw==}
    engines: {node: ^12.22.0 || ^14.17.0 || >=16.0.0}
    dependencies:
      esrecurse: 4.3.0
      estraverse: 5.3.0
    dev: true

  /eslint-visitor-keys@3.4.1:
    resolution: {integrity: sha512-pZnmmLwYzf+kWaM/Qgrvpen51upAktaaiI01nsJD/Yr3lMOdNtq0cxkrrg16w64VtisN6okbs7Q8AfGqj4c9fA==}
    engines: {node: ^12.22.0 || ^14.17.0 || >=16.0.0}
    dev: true

  /eslint@8.45.0:
    resolution: {integrity: sha512-pd8KSxiQpdYRfYa9Wufvdoct3ZPQQuVuU5O6scNgMuOMYuxvH0IGaYK0wUFjo4UYYQQCUndlXiMbnxopwvvTiw==}
    engines: {node: ^12.22.0 || ^14.17.0 || >=16.0.0}
    hasBin: true
    dependencies:
      '@eslint-community/eslint-utils': 4.4.0(eslint@8.45.0)
      '@eslint-community/regexpp': 4.5.1
      '@eslint/eslintrc': 2.1.0
      '@eslint/js': 8.44.0
      '@humanwhocodes/config-array': 0.11.10
      '@humanwhocodes/module-importer': 1.0.1
      '@nodelib/fs.walk': 1.2.8
      ajv: 6.12.6
      chalk: 4.1.2
      cross-spawn: 7.0.3
      debug: 4.3.4(supports-color@8.1.1)
      doctrine: 3.0.0
      escape-string-regexp: 4.0.0
      eslint-scope: 7.2.0
      eslint-visitor-keys: 3.4.1
      espree: 9.6.0
      esquery: 1.4.2
      esutils: 2.0.3
      fast-deep-equal: 3.1.3
      file-entry-cache: 6.0.1
      find-up: 5.0.0
      glob-parent: 6.0.2
      globals: 13.20.0
      graphemer: 1.4.0
      ignore: 5.2.4
      imurmurhash: 0.1.4
      is-glob: 4.0.3
      is-path-inside: 3.0.3
      js-yaml: 4.1.0
      json-stable-stringify-without-jsonify: 1.0.1
      levn: 0.4.1
      lodash.merge: 4.6.2
      minimatch: 3.1.2
      natural-compare: 1.4.0
      optionator: 0.9.3
      strip-ansi: 6.0.1
      text-table: 0.2.0
    transitivePeerDependencies:
      - supports-color
    dev: true

  /espree@9.5.2:
    resolution: {integrity: sha512-7OASN1Wma5fum5SrNhFMAMJxOUAbhyfQ8dQ//PJaJbNw0URTPWqIghHWt1MmAANKhHZIYOHruW4Kw4ruUWOdGw==}
    engines: {node: ^12.22.0 || ^14.17.0 || >=16.0.0}
    dependencies:
      acorn: 8.9.0
      acorn-jsx: 5.3.2(acorn@8.9.0)
      eslint-visitor-keys: 3.4.1
    dev: true

  /espree@9.6.0:
    resolution: {integrity: sha512-1FH/IiruXZ84tpUlm0aCUEwMl2Ho5ilqVh0VvQXw+byAz/4SAciyHLlfmL5WYqsvD38oymdUwBss0LtK8m4s/A==}
    engines: {node: ^12.22.0 || ^14.17.0 || >=16.0.0}
    dependencies:
      acorn: 8.9.0
      acorn-jsx: 5.3.2(acorn@8.9.0)
      eslint-visitor-keys: 3.4.1
    dev: true

  /esprima-extract-comments@1.1.0:
    resolution: {integrity: sha512-sBQUnvJwpeE9QnPrxh7dpI/dp67erYG4WXEAreAMoelPRpMR7NWb4YtwRPn9b+H1uLQKl/qS8WYmyaljTpjIsw==}
    engines: {node: '>=4'}
    dependencies:
      esprima: 4.0.1
    dev: true

  /esprima@4.0.1:
    resolution: {integrity: sha512-eGuFFw7Upda+g4p+QHvnW0RyTX/SVeJBDM/gCtMARO0cLuT2HcEKnTPvhjV6aGeqrCB/sbNop0Kszm0jsaWU4A==}
    engines: {node: '>=4'}
    hasBin: true

  /esquery@1.4.2:
    resolution: {integrity: sha512-JVSoLdTlTDkmjFmab7H/9SL9qGSyjElT3myyKp7krqjVFQCDLmj1QFaCLRFBszBKI0XVZaiiXvuPIX3ZwHe1Ng==}
    engines: {node: '>=0.10'}
    dependencies:
      estraverse: 5.3.0
    dev: true

  /esrecurse@4.3.0:
    resolution: {integrity: sha512-KmfKL3b6G+RXvP8N1vr3Tq1kL/oCFgn2NYXEtqP8/L3pKapUA4G8cFVaoF3SU323CD4XypR/ffioHmkti6/Tag==}
    engines: {node: '>=4.0'}
    dependencies:
      estraverse: 5.3.0
    dev: true

  /estraverse@4.3.0:
    resolution: {integrity: sha512-39nnKffWz8xN1BU/2c79n9nB9HDzo0niYUqx6xyqUnyoAnQyyWpOTdZEeiCch8BBu515t4wp9ZmgVfVhn9EBpw==}
    engines: {node: '>=4.0'}

  /estraverse@5.3.0:
    resolution: {integrity: sha512-MMdARuVEQziNTeJD8DgMqmhwR11BRQ/cBP+pLtYdSTnf3MIO8fFeiINEbX36ZdNlfU/7A9f3gUw49B3oQsvwBA==}
    engines: {node: '>=4.0'}
    dev: true

  /estree-walker@2.0.2:
    resolution: {integrity: sha512-Rfkk/Mp/DL7JVje3u18FxFujQlTNR2q6QfMSMB7AvCBx91NGj/ba3kCfza0f6dVDbw7YlRf/nDrn7pQrCCyQ/w==}

  /esutils@2.0.3:
    resolution: {integrity: sha512-kVscqXk4OCp68SZ0dkgEKVi6/8ij300KBWTJq32P/dYeWTSwK41WyTxalN1eRmA5Z9UU/LX9D7FWSmV9SAYx6g==}
    engines: {node: '>=0.10.0'}

  /etag@1.8.1:
    resolution: {integrity: sha512-aIL5Fx7mawVa300al2BnEE4iNvo1qETxLrPI/o05L7z6go7fCw1J6EQmbK4FmJ2AS7kgVF/KEZWufBfdClMcPg==}
    engines: {node: '>= 0.6'}

  /eventemitter3@3.1.2:
    resolution: {integrity: sha512-tvtQIeLVHjDkJYnzf2dgVMxfuSGJeM/7UCG17TT4EumTfNtF+0nebF/4zWOIkCreAbtNqhGEboB6BWrwqNaw4Q==}
    dev: false

  /events@3.3.0:
    resolution: {integrity: sha512-mQw+2fkQbALzQ7V0MY0IqdnXNOeTtP4r0lN9z7AAawCXgqea7bDii20AYrIBrFd/Hx0M2Ocz6S111CaFkUcb0Q==}
    engines: {node: '>=0.8.x'}
    dev: true

  /evtd@0.2.4:
    resolution: {integrity: sha512-qaeGN5bx63s/AXgQo8gj6fBkxge+OoLddLniox5qtLAEY5HSnuSlISXVPxnSae1dWblvTh4/HoMIB+mbMsvZzw==}
    dev: false

  /exceljs@4.3.0:
    resolution: {integrity: sha512-hTAeo5b5TPvf8Z02I2sKIT4kSfCnOO2bCxYX8ABqODCdAjppI3gI9VYiGCQQYVcBaBSKlFDMKlAQRqC+kV9O8w==}
    engines: {node: '>=8.3.0'}
    dependencies:
      archiver: 5.3.1
      dayjs: 1.11.9
      fast-csv: 4.3.6
      jszip: 3.10.1
      readable-stream: 3.6.2
      saxes: 5.0.1
      tmp: 0.2.1
      unzipper: 0.10.14
      uuid: 8.3.2
    dev: false

  /execa@4.1.0:
    resolution: {integrity: sha512-j5W0//W7f8UxAn8hXVnwG8tLwdiUy4FJLcSupCg6maBYZDpyBvTApK7KyuI4bKj8KOh1r2YH+6ucuYtJv1bTZA==}
    engines: {node: '>=10'}
    dependencies:
      cross-spawn: 7.0.3
      get-stream: 5.2.0
      human-signals: 1.1.1
      is-stream: 2.0.1
      merge-stream: 2.0.0
      npm-run-path: 4.0.1
      onetime: 5.1.2
      signal-exit: 3.0.7
      strip-final-newline: 2.0.0
    dev: true

  /execa@5.1.1:
    resolution: {integrity: sha512-8uSpZZocAZRBAPIEINJj3Lo9HyGitllczc27Eh5YYojjMFMn8yHMDMaUHE2Jqfq05D/wucwI4JGURyXt1vchyg==}
    engines: {node: '>=10'}
    dependencies:
      cross-spawn: 7.0.3
      get-stream: 6.0.1
      human-signals: 2.1.0
      is-stream: 2.0.1
      merge-stream: 2.0.0
      npm-run-path: 4.0.1
      onetime: 5.1.2
      signal-exit: 3.0.7
      strip-final-newline: 2.0.0
    dev: true

  /execa@7.1.1:
    resolution: {integrity: sha512-wH0eMf/UXckdUYnO21+HDztteVv05rq2GXksxT4fCGeHkBhw1DROXh40wcjMcRqDOWE7iPJ4n3M7e2+YFP+76Q==}
    engines: {node: ^14.18.0 || ^16.14.0 || >=18.0.0}
    dependencies:
      cross-spawn: 7.0.3
      get-stream: 6.0.1
      human-signals: 4.3.1
      is-stream: 3.0.0
      merge-stream: 2.0.0
      npm-run-path: 5.1.0
      onetime: 6.0.0
      signal-exit: 3.0.7
      strip-final-newline: 3.0.0
    dev: true

  /express@4.18.2:
    resolution: {integrity: sha512-5/PsL6iGPdfQ/lKM1UuielYgv3BUoJfz1aUwU9vHZ+J7gyvwdQXFEBIEIaxeGf0GIcreATNyBExtalisDbuMqQ==}
    engines: {node: '>= 0.10.0'}
    dependencies:
      accepts: 1.3.8
      array-flatten: 1.1.1
      body-parser: 1.20.1
      content-disposition: 0.5.4
      content-type: 1.0.5
      cookie: 0.5.0
      cookie-signature: 1.0.6
      debug: 2.6.9
      depd: 2.0.0
      encodeurl: 1.0.2
      escape-html: 1.0.3
      etag: 1.8.1
      finalhandler: 1.2.0
      fresh: 0.5.2
      http-errors: 2.0.0
      merge-descriptors: 1.0.1
      methods: 1.1.2
      on-finished: 2.4.1
      parseurl: 1.3.3
      path-to-regexp: 0.1.7
      proxy-addr: 2.0.7
      qs: 6.11.0
      range-parser: 1.2.1
      safe-buffer: 5.2.1
      send: 0.18.0
      serve-static: 1.15.0
      setprototypeof: 1.2.0
      statuses: 2.0.1
      type-is: 1.6.18
      utils-merge: 1.0.1
      vary: 1.1.2
    transitivePeerDependencies:
      - supports-color

  /extend-shallow@2.0.1:
    resolution: {integrity: sha512-zCnTtlxNoAiDc3gqY2aYAWFx7XWWiasuF2K8Me5WbN8otHKTUKBwjPtNpRs/rbUZm7KxWAaNj7P1a/p52GbVug==}
    engines: {node: '>=0.10.0'}
    dependencies:
      is-extendable: 0.1.1
    dev: true

  /external-editor@3.1.0:
    resolution: {integrity: sha512-hMQ4CX1p1izmuLYyZqLMO/qGNw10wSv9QDCPfzXfyFrOaCSSoRfqE1Kf1s5an66J5JZC62NewG+mK49jOCtQew==}
    engines: {node: '>=4'}
    dependencies:
      chardet: 0.7.0
      iconv-lite: 0.4.24
      tmp: 0.0.33
    dev: true

  /extract-comments@1.1.0:
    resolution: {integrity: sha512-dzbZV2AdSSVW/4E7Ti5hZdHWbA+Z80RJsJhr5uiL10oyjl/gy7/o+HI1HwK4/WSZhlq4SNKU3oUzXlM13Qx02Q==}
    engines: {node: '>=6'}
    dependencies:
      esprima-extract-comments: 1.1.0
      parse-code-context: 1.0.0
    dev: true

  /extract-css@3.0.0:
    resolution: {integrity: sha512-ZM2IuJkX79gys2PMN12yWrHvyK2sw1ReCdCtp/RAdgcFaBui+wY3Bsll9Em2LJXzKI8BYEBZLm2UczqyBCXSjQ==}
    dependencies:
      batch: 0.6.1
      href-content: 2.0.1
      list-stylesheets: 2.0.0
      style-data: 2.0.0
    transitivePeerDependencies:
      - supports-color
    dev: false

  /fast-csv@4.3.6:
    resolution: {integrity: sha512-2RNSpuwwsJGP0frGsOmTb9oUF+VkFSM4SyLTDgwf2ciHWTarN0lQTC+F2f/t5J9QjW+c65VFIAAu85GsvMIusw==}
    engines: {node: '>=10.0.0'}
    dependencies:
      '@fast-csv/format': 4.3.5
      '@fast-csv/parse': 4.3.6
    dev: false

  /fast-deep-equal@3.1.3:
    resolution: {integrity: sha512-f3qQ9oQy9j2AhBe/H9VC91wLmKBCCU/gDOnKNAYG5hswO7BLKj09Hc5HYNz9cGI++xlpDCIgDaitVs03ATR84Q==}

  /fast-diff@1.2.0:
    resolution: {integrity: sha512-xJuoT5+L99XlZ8twedaRf6Ax2TgQVxvgZOYoPKqZufmJib0tL2tegPBOZb1pVNgIhlqDlA0eO0c3wBvQcmzx4w==}
    dev: true

  /fast-glob@3.2.12:
    resolution: {integrity: sha512-DVj4CQIYYow0BlaelwK1pHl5n5cRSJfM60UA0zK891sVInoPri2Ekj7+e1CT3/3qxXenpI+nBBmQAcJPJgaj4w==}
    engines: {node: '>=8.6.0'}
    dependencies:
      '@nodelib/fs.stat': 2.0.5
      '@nodelib/fs.walk': 1.2.8
      glob-parent: 5.1.2
      merge2: 1.4.1
      micromatch: 4.0.5

  /fast-glob@3.3.0:
    resolution: {integrity: sha512-ChDuvbOypPuNjO8yIDf36x7BlZX1smcUMTTcyoIjycexOxd6DFsKsg21qVBzEmr3G7fUKIRy2/psii+CIUt7FA==}
    engines: {node: '>=8.6.0'}
    dependencies:
      '@nodelib/fs.stat': 2.0.5
      '@nodelib/fs.walk': 1.2.8
      glob-parent: 5.1.2
      merge2: 1.4.1
      micromatch: 4.0.5
    dev: true

  /fast-json-stable-stringify@2.1.0:
    resolution: {integrity: sha512-lhd/wF+Lk98HZoTCtlVraHtfh5XYijIjalXck7saUtuanSDyLMxnHhSXEDJqHxD7msR8D0uCmqlkwjCV8xvwHw==}
    dev: true

  /fast-levenshtein@2.0.6:
    resolution: {integrity: sha512-DCXu6Ifhqcks7TZKY3Hxp3y6qphY5SJZmrWMDrKcERSOXWQdMhU9Ig/PYrzyw/ul9jOIyh0N4M0tbC5hodg8dw==}

  /fast-safe-stringify@2.1.1:
    resolution: {integrity: sha512-W+KJc2dmILlPplD/H4K9l9LcAHAfPtP6BY84uVLXQ6Evcz9Lcg33Y2z1IVblT6xdY54PXYVHEv+0Wpq8Io6zkA==}

  /fast-xml-parser@4.2.5:
    resolution: {integrity: sha512-B9/wizE4WngqQftFPmdaMYlXoJlJOYxGQOanC77fq9k8+Z0v5dDSVh+3glErdIROP//s/jgb7ZuxKfB8nVyo0g==}
    hasBin: true
    dependencies:
      strnum: 1.0.5
    dev: false

  /fastq@1.15.0:
    resolution: {integrity: sha512-wBrocU2LCXXa+lWBt8RoIRD89Fi8OdABODa/kEnyeyjS5aZO5/GNvI5sEINADqP/h8M29UHTHUb53sUu5Ihqdw==}
    dependencies:
      reusify: 1.0.4

  /figures@3.2.0:
    resolution: {integrity: sha512-yaduQFRKLXYOGgEn6AZau90j3ggSOyiqXU0F9JZfeXYhNa+Jk4X+s45A2zg5jns87GAFa34BBm2kXw4XpNcbdg==}
    engines: {node: '>=8'}
    dependencies:
      escape-string-regexp: 1.0.5
    dev: true

  /file-entry-cache@6.0.1:
    resolution: {integrity: sha512-7Gps/XWymbLk2QLYK4NzpMOrYjMhdIxXuIvy2QBsLE6ljuodKvdkWs/cpyJJ3CVIVpH0Oi1Hvg1ovbMzLdFBBg==}
    engines: {node: ^10.12.0 || >=12.0.0}
    dependencies:
      flat-cache: 3.0.4
    dev: true

  /file-uri-to-path@2.0.0:
    resolution: {integrity: sha512-hjPFI8oE/2iQPVe4gbrJ73Pp+Xfub2+WI2LlXDbsaJBwT5wuMh35WNWVYYTpnz895shtwfyutMFLFywpQAFdLg==}
    engines: {node: '>= 6'}
    dev: false

  /filelist@1.0.4:
    resolution: {integrity: sha512-w1cEuf3S+DrLCQL7ET6kz+gmlJdbq9J7yXCSjK/OZCPA+qEN1WyF4ZAf0YYJa4/shHJra2t/d/r8SV4Ji+x+8Q==}
    dependencies:
      minimatch: 5.1.2
    dev: false
    optional: true

  /filename-reserved-regex@2.0.0:
    resolution: {integrity: sha512-lc1bnsSr4L4Bdif8Xb/qrtokGbq5zlsms/CYH8PP+WtCkGNF65DPiQY8vG3SakEdRn8Dlnm+gW/qWKKjS5sZzQ==}
    engines: {node: '>=4'}
    dev: true

  /filenamify@4.3.0:
    resolution: {integrity: sha512-hcFKyUG57yWGAzu1CMt/dPzYZuv+jAJUT85bL8mrXvNe6hWj6yEHEc4EdcgiA6Z3oi1/9wXJdZPXF2dZNgwgOg==}
    engines: {node: '>=8'}
    dependencies:
      filename-reserved-regex: 2.0.0
      strip-outer: 1.0.1
      trim-repeated: 1.0.0
    dev: true

  /fill-keys@1.0.2:
    resolution: {integrity: sha512-tcgI872xXjwFF4xgQmLxi76GnwJG3g/3isB1l4/G5Z4zrbddGpBjqZCO9oEAcB5wX0Hj/5iQB3toxfO7in1hHA==}
    engines: {node: '>=0.10.0'}
    dependencies:
      is-object: 1.0.2
      merge-descriptors: 1.0.1
    dev: true

  /fill-range@7.0.1:
    resolution: {integrity: sha512-qOo9F+dMUmC2Lcb4BbVvnKJxTPjCm+RRpe4gDuGrzkL7mEVl/djYSu2OdQ2Pa302N4oqkSg9ir6jaLWJ2USVpQ==}
    engines: {node: '>=8'}
    dependencies:
      to-regex-range: 5.0.1

  /finalhandler@1.1.2:
    resolution: {integrity: sha512-aAWcW57uxVNrQZqFXjITpW3sIUQmHGG3qSb9mUah9MgMC4NeWhNOlNjXEYq3HjRAvL6arUviZGGJsBg6z0zsWA==}
    engines: {node: '>= 0.8'}
    dependencies:
      debug: 2.6.9
      encodeurl: 1.0.2
      escape-html: 1.0.3
      on-finished: 2.3.0
      parseurl: 1.3.3
      statuses: 1.5.0
      unpipe: 1.0.0
    transitivePeerDependencies:
      - supports-color
    dev: true

  /finalhandler@1.2.0:
    resolution: {integrity: sha512-5uXcUVftlQMFnWC9qu/svkWv3GTd2PfUhK/3PLkYNAe7FbqJMt3515HaxE6eRL74GdsriiwujiawdaB1BpEISg==}
    engines: {node: '>= 0.8'}
    dependencies:
      debug: 2.6.9
      encodeurl: 1.0.2
      escape-html: 1.0.3
      on-finished: 2.4.1
      parseurl: 1.3.3
      statuses: 2.0.1
      unpipe: 1.0.0
    transitivePeerDependencies:
      - supports-color

  /find-up@4.1.0:
    resolution: {integrity: sha512-PpOwAdQ/YlXQ2vj8a3h8IipDuYRi3wceVQQGYWxNINccq40Anw7BlsEXCMbt1Zt+OLA6Fq9suIpIWD0OsnISlw==}
    engines: {node: '>=8'}
    dependencies:
      locate-path: 5.0.0
      path-exists: 4.0.0
    dev: true

  /find-up@5.0.0:
    resolution: {integrity: sha512-78/PXT1wlLLDgTzDs7sjq9hzz0vXD+zn+7wypEe4fXQxCmdmqfGsEPQxmiCSQI3ajFV91bVSsvNtrJRiW6nGng==}
    engines: {node: '>=10'}
    dependencies:
      locate-path: 6.0.0
      path-exists: 4.0.0
    dev: true

  /flat-cache@3.0.4:
    resolution: {integrity: sha512-dm9s5Pw7Jc0GvMYbshN6zchCA9RgQlzzEZX3vylR9IqFfS8XciblUXOKfW6SiuJ0e13eDYZoZV5wdrev7P3Nwg==}
    engines: {node: ^10.12.0 || >=12.0.0}
    dependencies:
      flatted: 3.2.7
      rimraf: 3.0.2
    dev: true

  /flat-util@1.1.9:
    resolution: {integrity: sha512-BOTMw/6rbbxVjv5JQvwgGMc2/6wWGd2VeyTvnzvvE49VRjS0tTxLbry/QVP1yPw8SaAOBYsnixmzruXoqjdUHA==}
    dev: false

  /flat@5.0.2:
    resolution: {integrity: sha512-b6suED+5/3rTpUBdG1gupIl8MPFCAMA0QXwmljLhvCUKcUvdE4gWky9zpuGCcXHOsz4J9wPGNWq6OKpmIzz3hQ==}
    hasBin: true
    dev: true

  /flatted@3.2.7:
    resolution: {integrity: sha512-5nqDSxl8nn5BSNxyR3n4I6eDmbolI6WT+QqR547RwxQapgjQBmtktdP+HTBb/a/zLsbzERTONyUB5pefh5TtjQ==}
    dev: true

  /flexsearch@0.7.21:
    resolution: {integrity: sha512-W7cHV7Hrwjid6lWmy0IhsWDFQboWSng25U3VVywpHOTJnnAZNPScog67G+cVpeX9f7yDD21ih0WDrMMT+JoaYg==}
    dev: true

  /focus-trap@7.4.3:
    resolution: {integrity: sha512-BgSSbK4GPnS2VbtZ50VtOv1Sti6DIkj3+LkVjiWMNjLeAp1SH1UlLx3ULu/DCu4vq5R4/uvTm+zrvsMsuYmGLg==}
    dependencies:
      tabbable: 6.1.2
    dev: true

  /follow-redirects@1.15.2:
    resolution: {integrity: sha512-VQLG33o04KaQ8uYi2tVNbdrWp1QWxNNea+nmIB4EVM28v0hmP17z7aG1+wAkNzVq4KeXTq3221ye5qTJP91JwA==}
    engines: {node: '>=4.0'}
    peerDependencies:
      debug: '*'
    peerDependenciesMeta:
      debug:
        optional: true
    dev: false

  /for-each@0.3.3:
    resolution: {integrity: sha512-jqYfLp7mo9vIyQf8ykW2v7A+2N4QjeCeI5+Dz9XraiO1ign81wjiH7Fb9vSOWvQfNtmSa4H2RoQTrrXivdUZmw==}
    dependencies:
      is-callable: 1.2.7
    dev: true

  /fork-ts-checker-webpack-plugin@8.0.0(typescript@5.1.6)(webpack@5.88.1):
    resolution: {integrity: sha512-mX3qW3idpueT2klaQXBzrIM/pHw+T0B/V9KHEvNrqijTq9NFnMZU6oreVxDYcf33P8a5cW+67PjodNHthGnNVg==}
    engines: {node: '>=12.13.0', yarn: '>=1.0.0'}
    peerDependencies:
      typescript: '>3.6.0'
      webpack: ^5.11.0
    dependencies:
      '@babel/code-frame': 7.22.5
      chalk: 4.1.2
      chokidar: 3.5.3
      cosmiconfig: 7.0.1
      deepmerge: 4.2.2
      fs-extra: 10.1.0
      memfs: 3.4.1
      minimatch: 3.1.2
      node-abort-controller: 3.1.1
      schema-utils: 3.3.0
      semver: 7.5.3
      tapable: 2.2.1
      typescript: 5.1.6
      webpack: 5.88.1
    dev: true

  /form-data@3.0.1:
    resolution: {integrity: sha512-RHkBKtLWUVwd7SqRIvCZMEvAMoGUp0XU+seQiZejj0COz3RI3hWP4sCv3gZWWLjJTd7rGwcsF5eKZGii0r/hbg==}
    engines: {node: '>= 6'}
    dependencies:
      asynckit: 0.4.0
      combined-stream: 1.0.8
      mime-types: 2.1.35
    dev: false

  /form-data@4.0.0:
    resolution: {integrity: sha512-ETEklSGi5t0QMZuiXoA/Q6vcnxcLQP5vdugSpuAyi6SVGi2clPPp+xgEhuMaHC+zGgn31Kd235W35f7Hykkaww==}
    engines: {node: '>= 6'}
    dependencies:
      asynckit: 0.4.0
      combined-stream: 1.0.8
      mime-types: 2.1.35

  /formidable@2.1.1:
    resolution: {integrity: sha512-0EcS9wCFEzLvfiks7omJ+SiYJAiD+TzK4Pcw1UlUoGnhUxDcMKjt0P7x8wEb0u6OHu8Nb98WG3nxtlF5C7bvUQ==}
    dependencies:
      dezalgo: 1.0.4
      hexoid: 1.0.0
      once: 1.4.0
      qs: 6.11.0

  /forwarded@0.2.0:
    resolution: {integrity: sha512-buRG0fpBtRHSTCOASe6hD258tEubFoRLb4ZNA6NxMVHNw2gOcwHo9wyablzMzOA5z9xA9L1KNjk/Nt6MT9aYow==}
    engines: {node: '>= 0.6'}

  /fraction.js@4.2.0:
    resolution: {integrity: sha512-MhLuK+2gUcnZe8ZHlaaINnQLl0xRIGRfcGk2yl8xoQAfHrSsL3rYu6FCmBdkdbhc9EPlwyGHewaRsvwRMJtAlA==}
    dev: true

  /fresh@0.5.2:
    resolution: {integrity: sha512-zJ2mQYM18rEFOudeV4GShTGIQ7RbzA7ozbU9I/XBpm7kqgMywgmylMwXHxZJmkVoYkna9d2pVXVXPdYTP9ej8Q==}
    engines: {node: '>= 0.6'}

  /fs-capacitor@6.2.0:
    resolution: {integrity: sha512-nKcE1UduoSKX27NSZlg879LdQc94OtbOsEmKMN2MBNudXREvijRKx2GEBsTMTfws+BrbkJoEuynbGSVRSpauvw==}
    engines: {node: '>=10'}

  /fs-constants@1.0.0:
    resolution: {integrity: sha512-y6OAwoSIf7FyjMIv94u+b5rdheZEjzR63GTyZJm5qh4Bi+2YgwLCcI/fPFZkL5PSixOt6ZNKm+w+Hfp/Bciwow==}
    dev: false

  /fs-extra@10.1.0:
    resolution: {integrity: sha512-oRXApq54ETRj4eMiFzGnHWGy+zo5raudjuxN0b8H7s/RU2oW0Wvsx9O0ACRN/kRq9E8Vu/ReskGB5o3ji+FzHQ==}
    engines: {node: '>=12'}
    dependencies:
      graceful-fs: 4.2.11
      jsonfile: 6.1.0
      universalify: 2.0.0
    dev: true

  /fs-extra@11.1.0:
    resolution: {integrity: sha512-0rcTq621PD5jM/e0a3EJoGC/1TC5ZBCERW82LQuwfGnCa1V8w7dpYH1yNu+SLb6E5dkeCBzKEyLGlFrnr+dUyw==}
    engines: {node: '>=14.14'}
    dependencies:
      graceful-fs: 4.2.11
      jsonfile: 6.1.0
      universalify: 2.0.0
    dev: true

  /fs-extra@8.1.0:
    resolution: {integrity: sha512-yhlQgA6mnOJUKOsRUFsgJdQCvkKhcz8tlZG5HBQfReYZy46OwLcY+Zia0mtdHsOo9y/hP+CxMN0TU9QxoOtG4g==}
    engines: {node: '>=6 <7 || >=8'}
    dependencies:
      graceful-fs: 4.2.11
      jsonfile: 4.0.0
      universalify: 0.1.2
    dev: false

  /fs-minipass@2.1.0:
    resolution: {integrity: sha512-V/JgOLFCS+R6Vcq0slCuaeWEdNC3ouDlJMNIsacH2VtALiu9mV4LPrHc5cDl8k5aw6J8jwgWWpiTo5RYhmIzvg==}
    engines: {node: '>= 8'}
    dependencies:
      minipass: 3.3.4
    dev: false

  /fs-monkey@1.0.3:
    resolution: {integrity: sha512-cybjIfiiE+pTWicSCLFHSrXZ6EilF30oh91FDP9S2B051prEa7QWfrVTQm10/dDpswBDXZugPa1Ogu8Yh+HV0Q==}
    dev: true

  /fs.realpath@1.0.0:
    resolution: {integrity: sha512-OO0pH2lK6a0hZnAdau5ItzHPI6pUlvI7jMVnxUQRtw4owF2wk8lOSabtGDCTP4Ggrg2MbGnWO9X8K1t4+fGMDw==}

  /fsevents@2.3.2:
    resolution: {integrity: sha512-xiqMQR4xAeHTuB9uWm+fFRcIOgKBMiOBP+eXiyT7jsgVCq1bkVygt00oASowB7EdtpOHaaPgKt812P9ab+DDKA==}
    engines: {node: ^8.16.0 || ^10.6.0 || >=11.0.0}
    os: [darwin]
    requiresBuild: true
    optional: true

  /fstream@1.0.12:
    resolution: {integrity: sha512-WvJ193OHa0GHPEL+AycEJgxvBEwyfRkN1vhjca23OaPVMCaLCXTd5qAu82AjTcgP1UJmytkOKb63Ypde7raDIg==}
    engines: {node: '>=0.6'}
    dependencies:
      graceful-fs: 4.2.11
      inherits: 2.0.4
      mkdirp: 0.5.6
      rimraf: 2.7.1
    dev: false

  /ftp@0.3.10:
    resolution: {integrity: sha512-faFVML1aBx2UoDStmLwv2Wptt4vw5x03xxX172nhA5Y5HBshW5JweqQ2W4xL4dezQTG8inJsuYcpPHHU3X5OTQ==}
    engines: {node: '>=0.8.0'}
    dependencies:
      readable-stream: 1.1.14
      xregexp: 2.0.0
    dev: false

  /function-bind@1.1.1:
    resolution: {integrity: sha512-yIovAzMX49sF8Yl58fSCWJ5svSLuaibPxXQJFLmBObTuCr0Mf1KiPopGM9NiFjiYBCbfaa2Fh6breQ6ANVTI0A==}

  /functions-have-names@1.2.3:
    resolution: {integrity: sha512-xckBUXyTIqT97tq2x2AMb+g163b5JFysYk0x4qxNFwbfQkmNZoiRHb6sPzI9/QV33WeuvVYBUIiD4NzNIyqaRQ==}
    dev: true

  /gauge@3.0.2:
    resolution: {integrity: sha512-+5J6MS/5XksCuXq++uFRsnUd7Ovu1XenbeuIuNRJxYWjgQbPuFhT14lAvsWfqfAmnwluf1OwMjz39HjfLPci0Q==}
    engines: {node: '>=10'}
    dependencies:
      aproba: 2.0.0
      color-support: 1.1.3
      console-control-strings: 1.1.0
      has-unicode: 2.0.1
      object-assign: 4.1.1
      signal-exit: 3.0.7
      string-width: 4.2.3
      strip-ansi: 6.0.1
      wide-align: 1.1.5
    dev: false

  /generic-pool@3.9.0:
    resolution: {integrity: sha512-hymDOu5B53XvN4QT9dBmZxPX4CWhBPPLguTZ9MMFeFa/Kg0xWVfylOVNlJji/E7yTZWFd/q9GO5TxDLq156D7g==}
    engines: {node: '>= 4'}
    dev: false

  /get-caller-file@2.0.5:
    resolution: {integrity: sha512-DyFP3BM/3YHTQOCUL/w0OZHR0lpKeGrxotcHWcqNEdnltqFwXVfhEBQ94eIo34AfQpo0rGki4cyIiftY06h2Fg==}
    engines: {node: 6.* || 8.* || >= 10.*}

  /get-func-name@2.0.0:
    resolution: {integrity: sha512-Hm0ixYtaSZ/V7C8FJrtZIuBBI+iSgL+1Aq82zSu8VQNB4S3Gk8e7Qs3VwBDJAhmRZcFqkl3tQu36g/Foh5I5ig==}
    dev: true

  /get-intrinsic@1.2.0:
    resolution: {integrity: sha512-L049y6nFOuom5wGyRc3/gdTLO94dySVKRACj1RmJZBQXlbTMhtNIgkWkUHq+jYmZvKf14EW1EoJnnjbmoHij0Q==}
    dependencies:
      function-bind: 1.1.1
      has: 1.0.3
      has-symbols: 1.0.3

  /get-relative-path@1.0.2:
    resolution: {integrity: sha512-dGkopYfmB4sXMTcZslq5SojEYakpdCSj/SVSHLhv7D6RBHzvDtd/3Q8lTEOAhVKxPPeAHu/YYkENbbz3PaH+8w==}
    dev: true

  /get-stream@5.2.0:
    resolution: {integrity: sha512-nBF+F1rAZVCu/p7rjzgA+Yb4lfYXrpl7a6VmJrU8wF9I1CKvP/QwPNZHnOlwbTkY6dvtFIzFMSyQXbLoTQPRpA==}
    engines: {node: '>=8'}
    dependencies:
      pump: 3.0.0
    dev: true

  /get-stream@6.0.1:
    resolution: {integrity: sha512-ts6Wi+2j3jQjqi70w5AlN8DFnkSwC+MqmxEzdEALB2qXZYV3X/b1CTfgPLGJNMeAWxdPfU8FO1ms3NUfaHCPYg==}
    engines: {node: '>=10'}
    dev: true

  /get-uri@3.0.2:
    resolution: {integrity: sha512-+5s0SJbGoyiJTZZ2JTpFPLMPSch72KEqGOTvQsBqg0RBWvwhWUSYZFAtz3TPW0GXJuLBJPts1E241iHg+VRfhg==}
    engines: {node: '>= 6'}
    dependencies:
      '@tootallnate/once': 1.1.2
      data-uri-to-buffer: 3.0.1
      debug: 4.3.4(supports-color@8.1.1)
      file-uri-to-path: 2.0.0
      fs-extra: 8.1.0
      ftp: 0.3.10
    transitivePeerDependencies:
      - supports-color
    dev: false

  /git-raw-commits@2.0.11:
    resolution: {integrity: sha512-VnctFhw+xfj8Va1xtfEqCUD2XDrbAPSJx+hSrE5K7fGdjZruW7XV+QOrN7LF/RJyvspRiD2I0asWsxFp0ya26A==}
    engines: {node: '>=10'}
    hasBin: true
    dependencies:
      dargs: 7.0.0
      lodash: 4.17.21
      meow: 8.1.2
      split2: 3.2.2
      through2: 4.0.2
    dev: true

  /glob-parent@5.1.2:
    resolution: {integrity: sha512-AOIgSQCepiJYwP3ARnGx+5VnTu2HBYdzbGP45eLw1vr3zB3vZLeyed1sC9hnbcOc9/SrMyM5RPQrkGz4aS9Zow==}
    engines: {node: '>= 6'}
    dependencies:
      is-glob: 4.0.3

  /glob-parent@6.0.2:
    resolution: {integrity: sha512-XxwI8EOhVQgWp6iDL+3b0r86f4d6AX6zSU55HfB4ydCEuXLXc5FcYeOu+nnGftS4TEju/11rt4KJPTMgbfmv4A==}
    engines: {node: '>=10.13.0'}
    dependencies:
      is-glob: 4.0.3
    dev: true

  /glob-to-regexp@0.4.1:
    resolution: {integrity: sha512-lkX1HJXwyMcprw/5YUZc2s7DrpAiHB21/V+E1rHUrVNokkvB6bqMzT0VfV6/86ZNabt1k14YOIaT7nDvOX3Iiw==}
    dev: true

  /glob@7.1.6:
    resolution: {integrity: sha512-LwaxwyZ72Lk7vZINtNNrywX0ZuLyStrdDtabefZKAY5ZGJhVtgdznluResxNmPitE0SAO+O26sWTHeKSI2wMBA==}
    dependencies:
      fs.realpath: 1.0.0
      inflight: 1.0.6
      inherits: 2.0.4
      minimatch: 3.1.2
      once: 1.4.0
      path-is-absolute: 1.0.1
    dev: true

  /glob@7.2.0:
    resolution: {integrity: sha512-lmLf6gtyrPq8tTjSmrO94wBeQbFR3HbLHbuyD69wuyQkImp2hWqMGB47OX65FBkPffO641IP9jWa1z4ivqG26Q==}
    dependencies:
      fs.realpath: 1.0.0
      inflight: 1.0.6
      inherits: 2.0.4
      minimatch: 3.1.2
      once: 1.4.0
      path-is-absolute: 1.0.1

  /glob@8.0.3:
    resolution: {integrity: sha512-ull455NHSHI/Y1FqGaaYFaLGkNMMJbavMrEGFXG/PGrg6y7sutWHUHrz6gy6WEBH6akM1M414dWKCNs+IhKdiQ==}
    engines: {node: '>=12'}
    dependencies:
      fs.realpath: 1.0.0
      inflight: 1.0.6
      inherits: 2.0.4
      minimatch: 5.1.2
      once: 1.4.0
    dev: false

  /glob@9.2.1:
    resolution: {integrity: sha512-Pxxgq3W0HyA3XUvSXcFhRSs+43Jsx0ddxcFrbjxNGkL2Ak5BAUBxLqI5G6ADDeCHLfzzXFhe0b1yYcctGmytMA==}
    engines: {node: '>=16 || 14 >=14.17'}
    dependencies:
      fs.realpath: 1.0.0
      minimatch: 7.4.2
      minipass: 4.2.4
      path-scurry: 1.6.1
    dev: true

  /global-dirs@0.1.1:
    resolution: {integrity: sha512-NknMLn7F2J7aflwFOlGdNIuCDpN3VGoSoB+aap3KABFWbHVn1TCgFC+np23J8W2BiZbjfEw3BFBycSMv1AFblg==}
    engines: {node: '>=4'}
    dependencies:
      ini: 1.3.8
    dev: true

  /globals@11.12.0:
    resolution: {integrity: sha512-WOBp/EEGUiIsJSp7wcv/y6MO+lV9UoncWqxuFfm8eBwzWNgyfBd6Gz+IeKQ9jCmyhoH99g15M3T+QaVHFjizVA==}
    engines: {node: '>=4'}
    dev: true

  /globals@13.20.0:
    resolution: {integrity: sha512-Qg5QtVkCy/kv3FUSlu4ukeZDVf9ee0iXLAUYX13gbR17bnejFTzr4iS9bY7kwCf1NztRNm1t91fjOiyx4CSwPQ==}
    engines: {node: '>=8'}
    dependencies:
      type-fest: 0.20.2
    dev: true

  /globby@11.1.0:
    resolution: {integrity: sha512-jhIXaOzy1sb8IyocaruWSn1TjmnBVs8Ayhcy83rmxNJ8q2uWKCAj3CnJY+KpGSXCueAPc0i05kVvVKtP1t9S3g==}
    engines: {node: '>=10'}
    dependencies:
      array-union: 2.1.0
      dir-glob: 3.0.1
      fast-glob: 3.2.12
      ignore: 5.2.4
      merge2: 1.4.1
      slash: 3.0.0
    dev: true

  /globby@13.1.3:
    resolution: {integrity: sha512-8krCNHXvlCgHDpegPzleMq07yMYTO2sXKASmZmquEYWEmCx6J5UTRbp5RwMJkTJGtcQ44YpiUYUiN0b9mzy8Bw==}
    engines: {node: ^12.20.0 || ^14.13.1 || >=16.0.0}
    dependencies:
      dir-glob: 3.0.1
      fast-glob: 3.2.12
      ignore: 5.2.4
      merge2: 1.4.1
      slash: 4.0.0
    dev: true

  /gopd@1.0.1:
    resolution: {integrity: sha512-d65bNlIadxvpb/A2abVdlqKqV563juRnZ1Wtk6s1sIR8uNsXR70xqIzVqxVf1eTqDunwT2MkczEeaezCKTZhwA==}
    dependencies:
      get-intrinsic: 1.2.0
    dev: true

  /graceful-fs@4.2.11:
    resolution: {integrity: sha512-RbJ5/jmFcNNCcDV5o9eTnBLJ/HszWV0P73bc+Ff4nS/rJj+YaS6IGyiOL0VoBYX+l1Wrl3k63h/KrH+nhJ0XvQ==}

  /grapheme-splitter@1.0.4:
    resolution: {integrity: sha512-bzh50DW9kTPM00T8y4o8vQg89Di9oLJVLW/KaOGIXJWP/iqCN6WKYkbNOF04vFLJhwcpYUh9ydh/+5vpOqV4YQ==}
    dev: true

  /graphemer@1.4.0:
    resolution: {integrity: sha512-EtKwoO6kxCL9WO5xipiHTZlSzBm7WLT627TqC/uVRd0HKmq8NXyebnNYxDoBi7wt8eTWrUrKXCOVaFq9x1kgag==}
    dev: true

  /graphql-tag@2.12.6(graphql@16.6.0):
    resolution: {integrity: sha512-FdSNcu2QQcWnM2VNvSCCDCVS5PpPqpzgFT8+GXzqJuoDd0CBncxCY278u4mhRO7tMgo2JjgJA5aZ+nWSQ/Z+xg==}
    engines: {node: '>=10'}
    peerDependencies:
      graphql: ^0.9.0 || ^0.10.0 || ^0.11.0 || ^0.12.0 || ^0.13.0 || ^14.0.0 || ^15.0.0 || ^16.0.0
    dependencies:
      graphql: 16.6.0
      tslib: 2.6.0
    dev: false

  /graphql-type-json@0.3.2(graphql@16.6.0):
    resolution: {integrity: sha512-J+vjof74oMlCWXSvt0DOf2APEdZOCdubEvGDUAlqH//VBYcOYsGgRW7Xzorr44LvkjiuvecWc8fChxuZZbChtg==}
    peerDependencies:
      graphql: '>=0.8.0'
    dependencies:
      graphql: 16.6.0
    dev: true

  /graphql-upload@13.0.0(graphql@16.6.0):
    resolution: {integrity: sha512-YKhx8m/uOtKu4Y1UzBFJhbBGJTlk7k4CydlUUiNrtxnwZv0WigbRHP+DVhRNKt7u7DXOtcKZeYJlGtnMXvreXA==}
    engines: {node: ^12.22.0 || ^14.17.0 || >= 16.0.0}
    peerDependencies:
      graphql: 0.13.1 - 16
    dependencies:
      busboy: 0.3.1
      fs-capacitor: 6.2.0
      graphql: 16.6.0
      http-errors: 1.8.1
      object-path: 0.11.8
    dev: false

  /graphql-ws@5.14.0(graphql@16.6.0):
    resolution: {integrity: sha512-itrUTQZP/TgswR4GSSYuwWUzrE/w5GhbwM2GX3ic2U7aw33jgEsayfIlvaj7/GcIvZgNMzsPTrE5hqPuFUiE5g==}
    engines: {node: '>=10'}
    peerDependencies:
      graphql: '>=0.11 <=16'
    dependencies:
      graphql: 16.6.0
    dev: false

  /graphql@14.7.0:
    resolution: {integrity: sha512-l0xWZpoPKpppFzMfvVyFmp9vLN7w/ZZJPefUicMCepfJeQ8sMcztloGYY9DfjVPo6tIUDzU5Hw3MUbIjj9AVVA==}
    engines: {node: '>= 6.x'}
    dependencies:
      iterall: 1.3.0
    dev: true

  /graphql@16.6.0:
    resolution: {integrity: sha512-KPIBPDlW7NxrbT/eh4qPXz5FiFdL5UbaA0XUNz2Rp3Z3hqBSkbj0GVjwFDztsWVauZUWsbKHgMg++sk8UX0bkw==}
    engines: {node: ^12.22.0 || ^14.16.0 || ^16.0.0 || >=17.0.0}

  /gray-matter@4.0.3:
    resolution: {integrity: sha512-5v6yZd4JK3eMI3FqqCouswVqwugaA9r4dNZB1wwcmrD02QkV5H0y7XBQW8QwQqEaZY1pM9aqORSORhJRdNK44Q==}
    engines: {node: '>=6.0'}
    dependencies:
      js-yaml: 3.14.1
      kind-of: 6.0.3
      section-matter: 1.0.0
      strip-bom-string: 1.0.0
    dev: true

  /handlebars@4.7.7:
    resolution: {integrity: sha512-aAcXm5OAfE/8IXkcZvCepKU3VzW1/39Fb5ZuqMtgI/hT8X2YgoMvBY5dLhq/cpOvw7Lk1nK/UF71aLG/ZnVYRA==}
    engines: {node: '>=0.4.7'}
    hasBin: true
    dependencies:
      minimist: 1.2.6
      neo-async: 2.6.2
      source-map: 0.6.1
      wordwrap: 1.0.0
    optionalDependencies:
      uglify-js: 3.16.2
    dev: false

  /hard-rejection@2.1.0:
    resolution: {integrity: sha512-VIZB+ibDhx7ObhAe7OVtoEbuP4h/MuOTHJ+J8h/eBXotJYl0fBgR72xDFCKgIh22OJZIOVNxBMWuhAr10r8HdA==}
    engines: {node: '>=6'}
    dev: true

  /has-bigints@1.0.2:
    resolution: {integrity: sha512-tSvCKtBr9lkF0Ex0aQiP9N+OpV4zi2r/Nee5VkRDbaqv35RLYMzbwQfFSZZH0kR+Rd6302UJZ2p/bJCEoR3VoQ==}
    dev: true

  /has-flag@3.0.0:
    resolution: {integrity: sha512-sKJf1+ceQBr4SMkvQnBDNDtf4TXpVhVGateu0t918bl30FnbE2m4vNLX+VWe/dpjlb+HugGYzW7uQXH98HPEYw==}
    engines: {node: '>=4'}
    dev: true

  /has-flag@4.0.0:
    resolution: {integrity: sha512-EykJT/Q1KjTWctppgIAgfSO0tKVuZUjhgMr17kqTumMl6Afv3EISleU7qZUzoXDFTAHTDC4NOoG/ZxU3EvlMPQ==}
    engines: {node: '>=8'}

  /has-own-prop@2.0.0:
    resolution: {integrity: sha512-Pq0h+hvsVm6dDEa8x82GnLSYHOzNDt7f0ddFa3FqcQlgzEiptPqL+XrOJNavjOzSYiYWIrgeVYYgGlLmnxwilQ==}
    engines: {node: '>=8'}
    dev: true

  /has-property-descriptors@1.0.0:
    resolution: {integrity: sha512-62DVLZGoiEBDHQyqG4w9xCuZ7eJEwNmJRWw2VY84Oedb7WFcA27fiEVe8oUQx9hAUJ4ekurquucTGwsyO1XGdQ==}
    dependencies:
      get-intrinsic: 1.2.0
    dev: true

  /has-symbols@1.0.3:
    resolution: {integrity: sha512-l3LCuF6MgDNwTDKkdYGEihYjt5pRPbEg46rtlmnSPlUbgmB8LOIrKJbYYFBSbnPaJexMKtiPO8hmeRjRz2Td+A==}
    engines: {node: '>= 0.4'}

  /has-tostringtag@1.0.0:
    resolution: {integrity: sha512-kFjcSNhnlGV1kyoGk7OXKSawH5JOb/LzUc5w9B02hOTO0dfFRjbHQKvg1d6cf3HbeUmtU9VbbV3qzZ2Teh97WQ==}
    engines: {node: '>= 0.4'}
    dependencies:
      has-symbols: 1.0.3

  /has-unicode@2.0.1:
    resolution: {integrity: sha512-8Rf9Y83NBReMnx0gFzA8JImQACstCYWUplepDa9xprwwtmgEZUF0h/i5xSA625zB/I37EtrswSST6OXxwaaIJQ==}
    dev: false

  /has@1.0.3:
    resolution: {integrity: sha512-f2dvO0VU6Oej7RkWJGrehjbzMAjFp5/VKPp5tTpWIV4JHHZK1/BxbFRtf/siA2SWTe09caDmVtYYzWEIbBS4zw==}
    engines: {node: '>= 0.4.0'}
    dependencies:
      function-bind: 1.1.1

  /he@1.2.0:
    resolution: {integrity: sha512-F/1DnUGPopORZi0ni+CvrCgHQ5FyEAHRLSApuYWMmrbSwoN2Mn/7k+Gl38gJnR7yyDZk6WLXwiGod1JOWNDKGw==}
    hasBin: true

  /header-case@2.0.4:
    resolution: {integrity: sha512-H/vuk5TEEVZwrR0lp2zed9OCo1uAILMlx0JEMgC26rzyJJ3N1v6XkwHHXJQdR2doSjcGPM6OKPYoJgf0plJ11Q==}
    dependencies:
      capital-case: 1.0.4
      tslib: 2.6.0
    dev: true

  /hexoid@1.0.0:
    resolution: {integrity: sha512-QFLV0taWQOZtvIRIAdBChesmogZrtuXvVWsFHZTk2SU+anspqZ2vMnoLg7IE1+Uk16N19APic1BuF8bC8c2m5g==}
    engines: {node: '>=8'}

  /highlight.js@11.8.0:
    resolution: {integrity: sha512-MedQhoqVdr0U6SSnWPzfiadUcDHfN/Wzq25AkXiQv9oiOO/sG0S7XkvpFIqWBl9Yq1UYyYOOVORs5UW2XlPyzg==}
    engines: {node: '>=12.0.0'}
    dev: false

  /histoire@0.16.2(@types/node@18.16.19)(vite@4.4.4):
    resolution: {integrity: sha512-7/dErREfXEqAq69KuVMThu+uYzBfIuc6R13z5uylNm+rGO6WX62Y70DeKTxnp4NsYPXBNPcBhWY6UGICCuhHaw==}
    hasBin: true
    peerDependencies:
      vite: ^2.9.0 || ^3.0.0 || ^4.0.0
    dependencies:
      '@akryum/tinypool': 0.3.1
      '@histoire/app': 0.16.1(vite@4.4.4)
      '@histoire/controls': 0.16.1(vite@4.4.4)
      '@histoire/shared': 0.16.1(vite@4.4.4)
      '@histoire/vendors': 0.16.0
      '@types/flexsearch': 0.7.3
      '@types/markdown-it': 12.2.3
      birpc: 0.1.1
      change-case: 4.1.2
      chokidar: 3.5.3
      connect: 3.7.0
      defu: 6.1.2
      diacritics: 1.3.0
      flexsearch: 0.7.21
      fs-extra: 10.1.0
      globby: 13.1.3
      gray-matter: 4.0.3
      jiti: 1.18.2
      jsdom: 20.0.3
      markdown-it: 12.3.2
      markdown-it-anchor: 8.6.6(@types/markdown-it@12.2.3)(markdown-it@12.3.2)
      markdown-it-attrs: 4.1.6(markdown-it@12.3.2)
      markdown-it-emoji: 2.0.2
      micromatch: 4.0.5
      mrmime: 1.0.1
      pathe: 0.2.0
      picocolors: 1.0.0
      sade: 1.8.1
      shiki-es: 0.2.0
      sirv: 2.0.2
      vite: 4.4.4(@types/node@18.16.19)
      vite-node: 0.28.4(@types/node@18.16.19)
    transitivePeerDependencies:
      - '@types/node'
      - bufferutil
      - canvas
      - less
      - lightningcss
      - sass
      - stylus
      - sugarss
      - supports-color
      - terser
      - utf-8-validate
    dev: true

  /hosted-git-info@2.8.9:
    resolution: {integrity: sha512-mxIDAb9Lsm6DoOJ7xH+5+X4y1LU/4Hi50L9C5sIswK3JzULS4bwk1FvjdBgvYR4bzT4tuUQiC15FE2f5HbLvYw==}
    dev: true

  /hosted-git-info@4.1.0:
    resolution: {integrity: sha512-kyCuEOWjJqZuDbRHzL8V93NzQhwIB71oFWSyzVo+KPZI+pnQPPxucdkrOZvkLRnrf5URsQM+IJ09Dw29cRALIA==}
    engines: {node: '>=10'}
    dependencies:
      lru-cache: 6.0.0
    dev: true

  /href-content@2.0.1:
    resolution: {integrity: sha512-5uiAmBCvzCFVu70kli3Hp0BONbAOfwGqR7jKolV+bAh174sIAZBL8DHfg5SnxAhId2mQmYgyL7Y62msnWJ34Xg==}
    dependencies:
      remote-content: 3.0.0
    transitivePeerDependencies:
      - supports-color
    dev: false

  /html-encoding-sniffer@3.0.0:
    resolution: {integrity: sha512-oWv4T4yJ52iKrufjnyZPkrN0CH3QnrUqdB6In1g5Fe1mia8GmF36gnfNySxoZtxD5+NmYw1EElVXiBk93UeskA==}
    engines: {node: '>=12'}
    dependencies:
      whatwg-encoding: 2.0.0
    dev: true

  /html-minifier@4.0.0:
    resolution: {integrity: sha512-aoGxanpFPLg7MkIl/DDFYtb0iWz7jMFGqFhvEDZga6/4QTjneiD8I/NXL1x5aaoCp7FSIT6h/OhykDdPsbtMig==}
    engines: {node: '>=6'}
    hasBin: true
    dependencies:
      camel-case: 3.0.0
      clean-css: 4.2.4
      commander: 2.20.3
      he: 1.2.0
      param-case: 2.1.1
      relateurl: 0.2.7
      uglify-js: 3.16.2
    dev: false

  /html-to-text@8.2.0:
    resolution: {integrity: sha512-CLXExYn1b++Lgri+ZyVvbUEFwzkLZppjjZOwB7X1qv2jIi8MrMEvxWX5KQ7zATAzTvcqgmtO00M2kCRMtEdOKQ==}
    engines: {node: '>=10.23.2'}
    hasBin: true
    dependencies:
      '@selderee/plugin-htmlparser2': 0.6.0
      deepmerge: 4.2.2
      he: 1.2.0
      htmlparser2: 6.1.0
      minimist: 1.2.6
      selderee: 0.6.0
    dev: false

  /htmlparser2@4.1.0:
    resolution: {integrity: sha512-4zDq1a1zhE4gQso/c5LP1OtrhYTncXNSpvJYtWJBtXAETPlMfi3IFNjGuQbYLuVY4ZR0QMqRVvo4Pdy9KLyP8Q==}
    dependencies:
      domelementtype: 2.3.0
      domhandler: 3.3.0
      domutils: 2.8.0
      entities: 2.1.0
    dev: false

  /htmlparser2@6.1.0:
    resolution: {integrity: sha512-gyyPk6rgonLFEDGoeRgQNaEUvdJ4ktTmmUh/h2t7s+M8oPpIPxgNACWa+6ESR57kXstwqPiCut0V8NRpcwgU7A==}
    dependencies:
      domelementtype: 2.3.0
      domhandler: 4.3.1
      domutils: 2.8.0
      entities: 2.1.0
    dev: false

  /http-errors@1.8.1:
    resolution: {integrity: sha512-Kpk9Sm7NmI+RHhnj6OIWDI1d6fIoFAtFt9RLaTMRlg/8w49juAStsrBgp0Dp4OdxdVbRIeKhtCUvoi/RuAhO4g==}
    engines: {node: '>= 0.6'}
    dependencies:
      depd: 1.1.2
      inherits: 2.0.4
      setprototypeof: 1.2.0
      statuses: 1.5.0
      toidentifier: 1.0.1
    dev: false

  /http-errors@2.0.0:
    resolution: {integrity: sha512-FtwrG/euBzaEjYeRqOgly7G0qviiXoJWnvEH2Z1plBdXgbyjv34pHTSb9zoeHMyDy33+DWy5Wt9Wo+TURtOYSQ==}
    engines: {node: '>= 0.8'}
    dependencies:
      depd: 2.0.0
      inherits: 2.0.4
      setprototypeof: 1.2.0
      statuses: 2.0.1
      toidentifier: 1.0.1

  /http-proxy-agent@4.0.1:
    resolution: {integrity: sha512-k0zdNgqWTGA6aeIRVpvfVob4fL52dTfaehylg0Y4UvSySvOq/Y+BOyPrgpUrA7HylqvU8vIZGsRuXmspskV0Tg==}
    engines: {node: '>= 6'}
    dependencies:
      '@tootallnate/once': 1.1.2
      agent-base: 6.0.2
      debug: 4.3.4(supports-color@8.1.1)
    transitivePeerDependencies:
      - supports-color
    dev: false

  /http-proxy-agent@5.0.0:
    resolution: {integrity: sha512-n2hY8YdoRE1i7r6M0w9DIw5GgZN0G25P8zLCRQ8rjXtTU3vsNFBI/vWK/UIeE6g5MUUz6avwAPXmL6Fy9D/90w==}
    engines: {node: '>= 6'}
    dependencies:
      '@tootallnate/once': 2.0.0
      agent-base: 6.0.2
      debug: 4.3.4(supports-color@8.1.1)
    transitivePeerDependencies:
      - supports-color
    dev: true

  /https-proxy-agent@5.0.1:
    resolution: {integrity: sha512-dFcAjpTQFgoLMzC2VwU+C/CbS7uRL0lWmxDITmqm7C+7F0Odmj6s9l6alZc6AELXhrnggM2CeWSXHGOdX2YtwA==}
    engines: {node: '>= 6'}
    dependencies:
      agent-base: 6.0.2
      debug: 4.3.4(supports-color@8.1.1)
    transitivePeerDependencies:
      - supports-color

  /human-signals@1.1.1:
    resolution: {integrity: sha512-SEQu7vl8KjNL2eoGBLF3+wAjpsNfA9XMlXAYj/3EdaNfAlxKthD1xjEQfGOUhllCGGJVNY34bRr6lPINhNjyZw==}
    engines: {node: '>=8.12.0'}
    dev: true

  /human-signals@2.1.0:
    resolution: {integrity: sha512-B4FFZ6q/T2jhhksgkbEW3HBvWIfDW85snkQgawt07S7J5QXTk6BkNV+0yAeZrM5QpMAdYlocGoljn0sJ/WQkFw==}
    engines: {node: '>=10.17.0'}
    dev: true

  /human-signals@4.3.1:
    resolution: {integrity: sha512-nZXjEF2nbo7lIw3mgYjItAfgQXog3OjJogSbKa2CQIIvSGWcKgeJnQlNXip6NglNzYH45nSRiEVimMvYL8DDqQ==}
    engines: {node: '>=14.18.0'}
    dev: true

  /iconv-lite@0.4.24:
    resolution: {integrity: sha512-v3MXnZAcvnywkTUEZomIActle7RXXeedOR31wwl7VlyoXO4Qi9arvSenNQWne1TcRwhCL1HwLI21bEqdpj8/rA==}
    engines: {node: '>=0.10.0'}
    dependencies:
      safer-buffer: 2.1.2

  /iconv-lite@0.6.3:
    resolution: {integrity: sha512-4fCk79wshMdzMp2rH06qWrJE4iolqLhCUH+OiuIgU++RB0+94NlDL81atO7GX55uUKueo0txHNtvEyI6D7WdMw==}
    engines: {node: '>=0.10.0'}
    dependencies:
      safer-buffer: 2.1.2

  /ieee754@1.2.1:
    resolution: {integrity: sha512-dcyqhDvX1C46lXZcVqCpK+FtMRQVdIMN6/Df5js2zouUsqG7I6sFxitIC+7KYK29KdXOLHdu9zL4sFnoVQnqaA==}

  /ignore@5.2.4:
    resolution: {integrity: sha512-MAb38BcSbH0eHNBxn7ql2NH/kX33OkB3lZ1BNdh7ENeRChHTYsTvWrMubiIAMNS2llXEEgZ1MUOBtXChP3kaFQ==}
    engines: {node: '>= 4'}
    dev: true

  /immediate@3.0.6:
    resolution: {integrity: sha512-XXOFtyqDjNDAQxVfYxuF7g9Il/IbWmmlQg2MYKOH8ExIT1qg6xc4zyS3HaEEATgs1btfzxq15ciUiY7gjSXRGQ==}
    dev: false

  /import-fresh@3.3.0:
    resolution: {integrity: sha512-veYYhQa+D1QBKznvhUHxb8faxlrwUnxseDAbAp457E0wLNio2bOSKnjYDhMj+YiAq61xrMGhQk9iXVk5FzgQMw==}
    engines: {node: '>=6'}
    dependencies:
      parent-module: 1.0.1
      resolve-from: 4.0.0
    dev: true

  /imurmurhash@0.1.4:
    resolution: {integrity: sha512-JmXMZ6wuvDmLiHEml9ykzqO6lwFbof0GG4IkcGaENdCRDDmMVnny7s5HsIgHCbaq0w2MyPhDqkhTUgS2LU2PHA==}
    engines: {node: '>=0.8.19'}
    dev: true

  /indent-string@4.0.0:
    resolution: {integrity: sha512-EdDDZu4A2OyIK7Lr/2zG+w5jmbuk1DVBnEwREQvBzspBJkCEbRa8GxU1lghYcaGJCnRWibjDXlq779X1/y5xwg==}
    engines: {node: '>=8'}
    dev: true

  /inflight@1.0.6:
    resolution: {integrity: sha512-k92I/b08q4wvFscXCLvqfsHCrjrF7yiXsQuIVvVE7N82W3+aqpzuUdBbfhWcy/FZR3/4IgflMgKLOsvPDrGCJA==}
    dependencies:
      once: 1.4.0
      wrappy: 1.0.2

  /inherits@2.0.4:
    resolution: {integrity: sha512-k/vGaX4/Yla3WzyMCvTQOXYeIHvqOKtnqBduzTHpzpQZzAskKMhZ2K+EnBiSM9zGSoIFeMpXKxa4dYeZIQqewQ==}

  /ini@1.3.8:
    resolution: {integrity: sha512-JV/yugV2uzW5iMRSiZAyDtQd+nxtUnjeLt0acNdw98kKLrvuRVyB80tsREOE7yvGVgalhZ6RNXCmEHkUKBKxew==}

  /inline-css@4.0.1:
    resolution: {integrity: sha512-gzumhrp0waBLF5TtwQcm5bviA9ZNURXeNOs2xVSTsX60FWPFlrPJol4HI8yrozZ6V5udWKUT3LS2tMUDMMdi1Q==}
    engines: {node: '>=8'}
    dependencies:
      cheerio: 1.0.0-rc.10
      css-rules: 1.1.0
      extract-css: 3.0.0
      flat-util: 1.1.9
      pick-util: 1.1.5
      slick: 1.12.2
      specificity: 0.4.1
    transitivePeerDependencies:
      - supports-color
    dev: false

  /inquirer@8.2.4:
    resolution: {integrity: sha512-nn4F01dxU8VeKfq192IjLsxu0/OmMZ4Lg3xKAns148rCaXP6ntAoEkVYZThWjwON8AlzdZZi6oqnhNbxUG9hVg==}
    engines: {node: '>=12.0.0'}
    dependencies:
      ansi-escapes: 4.3.2
      chalk: 4.1.2
      cli-cursor: 3.1.0
      cli-width: 3.0.0
      external-editor: 3.1.0
      figures: 3.2.0
      lodash: 4.17.21
      mute-stream: 0.0.8
      ora: 5.4.1
      run-async: 2.4.1
      rxjs: 7.8.1
      string-width: 4.2.3
      strip-ansi: 6.0.1
      through: 2.3.8
      wrap-ansi: 7.0.0
    dev: true

  /inquirer@8.2.5:
    resolution: {integrity: sha512-QAgPDQMEgrDssk1XiwwHoOGYF9BAbUcc1+j+FhEvaOt8/cKRqyLn0U5qA6F74fGhTMGxf92pOvPBeh29jQJDTQ==}
    engines: {node: '>=12.0.0'}
    dependencies:
      ansi-escapes: 4.3.2
      chalk: 4.1.2
      cli-cursor: 3.1.0
      cli-width: 3.0.0
      external-editor: 3.1.0
      figures: 3.2.0
      lodash: 4.17.21
      mute-stream: 0.0.8
      ora: 5.4.1
      run-async: 2.4.1
      rxjs: 7.8.1
      string-width: 4.2.3
      strip-ansi: 6.0.1
      through: 2.3.8
      wrap-ansi: 7.0.0
    dev: true

  /internal-slot@1.0.5:
    resolution: {integrity: sha512-Y+R5hJrzs52QCG2laLn4udYVnxsfny9CpOhNhUvk/SSSVyF6T27FzRbF0sroPidSu3X8oEAkOn2K804mjpt6UQ==}
    engines: {node: '>= 0.4'}
    dependencies:
      get-intrinsic: 1.2.0
      has: 1.0.3
      side-channel: 1.0.4
    dev: true

  /interpret@1.4.0:
    resolution: {integrity: sha512-agE4QfB2Lkp9uICn7BAqoscw4SZP9kTE2hxiFI3jBPmXJfdqiahTbUuKGsMoN2GtqL9AxhYioAcVvgsb1HvRbA==}
    engines: {node: '>= 0.10'}
    dev: true

  /ip@1.1.8:
    resolution: {integrity: sha512-PuExPYUiu6qMBQb4l06ecm6T6ujzhmh+MeJcW9wa89PoAz5pvd4zPgN5WJV104mb6S2T1AwNIAaB70JNrLQWhg==}
    dev: false

  /ipaddr.js@1.9.1:
    resolution: {integrity: sha512-0KI/607xoxSToH7GjN1FfSbLoU0+btTicjsQSWQlh/hZykN8KpmMf7uYwPW3R+akZ6R/w18ZlXSHBYXiYUPO3g==}
    engines: {node: '>= 0.10'}

  /is-arguments@1.1.1:
    resolution: {integrity: sha512-8Q7EARjzEnKpt/PCD7e1cgUS0a6X8u5tdSiMqXhojOdoV9TsMsiO+9VLC5vAmO8N7/GmXn7yjR8qnA6bVAEzfA==}
    engines: {node: '>= 0.4'}
    dependencies:
      call-bind: 1.0.2
      has-tostringtag: 1.0.0
    dev: true

  /is-array-buffer@3.0.2:
    resolution: {integrity: sha512-y+FyyR/w8vfIRq4eQcM1EYgSTnmHXPqaF+IgzgraytCFq5Xh8lllDVmAZolPJiZttZLeFSINPYMaEJ7/vWUa1w==}
    dependencies:
      call-bind: 1.0.2
      get-intrinsic: 1.2.0
      is-typed-array: 1.1.10
    dev: true

  /is-arrayish@0.2.1:
    resolution: {integrity: sha512-zz06S8t0ozoDXMG+ube26zeCTNXcKIPJZJi8hBrF4idCLms4CG9QtK7qBl1boi5ODzFpjswb5JPmHCbMpjaYzg==}
    dev: true

  /is-bigint@1.0.4:
    resolution: {integrity: sha512-zB9CruMamjym81i2JZ3UMn54PKGsQzsJeo6xvN3HJJ4CAsQNB6iRutp2To77OfCNuoxspsIhzaPoO1zyCEhFOg==}
    dependencies:
      has-bigints: 1.0.2
    dev: true

  /is-binary-path@2.1.0:
    resolution: {integrity: sha512-ZMERYes6pDydyuGidse7OsHxtbI7WVeUEozgR/g7rd0xUimYNlvZRE/K2MgZTjWy725IfelLeVcEM97mmtRGXw==}
    engines: {node: '>=8'}
    dependencies:
      binary-extensions: 2.2.0

  /is-boolean-object@1.1.2:
    resolution: {integrity: sha512-gDYaKHJmnj4aWxyj6YHyXVpdQawtVLHU5cb+eztPGczf6cjuTdwve5ZIEfgXqH4e57An1D1AKf8CZ3kYrQRqYA==}
    engines: {node: '>= 0.4'}
    dependencies:
      call-bind: 1.0.2
      has-tostringtag: 1.0.0
    dev: true

  /is-callable@1.2.7:
    resolution: {integrity: sha512-1BC0BVFhS/p0qtw6enp8e+8OD0UrK0oFLztSjNzhcKA3WDuJxxAPXzPuPtKkjEY9UUoEWlX/8fgKeu2S8i9JTA==}
    engines: {node: '>= 0.4'}
    dev: true

  /is-core-module@2.12.0:
    resolution: {integrity: sha512-RECHCBCd/viahWmwj6enj19sKbHfJrddi/6cBDsNTKbNq0f7VeaUkBo60BqzvPqo/W54ChS62Z5qyun7cfOMqQ==}
    dependencies:
      has: 1.0.3

  /is-date-object@1.0.5:
    resolution: {integrity: sha512-9YQaSxsAiSwcvS33MBk3wTCVnWK+HhF8VZR2jRxehM16QcVOdHqPn4VPHmRK4lSr38n9JriurInLcP90xsYNfQ==}
    engines: {node: '>= 0.4'}
    dependencies:
      has-tostringtag: 1.0.0
    dev: true

  /is-docker@2.2.1:
    resolution: {integrity: sha512-F+i2BKsFrH66iaUFc0woD8sLy8getkwTwtOBjvs56Cx4CgJDeKQeqfz8wAYiSb8JOprWhHH5p77PbmYCvvUuXQ==}
    engines: {node: '>=8'}
    hasBin: true

  /is-docker@3.0.0:
    resolution: {integrity: sha512-eljcgEDlEns/7AXFosB5K/2nCM4P7FQPkGc/DWLy5rmFEWvZayGrik1d9/QIY5nJ4f9YsVvBkA6kJpHn9rISdQ==}
    engines: {node: ^12.20.0 || ^14.13.1 || >=16.0.0}
    hasBin: true
    dev: true

  /is-expression@4.0.0:
    resolution: {integrity: sha512-zMIXX63sxzG3XrkHkrAPvm/OVZVSCPNkwMHU8oTX7/U3AL78I0QXCEICXUM13BIa8TYGZ68PiTKfQz3yaTNr4A==}
    dependencies:
      acorn: 7.4.1
      object-assign: 4.1.1
    dev: false

  /is-extendable@0.1.1:
    resolution: {integrity: sha512-5BMULNob1vgFX6EjQw5izWDxrecWK9AM72rugNr0TFldMOi0fj6Jk+zeKIt0xGj4cEfQIJth4w3OKWOJ4f+AFw==}
    engines: {node: '>=0.10.0'}
    dev: true

  /is-extendable@1.0.1:
    resolution: {integrity: sha512-arnXMxT1hhoKo9k1LZdmlNyJdDDfy2v0fXjFlmok4+i8ul/6WlbVge9bhM74OpNPQPMGUToDtz+KXa1PneJxOA==}
    engines: {node: '>=0.10.0'}
    dependencies:
      is-plain-object: 2.0.4
    dev: false

  /is-extglob@2.1.1:
    resolution: {integrity: sha512-SbKbANkN603Vi4jEZv49LeVJMn4yGwsbzZworEoyEiutsN3nJYdbO36zfhGJ6QEDpOZIFkDtnq5JRxmvl3jsoQ==}
    engines: {node: '>=0.10.0'}

  /is-fullwidth-code-point@3.0.0:
    resolution: {integrity: sha512-zymm5+u+sCsSWyD9qNaejV3DFvhCKclKdizYaJUuHA83RLjb7nSuGnddCHGv0hk+KY7BMAlsWeK4Ueg6EV6XQg==}
    engines: {node: '>=8'}

  /is-glob@4.0.3:
    resolution: {integrity: sha512-xelSayHH36ZgE7ZWhli7pW34hNbNl8Ojv5KVmkJD4hBdD3th8Tfk9vYasLM+mXWOZhFkgZfxhLSnrwRr4elSSg==}
    engines: {node: '>=0.10.0'}
    dependencies:
      is-extglob: 2.1.1

  /is-inside-container@1.0.0:
    resolution: {integrity: sha512-KIYLCCJghfHZxqjYBE7rEy0OBuTd5xCHS7tHVgvCLkx7StIoaxwNW3hCALgEUjFfeRk+MG/Qxmp/vtETEF3tRA==}
    engines: {node: '>=14.16'}
    hasBin: true
    dependencies:
      is-docker: 3.0.0
    dev: true

  /is-interactive@1.0.0:
    resolution: {integrity: sha512-2HvIEKRoqS62guEC+qBjpvRubdX910WCMuJTZ+I9yvqKU2/12eSL549HMwtabb4oupdj2sMP50k+XJfB/8JE6w==}
    engines: {node: '>=8'}
    dev: true

  /is-map@2.0.2:
    resolution: {integrity: sha512-cOZFQQozTha1f4MxLFzlgKYPTyj26picdZTx82hbc/Xf4K/tZOOXSCkMvU4pKioRXGDLJRn0GM7Upe7kR721yg==}
    dev: true

  /is-number-object@1.0.7:
    resolution: {integrity: sha512-k1U0IRzLMo7ZlYIfzRu23Oh6MiIFasgpb9X76eqfFZAqwH44UI4KTBvBYIZ1dSL9ZzChTB9ShHfLkR4pdW5krQ==}
    engines: {node: '>= 0.4'}
    dependencies:
      has-tostringtag: 1.0.0
    dev: true

  /is-number@7.0.0:
    resolution: {integrity: sha512-41Cifkg6e8TylSpdtTpeLVMqvSBEVzTttHvERD741+pnZ8ANv0004MRL43QKPDlK9cGvNp6NZWZUBlbGXYxxng==}
    engines: {node: '>=0.12.0'}

  /is-obj@2.0.0:
    resolution: {integrity: sha512-drqDG3cbczxxEJRoOXcOjtdp1J/lyp1mNn0xaznRs8+muBhgQcrnbspox5X5fOw0HnMnbfDzvnEMEtqDEJEo8w==}
    engines: {node: '>=8'}
    dev: true

  /is-object@1.0.2:
    resolution: {integrity: sha512-2rRIahhZr2UWb45fIOuvZGpFtz0TyOZLf32KxBbSoUCeZR495zCKlWUKKUByk3geS2eAs7ZAABt0Y/Rx0GiQGA==}
    dev: true

  /is-path-inside@3.0.3:
    resolution: {integrity: sha512-Fd4gABb+ycGAmKou8eMftCupSir5lRxqf4aD/vd0cD2qc4HL07OjCeuHMr8Ro4CoMaeCKDB0/ECBOVWjTwUvPQ==}
    engines: {node: '>=8'}
    dev: true

  /is-plain-obj@1.1.0:
    resolution: {integrity: sha512-yvkRyxmFKEOQ4pNXCmJG5AEQNlXJS5LaONXo5/cLdTZdWvsZ1ioJEonLGAosKlMWE8lwUy/bJzMjcw8az73+Fg==}
    engines: {node: '>=0.10.0'}
    dev: true

  /is-plain-obj@2.1.0:
    resolution: {integrity: sha512-YWnfyRwxL/+SsrWYfOpUtz5b3YD+nyfkHvjbcanzk8zgyO4ASD67uVMRt8k5bM4lLMDnXfriRhOpemw+NfT1eA==}
    engines: {node: '>=8'}
    dev: true

  /is-plain-object@2.0.4:
    resolution: {integrity: sha512-h5PpgXkWitc38BBMYawTYMWJHFZJVnBquFE57xFpjB8pJFiF6gZ+bU+WyI/yqXiFR5mdLsgYNaPe8uao6Uv9Og==}
    engines: {node: '>=0.10.0'}
    dependencies:
      isobject: 3.0.1
    dev: false

  /is-potential-custom-element-name@1.0.1:
    resolution: {integrity: sha512-bCYeRA2rVibKZd+s2625gGnGF/t7DSqDs4dP7CrLA1m7jKWz6pps0LpYLJN8Q64HtmPKJ1hrN3nzPNKFEKOUiQ==}
    dev: true

  /is-promise@2.2.2:
    resolution: {integrity: sha512-+lP4/6lKUBfQjZ2pdxThZvLUAafmZb8OAxFb8XXtiQmS35INgr85hdOGoEs124ez1FCnZJt6jau/T+alh58QFQ==}
    dev: false

  /is-promise@4.0.0:
    resolution: {integrity: sha512-hvpoI6korhJMnej285dSg6nu1+e6uxs7zG3BYAm5byqDsgJNWwxzM6z6iZiAgQR4TJ30JmBTOwqZUw3WlyH3AQ==}
    dev: true

  /is-regex@1.1.4:
    resolution: {integrity: sha512-kvRdxDsxZjhzUX07ZnLydzS1TU/TJlTUHHY4YLL87e37oUA49DfkLqgy+VjFocowy29cKvcSiu+kIv728jTTVg==}
    engines: {node: '>= 0.4'}
    dependencies:
      call-bind: 1.0.2
      has-tostringtag: 1.0.0

  /is-retry-allowed@2.2.0:
    resolution: {integrity: sha512-XVm7LOeLpTW4jV19QSH38vkswxoLud8sQ57YwJVTPWdiaI9I8keEhGFpBlslyVsgdQy4Opg8QOLb8YRgsyZiQg==}
    engines: {node: '>=10'}
    dev: false

  /is-set@2.0.2:
    resolution: {integrity: sha512-+2cnTEZeY5z/iXGbLhPrOAaK/Mau5k5eXq9j14CpRTftq0pAJu2MwVRSZhyZWBzx3o6X795Lz6Bpb6R0GKf37g==}
    dev: true

  /is-shared-array-buffer@1.0.2:
    resolution: {integrity: sha512-sqN2UDu1/0y6uvXyStCOzyhAjCSlHceFoMKJW8W9EU9cvic/QdsZ0kEU93HEy3IUEFZIiH/3w+AH/UQbPHNdhA==}
    dependencies:
      call-bind: 1.0.2
    dev: true

  /is-stream@2.0.1:
    resolution: {integrity: sha512-hFoiJiTl63nn+kstHGBtewWSKnQLpyb155KHheA1l39uvtO9nWIop1p3udqPcUd/xbF1VLMO4n7OI6p7RbngDg==}
    engines: {node: '>=8'}
    dev: true

  /is-stream@3.0.0:
    resolution: {integrity: sha512-LnQR4bZ9IADDRSkvpqMGvt/tEJWclzklNgSw48V5EAaAeDd6qGvN8ei6k5p0tvxSR171VmGyHuTiAOfxAbr8kA==}
    engines: {node: ^12.20.0 || ^14.13.1 || >=16.0.0}
    dev: true

  /is-string@1.0.7:
    resolution: {integrity: sha512-tE2UXzivje6ofPW7l23cjDOMa09gb7xlAqG6jG5ej6uPV32TlWP3NKPigtaGeHNu9fohccRYvIiZMfOOnOYUtg==}
    engines: {node: '>= 0.4'}
    dependencies:
      has-tostringtag: 1.0.0
    dev: true

  /is-symbol@1.0.4:
    resolution: {integrity: sha512-C/CPBqKWnvdcxqIARxyOh4v1UUEOCHpgDa0WYgpKDFMszcrPcffg5uhwSgPCLD2WWxmq6isisz87tzT01tuGhg==}
    engines: {node: '>= 0.4'}
    dependencies:
      has-symbols: 1.0.3
    dev: true

  /is-text-path@1.0.1:
    resolution: {integrity: sha512-xFuJpne9oFz5qDaodwmmG08e3CawH/2ZV8Qqza1Ko7Sk8POWbkRdwIoAWVhqvq0XeUzANEhKo2n0IXUGBm7A/w==}
    engines: {node: '>=0.10.0'}
    dependencies:
      text-extensions: 1.9.0
    dev: true

  /is-typed-array@1.1.10:
    resolution: {integrity: sha512-PJqgEHiWZvMpaFZ3uTc8kHPM4+4ADTlDniuQL7cU/UDA0Ql7F70yGfHph3cLNe+c9toaigv+DFzTJKhc2CtO6A==}
    engines: {node: '>= 0.4'}
    dependencies:
      available-typed-arrays: 1.0.5
      call-bind: 1.0.2
      for-each: 0.3.3
      gopd: 1.0.1
      has-tostringtag: 1.0.0
    dev: true

  /is-unicode-supported@0.1.0:
    resolution: {integrity: sha512-knxG2q4UC3u8stRGyAVJCOdxFmv5DZiRcdlIaAQXAbSfJya+OhopNotLQrstBhququ4ZpuKbDc/8S6mgXgPFPw==}
    engines: {node: '>=10'}
    dev: true

  /is-weakmap@2.0.1:
    resolution: {integrity: sha512-NSBR4kH5oVj1Uwvv970ruUkCV7O1mzgVFO4/rev2cLRda9Tm9HrL70ZPut4rOHgY0FNrUu9BCbXA2sdQ+x0chA==}
    dev: true

  /is-weakset@2.0.2:
    resolution: {integrity: sha512-t2yVvttHkQktwnNNmBQ98AhENLdPUTDTE21uPqAQ0ARwQfGeQKRVS0NNurH7bTf7RrvcVn1OOge45CnBeHCSmg==}
    dependencies:
      call-bind: 1.0.2
      get-intrinsic: 1.2.0
    dev: true

  /is-wsl@2.2.0:
    resolution: {integrity: sha512-fKzAra0rGJUUBwGBgNkHZuToZcn+TtXHpeCgmkMJMMYx1sQDYaCSyjJBSCa2nH1DGm7s3n1oBnohoVTBaN7Lww==}
    engines: {node: '>=8'}
    dependencies:
      is-docker: 2.2.1

  /isarray@0.0.1:
    resolution: {integrity: sha512-D2S+3GLxWH+uhrNEcoh/fnmYeP8E8/zHl644d/jdA0g2uyXvy3sb0qxotE+ne0LtccHknQzWwZEzhak7oJ0COQ==}

  /isarray@1.0.0:
    resolution: {integrity: sha512-VLghIWNM6ELQzo7zwmcg0NmTVyWKYjvIeM83yjp0wRDTmUnrM678fQbcKBo6n2CJEF0szoG//ytg+TKla89ALQ==}

  /isarray@2.0.5:
    resolution: {integrity: sha512-xHjhDr3cNBK0BzdUJSPXZntQUx/mwMS5Rw4A7lPJ90XGAO6ISP/ePDNuo0vhqOZU+UD5JoodwCAAoZQd3FeAKw==}
    dev: true

  /isexe@2.0.0:
    resolution: {integrity: sha512-RHxMLp9lnKHGHRng9QFhRCMbYAcVpn69smSGcq3f36xjgVVWThj4qqLbTLlq7Ssj8B+fIQ1EuCEGI2lKsyQeIw==}
    dev: true

  /isobject@3.0.1:
    resolution: {integrity: sha512-WhB9zCku7EGTj/HQQRz5aUQEUeoQZH2bWcltRErOpymJ4boYE6wL9Tbr23krRPSZ+C5zqNSrSw+Cc7sZZ4b7vg==}
    engines: {node: '>=0.10.0'}
    dev: false

  /iterall@1.3.0:
    resolution: {integrity: sha512-QZ9qOMdF+QLHxy1QIpUHUU1D5pS2CG2P69LF6L6CPjPYA/XMOmKV3PZpawHoAjHNyB0swdVTRxdYT4tbBbxqwg==}

  /iterare@1.2.1:
    resolution: {integrity: sha512-RKYVTCjAnRthyJes037NX/IiqeidgN1xc3j1RjFfECFp28A1GVwK9nA+i0rJPaHqSZwygLzRnFlzUuHFoWWy+Q==}
    engines: {node: '>=6'}

  /jake@10.8.5:
    resolution: {integrity: sha512-sVpxYeuAhWt0OTWITwT98oyV0GsXyMlXCF+3L1SuafBVUIr/uILGRB+NqwkzhgXKvoJpDIpQvqkUALgdmQsQxw==}
    engines: {node: '>=10'}
    hasBin: true
    dependencies:
      async: 3.2.3
      chalk: 4.1.2
      filelist: 1.0.4
      minimatch: 3.1.2
    dev: false
    optional: true

  /javascript-natural-sort@0.7.1:
    resolution: {integrity: sha512-nO6jcEfZWQXDhOiBtG2KvKyEptz7RVbpGP4vTD2hLBdmNQSsCiicO2Ioinv6UI4y9ukqnBpy+XZ9H6uLNgJTlw==}
    dev: true

  /jest-worker@27.5.1:
    resolution: {integrity: sha512-7vuh85V5cdDofPyxn58nrPjBktZo0u9x1g8WtjQol+jZDaE+fhN+cIvTj11GndBnMnyfrUOG1sZQxCdjKh+DKg==}
    engines: {node: '>= 10.13.0'}
    dependencies:
      '@types/node': 18.16.19
      merge-stream: 2.0.0
      supports-color: 8.1.1
    dev: true

  /jiti@1.18.2:
    resolution: {integrity: sha512-QAdOptna2NYiSSpv0O/BwoHBSmz4YhpzJHyi+fnMRTXFjp7B8i/YG5Z8IfusxB1ufjcD2Sre1F3R+nX3fvy7gg==}
    hasBin: true
    dev: true

  /js-beautify@1.14.4:
    resolution: {integrity: sha512-+b4A9c3glceZEmxyIbxDOYB0ZJdReLvyU1077RqKsO4dZx9FUHjTOJn8VHwpg33QoucIykOiYbh7MfqBOghnrA==}
    engines: {node: '>=10'}
    hasBin: true
    dependencies:
      config-chain: 1.1.13
      editorconfig: 0.15.3
      glob: 7.2.0
      nopt: 5.0.0
    dev: false

  /js-stringify@1.0.2:
    resolution: {integrity: sha512-rtS5ATOo2Q5k1G+DADISilDA6lv79zIiwFd6CcjuIxGKLFm5C+RLImRscVap9k55i+MOZwgliw+NejvkLuGD5g==}
    dev: false

  /js-tokens@4.0.0:
    resolution: {integrity: sha512-RdJUflcE3cUzKiMqQgsCu06FPu9UdIJO0beYbPhHN4k6apgJtifcoCtT9bcxOpYBtpD2kCM6Sbzg4CausW/PKQ==}
    dev: true

  /js-yaml@3.14.1:
    resolution: {integrity: sha512-okMH7OXXJ7YrN9Ok3/SXrnu4iX9yOk+25nqX4imS2npuvTYDmo/QEZoqwZkYaIDk3jVvBOTOIEgEhaLOynBS9g==}
    hasBin: true
    dependencies:
      argparse: 1.0.10
      esprima: 4.0.1
    dev: true

  /js-yaml@4.1.0:
    resolution: {integrity: sha512-wpxZs9NoxZaJESJGIZTyDEaYpl0FKSA+FB9aJiyemKhMwkxQg63h4T1KJgUGHpTqPDNRcmmYLugrRjJlBtWvRA==}
    hasBin: true
    dependencies:
      argparse: 2.0.1

  /jsdom@20.0.3:
    resolution: {integrity: sha512-SYhBvTh89tTfCD/CRdSOm13mOBa42iTaTyfyEWBdKcGdPxPtLFBXuHR8XHb33YNYaP+lLbmSvBTsnoesCNJEsQ==}
    engines: {node: '>=14'}
    peerDependencies:
      canvas: ^2.5.0
    peerDependenciesMeta:
      canvas:
        optional: true
    dependencies:
      abab: 2.0.6
      acorn: 8.9.0
      acorn-globals: 7.0.1
      cssom: 0.5.0
      cssstyle: 2.3.0
      data-urls: 3.0.2
      decimal.js: 10.4.3
      domexception: 4.0.0
      escodegen: 2.0.0
      form-data: 4.0.0
      html-encoding-sniffer: 3.0.0
      http-proxy-agent: 5.0.0
      https-proxy-agent: 5.0.1
      is-potential-custom-element-name: 1.0.1
      nwsapi: 2.2.2
      parse5: 7.1.2
      saxes: 6.0.0
      symbol-tree: 3.2.4
      tough-cookie: 4.1.2
      w3c-xmlserializer: 4.0.0
      webidl-conversions: 7.0.0
      whatwg-encoding: 2.0.0
      whatwg-mimetype: 3.0.0
      whatwg-url: 11.0.0
      ws: 8.13.0
      xml-name-validator: 4.0.0
    transitivePeerDependencies:
      - bufferutil
      - supports-color
      - utf-8-validate
    dev: true

  /jsesc@2.5.2:
    resolution: {integrity: sha512-OYu7XEzjkCQ3C5Ps3QIZsQfNpqoJyZZA99wd9aWd05NCtC5pWOkShK2mkL6HXQR6/Cy2lbNdPlZBpuQHXE63gA==}
    engines: {node: '>=4'}
    hasBin: true
    dev: true

  /json-parse-even-better-errors@2.3.1:
    resolution: {integrity: sha512-xyFwyhro/JEof6Ghe2iz2NcXoj2sloNsWr/XsERDK/oiPCfaNhl5ONfp+jQdAZRQQ0IJWNzH9zIZF7li91kh2w==}
    dev: true

  /json-schema-traverse@0.4.1:
    resolution: {integrity: sha512-xbbCH5dCYU5T8LcEhhuh7HJ88HXuW3qsI3Y0zOZFKfZEHcpWiHU/Jxzk629Brsab/mMiHQti9wMP+845RPe3Vg==}
    dev: true

  /json-schema-traverse@1.0.0:
    resolution: {integrity: sha512-NM8/P9n3XjXhIZn1lLhkFaACTOURQXjWhV4BA/RnOv8xvgqtqpAX9IO4mRQxSx1Rlo4tqzeqb0sOlruaOy3dug==}
    dev: true

  /json-stable-stringify-without-jsonify@1.0.1:
    resolution: {integrity: sha512-Bdboy+l7tA3OGW6FjyFHWkP5LuByj1Tk33Ljyq0axyzdk9//JSi2u3fP1QSmd1KNwq6VOKYGlAu87CisVir6Pw==}
    dev: true

  /json5@2.2.3:
    resolution: {integrity: sha512-XmOWe7eyHYH14cLdVPoyg+GOH3rYX++KpzrylJwSW98t3Nk+U8XOl8FWKOgwtzdb8lXGf6zYwDUzeHMWfxasyg==}
    engines: {node: '>=6'}
    hasBin: true
    dev: true

  /jsonc-parser@3.2.0:
    resolution: {integrity: sha512-gfFQZrcTc8CnKXp6Y4/CBT3fTc0OVuDofpre4aEeEpSBPV5X5v4+Vmx+8snU7RLPrNHPKSgLxGo9YuQzz20o+w==}
    dev: true

  /jsonfile@4.0.0:
    resolution: {integrity: sha512-m6F1R3z8jjlf2imQHS2Qez5sjKWQzbuuhuJ/FKYFRZvPE3PuHcSMVZzfsLhGVOkfd20obL5SWEBew5ShlquNxg==}
    optionalDependencies:
      graceful-fs: 4.2.11
    dev: false

  /jsonfile@6.1.0:
    resolution: {integrity: sha512-5dgndWOriYSm5cnYaJNhalLNDKOqFwyDB/rr1E9ZsGciGvKPs8R2xYGCacuf3z6K1YKDz182fd+fY3cn3pMqXQ==}
    dependencies:
      universalify: 2.0.0
    optionalDependencies:
      graceful-fs: 4.2.11
    dev: true

  /jsonparse@1.3.1:
    resolution: {integrity: sha512-POQXvpdL69+CluYsillJ7SUhKvytYjW9vG/GKpnf+xP8UWgYEM/RaMzHHofbALDiKbbP1W8UEYmgGl39WkPZsg==}
    engines: {'0': node >= 0.2.0}
    dev: true

  /jsonwebtoken@9.0.0:
    resolution: {integrity: sha512-tuGfYXxkQGDPnLJ7SibiQgVgeDgfbPq2k2ICcbgqW8WxWLBAxKQM/ZCu/IT8SOSwmaYl4dpTFCW5xZv7YbbWUw==}
    engines: {node: '>=12', npm: '>=6'}
    dependencies:
      jws: 3.2.2
      lodash: 4.17.21
      ms: 2.1.3
      semver: 7.5.3
    dev: false

  /jstransformer@1.0.0:
    resolution: {integrity: sha512-C9YK3Rf8q6VAPDCCU9fnqo3mAfOH6vUGnMcP4AQAYIEpWtfGLpwOTmZ+igtdK5y+VvI2n3CyYSzy4Qh34eq24A==}
    dependencies:
      is-promise: 2.2.2
      promise: 7.3.1
    dev: false

<<<<<<< HEAD
  /jszip@3.10.1:
    resolution: {integrity: sha512-xXDvecyTpGLrqFrvkrUSoxxfJI5AH7U8zxxtVclpsUtMCq4JQ290LY8AW5c7Ggnr/Y/oK+bQMbqK2qmtk3pN4g==}
    dependencies:
      lie: 3.3.0
      pako: 1.0.11
      readable-stream: 2.3.8
      setimmediate: 1.0.5
    dev: false

  /juice@9.0.0:
    resolution: {integrity: sha512-s/IwgQ4caZq3bSnQZlKfdGUqJWy9WzTzB12WSPko9G8uK74H8BJEQvX7GLmFAQ6SLFgAppqC/TUYepKZZaV+JA==}
=======
  /juice@7.0.0:
    resolution: {integrity: sha512-AjKQX31KKN+uJs+zaf+GW8mBO/f/0NqSh2moTMyvwBY+4/lXIYTU8D8I2h6BAV3Xnz6GGsbalUyFqbYMe+Vh+Q==}
>>>>>>> cd5b252e
    engines: {node: '>=10.0.0'}
    hasBin: true
    dependencies:
      cheerio: 1.0.0-rc.10
      commander: 5.1.0
      mensch: 0.3.4
      slick: 1.12.2
      web-resource-inliner: 5.0.0
    transitivePeerDependencies:
      - encoding
    dev: false

  /just-extend@4.2.1:
    resolution: {integrity: sha512-g3UB796vUFIY90VIv/WX3L2c8CS2MdWUww3CNrYmqza1Fg0DURc2K/O4YrnklBdQarSJ/y8JnJYDGc+1iumQjg==}
    dev: true

  /jwa@1.4.1:
    resolution: {integrity: sha512-qiLX/xhEEFKUAJ6FiBMbes3w9ATzyk5W7Hvzpa/SLYdxNtng+gcurvrI7TbACjIXlsJyr05/S1oUhZrc63evQA==}
    dependencies:
      buffer-equal-constant-time: 1.0.1
      ecdsa-sig-formatter: 1.0.11
      safe-buffer: 5.2.1
    dev: false

  /jws@3.2.2:
    resolution: {integrity: sha512-YHlZCB6lMTllWDtSPHz/ZXTsi8S00usEV6v1tjq8tOUZzw7DpSDWVXjXDre6ed1w/pd495ODpHZYSdkRTsa0HA==}
    dependencies:
      jwa: 1.4.1
      safe-buffer: 5.2.1
    dev: false

  /kind-of@6.0.3:
    resolution: {integrity: sha512-dcS1ul+9tmeD95T+x28/ehLgd9mENa3LsvDTtzm3vyBEO7RPptvAD+t44WVXaUjTBRcrpFeFlC8WCruUR456hw==}
    engines: {node: '>=0.10.0'}
    dev: true

  /kleur@4.1.5:
    resolution: {integrity: sha512-o+NO+8WrRiQEE4/7nwRJhN1HWpVmJm511pBHUxPLtp0BUISzlBplORYSmTclCnJvQq2tKu/sgl3xVpkc7ZWuQQ==}
    engines: {node: '>=6'}
    dev: true

  /kolorist@1.8.0:
    resolution: {integrity: sha512-Y+60/zizpJ3HRH8DCss+q95yr6145JXZo46OTpFvDZWLfRCE4qChOyk1b26nMaNpfHHgxagk9dXT5OP0Tfe+dQ==}
    dev: true

  /launch-editor@2.6.0:
    resolution: {integrity: sha512-JpDCcQnyAAzZZaZ7vEiSqL690w7dAEyLao+KC96zBplnYbJS7TYNjvM3M7y3dGz+v7aIsJk3hllWuc0kWAjyRQ==}
    dependencies:
      picocolors: 1.0.0
      shell-quote: 1.8.0
    dev: true

<<<<<<< HEAD
  /lazystream@1.0.1:
    resolution: {integrity: sha512-b94GiNHQNy6JNTrt5w6zNyffMrNkXZb3KTkCZJb2V1xaEGCk093vkZ2jk3tpaeP33/OiXC+WvK9AxUebnf5nbw==}
    engines: {node: '>= 0.6.3'}
    dependencies:
      readable-stream: 2.3.8
    dev: false

  /leac@0.6.0:
    resolution: {integrity: sha512-y+SqErxb8h7nE/fiEX07jsbuhrpO9lL8eca7/Y1nuWV2moNlXhyd59iDGcRf6moVyDMbmTNzL40SUyrFU/yDpg==}
    dev: false

  /lefthook-darwin-arm64@1.4.3:
    resolution: {integrity: sha512-ZFsgIzN+Z0c4RpMMHU/M4J43XFyXYGZI8r0GG4jqVMX+prDBIb/6vpgMdZxK5IozRUmnfLGQPXcVokE9WBHSOg==}
=======
  /lefthook-darwin-arm64@1.4.5:
    resolution: {integrity: sha512-RS2+vdbSA1W7oXurZOYWToA4u7XCmjU/qi9yk2BV7lLFALpxI/KSaP5NAURyT9r/o+24dIxw3BWGybcFnwIHbA==}
>>>>>>> cd5b252e
    cpu: [arm64]
    os: [darwin]
    requiresBuild: true
    dev: true
    optional: true

  /lefthook-darwin-x64@1.4.5:
    resolution: {integrity: sha512-wKXkdADnBVp+9+tI8/5vZ6Hb7zboiR5P3T0eFhQnn+uy/VUhKZlFqQRh0ox34efFCxt+pdZ9xrbWhsJCa6HDFA==}
    cpu: [x64]
    os: [darwin]
    requiresBuild: true
    dev: true
    optional: true

  /lefthook-freebsd-arm64@1.4.5:
    resolution: {integrity: sha512-EjVXFbbvLYOjD/NCtYYl7lA2ChJl13X0EWcGyk/ZBBKoPgoDV/Lgd9SnLM6Ibp+6WBGR3EpK94iECXp4NC9ZSA==}
    cpu: [arm64]
    os: [freebsd]
    requiresBuild: true
    dev: true
    optional: true

  /lefthook-freebsd-x64@1.4.5:
    resolution: {integrity: sha512-BZPn4hFzZnzf9Binkj2x9HTZoV94XkE+UNxG+EXCUq970pfrv/kr8r9/mbLIn2RaNTQbiwnQyaz4gSS1PzCbKQ==}
    cpu: [x64]
    os: [freebsd]
    requiresBuild: true
    dev: true
    optional: true

  /lefthook-linux-arm64@1.4.5:
    resolution: {integrity: sha512-Cw4yBBg2NpftGmoK+QgLbm005vemvQlEa5eZ3rf9d5IgaxkvS//WwxMVEDEINsganxqJZXFbEsGtPo2PcH1TLQ==}
    cpu: [arm64]
    os: [linux]
    requiresBuild: true
    dev: true
    optional: true

  /lefthook-linux-x64@1.4.5:
    resolution: {integrity: sha512-Fg9myVQVe0dqzQqqLCakPUrQ1F2vZeuFMGQJv4VsPKD27dWdWG5vV/8BR/RN78npzMnkhAb7dI9qmoEDHVJedQ==}
    cpu: [x64]
    os: [linux]
    requiresBuild: true
    dev: true
    optional: true

  /lefthook-windows-arm64@1.4.5:
    resolution: {integrity: sha512-UFvN1eaUPIFRPcTCvIyJq32CIO6b/zrfLyqUzHoWFY0ESXAmKt8GyLhPUWOmlsxeSC8A+B7eNkGFin/ufq8mHQ==}
    cpu: [arm64]
    os: [win32]
    requiresBuild: true
    dev: true
    optional: true

  /lefthook-windows-x64@1.4.5:
    resolution: {integrity: sha512-wWSojuvTHlpXBnBovjQs0A5TGzTb6QAA1TuxhyLPDCUUXlV/fbCkkBUUxzvFffNrca+u1l2PitD+cr2b2pKrxQ==}
    cpu: [x64]
    os: [win32]
    requiresBuild: true
    dev: true
    optional: true

  /lefthook@1.4.5:
    resolution: {integrity: sha512-KOT0DSvBNthCXj5WBK4SHExOnwOjprXwVvKRfi4H6np8a2vErYZOvPuYpVgM4RYVdCOTtq++z+NGVXZ3NZ42fw==}
    hasBin: true
    requiresBuild: true
    optionalDependencies:
      lefthook-darwin-arm64: 1.4.5
      lefthook-darwin-x64: 1.4.5
      lefthook-freebsd-arm64: 1.4.5
      lefthook-freebsd-x64: 1.4.5
      lefthook-linux-arm64: 1.4.5
      lefthook-linux-x64: 1.4.5
      lefthook-windows-arm64: 1.4.5
      lefthook-windows-x64: 1.4.5
    dev: true

  /levn@0.3.0:
    resolution: {integrity: sha512-0OO4y2iOHix2W6ujICbKIaEQXvFQHue65vUG3pb5EUomzPI90z9hsA1VsO/dbIIpC53J8gxM9Q4Oho0jrCM/yA==}
    engines: {node: '>= 0.8.0'}
    dependencies:
      prelude-ls: 1.1.2
      type-check: 0.3.2

  /levn@0.4.1:
    resolution: {integrity: sha512-+bT2uH4E5LGE7h/n3evcS/sQlJXCpIp6ym8OWJ5eV6+67Dsql/LaaT7qJBAt2rzfoa/5QBGBhxDix1dMt2kQKQ==}
    engines: {node: '>= 0.8.0'}
    dependencies:
      prelude-ls: 1.2.1
      type-check: 0.4.0
    dev: true

  /libbase64@1.2.1:
    resolution: {integrity: sha512-l+nePcPbIG1fNlqMzrh68MLkX/gTxk/+vdvAb388Ssi7UuUN31MI44w4Yf33mM3Cm4xDfw48mdf3rkdHszLNew==}
    dev: false

  /libmime@5.1.0:
    resolution: {integrity: sha512-xOqorG21Va+3CjpFOfFTU7SWohHH2uIX9ZY4Byz6J+lvpfvc486tOAT/G9GfbrKtJ9O7NCX9o0aC2lxqbnZ9EA==}
    dependencies:
      encoding-japanese: 2.0.0
      iconv-lite: 0.6.3
      libbase64: 1.2.1
      libqp: 1.1.0
    dev: false

  /libphonenumber-js@1.10.15:
    resolution: {integrity: sha512-sLeVLmWX17VCKKulc+aDIRHS95TxoTsKMRJi5s5gJdwlqNzMWcBCtSHHruVyXjqfi67daXM2SnLf2juSrdx5Sg==}

  /libqp@1.1.0:
    resolution: {integrity: sha512-4Rgfa0hZpG++t1Vi2IiqXG9Ad1ig4QTmtuZF946QJP4bPqOYC78ixUXgz5TW/wE7lNaNKlplSYTxQ+fR2KZ0EA==}
    dev: false

  /lie@3.3.0:
    resolution: {integrity: sha512-UaiMJzeWRlEujzAuw5LokY1L5ecNQYZKfmyZ9L7wDHb/p5etKaxXhohBcrw0EYby+G/NA52vRSN4N39dxHAIwQ==}
    dependencies:
      immediate: 3.0.6
    dev: false

  /lilconfig@2.1.0:
    resolution: {integrity: sha512-utWOt/GHzuUxnLKxB6dk81RoOeoNeHgbrXiuGk4yyF5qlRz+iIVWu56E2fqGHFrXz0QNUhLB/8nKqvRH66JKGQ==}
    engines: {node: '>=10'}
    dev: true

  /lines-and-columns@1.2.4:
    resolution: {integrity: sha512-7ylylesZQ/PV29jhEDl3Ufjo6ZX7gCqJr5F7PKrqc93v7fzSymt1BpwEU8nAUXs8qzzvqhbjhK5QZg6Mt/HkBg==}
    dev: true

  /linkify-it@3.0.3:
    resolution: {integrity: sha512-ynTsyrFSdE5oZ/O9GEf00kPngmOfVwazR5GKDq6EYfhlpFug3J2zybX56a2PRRpc9P+FuSoGNAwjlbDs9jJBPQ==}
    dependencies:
      uc.micro: 1.0.6
    dev: true

  /linkify-it@4.0.0:
    resolution: {integrity: sha512-QAxkXyzT/TXgwGyY4rTgC95Ex6/lZ5/lYTV9nug6eJt93BCBQGOE47D/g2+/m5J1MrVLr2ot97OXkBZ9bBpR4A==}
    dependencies:
      uc.micro: 1.0.6
    dev: false

  /linkify-it@4.0.1:
    resolution: {integrity: sha512-C7bfi1UZmoj8+PQx22XyeXCuBlokoyWQL5pWSP+EI6nzRylyThouddufc2c1NDIcP9k5agmN9fLpA7VNJfIiqw==}
    dependencies:
      uc.micro: 1.0.6
    dev: false

  /list-stylesheets@2.0.0:
    resolution: {integrity: sha512-EMhWosVmqftbB3WZb4JWcS3tVj9rhBpkDqB87HaNdOi5gpFZNC+Od7hHPFSSlB99Qt/HxJZs8atINa/z672EDA==}
    dependencies:
      cheerio: 1.0.0-rc.10
      pick-util: 1.1.5
    dev: false

<<<<<<< HEAD
  /listenercount@1.0.1:
    resolution: {integrity: sha512-3mk/Zag0+IJxeDrxSgaDPy4zZ3w05PRZeJNnlWhzFz5OkX49J4krc+A8X2d2M69vGMBEX0uyl8M+W+8gH+kBqQ==}
    dev: false

  /loader-runner@4.3.0:
    resolution: {integrity: sha512-3R/1M+yS3j5ou80Me59j7F9IMs4PXs3VqRrm0TU3AbKPxlmpoY1TNscJV/oGJXo8qCatFGTfDbY6W6ipGOYXfg==}
=======
  /loader-runner@4.2.0:
    resolution: {integrity: sha512-92+huvxMvYlMzMt0iIOukcwYBFpkYJdpl2xsZ7LrlayO7E8SOv+JJUEK17B/dJIHAOLMfh2dZZ/Y18WgmGtYNw==}
>>>>>>> cd5b252e
    engines: {node: '>=6.11.5'}
    dev: true

  /local-pkg@0.4.3:
    resolution: {integrity: sha512-SFppqq5p42fe2qcZQqqEOiVRXl+WCP1MdT6k7BDEW1j++sp5fIY+/fdRQitvKgB5BrBcmrs5m/L0v2FrU5MY1g==}
    engines: {node: '>=14'}
    dev: true

  /locate-path@5.0.0:
    resolution: {integrity: sha512-t7hw9pI+WvuwNJXwk5zVHpyhIqzg2qTlklJOf0mVxGSbe3Fp2VieZcduNYjaLDoy6p9uGpQEGWG87WpMKlNq8g==}
    engines: {node: '>=8'}
    dependencies:
      p-locate: 4.1.0
    dev: true

  /locate-path@6.0.0:
    resolution: {integrity: sha512-iPZK6eYjbxRu3uB4/WZ3EsEIMJFMqAoopl3R+zuq0UjcAm/MO6KCweDgPfP3elTztoKP3KtnVHxTn2NHBSDVUw==}
    engines: {node: '>=10'}
    dependencies:
      p-locate: 5.0.0
    dev: true

  /lodash-es@4.17.21:
    resolution: {integrity: sha512-mKnC+QJ9pWVzv+C4/U3rRsHapFfHvQFoFB92e52xeyGMcX6/OlIl78je1u8vePzYZSkkogMPJ2yjxxsb89cxyw==}
    dev: false

  /lodash.camelcase@4.3.0:
    resolution: {integrity: sha512-TwuEnCnxbc3rAvhf/LbG7tJUDzhqXyFnv3dtzLOPgCG/hODL7WFnsbwktkD7yUV0RrreP/l1PALq/YSg6VvjlA==}
    dev: true

  /lodash.castarray@4.4.0:
    resolution: {integrity: sha512-aVx8ztPv7/2ULbArGJ2Y42bG1mEQ5mGjpdvrbJcJFU3TbYybe+QlLS4pst9zV52ymy2in1KpFPiZnAOATxD4+Q==}
    dev: true

  /lodash.clonedeep@4.5.0:
    resolution: {integrity: sha512-H5ZhCF25riFd9uB5UCkVKo61m3S/xZk1x4wA6yp/L3RFP6Z/eHH1ymQcGLo7J3GMPfm0V/7m1tryHuGVxpqEBQ==}
    dev: false

  /lodash.debounce@4.0.8:
    resolution: {integrity: sha512-FT1yDzDYEoYWhnSGnpE/4Kj1fLZkDFyqRb7fNt6FdYOSxlUWAtp42Eh6Wb0rGIv/m9Bgo7x4GhQbm5Ys4SG5ow==}
    dev: true

  /lodash.defaults@4.2.0:
    resolution: {integrity: sha512-qjxPLHd3r5DnsdGacqOMU6pb/avJzdh9tFX2ymgoZE27BmjXrNy/y4LoaiTeAb+O3gL8AfpJGtqfX/ae2leYYQ==}
    dev: false

  /lodash.difference@4.5.0:
    resolution: {integrity: sha512-dS2j+W26TQ7taQBGN8Lbbq04ssV3emRw4NY58WErlTO29pIqS0HmoT5aJ9+TUQ1N3G+JOZSji4eugsWwGp9yPA==}
    dev: false

  /lodash.escaperegexp@4.1.2:
    resolution: {integrity: sha512-TM9YBvyC84ZxE3rgfefxUWiQKLilstD6k7PTGt6wfbtXF8ixIJLOL3VYyV/z+ZiPLsVxAsKAFVwWlWeb2Y8Yyw==}
    dev: false

  /lodash.flatten@4.4.0:
    resolution: {integrity: sha512-C5N2Z3DgnnKr0LOpv/hKCgKdb7ZZwafIrsesve6lmzvZIRZRGaZ/l6Q8+2W7NaT+ZwO3fFlSCzCzrDCFdJfZ4g==}
    dev: false

  /lodash.get@4.4.2:
    resolution: {integrity: sha512-z+Uw/vLuy6gQe8cfaFWD7p0wVv8fJl3mbzXh33RS+0oW2wvUqiRXiQ69gLWSLpgB5/6sU+r6BlQR0MBILadqTQ==}
    dev: true

  /lodash.groupby@4.6.0:
    resolution: {integrity: sha512-5dcWxm23+VAoz+awKmBaiBvzox8+RqMgFhi7UvX9DHZr2HdxHXM/Wrf8cfKpsW37RNrvtPn6hSwNqurSILbmJw==}
    dev: false

  /lodash.isboolean@3.0.3:
    resolution: {integrity: sha512-Bz5mupy2SVbPHURB98VAcw+aHh4vRV5IPNhILUCsOzRmsTmSQ17jIuqopAentWoehktxGd9e/hbIXq980/1QJg==}
    dev: false

  /lodash.isequal@4.5.0:
    resolution: {integrity: sha512-pDo3lu8Jhfjqls6GkMgpahsF9kCyayhgykjyLMNFTKWrpVdAQtYyB4muAMWozBB4ig/dtWAmsMxLEI8wuz+DYQ==}
    dev: false

  /lodash.isfunction@3.0.9:
    resolution: {integrity: sha512-AirXNj15uRIMMPihnkInB4i3NHeb4iBtNg9WRWuK2o31S+ePwwNmDPaTL3o7dTJ+VXNZim7rFs4rxN4YU1oUJw==}

  /lodash.isnil@4.0.0:
    resolution: {integrity: sha512-up2Mzq3545mwVnMhTDMdfoG1OurpA/s5t88JmQX809eH3C8491iu2sfKhTfhQtKY78oPNhiaHJUpT/dUDAAtng==}
    dev: false

  /lodash.isplainobject@4.0.6:
    resolution: {integrity: sha512-oSXzaWypCMHkPC3NvBEaPHf0KsA5mvPrOPgQWDsbg8n7orZ290M0BmC/jgRZ4vcJ6DTAhjrsSYgdsW/F+MFOBA==}

  /lodash.isundefined@3.0.1:
    resolution: {integrity: sha512-MXB1is3s899/cD8jheYYE2V9qTHwKvt+npCwpD+1Sxm3Q3cECXCiYHjeHWXNwr6Q0SOBPrYUDxendrO6goVTEA==}
    dev: false

  /lodash.kebabcase@4.1.1:
    resolution: {integrity: sha512-N8XRTIMMqqDgSy4VLKPnJ/+hpGZN+PHQiJnSenYqPaVV/NCqEogTnAdZLQiGKhxX+JCs8waWq2t1XHWKOmlY8g==}
    dev: true

  /lodash.merge@4.6.2:
    resolution: {integrity: sha512-0KpjqXRVvrYyCsX1swR/XTK0va6VQkQM6MNo7PqW77ByjAhoARA8EfrP1N4+KlKj8YS0ZUCtRT/YUuhyYDujIQ==}
    dev: true

  /lodash.mergewith@4.6.2:
    resolution: {integrity: sha512-GK3g5RPZWTRSeLSpgP8Xhra+pnjBC56q9FZYe1d5RN3TJ35dbkGy3YqBSMbyCrlbi+CM9Z3Jk5yTL7RCsqboyQ==}
    dev: true

  /lodash.omit@4.5.0:
    resolution: {integrity: sha512-XeqSp49hNGmlkj2EJlfrQFIzQ6lXdNro9sddtQzcJY8QaoC2GO0DT7xaIokHeyM+mIT0mPMlPvkYzg2xCuHdZg==}
    dev: false

  /lodash.pick@4.4.0:
    resolution: {integrity: sha512-hXt6Ul/5yWjfklSGvLQl8vM//l3FtyHZeuelpzK6mm99pNvN9yTDruNZPEJZD1oWrqo+izBmB7oUfWgcCX7s4Q==}
    dev: true

  /lodash.snakecase@4.1.1:
    resolution: {integrity: sha512-QZ1d4xoBHYUeuouhEq3lk3Uq7ldgyFXGBhg04+oRLnIz8o9T65Eh+8YdroUwn846zchkA9yDsDl5CVVaV2nqYw==}
    dev: true

  /lodash.sortby@4.7.0:
    resolution: {integrity: sha512-HDWXG8isMntAyRF5vZ7xKuEvOhT4AhlRt/3czTSjvGUxjYCBVRQY48ViDHyfYz9VIoBkW4TMGQNapx+l3RUwdA==}
    dev: false

  /lodash.startcase@4.4.0:
    resolution: {integrity: sha512-+WKqsK294HMSc2jEbNgpHpd0JfIBhp7rEV4aqXWqFr6AlXov+SlcgB1Fv01y2kGe3Gc8nMW7VA0SrGuSkRfIEg==}
    dev: true

  /lodash.union@4.6.0:
    resolution: {integrity: sha512-c4pB2CdGrGdjMKYLA+XiRDO7Y0PRQbm/Gzg8qMj+QH+pFVAoTp5sBpO0odL3FjoPCGjK96p6qsP+yQoiLoOBcw==}
    dev: false

  /lodash.uniq@4.5.0:
    resolution: {integrity: sha512-xfBaXQd9ryd9dlSDvnvI0lvxfLJlYAZzXomUYzLKtUeOQvOP5piqAWuGtrhWeqaXK9hhoM/iyJc5AV+XfsX3HQ==}

  /lodash.upperfirst@4.3.1:
    resolution: {integrity: sha512-sReKOYJIJf74dhJONhU4e0/shzi1trVbSWDOhKYE5XV2O+H7Sb2Dihwuc7xWxVl+DgFPyTqIN3zMfT9cq5iWDg==}
    dev: true

  /lodash@4.17.21:
    resolution: {integrity: sha512-v2kDEe57lecTulaDIuNTPy3Ry4gLGJ6Z1O3vE1krgXZNrsQ+LFTGHVxVjcXPs17LhbZVGedAJv8XZ1tvj5FvSg==}

  /log-symbols@4.1.0:
    resolution: {integrity: sha512-8XPvpAA8uyhfteu8pIvQxpJZ7SYYdpUivZpGy6sFsBuKRY/7rQGavedeB8aK+Zkyq6upMFVL/9AW6vOYzfRyLg==}
    engines: {node: '>=10'}
    dependencies:
      chalk: 4.1.2
      is-unicode-supported: 0.1.0
    dev: true

  /loglevel@1.8.1:
    resolution: {integrity: sha512-tCRIJM51SHjAayKwC+QAg8hT8vg6z7GSgLJKGvzuPb1Wc+hLzqtuVLxp6/HzSPOozuK+8ErAhy7U/sVzw8Dgfg==}
    engines: {node: '>= 0.6.0'}
    dev: false

  /long@4.0.0:
    resolution: {integrity: sha512-XsP+KhQif4bjX1kbuSiySJFNAehNxgLb6hPRGJ9QsUr8ajHkuXGdrHmFUTUUXhDwVX2R5bY4JNZEwbUiMhV+MA==}
    dev: false

  /loupe@2.3.6:
    resolution: {integrity: sha512-RaPMZKiMy8/JruncMU5Bt6na1eftNoo++R4Y+N2FrxkDVTrGvcyzFTsaGif4QTeKESheMGegbhw6iUAq+5A8zA==}
    dependencies:
      get-func-name: 2.0.0
    dev: true

  /lower-case@1.1.4:
    resolution: {integrity: sha512-2Fgx1Ycm599x+WGpIYwJOvsjmXFzTSc34IwDWALRA/8AopUKAVPwfJ+h5+f85BCp0PWmmJcWzEpxOpoXycMpdA==}
    dev: false

  /lower-case@2.0.2:
    resolution: {integrity: sha512-7fm3l3NAF9WfN6W3JOmf5drwpVqX78JtoGJ3A6W0a6ZnldM41w2fV5D490psKFTpMds8TJse/eHLFFsNHHjHgg==}
    dependencies:
      tslib: 2.6.0
    dev: true

  /lru-cache@4.1.5:
    resolution: {integrity: sha512-sWZlbEP2OsHNkXrMl5GYk/jKk70MBng6UU4YI/qGDYbgf6YbP4EvmqISbXCoJiRKs+1bSpFHVgQxvJ17F2li5g==}
    dependencies:
      pseudomap: 1.0.2
      yallist: 2.1.2
    dev: false

  /lru-cache@5.1.1:
    resolution: {integrity: sha512-KpNARQA3Iwv+jTA0utUVVbrh+Jlrr1Fv0e56GGzAFOXN7dk/FviaDW8LHmK52DlcH4WP2n6gI8vN1aesBFgo9w==}
    dependencies:
      yallist: 3.1.1
    dev: false

  /lru-cache@6.0.0:
    resolution: {integrity: sha512-Jo6dJ04CmSjuznwJSS3pUeWmd/H0ffTlkXXgwZi+eq1UCmqQwCh+eLsYOYCwY991i2Fah4h1BEMCx4qThGbsiA==}
    engines: {node: '>=10'}
    dependencies:
      yallist: 4.0.0

  /lru-cache@7.17.0:
    resolution: {integrity: sha512-zSxlVVwOabhVyTi6E8gYv2cr6bXK+8ifYz5/uyJb9feXX6NACVDwY4p5Ut3WC3Ivo/QhpARHU3iujx2xGAYHbQ==}
    engines: {node: '>=12'}

  /lru-cache@9.1.2:
    resolution: {integrity: sha512-ERJq3FOzJTxBbFjZ7iDs+NiK4VI9Wz+RdrrAB8dio1oV+YvdPzUEE4QNiT2VD51DkIbCYRUUzCRkssXCHqSnKQ==}
    engines: {node: 14 || >=16.14}
    dev: false

  /macos-release@2.5.0:
    resolution: {integrity: sha512-EIgv+QZ9r+814gjJj0Bt5vSLJLzswGmSUbUpbi9AIr/fsN2IWFBl2NucV9PAiek+U1STK468tEkxmVYUtuAN3g==}
    engines: {node: '>=6'}
    dev: true

  /magic-string@0.25.9:
    resolution: {integrity: sha512-RmF0AsMzgt25qzqqLc1+MbHmhdx0ojF2Fvs4XnOqz2ZOBXzzkEwc/dJQZCYHAn7v1jbVOjAZfK8msRn4BxO4VQ==}
    dependencies:
      sourcemap-codec: 1.4.8
    dev: true

  /magic-string@0.30.0:
    resolution: {integrity: sha512-LA+31JYDJLs82r2ScLrlz1GjSgu66ZV518eyWT+S8VhyQn/JL0u9MeBOvQMGYiPk1DBiSN9DDMOcXvigJZaViQ==}
    engines: {node: '>=12'}
    dependencies:
      '@jridgewell/sourcemap-codec': 1.4.14

  /mailparser@3.5.0:
    resolution: {integrity: sha512-mdr2DFgz8LKC0/Q6io6znA0HVnzaPFT0a4TTnLeZ7mWHlkfnm227Wxlq7mHh7AgeP32h7gOUpXvyhSfJJIEeyg==}
    dependencies:
      encoding-japanese: 2.0.0
      he: 1.2.0
      html-to-text: 8.2.0
      iconv-lite: 0.6.3
      libmime: 5.1.0
      linkify-it: 4.0.0
      mailsplit: 5.3.2
      nodemailer: 6.7.3
      tlds: 1.231.0
    dev: false

  /mailsplit@5.3.2:
    resolution: {integrity: sha512-coES12hhKqagkuBTJoqERX+y9bXNpxbxw3Esd07auuwKYmcagouVlgucyIVRp48fnswMKxcUtLoFn/L1a75ynQ==}
    dependencies:
      libbase64: 1.2.1
      libmime: 5.1.0
      libqp: 1.1.0
    dev: false

  /make-dir@3.1.0:
    resolution: {integrity: sha512-g3FeP20LNwhALb/6Cz6Dd4F2ngze0jz7tbzrD2wAV+o9FeNHe4rL+yK2md0J/fiSf1sa1ADhXqi5+oVwOM/eGw==}
    engines: {node: '>=8'}
    dependencies:
      semver: 6.3.0
    dev: false

  /make-error@1.3.6:
    resolution: {integrity: sha512-s8UhlNe7vPKomQhC1qFelMokr/Sc3AgNbso3n74mVPA5LTZwkB9NlXf4XPamLxJE8h0gh73rM94xvwRT2CVInw==}

  /map-obj@1.0.1:
    resolution: {integrity: sha512-7N/q3lyZ+LVCp7PzuxrJr4KMbBE2hW7BT7YNia330OFxIf4d3r5zVpicP2650l7CPN6RM9zOJRl3NGpqSiw3Eg==}
    engines: {node: '>=0.10.0'}
    dev: true

  /map-obj@4.3.0:
    resolution: {integrity: sha512-hdN1wVrZbb29eBGiGjJbeP8JbKjq1urkHJ/LIP/NY48MZ1QVXUsQBV1G1zvYFHn1XE06cwjBsOI2K3Ulnj1YXQ==}
    engines: {node: '>=8'}
    dev: true

  /mark.js@8.11.1:
    resolution: {integrity: sha512-1I+1qpDt4idfgLQG+BNWmrqku+7/2bi5nLf4YwF8y8zXvmfiTBY3PV3ZibfrjBueCByROpuBjLLFCajqkgYoLQ==}
    dev: true

  /markdown-it-anchor@8.6.6(@types/markdown-it@12.2.3)(markdown-it@12.3.2):
    resolution: {integrity: sha512-jRW30YGywD2ESXDc+l17AiritL0uVaSnWsb26f+68qaW9zgbIIr1f4v2Nsvc0+s0Z2N3uX6t/yAw7BwCQ1wMsA==}
    peerDependencies:
      '@types/markdown-it': '*'
      markdown-it: '*'
    dependencies:
      '@types/markdown-it': 12.2.3
      markdown-it: 12.3.2
    dev: true

  /markdown-it-attrs@4.1.6(markdown-it@12.3.2):
    resolution: {integrity: sha512-O7PDKZlN8RFMyDX13JnctQompwrrILuz2y43pW2GagcwpIIElkAdfeek+erHfxUOlXWPsjFeWmZ8ch1xtRLWpA==}
    engines: {node: '>=6'}
    peerDependencies:
      markdown-it: '>= 9.0.0'
    dependencies:
      markdown-it: 12.3.2
    dev: true

  /markdown-it-emoji@2.0.2:
    resolution: {integrity: sha512-zLftSaNrKuYl0kR5zm4gxXjHaOI3FAOEaloKmRA5hijmJZvSjmxcokOLlzycb/HXlUFWzXqpIEoyEMCE4i9MvQ==}
    dev: true

  /markdown-it@12.3.2:
    resolution: {integrity: sha512-TchMembfxfNVpHkbtriWltGWc+m3xszaRD0CZup7GFFhzIgQqxIfn3eGj1yZpfuflzPvfkt611B2Q/Bsk1YnGg==}
    hasBin: true
    dependencies:
      argparse: 2.0.1
      entities: 2.1.0
      linkify-it: 3.0.3
      mdurl: 1.0.1
      uc.micro: 1.0.6
    dev: true

  /markdown-it@13.0.1:
    resolution: {integrity: sha512-lTlxriVoy2criHP0JKRhO2VDG9c2ypWCsT237eDiLqi09rmbKoUetyGHq2uOIRoRS//kfoJckS0eUzzkDR+k2Q==}
    hasBin: true
    dependencies:
      argparse: 2.0.1
      entities: 3.0.1
      linkify-it: 4.0.1
      mdurl: 1.0.1
      uc.micro: 1.0.6
    dev: false

  /mdurl@1.0.1:
    resolution: {integrity: sha512-/sKlQJCBYVY9Ers9hqzKou4H6V5UWc/M59TH2dvkt+84itfnq7uFOMLpOiOS4ujvHP4etln18fmIxA5R5fll0g==}

  /media-typer@0.3.0:
    resolution: {integrity: sha512-dq+qelQ9akHpcOl/gUVRTxVIOkAJ1wR3QAvb4RsVjS8oVoFjDGTc679wJYmUmknUF5HwMLOgb5O+a3KxfWapPQ==}
    engines: {node: '>= 0.6'}

  /mediaquery-text@1.2.0:
    resolution: {integrity: sha512-cJyRqgYQi+hsYhRkyd5le0s4LsEPvOB7r+6X3jdEELNqVlM9mRIgyUPg9BzF+PuTqQH1ZekgIjYVOeWSXWq35Q==}
    dependencies:
      cssom: 0.5.0
    dev: false

  /memfs@3.4.1:
    resolution: {integrity: sha512-1c9VPVvW5P7I85c35zAdEr1TD5+F11IToIHIlrVIcflfnzPkJa0ZoYEoEdYDP8KgPFoSZ/opDrUsAoZWym3mtw==}
    engines: {node: '>= 4.0.0'}
    dependencies:
      fs-monkey: 1.0.3
    dev: true

  /mensch@0.3.4:
    resolution: {integrity: sha512-IAeFvcOnV9V0Yk+bFhYR07O3yNina9ANIN5MoXBKYJ/RLYPurd2d0yw14MDhpr9/momp0WofT1bPUh3hkzdi/g==}
    dev: false

  /meow@8.1.2:
    resolution: {integrity: sha512-r85E3NdZ+mpYk1C6RjPFEMSE+s1iZMuHtsHAqY0DT3jZczl0diWUZ8g6oU7h0M9cD2EL+PzaYghhCLzR0ZNn5Q==}
    engines: {node: '>=10'}
    dependencies:
      '@types/minimist': 1.2.2
      camelcase-keys: 6.2.2
      decamelize-keys: 1.1.1
      hard-rejection: 2.1.0
      minimist-options: 4.1.0
      normalize-package-data: 3.0.3
      read-pkg-up: 7.0.1
      redent: 3.0.0
      trim-newlines: 3.0.1
      type-fest: 0.18.1
      yargs-parser: 20.2.9
    dev: true

  /merge-descriptors@1.0.1:
    resolution: {integrity: sha512-cCi6g3/Zr1iqQi6ySbseM1Xvooa98N0w31jzUYrXPX2xqObmFGHJ0tQ5u74H3mVh7wLouTseZyYIq39g8cNp1w==}

  /merge-stream@2.0.0:
    resolution: {integrity: sha512-abv/qOcuPfk3URPfDzmZU1LKmuw8kT+0nIHvKrKgFrwifol/doWcdA4ZqsWQ8ENrFKkd67Mfpo/LovbIUsbt3w==}
    dev: true

  /merge2@1.4.1:
    resolution: {integrity: sha512-8q7VEgMJW4J8tcfVPy8g09NcQwZdbwFEqhe/WZkoIzjn/3TGDwtOCYtXGxA3O8tPzpczCCDgv+P2P5y00ZJOOg==}
    engines: {node: '>= 8'}

  /methods@1.1.2:
    resolution: {integrity: sha512-iclAHeNqNm68zFtnZ0e+1L2yUIdvzNoauKU4WBA3VvH/vPFieF7qfRlwUZU+DA9P9bPXIS90ulxoUoCH23sV2w==}
    engines: {node: '>= 0.6'}

  /micromatch@4.0.5:
    resolution: {integrity: sha512-DMy+ERcEW2q8Z2Po+WNXuw3c5YaUSFjAO5GsJqfEl7UjvtIuFKO6ZrKvcItdy98dwFI2N1tg3zNIdKaQT+aNdA==}
    engines: {node: '>=8.6'}
    dependencies:
      braces: 3.0.2
      picomatch: 2.3.1

  /mime-db@1.52.0:
    resolution: {integrity: sha512-sPU4uV7dYlvtWJxwwxHD0PuihVNiE7TyAbQ5SWxDCB9mUYvOgroQOwYQQOKPJ8CIbE+1ETVlOoK1UC2nU3gYvg==}
    engines: {node: '>= 0.6'}

  /mime-types@2.1.35:
    resolution: {integrity: sha512-ZDY+bPm5zTTF+YpCrAU9nK0UgICYPT0QtT1NZWFv4s++TNkcgVaT0g6+4R2uI4MjQjzysHB1zxuWL50hzaeXiw==}
    engines: {node: '>= 0.6'}
    dependencies:
      mime-db: 1.52.0

  /mime@1.6.0:
    resolution: {integrity: sha512-x0Vn8spI+wuJ1O6S7gnbaQg8Pxh4NNHb7KSINmEWKiPE4RKOplvijn+NkmYmmRgP68mc70j2EbeTFRsrswaQeg==}
    engines: {node: '>=4'}
    hasBin: true

  /mime@2.6.0:
    resolution: {integrity: sha512-USPkMeET31rOMiarsBNIHZKLGgvKc/LrjofAnBlOttf5ajRvqiRA8QsenbcooctK6d6Ts6aqZXBA+XbkKthiQg==}
    engines: {node: '>=4.0.0'}
    hasBin: true

  /mimic-fn@2.1.0:
    resolution: {integrity: sha512-OqbOk5oEQeAZ8WXWydlu9HJjz9WVdEIvamMCcXmuqUYjTknH/sqsWvhQ3vgwKFRR1HpjvNBKQ37nbJgYzGqGcg==}
    engines: {node: '>=6'}
    dev: true

  /mimic-fn@4.0.0:
    resolution: {integrity: sha512-vqiC06CuhBTUdZH+RYl8sFrL096vA45Ok5ISO6sE/Mr1jRbGH4Csnhi8f3wKVl7x8mO4Au7Ir9D3Oyv1VYMFJw==}
    engines: {node: '>=12'}
    dev: true

  /min-indent@1.0.1:
    resolution: {integrity: sha512-I9jwMn07Sy/IwOj3zVkVik2JTvgpaykDZEigL6Rx6N9LbMywwUSMtxET+7lVoDLLd3O3IXwJwvuuns8UB/HeAg==}
    engines: {node: '>=4'}
    dev: true

  /mini-svg-data-uri@1.4.4:
    resolution: {integrity: sha512-r9deDe9p5FJUPZAk3A59wGH7Ii9YrjjWw0jmw/liSbHl2CHiyXj6FcDXDu2K3TjVAXqiJdaw3xxwlZZr9E6nHg==}
    hasBin: true
    dev: true

  /minimatch@3.1.2:
    resolution: {integrity: sha512-J7p63hRiAjw1NDEww1W7i37+ByIrOWO5XQQAzZ3VOcL0PNybwpfmV/N05zFAzwQ9USyEcX6t3UO+K5aqBQOIHw==}
    dependencies:
      brace-expansion: 1.1.11

  /minimatch@5.0.1:
    resolution: {integrity: sha512-nLDxIFRyhDblz3qMuq+SoRZED4+miJ/G+tdDrjkkkRnjAsBexeGpgjLEQ0blJy7rHhR2b93rhQY4SvyWu9v03g==}
    engines: {node: '>=10'}
    dependencies:
      brace-expansion: 2.0.1
    dev: true

  /minimatch@5.1.2:
    resolution: {integrity: sha512-bNH9mmM9qsJ2X4r2Nat1B//1dJVcn3+iBLa3IgqJ7EbGaDNepL9QSHOxN4ng33s52VMMhhIfgCYDk3C4ZmlDAg==}
    engines: {node: '>=10'}
    dependencies:
      brace-expansion: 2.0.1

  /minimatch@7.4.2:
    resolution: {integrity: sha512-xy4q7wou3vUoC9k1xGTXc+awNdGaGVHtFUaey8tiX4H1QRc04DZ/rmDFwNm2EBsuYEhAZ6SgMmYf3InGY6OauA==}
    engines: {node: '>=10'}
    dependencies:
      brace-expansion: 2.0.1
    dev: true

  /minimatch@9.0.0:
    resolution: {integrity: sha512-0jJj8AvgKqWN05mrwuqi8QYKx1WmYSUoKSxu5Qhs9prezTz10sxAHGNZe9J9cqIJzta8DWsleh2KaVaLl6Ru2w==}
    engines: {node: '>=16 || 14 >=14.17'}
    dependencies:
      brace-expansion: 2.0.1
    dev: true

  /minimist-options@4.1.0:
    resolution: {integrity: sha512-Q4r8ghd80yhO/0j1O3B2BjweX3fiHg9cdOwjJd2J76Q135c+NDxGCqdYKQ1SKBuFfgWbAUzBfvYjPUEeNgqN1A==}
    engines: {node: '>= 6'}
    dependencies:
      arrify: 1.0.1
      is-plain-obj: 1.1.0
      kind-of: 6.0.3
    dev: true

  /minimist@1.2.6:
    resolution: {integrity: sha512-Jsjnk4bw3YJqYzbdyBiNsPWHPfO++UGG749Cxs6peCu5Xg4nrena6OVxOYxrQTqww0Jmwt+Ref8rggumkTLz9Q==}

  /minipass@3.3.4:
    resolution: {integrity: sha512-I9WPbWHCGu8W+6k1ZiGpPu0GkoKBeorkfKNuAFBNS1HNFJvke82sxvI5bzcCNpWPorkOO5QQ+zomzzwRxejXiw==}
    engines: {node: '>=8'}
    dependencies:
      yallist: 4.0.0
    dev: false

  /minipass@4.2.4:
    resolution: {integrity: sha512-lwycX3cBMTvcejsHITUgYj6Gy6A7Nh4Q6h9NP4sTHY1ccJlC7yKzDmiShEHsJ16Jf1nKGDEaiHxiltsJEvk0nQ==}
    engines: {node: '>=8'}
    dev: true

  /minipass@5.0.0:
    resolution: {integrity: sha512-3FnjYuehv9k6ovOEbyOswadCDPX1piCfhV8ncmYtHOjuPwylVWsghTLo7rabjC3Rx5xD4HDx8Wm1xnMF7S5qFQ==}
    engines: {node: '>=8'}
    dev: false

  /minisearch@6.1.0:
    resolution: {integrity: sha512-PNxA/X8pWk+TiqPbsoIYH0GQ5Di7m6326/lwU/S4mlo4wGQddIcf/V//1f9TB0V4j59b57b+HZxt8h3iMROGvg==}
    dev: true

  /minizlib@2.1.2:
    resolution: {integrity: sha512-bAxsR8BVfj60DWXHE3u30oHzfl4G7khkSuPW+qvpd7jFRHm7dLxOjUk1EHACJ/hxLY8phGJ0YhYHZo7jil7Qdg==}
    engines: {node: '>= 8'}
    dependencies:
      minipass: 3.3.4
      yallist: 4.0.0
    dev: false

  /mjml-accordion@4.13.0:
    resolution: {integrity: sha512-E3yihZW5Oq2p+sWOcr8kWeRTROmiTYOGxB4IOxW/jTycdY07N3FX3e6vuh7Fv3rryHEUaydUQYto3ICVyctI7w==}
    dependencies:
      '@babel/runtime': 7.22.5
      lodash: 4.17.21
      mjml-core: 4.13.0
    transitivePeerDependencies:
      - encoding
    dev: false

  /mjml-body@4.13.0:
    resolution: {integrity: sha512-S4HgwAuO9dEsyX9sr6WBf9/xr+H2ASVaLn22aurJm1S2Lvc1wifLPYBQgFmNdCjaesTCNtOMUDpG+Rbnavyaqg==}
    dependencies:
      '@babel/runtime': 7.22.5
      lodash: 4.17.21
      mjml-core: 4.13.0
    transitivePeerDependencies:
      - encoding
    dev: false

  /mjml-button@4.13.0:
    resolution: {integrity: sha512-3y8IAHCCxh7ESHh1aOOqobZKUgyNxOKAGQ9TlJoyaLpsKUFzkN8nmrD0KXF0ADSuzvhMZ1CdRIJuZ5mjv2TwWQ==}
    dependencies:
      '@babel/runtime': 7.22.5
      lodash: 4.17.21
      mjml-core: 4.13.0
    transitivePeerDependencies:
      - encoding
    dev: false

  /mjml-carousel@4.13.0:
    resolution: {integrity: sha512-ORSY5bEYlMlrWSIKI/lN0Tz3uGltWAjG8DQl2Yr3pwjwOaIzGE+kozrDf+T9xItfiIIbvKajef1dg7B7XgP0zg==}
    dependencies:
      '@babel/runtime': 7.22.5
      lodash: 4.17.21
      mjml-core: 4.13.0
    transitivePeerDependencies:
      - encoding
    dev: false

  /mjml-cli@4.13.0:
    resolution: {integrity: sha512-kAZxpH0QqlTF/CcLzELgKw1ljKRxrmWJ310CJQhbPAxHvwQ/nIb+q82U+zRJAelRPPKjnOb+hSrMRqTgk9rH3w==}
    hasBin: true
    dependencies:
      '@babel/runtime': 7.22.5
      chokidar: 3.5.3
      glob: 7.2.0
      html-minifier: 4.0.0
      js-beautify: 1.14.4
      lodash: 4.17.21
      mjml-core: 4.13.0
      mjml-migrate: 4.13.0
      mjml-parser-xml: 4.13.0
      mjml-validator: 4.13.0
      yargs: 16.2.0
    transitivePeerDependencies:
      - encoding
    dev: false

  /mjml-column@4.13.0:
    resolution: {integrity: sha512-O8FrWKK/bCy9XpKxrKRYWNdgWNaVd4TK4RqMeVI/I70IbnYnc1uf15jnsPMxCBSbT+NyXyk8k7fn099797uwpw==}
    dependencies:
      '@babel/runtime': 7.22.5
      lodash: 4.17.21
      mjml-core: 4.13.0
    transitivePeerDependencies:
      - encoding
    dev: false

  /mjml-core@4.13.0:
    resolution: {integrity: sha512-kU5AoVTlZaXR/EDi3ix66xpzUe+kScYus71lBH/wo/B+LZW70GHE1AYWtsog5oJp1MuTHpMFTNuBD/wePeEgWg==}
    dependencies:
      '@babel/runtime': 7.22.5
      cheerio: 1.0.0-rc.10
      detect-node: 2.0.4
      html-minifier: 4.0.0
      js-beautify: 1.14.4
      juice: 7.0.0
      lodash: 4.17.21
      mjml-migrate: 4.13.0
      mjml-parser-xml: 4.13.0
      mjml-validator: 4.13.0
    transitivePeerDependencies:
      - encoding
    dev: false

  /mjml-divider@4.13.0:
    resolution: {integrity: sha512-ooPCwfmxEC+wJduqObYezMp7W5UCHjL9Y1LPB5FGna2FrOejgfd6Ix3ij8Wrmycmlol7E2N4D7c5NDH5DbRCJg==}
    dependencies:
      '@babel/runtime': 7.22.5
      lodash: 4.17.21
      mjml-core: 4.13.0
    transitivePeerDependencies:
      - encoding
    dev: false

  /mjml-group@4.13.0:
    resolution: {integrity: sha512-U7E8m8aaoAE/dMqjqXPjjrKcwO36B4cquAy9ASldECrIZJBcpFYO6eYf5yLXrNCUM2P0id8pgVjrUq23s00L7Q==}
    dependencies:
      '@babel/runtime': 7.22.5
      lodash: 4.17.21
      mjml-core: 4.13.0
    transitivePeerDependencies:
      - encoding
    dev: false

  /mjml-head-attributes@4.13.0:
    resolution: {integrity: sha512-haggCafno+0lQylxJStkINCVCPMwfTpwE6yjCHeGOpQl/TkoNmjNkDr7DEEbNTZbt4Ekg070lQFn7clDy38EoA==}
    dependencies:
      '@babel/runtime': 7.22.5
      lodash: 4.17.21
      mjml-core: 4.13.0
    transitivePeerDependencies:
      - encoding
    dev: false

  /mjml-head-breakpoint@4.13.0:
    resolution: {integrity: sha512-D2iPDeUKQK1+rYSNa2HGOvgfPxZhNyndTG0iBEb/FxdGge2hbeDCZEN0mwDYE3wWB+qSBqlCuMI+Vr4pEjZbKg==}
    dependencies:
      '@babel/runtime': 7.22.5
      lodash: 4.17.21
      mjml-core: 4.13.0
    transitivePeerDependencies:
      - encoding
    dev: false

  /mjml-head-font@4.13.0:
    resolution: {integrity: sha512-mYn8aWnbrEap5vX2b4662hkUv6WifcYzYn++Yi6OHrJQi55LpzcU+myAGpfQEXXrpU8vGwExMTFKsJq5n2Kaow==}
    dependencies:
      '@babel/runtime': 7.22.5
      lodash: 4.17.21
      mjml-core: 4.13.0
    transitivePeerDependencies:
      - encoding
    dev: false

  /mjml-head-html-attributes@4.13.0:
    resolution: {integrity: sha512-m30Oro297+18Zou/1qYjagtmCOWtYXeoS38OABQ5zOSzMItE3TcZI9JNcOueIIWIyFCETe8StrTAKcQ2GHwsDw==}
    dependencies:
      '@babel/runtime': 7.22.5
      lodash: 4.17.21
      mjml-core: 4.13.0
    transitivePeerDependencies:
      - encoding
    dev: false

  /mjml-head-preview@4.13.0:
    resolution: {integrity: sha512-v0K/NocjFCbaoF/0IMVNmiqov91HxqT07vNTEl0Bt9lKFrTKVC01m1S4K7AB78T/bEeJ/HwmNjr1+TMtVNGGow==}
    dependencies:
      '@babel/runtime': 7.22.5
      lodash: 4.17.21
      mjml-core: 4.13.0
    transitivePeerDependencies:
      - encoding
    dev: false

  /mjml-head-style@4.13.0:
    resolution: {integrity: sha512-tBa33GL9Atn5bAM2UwE+uxv4rI29WgX/e5lXX+5GWlsb4thmiN6rxpFTNqBqWbBNRbZk4UEZF78M7Da8xC1ZGQ==}
    dependencies:
      '@babel/runtime': 7.22.5
      lodash: 4.17.21
      mjml-core: 4.13.0
    transitivePeerDependencies:
      - encoding
    dev: false

  /mjml-head-title@4.13.0:
    resolution: {integrity: sha512-Mq0bjuZXJlwxfVcjuYihQcigZSDTKeQaG3nORR1D0jsOH2BXU4XgUK1UOcTXn2qCBIfRoIMq7rfzYs+L0CRhdw==}
    dependencies:
      '@babel/runtime': 7.22.5
      lodash: 4.17.21
      mjml-core: 4.13.0
    transitivePeerDependencies:
      - encoding
    dev: false

  /mjml-head@4.13.0:
    resolution: {integrity: sha512-sL2qQuoVALXBCiemu4DPo9geDr8DuUdXVJxm+4nd6k5jpLCfSDmFlNhgSsLPzsYn7VEac3/sxsjLtomQ+6/BHg==}
    dependencies:
      '@babel/runtime': 7.22.5
      lodash: 4.17.21
      mjml-core: 4.13.0
    transitivePeerDependencies:
      - encoding
    dev: false

  /mjml-hero@4.13.0:
    resolution: {integrity: sha512-aWEOScdrhyjwdKBWG4XQaElRHP8LU5PtktkpMeBXa4yxrxNs25qRnDqMNkjSrnnmFKWZmQ166tfboY6RBNf0UA==}
    dependencies:
      '@babel/runtime': 7.22.5
      lodash: 4.17.21
      mjml-core: 4.13.0
    transitivePeerDependencies:
      - encoding
    dev: false

  /mjml-image@4.13.0:
    resolution: {integrity: sha512-agMmm2wRZTIrKwrUnYFlnAbtrKYSP0R2en+Vf92HPspAwmaw3/AeOW/QxmSiMhfGf+xsEJyzVvR/nd33jbT3sg==}
    dependencies:
      '@babel/runtime': 7.22.5
      lodash: 4.17.21
      mjml-core: 4.13.0
    transitivePeerDependencies:
      - encoding
    dev: false

  /mjml-migrate@4.13.0:
    resolution: {integrity: sha512-I1euHiAyNpaz+B5vH+Z4T+hg/YtI5p3PqQ3/zTLv8gi24V6BILjTaftWhH5+3R/gQkQhH0NUaWNnRmds+Mq5DQ==}
    hasBin: true
    dependencies:
      '@babel/runtime': 7.22.5
      js-beautify: 1.14.4
      lodash: 4.17.21
      mjml-core: 4.13.0
      mjml-parser-xml: 4.13.0
      yargs: 16.2.0
    transitivePeerDependencies:
      - encoding
    dev: false

  /mjml-navbar@4.13.0:
    resolution: {integrity: sha512-0Oqyyk+OdtXfsjswRb/7Ql1UOjN4MbqFPKoyltJqtj+11MRpF5+Wjd74Dj9H7l81GFwkIB9OaP+ZMiD+TPECgg==}
    dependencies:
      '@babel/runtime': 7.22.5
      lodash: 4.17.21
      mjml-core: 4.13.0
    transitivePeerDependencies:
      - encoding
    dev: false

  /mjml-parser-xml@4.13.0:
    resolution: {integrity: sha512-phljtI8DaW++q0aybR/Ykv9zCyP/jCFypxVNo26r2IQo//VYXyc7JuLZZT8N/LAI8lZcwbTVxQPBzJTmZ5IfwQ==}
    dependencies:
      '@babel/runtime': 7.22.5
      detect-node: 2.0.4
      htmlparser2: 4.1.0
      lodash: 4.17.21
    dev: false

  /mjml-preset-core@4.13.0:
    resolution: {integrity: sha512-gxzYaKkvUrHuzT1oqjEPSDtdmgEnN99Hf5f1r2CR5aMOB1x66EA3T8ATvF1o7qrBTVV4KMVlQem3IubMSYJZRw==}
    dependencies:
      '@babel/runtime': 7.22.5
      mjml-accordion: 4.13.0
      mjml-body: 4.13.0
      mjml-button: 4.13.0
      mjml-carousel: 4.13.0
      mjml-column: 4.13.0
      mjml-divider: 4.13.0
      mjml-group: 4.13.0
      mjml-head: 4.13.0
      mjml-head-attributes: 4.13.0
      mjml-head-breakpoint: 4.13.0
      mjml-head-font: 4.13.0
      mjml-head-html-attributes: 4.13.0
      mjml-head-preview: 4.13.0
      mjml-head-style: 4.13.0
      mjml-head-title: 4.13.0
      mjml-hero: 4.13.0
      mjml-image: 4.13.0
      mjml-navbar: 4.13.0
      mjml-raw: 4.13.0
      mjml-section: 4.13.0
      mjml-social: 4.13.0
      mjml-spacer: 4.13.0
      mjml-table: 4.13.0
      mjml-text: 4.13.0
      mjml-wrapper: 4.13.0
    transitivePeerDependencies:
      - encoding
    dev: false

  /mjml-raw@4.13.0:
    resolution: {integrity: sha512-JbBYxwX1a/zbqnCrlDCRNqov2xqUrMCaEdTHfqE2athj479aQXvLKFM20LilTMaClp/dR0yfvFLfFVrC5ej4FQ==}
    dependencies:
      '@babel/runtime': 7.22.5
      lodash: 4.17.21
      mjml-core: 4.13.0
    transitivePeerDependencies:
      - encoding
    dev: false

  /mjml-section@4.13.0:
    resolution: {integrity: sha512-BLcqlhavtRakKtzDQPLv6Ae4Jt4imYWq/P0jo+Sjk7tP4QifgVA2KEQOirPK5ZUqw/lvK7Afhcths5rXZ2ItnQ==}
    dependencies:
      '@babel/runtime': 7.22.5
      lodash: 4.17.21
      mjml-core: 4.13.0
    transitivePeerDependencies:
      - encoding
    dev: false

  /mjml-social@4.13.0:
    resolution: {integrity: sha512-zL2a7Wwsk8OXF0Bqu+1B3La1UPwdTMcEXptO8zdh2V5LL6Xb7Gfyvx6w0CmmBtG5IjyCtqaKy5wtrcpG9Hvjfg==}
    dependencies:
      '@babel/runtime': 7.22.5
      lodash: 4.17.21
      mjml-core: 4.13.0
    transitivePeerDependencies:
      - encoding
    dev: false

  /mjml-spacer@4.13.0:
    resolution: {integrity: sha512-Acw4QJ0MJ38W4IewXuMX7hLaW1BZaln+gEEuTfrv0xwPdTxX1ILqz4r+s9mYMxYkIDLWMCjBvXyQK6aWlid13A==}
    dependencies:
      '@babel/runtime': 7.22.5
      lodash: 4.17.21
      mjml-core: 4.13.0
    transitivePeerDependencies:
      - encoding
    dev: false

  /mjml-table@4.13.0:
    resolution: {integrity: sha512-UAWPVMaGReQhf776DFdiwdcJTIHTek3zzQ1pb+E7VlypEYgIpFvdUJ39UIiiflhqtdBATmHwKBOtePwU0MzFMg==}
    dependencies:
      '@babel/runtime': 7.22.5
      lodash: 4.17.21
      mjml-core: 4.13.0
    transitivePeerDependencies:
      - encoding
    dev: false

  /mjml-text@4.13.0:
    resolution: {integrity: sha512-uDuraaQFdu+6xfuigCimbeznnOnJfwRdcCL1lTBTusTuEvW/5Va6m2D3mnMeEpl+bp4+cxesXIz9st6A9pcg5A==}
    dependencies:
      '@babel/runtime': 7.22.5
      lodash: 4.17.21
      mjml-core: 4.13.0
    transitivePeerDependencies:
      - encoding
    dev: false

  /mjml-validator@4.13.0:
    resolution: {integrity: sha512-uURYfyQYtHJ6Qz/1A7/+E9ezfcoISoLZhYK3olsxKRViwaA2Mm8gy/J3yggZXnsUXWUns7Qymycm5LglLEIiQg==}
    dependencies:
      '@babel/runtime': 7.22.5
    dev: false

  /mjml-wrapper@4.13.0:
    resolution: {integrity: sha512-p/44JvHg04rAFR7QDImg8nZucEokIjFH6KJMHxsO0frJtLZ+IuakctzlZAADHsqiR52BwocDsXSa+o9SE2l6Ng==}
    dependencies:
      '@babel/runtime': 7.22.5
      lodash: 4.17.21
      mjml-core: 4.13.0
      mjml-section: 4.13.0
    transitivePeerDependencies:
      - encoding
    dev: false

  /mjml@4.13.0:
    resolution: {integrity: sha512-OnFKESouLshz8DPFSb6M/dE8GkhiJnoy6LAam5TiLA1anAj24yQ2ZH388LtQoEkvTisqwiTmc9ejDh5ctnFaJQ==}
    hasBin: true
    dependencies:
      '@babel/runtime': 7.22.5
      mjml-cli: 4.13.0
      mjml-core: 4.13.0
      mjml-migrate: 4.13.0
      mjml-preset-core: 4.13.0
      mjml-validator: 4.13.0
    transitivePeerDependencies:
      - encoding
    dev: false

  /mkdirp@0.5.5:
    resolution: {integrity: sha512-NKmAlESf6jMGym1++R0Ra7wvhV+wFW63FaSOFPwRahvea0gMUcGUhVeAg/0BC0wiv9ih5NYPB1Wn1UEI1/L+xQ==}
    hasBin: true
    dependencies:
      minimist: 1.2.6

  /mkdirp@1.0.4:
    resolution: {integrity: sha512-vVqVZQyf3WLx2Shd0qJ9xuvqgAyKPLAiqITEtqW0oIUjzo3PePDd6fW9iFz30ef7Ysp/oiWqbhszeGWW2T6Gzw==}
    engines: {node: '>=10'}
    hasBin: true

  /mlly@1.4.0:
    resolution: {integrity: sha512-ua8PAThnTwpprIaU47EPeZ/bPUVp2QYBbWMphUQpVdBI3Lgqzm5KZQ45Agm3YJedHXaIHl6pBGabaLSUPPSptg==}
    dependencies:
      acorn: 8.9.0
      pathe: 1.1.1
      pkg-types: 1.0.3
      ufo: 1.1.2
    dev: true

  /mocha@10.2.0:
    resolution: {integrity: sha512-IDY7fl/BecMwFHzoqF2sg/SHHANeBoMMXFlS9r0OXKDssYE1M5O43wUY/9BVPeIvfH2zmEbBfseqN9gBQZzXkg==}
    engines: {node: '>= 14.0.0'}
    hasBin: true
    dependencies:
      ansi-colors: 4.1.1
      browser-stdout: 1.3.1
      chokidar: 3.5.3
      debug: 4.3.4(supports-color@8.1.1)
      diff: 5.0.0
      escape-string-regexp: 4.0.0
      find-up: 5.0.0
      glob: 7.2.0
      he: 1.2.0
      js-yaml: 4.1.0
      log-symbols: 4.1.0
      minimatch: 5.0.1
      ms: 2.1.3
      nanoid: 3.3.3
      serialize-javascript: 6.0.0
      strip-json-comments: 3.1.1
      supports-color: 8.1.1
      workerpool: 6.2.1
      yargs: 16.2.0
      yargs-parser: 20.2.4
      yargs-unparser: 2.0.0
    dev: true

  /module-not-found-error@1.0.1:
    resolution: {integrity: sha512-pEk4ECWQXV6z2zjhRZUongnLJNUeGQJ3w6OQ5ctGwD+i5o93qjRQUk2Rt6VdNeu3sEP0AB4LcfvdebpxBRVr4g==}
    dev: true

  /moo@0.5.1:
    resolution: {integrity: sha512-I1mnb5xn4fO80BH9BLcF0yLypy2UKl+Cb01Fu0hJRkJjlCRtxZMWkTdAtDd5ZqCOxtCkhmRwyI57vWT+1iZ67w==}
    dev: false

  /mri@1.2.0:
    resolution: {integrity: sha512-tzzskb3bG8LvYGFF/mDTpq3jpI6Q9wc3LEmBaghu+DdCssd1FakN7Bc0hVNmEyGq1bq3RgfkCb3cmQLpNPOroA==}
    engines: {node: '>=4'}
    dev: true

  /mrmime@1.0.1:
    resolution: {integrity: sha512-hzzEagAgDyoU1Q6yg5uI+AorQgdvMCur3FcKf7NhMKWsaYg+RnbTyHRa/9IlLF9rf455MOCtcqqrQQ83pPP7Uw==}
    engines: {node: '>=10'}
    dev: true

  /ms@2.0.0:
    resolution: {integrity: sha512-Tpp60P6IUJDTuOq/5Z8cdskzJujfwqfOTkrwIwj7IRISpnkJnT6SyJ4PCPnGMoFjC9ddhal5KVIYtAt97ix05A==}

  /ms@2.1.2:
    resolution: {integrity: sha512-sGkPx+VjMtmA6MX27oA4FBFELFCZZ4S4XqeGOXCv68tT+jb3vk/RyaKWP0PTKyWtmLSM0b+adUTEvbs1PEaH2w==}

  /ms@2.1.3:
    resolution: {integrity: sha512-6FlzubTLZG3J2a/NVCAleEhjzq5oxgHyaCU9yYXvcLsvoVaHJq/s5xXI6/XXP6tz7R9xAOtHnSO/tXtF3WRTlA==}

  /muggle-string@0.3.1:
    resolution: {integrity: sha512-ckmWDJjphvd/FvZawgygcUeQCxzvohjFO5RxTjj4eq8kw359gFF3E1brjfI+viLMxss5JrHTDRHZvu2/tuy0Qg==}
    dev: true

  /multer@1.4.4-lts.1:
    resolution: {integrity: sha512-WeSGziVj6+Z2/MwQo3GvqzgR+9Uc+qt8SwHKh3gvNPiISKfsMfG4SvCOFYlxxgkXt7yIV2i1yczehm0EOKIxIg==}
    engines: {node: '>= 6.0.0'}
    dependencies:
      append-field: 1.0.0
      busboy: 1.6.0
      concat-stream: 1.6.2
      mkdirp: 0.5.5
      object-assign: 4.1.1
      type-is: 1.6.18
      xtend: 4.0.2

  /mute-stream@0.0.8:
    resolution: {integrity: sha512-nnbWWOkoWyUsTjKrhgD0dcz22mdkSnpYqbEjIm2nhwhuxlSkpywJmBo8h0ZqJdkp73mb90SssHkN4rsRaBAfAA==}
    dev: true

  /mz@2.7.0:
    resolution: {integrity: sha512-z81GNO7nnYMEhrGh9LeymoE4+Yr0Wn5McHIZMK5cfQCl+NDX08sCZgUc9/6MHni9IWuFLm1Z3HTCXu2z9fN62Q==}
    dependencies:
      any-promise: 1.3.0
      object-assign: 4.1.1
      thenify-all: 1.6.0
    dev: true

  /naive-ui@2.34.4(vue@3.3.4):
    resolution: {integrity: sha512-aPG8PDfhSzIzn/jSC9y3Jb3Pe2wHJ7F0cFV1EWlbImSrZECeUmoc+fIcOSWbizoztkKfaUAeKwYdMl09MKkj1g==}
    peerDependencies:
      vue: ^3.0.0
    dependencies:
      '@css-render/plugin-bem': 0.15.12(css-render@0.15.12)
      '@css-render/vue3-ssr': 0.15.12(vue@3.3.4)
      '@types/katex': 0.14.0
      '@types/lodash': 4.14.195
      '@types/lodash-es': 4.17.7
      async-validator: 4.2.5
      css-render: 0.15.12
      date-fns: 2.30.0
      date-fns-tz: 1.3.8(date-fns@2.30.0)
      evtd: 0.2.4
      highlight.js: 11.8.0
      lodash: 4.17.21
      lodash-es: 4.17.21
      seemly: 0.3.6
      treemate: 0.3.11
      vdirs: 0.1.8(vue@3.3.4)
      vooks: 0.2.12(vue@3.3.4)
      vue: 3.3.4
      vueuc: 0.4.51(vue@3.3.4)
    dev: false

  /nanoid@3.3.3:
    resolution: {integrity: sha512-p1sjXuopFs0xg+fPASzQ28agW1oHD7xDsd9Xkf3T15H3c/cifrFHVwrh74PdoklAPi+i7MdRsE47vm2r6JoB+w==}
    engines: {node: ^10 || ^12 || ^13.7 || ^14 || >=15.0.1}
    hasBin: true
    dev: true

  /nanoid@3.3.6:
    resolution: {integrity: sha512-BGcqMMJuToF7i1rt+2PWSNVnWIkGCU78jBG3RxO/bZlnZPK2Cmi2QaffxGO/2RvWi9sL+FAiRiXMgsyxQ1DIDA==}
    engines: {node: ^10 || ^12 || ^13.7 || ^14 || >=15.0.1}
    hasBin: true

  /natural-compare-lite@1.4.0:
    resolution: {integrity: sha512-Tj+HTDSJJKaZnfiuw+iaF9skdPpTo2GtEly5JHnWV/hfv2Qj/9RKsGISQtLh2ox3l5EAGw487hnBee0sIJ6v2g==}
    dev: true

  /natural-compare@1.4.0:
    resolution: {integrity: sha512-OWND8ei3VtNC9h7V60qff3SVobHr996CTwgxubgyQYEpg290h9J0buyECNNJexkFm5sOajh5G116RYA1c8ZMSw==}
    dev: true

  /nearley@2.20.1:
    resolution: {integrity: sha512-+Mc8UaAebFzgV+KpI5n7DasuuQCHA89dmwm7JXw3TV43ukfNQ9DnBH3Mdb2g/I4Fdxc26pwimBWvjIw0UAILSQ==}
    hasBin: true
    dependencies:
      commander: 2.20.3
      moo: 0.5.1
      railroad-diagrams: 1.0.0
      randexp: 0.4.6
    dev: false

  /negotiator@0.6.3:
    resolution: {integrity: sha512-+EUsqGPLsM+j/zdChZjsnX51g4XrHFOIXwfnCVPGlQk/k5giakcKsuxCObBRu6DSm9opw/O6slWbJdghQM4bBg==}
    engines: {node: '>= 0.6'}

  /neo-async@2.6.2:
    resolution: {integrity: sha512-Yd3UES5mWCSqR+qNT93S3UoYUkqAZ9lLg8a7g9rimsWmYGK8cVToA4/sF3RrshdyV3sAGMXVUmpMYOw+dLpOuw==}

  /netmask@2.0.2:
    resolution: {integrity: sha512-dBpDMdxv9Irdq66304OLfEmQ9tbNRFnFTuZiLo+bD+r332bBmMJ8GBLXklIXXgxd3+v9+KUnZaUR5PJMa75Gsg==}
    engines: {node: '>= 0.4.0'}
    dev: false

  /nise@5.1.4:
    resolution: {integrity: sha512-8+Ib8rRJ4L0o3kfmyVCL7gzrohyDe0cMFTBa2d364yIrEGMEoetznKJx899YxjybU6bL9SQkYPSBBs1gyYs8Xg==}
    dependencies:
      '@sinonjs/commons': 2.0.0
      '@sinonjs/fake-timers': 10.3.0
      '@sinonjs/text-encoding': 0.7.2
      just-extend: 4.2.1
      path-to-regexp: 1.8.0
    dev: true

  /no-case@2.3.2:
    resolution: {integrity: sha512-rmTZ9kz+f3rCvK2TD1Ue/oZlns7OGoIWP4fc3llxxRXlOkHKoWPPWJOfFYpITabSow43QJbRIoHQXtt10VldyQ==}
    dependencies:
      lower-case: 1.1.4
    dev: false

  /no-case@3.0.4:
    resolution: {integrity: sha512-fgAN3jGAh+RoxUGZHTSOLJIqUc2wmoBwGR4tbpNAKmmovFoWq0OdRkb0VkldReO2a2iBT/OEulG9XSUc10r3zg==}
    dependencies:
      lower-case: 2.0.2
      tslib: 2.6.0
    dev: true

  /node-abort-controller@3.1.1:
    resolution: {integrity: sha512-AGK2yQKIjRuqnc6VkX2Xj5d+QW8xZ87pa1UK6yA6ouUyuxfHuMP6umE5QK7UmTeOAymo+Zx1Fxiuw9rVx8taHQ==}

  /node-addon-api@5.0.0:
    resolution: {integrity: sha512-CvkDw2OEnme7ybCykJpVcKH+uAOLV2qLqiyla128dN9TkEWfrYmxG6C2boDe5KcNQqZF3orkqzGgOMvZ/JNekA==}
    dev: false

  /node-emoji@1.11.0:
    resolution: {integrity: sha512-wo2DpQkQp7Sjm2A0cq+sN7EHKO6Sl0ctXeBdFZrL9T9+UywORbufTcTZxom8YqpLQt/FqNMUkOpkZrJVYSKD3A==}
    dependencies:
      lodash: 4.17.21
    dev: true

  /node-fetch@2.6.7:
    resolution: {integrity: sha512-ZjMPFEfVx5j+y2yF35Kzx5sF7kDzxuDj6ziH4FFbOp87zKDZNx8yExJIb05OGF4Nlt9IHFIMBkRl41VdvcNdbQ==}
    engines: {node: 4.x || >=6.0.0}
    peerDependencies:
      encoding: ^0.1.0
    peerDependenciesMeta:
      encoding:
        optional: true
    dependencies:
      whatwg-url: 5.0.0

  /node-releases@2.0.10:
    resolution: {integrity: sha512-5GFldHPXVG/YZmFzJvKK2zDSzPKhEp0+ZR5SVaoSag9fsL5YgHbUHDfnG5494ISANDcK4KwPXAx2xqVEydmd7w==}
    dev: true

  /nodemailer@6.7.3:
    resolution: {integrity: sha512-KUdDsspqx89sD4UUyUKzdlUOper3hRkDVkrKh/89G+d9WKsU5ox51NWS4tB1XR5dPUdR4SP0E3molyEfOvSa3g==}
    engines: {node: '>=6.0.0'}
    dev: false

  /nodemailer@6.9.3:
    resolution: {integrity: sha512-fy9v3NgTzBngrMFkDsKEj0r02U7jm6XfC3b52eoNV+GCrGj+s8pt5OqhiJdWKuw51zCTdiNR/IUD1z33LIIGpg==}
    engines: {node: '>=6.0.0'}
    dev: false

  /nopt@5.0.0:
    resolution: {integrity: sha512-Tbj67rffqceeLpcRXrT7vKAN8CwfPeIBgM7E6iBkmKLV7bEMwpGgYLGv0jACUsECaa/vuxP0IjEont6umdMgtQ==}
    engines: {node: '>=6'}
    hasBin: true
    dependencies:
      abbrev: 1.1.1
    dev: false

  /normalize-package-data@2.5.0:
    resolution: {integrity: sha512-/5CMN3T0R4XTj4DcGaexo+roZSdSFW/0AOOTROrjxzCG1wrWXEsGbRKevjlIL+ZDE4sZlJr5ED4YW0yqmkK+eA==}
    dependencies:
      hosted-git-info: 2.8.9
      resolve: 1.22.2
      semver: 5.7.1
      validate-npm-package-license: 3.0.4
    dev: true

  /normalize-package-data@3.0.3:
    resolution: {integrity: sha512-p2W1sgqij3zMMyRC067Dg16bfzVH+w7hyegmpIvZ4JNjqtGOVAIvLmjBx3yP7YTe9vKJgkoNOPjwQGogDoMXFA==}
    engines: {node: '>=10'}
    dependencies:
      hosted-git-info: 4.1.0
      is-core-module: 2.12.0
      semver: 7.5.3
      validate-npm-package-license: 3.0.4
    dev: true

  /normalize-path@3.0.0:
    resolution: {integrity: sha512-6eZs5Ls3WtCisHWp9S2GUy8dqkpGi4BVSz3GaqiE6ezub0512ESztXUwUB6C6IKbQkY2Pnb/mD4WYojCRwcwLA==}
    engines: {node: '>=0.10.0'}

  /normalize-range@0.1.2:
    resolution: {integrity: sha512-bdok/XvKII3nUpklnV6P2hxtMNrCboOjAcyBuQnWEhO665FwrSNRxU+AqpsyvO6LgGYPspN+lu5CLtw4jPRKNA==}
    engines: {node: '>=0.10.0'}
    dev: true

  /npm-run-path@4.0.1:
    resolution: {integrity: sha512-S48WzZW777zhNIrn7gxOlISNAqi9ZC/uQFnRdbeIHhZhCA6UqpkOT8T1G7BvfdgP4Er8gF4sUbaS0i7QvIfCWw==}
    engines: {node: '>=8'}
    dependencies:
      path-key: 3.1.1
    dev: true

  /npm-run-path@5.1.0:
    resolution: {integrity: sha512-sJOdmRGrY2sjNTRMbSvluQqg+8X7ZK61yvzBEIDhz4f8z1TZFYABsqjjCBd/0PUNE9M6QDgHJXQkGUEm7Q+l9Q==}
    engines: {node: ^12.20.0 || ^14.13.1 || >=16.0.0}
    dependencies:
      path-key: 4.0.0
    dev: true

  /npmlog@5.0.1:
    resolution: {integrity: sha512-AqZtDUWOMKs1G/8lwylVjrdYgqA4d9nu8hc+0gzRxlDb1I10+FHBGMXs6aiQHFdCUUlqH99MUMuLfzWDNDtfxw==}
    dependencies:
      are-we-there-yet: 2.0.0
      console-control-strings: 1.1.0
      gauge: 3.0.2
      set-blocking: 2.0.0
    dev: false

  /nprogress@0.2.0:
    resolution: {integrity: sha512-I19aIingLgR1fmhftnbWWO3dXc0hSxqHQHQb3H8m+K3TnEn/iSeTZZOyvKXWqQESMwuUVnatlCnZdLBZZt2VSA==}
    dev: false

  /nth-check@2.1.1:
    resolution: {integrity: sha512-lqjrjmaOoAnWfMmBPL+XNnynZh2+swxiX3WUE0s4yEHI6m+AwrK2UZOimIRl3X/4QctVqS8AiZjFqyOGrMXb/w==}
    dependencies:
      boolbase: 1.0.0

  /nwsapi@2.2.2:
    resolution: {integrity: sha512-90yv+6538zuvUMnN+zCr8LuV6bPFdq50304114vJYJ8RDyK8D5O9Phpbd6SZWgI7PwzmmfN1upeOJlvybDSgCw==}
    dev: true

  /object-assign@4.1.1:
    resolution: {integrity: sha512-rJgTQnkUnH1sFw8yT6VSU3zD3sWmu6sZhIseY8VX+GRu3P6F7Fu+JNDoXfklElbLJSnc3FUQHVe4cU5hj+BcUg==}
    engines: {node: '>=0.10.0'}

  /object-hash@3.0.0:
    resolution: {integrity: sha512-RSn9F68PjH9HqtltsSnqYC1XXoWe9Bju5+213R98cNGttag9q9yAOTzdbsqvIa7aNm5WffBZFpWYr2aWrklWAw==}
    engines: {node: '>= 6'}
    dev: true

  /object-inspect@1.12.0:
    resolution: {integrity: sha512-Ho2z80bVIvJloH+YzRmpZVQe87+qASmBUKZDWgx9cu+KDrX2ZDH/3tMy+gXbZETVGs2M8YdxObOh7XAtim9Y0g==}

  /object-is@1.1.5:
    resolution: {integrity: sha512-3cyDsyHgtmi7I7DfSSI2LDp6SK2lwvtbg0p0R1e0RvTqF5ceGx+K2dfSjm1bKDMVCFEDAQvy+o8c6a7VujOddw==}
    engines: {node: '>= 0.4'}
    dependencies:
      call-bind: 1.0.2
      define-properties: 1.2.0
    dev: true

  /object-keys@1.1.1:
    resolution: {integrity: sha512-NuAESUOUMrlIXOfHKzD6bpPu3tYt3xvjNdRIQ+FeT0lNb4K8WR70CaDxhuNguS2XG+GjkyMwOzsN5ZktImfhLA==}
    engines: {node: '>= 0.4'}
    dev: true

  /object-path@0.11.8:
    resolution: {integrity: sha512-YJjNZrlXJFM42wTBn6zgOJVar9KFJvzx6sTWDte8sWZF//cnjl0BxHNpfZx+ZffXX63A9q0b1zsFiBX4g4X5KA==}
    engines: {node: '>= 10.12.0'}
    dev: false

  /object.assign@4.1.4:
    resolution: {integrity: sha512-1mxKf0e58bvyjSCtKYY4sRe9itRk3PJpquJOjeIkz885CczcI4IvJJDLPS72oowuSh+pBxUFROpX+TU++hxhZQ==}
    engines: {node: '>= 0.4'}
    dependencies:
      call-bind: 1.0.2
      define-properties: 1.2.0
      has-symbols: 1.0.3
      object-keys: 1.1.1
    dev: true

  /object.omit@3.0.0:
    resolution: {integrity: sha512-EO+BCv6LJfu+gBIF3ggLicFebFLN5zqzz/WWJlMFfkMyGth+oBkhxzDl0wx2W4GkLzuQs/FsSkXZb2IMWQqmBQ==}
    engines: {node: '>=0.10.0'}
    dependencies:
      is-extendable: 1.0.1
    dev: false

  /object.pick@1.3.0:
    resolution: {integrity: sha512-tqa/UMy/CCoYmj+H5qc07qvSL9dqcs/WZENZ1JbtWBlATP+iVOe778gE6MSijnyCnORzDuX6hU+LA4SZ09YjFQ==}
    engines: {node: '>=0.10.0'}
    dependencies:
      isobject: 3.0.1
    dev: false

  /on-finished@2.3.0:
    resolution: {integrity: sha512-ikqdkGAAyf/X/gPhXGvfgAytDZtDbr+bkNUJ0N9h5MI/dmdgCs3l6hoHrcUv41sRKew3jIwrp4qQDXiK99Utww==}
    engines: {node: '>= 0.8'}
    dependencies:
      ee-first: 1.1.1
    dev: true

  /on-finished@2.4.1:
    resolution: {integrity: sha512-oVlzkg3ENAhCk2zdv7IJwd/QUD4z2RxRwpkcGY8psCVcCYZNq4wYnVWALHM+brtuJjePWiYF/ClmuDr8Ch5+kg==}
    engines: {node: '>= 0.8'}
    dependencies:
      ee-first: 1.1.1

  /once@1.4.0:
    resolution: {integrity: sha512-lNaJgI+2Q5URQBkccEKHTQOPaXdUxnZZElQTZY0MFUAuaEqe1E+Nyvgdz/aIyNi6Z9MzO5dv1H8n58/GELp3+w==}
    dependencies:
      wrappy: 1.0.2

  /onetime@5.1.2:
    resolution: {integrity: sha512-kbpaSSGJTWdAY5KPVeMOKXSrPtr8C8C7wodJbcsd51jRnmD+GZu8Y0VoU6Dm5Z4vWr0Ig/1NKuWRKf7j5aaYSg==}
    engines: {node: '>=6'}
    dependencies:
      mimic-fn: 2.1.0
    dev: true

  /onetime@6.0.0:
    resolution: {integrity: sha512-1FlR+gjXK7X+AsAHso35MnyN5KqGwJRi/31ft6x0M194ht7S+rWAvd7PHss9xSKMzE0asv1pyIHaJYq+BbacAQ==}
    engines: {node: '>=12'}
    dependencies:
      mimic-fn: 4.0.0
    dev: true

  /open@7.4.2:
    resolution: {integrity: sha512-MVHddDVweXZF3awtlAS+6pgKLlm/JgxZ90+/NBurBoQctVOOB/zDdVjcyPzQ+0laDGbsWgrRkflI65sQeOgT9Q==}
    engines: {node: '>=8'}
    dependencies:
      is-docker: 2.2.1
      is-wsl: 2.2.0
    dev: false

  /open@9.1.0:
    resolution: {integrity: sha512-OS+QTnw1/4vrf+9hh1jc1jnYjzSG4ttTBB8UxOwAnInG3Uo4ssetzC1ihqaIHjLJnA5GGlRl6QlZXOTQhRBUvg==}
    engines: {node: '>=14.16'}
    dependencies:
      default-browser: 4.0.0
      define-lazy-prop: 3.0.0
      is-inside-container: 1.0.0
      is-wsl: 2.2.0
    dev: true

  /optionator@0.8.3:
    resolution: {integrity: sha512-+IW9pACdk3XWmmTXG8m3upGUJst5XRGzxMRjXzAuJ1XnIFNvfhjjIuYkDvysnPQ7qzqVzLt78BCruntqRhWQbA==}
    engines: {node: '>= 0.8.0'}
    dependencies:
      deep-is: 0.1.4
      fast-levenshtein: 2.0.6
      levn: 0.3.0
      prelude-ls: 1.1.2
      type-check: 0.3.2
      word-wrap: 1.2.3

  /optionator@0.9.3:
    resolution: {integrity: sha512-JjCoypp+jKn1ttEFExxhetCKeJt9zhAgAve5FXHixTvFDW/5aEktX9bufBKLRRMdU7bNtpLfcGu94B3cdEJgjg==}
    engines: {node: '>= 0.8.0'}
    dependencies:
      '@aashutoshrathi/word-wrap': 1.2.6
      deep-is: 0.1.4
      fast-levenshtein: 2.0.6
      levn: 0.4.1
      prelude-ls: 1.2.1
      type-check: 0.4.0
    dev: true

  /ora@5.4.1:
    resolution: {integrity: sha512-5b6Y85tPxZZ7QytO+BQzysW31HJku27cRIlkbAXaNx+BdcVi+LlRFmVXzeF6a7JCwJpyw5c4b+YSVImQIrBpuQ==}
    engines: {node: '>=10'}
    dependencies:
      bl: 4.1.0
      chalk: 4.1.2
      cli-cursor: 3.1.0
      cli-spinners: 2.6.1
      is-interactive: 1.0.0
      is-unicode-supported: 0.1.0
      log-symbols: 4.1.0
      strip-ansi: 6.0.1
      wcwidth: 1.0.1
    dev: true

  /orderedmap@2.1.0:
    resolution: {integrity: sha512-/pIFexOm6S70EPdznemIz3BQZoJ4VTFrhqzu0ACBqBgeLsLxq8e6Jim63ImIfwW/zAD1AlXpRMlOv3aghmo4dA==}
    dev: false

  /os-name@4.0.1:
    resolution: {integrity: sha512-xl9MAoU97MH1Xt5K9ERft2YfCAoaO6msy1OBA0ozxEC0x0TmIoE6K3QvgJMMZA9yKGLmHXNY/YZoDbiGDj4zYw==}
    engines: {node: '>=10'}
    dependencies:
      macos-release: 2.5.0
      windows-release: 4.0.0
    dev: true

  /os-tmpdir@1.0.2:
    resolution: {integrity: sha512-D2FR03Vir7FIu45XBY20mTb+/ZSWB00sjU9jdQXt83gDrI4Ztz5Fs7/yy74g2N5SVQY4xY1qDr4rNddwYRVX0g==}
    engines: {node: '>=0.10.0'}
    dev: true

  /outmatch@0.7.0:
    resolution: {integrity: sha512-w1ybiTBffGiwxOO7JJBVVOsIiWwzcfSl/D80amWAU2UDe1o9/SySOUzAwDuN3+jGKQRs0UCDTS8rndFiroJgVQ==}
    dev: true

  /p-limit@2.3.0:
    resolution: {integrity: sha512-//88mFWSJx8lxCzwdAABTJL2MyWB12+eIY7MDL2SqLmAkeKU9qxRvWuSyTjm3FUmpBEMuFfckAIqEaVGUDxb6w==}
    engines: {node: '>=6'}
    dependencies:
      p-try: 2.2.0
    dev: true

  /p-limit@3.1.0:
    resolution: {integrity: sha512-TYOanM3wGwNGsZN2cVTYPArw454xnXj5qmWF1bEoAc4+cU/ol7GVh7odevjp1FNHduHc3KZMcFduxU5Xc6uJRQ==}
    engines: {node: '>=10'}
    dependencies:
      yocto-queue: 0.1.0
    dev: true

  /p-locate@4.1.0:
    resolution: {integrity: sha512-R79ZZ/0wAxKGu3oYMlz8jy/kbhsNrS7SKZ7PxEHBgJ5+F2mtFW2fK2cOtBh1cHYkQsbzFV7I+EoRKe6Yt0oK7A==}
    engines: {node: '>=8'}
    dependencies:
      p-limit: 2.3.0
    dev: true

  /p-locate@5.0.0:
    resolution: {integrity: sha512-LaNjtRWUBY++zB5nE/NwcaoMylSPk+S+ZHNB1TzdbMJMny6dynpAGt7X/tl/QYq3TIeE6nxHppbo2LGymrG5Pw==}
    engines: {node: '>=10'}
    dependencies:
      p-limit: 3.1.0
    dev: true

  /p-try@2.2.0:
    resolution: {integrity: sha512-R4nPAVTAU0B9D35/Gk3uJf/7XYbQcyohSKdvAxIRSNghFl4e71hVoGnBNQz9cWaXxO2I10KTC+3jMdvvoKw6dQ==}
    engines: {node: '>=6'}
    dev: true

  /pac-proxy-agent@5.0.0:
    resolution: {integrity: sha512-CcFG3ZtnxO8McDigozwE3AqAw15zDvGH+OjXO4kzf7IkEKkQ4gxQ+3sdF50WmhQ4P/bVusXcqNE2S3XrNURwzQ==}
    engines: {node: '>= 8'}
    dependencies:
      '@tootallnate/once': 1.1.2
      agent-base: 6.0.2
      debug: 4.3.4(supports-color@8.1.1)
      get-uri: 3.0.2
      http-proxy-agent: 4.0.1
      https-proxy-agent: 5.0.1
      pac-resolver: 5.0.1
      raw-body: 2.5.2
      socks-proxy-agent: 5.0.1
    transitivePeerDependencies:
      - supports-color
    dev: false

  /pac-resolver@5.0.1:
    resolution: {integrity: sha512-cy7u00ko2KVgBAjuhevqpPeHIkCIqPe1v24cydhWjmeuzaBfmUWFCZJ1iAh5TuVzVZoUzXIW7K8sMYOZ84uZ9Q==}
    engines: {node: '>= 8'}
    dependencies:
      degenerator: 3.0.2
      ip: 1.1.8
      netmask: 2.0.2
    dev: false

  /pako@1.0.11:
    resolution: {integrity: sha512-4hLB8Py4zZce5s4yd9XzopqwVv/yGNhV1Bl8NTmCq1763HeK2+EwVTv+leGeL13Dnh2wfbqowVPXCIO0z4taYw==}
    dev: false

  /param-case@2.1.1:
    resolution: {integrity: sha512-eQE845L6ot89sk2N8liD8HAuH4ca6Vvr7VWAWwt7+kvvG5aBcPmmphQ68JsEG2qa9n1TykS2DLeMt363AAH8/w==}
    dependencies:
      no-case: 2.3.2
    dev: false

  /param-case@3.0.4:
    resolution: {integrity: sha512-RXlj7zCYokReqWpOPH9oYivUzLYZ5vAPIfEmCTNViosC78F8F0H9y7T7gG2M39ymgutxF5gcFEsyZQSph9Bp3A==}
    dependencies:
      dot-case: 3.0.4
      tslib: 2.6.0
    dev: true

  /parent-module@1.0.1:
    resolution: {integrity: sha512-GQ2EWRpQV8/o+Aw8YqtfZZPfNRWZYkbidE9k5rpl/hC3vtHHBfGm2Ifi6qWV+coDGkrUKZAxE3Lot5kcsRlh+g==}
    engines: {node: '>=6'}
    dependencies:
      callsites: 3.1.0
    dev: true

  /parse-code-context@1.0.0:
    resolution: {integrity: sha512-OZQaqKaQnR21iqhlnPfVisFjBWjhnMl5J9MgbP8xC+EwoVqbXrq78lp+9Zb3ahmLzrIX5Us/qbvBnaS3hkH6OA==}
    engines: {node: '>=6'}
    dev: true

  /parse-json@5.2.0:
    resolution: {integrity: sha512-ayCKvm/phCGxOkYRSCM82iDwct8/EonSEgCSxWxD7ve6jHggsFl4fZVQBPRNgQoKiuV/odhFrGzQXZwbifC8Rg==}
    engines: {node: '>=8'}
    dependencies:
      '@babel/code-frame': 7.22.5
      error-ex: 1.3.2
      json-parse-even-better-errors: 2.3.1
      lines-and-columns: 1.2.4
    dev: true

  /parse5-htmlparser2-tree-adapter@6.0.1:
    resolution: {integrity: sha512-qPuWvbLgvDGilKc5BoicRovlT4MtYT6JfJyBOMDsKoiT+GiuP5qyrPCnR9HcPECIJJmZh5jRndyNThnhhb/vlA==}
    dependencies:
      parse5: 6.0.1
    dev: false

  /parse5@6.0.1:
    resolution: {integrity: sha512-Ofn/CTFzRGTTxwpNEs9PP93gXShHcTq255nzRYSKe8AkVpZY7e1fpmTfOyoIvjP5HG7Z2ZM7VS9PPhQGW2pOpw==}
    dev: false

  /parse5@7.1.2:
    resolution: {integrity: sha512-Czj1WaSVpaoj0wbhMzLmWD69anp2WH7FXMB9n1Sy8/ZFF9jolSQVMu1Ij5WIyGmcBmhk7EOndpO4mIpihVqAXw==}
    dependencies:
      entities: 4.4.0
    dev: true

  /parseley@0.7.0:
    resolution: {integrity: sha512-xyOytsdDu077M3/46Am+2cGXEKM9U9QclBDv7fimY7e+BBlxh2JcBp2mgNsmkyA9uvgyTjVzDi7cP1v4hcFxbw==}
    dependencies:
      moo: 0.5.1
      nearley: 2.20.1
    dev: false

  /parseurl@1.3.3:
    resolution: {integrity: sha512-CiyeOxFT/JZyN5m0z9PfXw4SCBJ6Sygz1Dpl0wqjlhDEGGBP1GnsUVEL0p63hoG1fcj3fHynXi9NYO4nWOL+qQ==}
    engines: {node: '>= 0.8'}

  /pascal-case@3.1.2:
    resolution: {integrity: sha512-uWlGT3YSnK9x3BQJaOdcZwrnV6hPpd8jFH1/ucpiLRPh/2zCVJKS19E4GvYHvaCcACn3foXZ0cLB9Wrx1KGe5g==}
    dependencies:
      no-case: 3.0.4
      tslib: 2.6.0
    dev: true

  /passport-jwt@4.0.1:
    resolution: {integrity: sha512-UCKMDYhNuGOBE9/9Ycuoyh7vP6jpeTp/+sfMJl7nLff/t6dps+iaeE0hhNkKN8/HZHcJ7lCdOyDxHdDoxoSvdQ==}
    dependencies:
      jsonwebtoken: 9.0.0
      passport-strategy: 1.0.0
    dev: false

  /passport-local@1.0.0:
    resolution: {integrity: sha512-9wCE6qKznvf9mQYYbgJ3sVOHmCWoUNMVFoZzNoznmISbhnNNPhN9xfY3sLmScHMetEJeoY7CXwfhCe7argfQow==}
    engines: {node: '>= 0.4.0'}
    dependencies:
      passport-strategy: 1.0.0
    dev: false

  /passport-strategy@1.0.0:
    resolution: {integrity: sha512-CB97UUvDKJde2V0KDWWB3lyf6PC3FaZP7YxZ2G8OAtn9p4HI9j9JLP9qjOGZFvyl8uwNT8qM+hGnz/n16NI7oA==}
    engines: {node: '>= 0.4.0'}
    dev: false

  /passport@0.6.0:
    resolution: {integrity: sha512-0fe+p3ZnrWRW74fe8+SvCyf4a3Pb2/h7gFkQ8yTJpAO50gDzlfjZUZTO1k5Eg9kUct22OxHLqDZoKUWRHOh9ug==}
    engines: {node: '>= 0.4.0'}
    dependencies:
      passport-strategy: 1.0.0
      pause: 0.0.1
      utils-merge: 1.0.1
    dev: false

  /path-browserify@1.0.1:
    resolution: {integrity: sha512-b7uo2UCUOYZcnF/3ID0lulOJi/bafxa1xPe7ZPsammBSpjSWQkjNxlt635YGS2MiR9GjvuXCtz2emr3jbsz98g==}
    dev: true

  /path-case@3.0.4:
    resolution: {integrity: sha512-qO4qCFjXqVTrcbPt/hQfhTQ+VhFsqNKOPtytgNKkKxSoEp3XPUQ8ObFuePylOIok5gjn69ry8XiULxCwot3Wfg==}
    dependencies:
      dot-case: 3.0.4
      tslib: 2.6.0
    dev: true

  /path-exists@4.0.0:
    resolution: {integrity: sha512-ak9Qy5Q7jYb2Wwcey5Fpvg2KoAc/ZIhLSLOSBmRmygPsGwkVVt0fZa0qrtMz+m6tJTAHfZQ8FnmB4MG4LWy7/w==}
    engines: {node: '>=8'}
    dev: true

  /path-is-absolute@1.0.1:
    resolution: {integrity: sha512-AVbw3UJ2e9bq64vSaS9Am0fje1Pa8pbGqTTsmXfaIiMpnr5DlDhfJOuLj9Sf95ZPVDAUerDfEk88MPmPe7UCQg==}
    engines: {node: '>=0.10.0'}

  /path-key@3.1.1:
    resolution: {integrity: sha512-ojmeN0qd+y0jszEtoY48r0Peq5dwMEkIlCOu6Q5f41lfkswXuKtYrhgoTpLnyIcHm24Uhqx+5Tqm2InSwLhE6Q==}
    engines: {node: '>=8'}
    dev: true

  /path-key@4.0.0:
    resolution: {integrity: sha512-haREypq7xkM7ErfgIyA0z+Bj4AGKlMSdlQE2jvJo6huWD1EdkKYV+G/T4nq0YEF2vgTT8kqMFKo1uHn950r4SQ==}
    engines: {node: '>=12'}
    dev: true

  /path-parse@1.0.7:
    resolution: {integrity: sha512-LDJzPVEEEPR+y48z93A0Ed0yXb8pAByGWo/k5YYdYgpY2/2EsOsksJrq7lOHxryrVOn1ejG6oAp8ahvOIQD8sw==}

  /path-scurry@1.6.1:
    resolution: {integrity: sha512-OW+5s+7cw6253Q4E+8qQ/u1fVvcJQCJo/VFD8pje+dbJCF1n5ZRMV2AEHbGp+5Q7jxQIYJxkHopnj6nzdGeZLA==}
    engines: {node: '>=14'}
    dependencies:
      lru-cache: 7.17.0
      minipass: 4.2.4
    dev: true

  /path-to-regexp@0.1.7:
    resolution: {integrity: sha512-5DFkuoqlv1uYQKxy8omFBeJPQcdoE07Kv2sferDCrAq1ohOU+MSDswDIbnx3YAM60qIOnYa53wBhXW0EbMonrQ==}

  /path-to-regexp@1.8.0:
    resolution: {integrity: sha512-n43JRhlUKUAlibEJhPeir1ncUID16QnEjNpwzNdO3Lm4ywrBpBZ5oLD0I6br9evr1Y9JTqwRtAh7JLoOzAQdVA==}
    dependencies:
      isarray: 0.0.1
    dev: true

  /path-to-regexp@3.2.0:
    resolution: {integrity: sha512-jczvQbCUS7XmS7o+y1aEO9OBVFeZBQ1MDSEqmO7xSoPgOPoowY/SxLpZ6Vh97/8qHZOteiCKb7gkG9gA2ZUxJA==}

  /path-type@4.0.0:
    resolution: {integrity: sha512-gDKb8aZMDeD/tZWs9P6+q0J9Mwkdl6xMV8TjnGP3qJVJ06bdMgkbBlLU8IdfOsIsFz2BW1rNVT3XuNEl8zPAvw==}
    engines: {node: '>=8'}
    dev: true

  /pathe@0.2.0:
    resolution: {integrity: sha512-sTitTPYnn23esFR3RlqYBWn4c45WGeLcsKzQiUpXJAyfcWkolvlYpV8FLo7JishK946oQwMFUCHXQ9AjGPKExw==}
    dev: true

  /pathe@1.1.1:
    resolution: {integrity: sha512-d+RQGp0MAYTIaDBIMmOfMwz3E+LOZnxx1HZd5R18mmCZY0QBlK0LDZfPc8FW8Ed2DlvsuE6PRjroDY+wg4+j/Q==}
    dev: true

  /pathval@1.1.1:
    resolution: {integrity: sha512-Dp6zGqpTdETdR63lehJYPeIOqpiNBNtc7BpWSLrOje7UaIsE5aY92r/AunQA7rsXvet3lrJ3JnZX29UPTKXyKQ==}
    dev: true

  /pause@0.0.1:
    resolution: {integrity: sha512-KG8UEiEVkR3wGEb4m5yZkVCzigAD+cVEJck2CzYZO37ZGJfctvVptVO192MwrtPhzONn6go8ylnOdMhKqi4nfg==}
    dev: false

  /pick-util@1.1.5:
    resolution: {integrity: sha512-H0MaM8T7wpQ/azvB12ChZw7kpSFzjsgv3Z+N7fUWnL1McTGSEeroCngcK4eOPiFQq08rAyKX3hadcAB1kUqfXA==}
    dependencies:
      '@jonkemp/package-utils': 1.0.8
    dev: false

  /picocolors@1.0.0:
    resolution: {integrity: sha512-1fygroTLlHu66zi26VoTDv8yRgm0Fccecssto+MhsZ0D/DGW2sm8E8AjW7NU5VVTRt5GxbeZ5qBuJr+HyLYkjQ==}

  /picomatch@2.3.1:
    resolution: {integrity: sha512-JU3teHTNjmE2VCGFzuY8EXzCDVwEqB2a8fsIvwaStHhAWJEeVd1o1QD80CU6+ZdEXXSLbSsuLwJjkCBWqRQUVA==}
    engines: {node: '>=8.6'}

  /pify@2.3.0:
    resolution: {integrity: sha512-udgsAY+fTnvv7kI7aaxbqwWNb0AHiB0qBO89PZKPkoTmGOgdbrHDKD+0B2X4uTfJ/FT1R09r9gTsjUjNJotuog==}
    engines: {node: '>=0.10.0'}
    dev: true

  /pinia@2.1.4(typescript@5.1.6)(vue@3.3.4):
    resolution: {integrity: sha512-vYlnDu+Y/FXxv1ABo1vhjC+IbqvzUdiUC3sfDRrRyY2CQSrqqaa+iiHmqtARFxJVqWQMCJfXx1PBvFs9aJVLXQ==}
    peerDependencies:
      '@vue/composition-api': ^1.4.0
      typescript: '>=4.4.4'
      vue: ^2.6.14 || ^3.3.0
    peerDependenciesMeta:
      '@vue/composition-api':
        optional: true
      typescript:
        optional: true
    dependencies:
      '@vue/devtools-api': 6.5.0
      typescript: 5.1.6
      vue: 3.3.4
      vue-demi: 0.14.5(vue@3.3.4)
    dev: false

  /pirates@4.0.5:
    resolution: {integrity: sha512-8V9+HQPupnaXMA23c5hvl69zXvTwTzyAYasnkb0Tts4XvO4CliqONMOnvlq26rkhLC3nWDFBJf73LU1e1VZLaQ==}
    engines: {node: '>= 6'}
    dev: true

  /pkg-types@1.0.3:
    resolution: {integrity: sha512-nN7pYi0AQqJnoLPC9eHFQ8AcyaixBUOwvqc5TDnIKCMEE6I0y8P7OKA7fPexsXGCGxQDl/cmrLAp26LhcwxZ4A==}
    dependencies:
      jsonc-parser: 3.2.0
      mlly: 1.4.0
      pathe: 1.1.1
    dev: true

  /pluralize@8.0.0:
    resolution: {integrity: sha512-Nc3IT5yHzflTfbjgqWcCPpo7DaKy4FnpB0l/zCAW0Tc7jxAiuqSxHasntB3D7887LSrA93kDJ9IXovxJYxyLCA==}
    engines: {node: '>=4'}
    dev: true

  /postcss-import@15.1.0(postcss@8.4.26):
    resolution: {integrity: sha512-hpr+J05B2FVYUAXHeK1YyI267J/dDDhMU6B6civm8hSY1jYJnBXxzKDKDswzJmtLHryrjhnDjqqp/49t8FALew==}
    engines: {node: '>=14.0.0'}
    peerDependencies:
      postcss: ^8.0.0
    dependencies:
      postcss: 8.4.26
      postcss-value-parser: 4.2.0
      read-cache: 1.0.0
      resolve: 1.22.2
    dev: true

  /postcss-js@4.0.1(postcss@8.4.26):
    resolution: {integrity: sha512-dDLF8pEO191hJMtlHFPRa8xsizHaM82MLfNkUHdUtVEV3tgTp5oj+8qbEqYM57SLfc74KSbw//4SeJma2LRVIw==}
    engines: {node: ^12 || ^14 || >= 16}
    peerDependencies:
      postcss: ^8.4.21
    dependencies:
      camelcase-css: 2.0.1
      postcss: 8.4.26
    dev: true

  /postcss-load-config@4.0.1(postcss@8.4.26)(ts-node@10.9.1):
    resolution: {integrity: sha512-vEJIc8RdiBRu3oRAI0ymerOn+7rPuMvRXslTvZUKZonDHFIczxztIyJ1urxM1x9JXEikvpWWTUUqal5j/8QgvA==}
    engines: {node: '>= 14'}
    peerDependencies:
      postcss: '>=8.0.9'
      ts-node: '>=9.0.0'
    peerDependenciesMeta:
      postcss:
        optional: true
      ts-node:
        optional: true
    dependencies:
      lilconfig: 2.1.0
      postcss: 8.4.26
      ts-node: 10.9.1(@types/node@18.16.19)(typescript@5.1.6)
      yaml: 2.3.1
    dev: true

  /postcss-nested@6.0.1(postcss@8.4.26):
    resolution: {integrity: sha512-mEp4xPMi5bSWiMbsgoPfcP74lsWLHkQbZc3sY+jWYd65CUwXrUaTp0fmNpa01ZcETKlIgUdFN/MpS2xZtqL9dQ==}
    engines: {node: '>=12.0'}
    peerDependencies:
      postcss: ^8.2.14
    dependencies:
      postcss: 8.4.26
      postcss-selector-parser: 6.0.11
    dev: true

  /postcss-selector-parser@6.0.10:
    resolution: {integrity: sha512-IQ7TZdoaqbT+LCpShg46jnZVlhWD2w6iQYAcYXfHARZ7X1t/UGhhceQDs5X0cGqKvYlHNOuv7Oa1xmb0oQuA3w==}
    engines: {node: '>=4'}
    dependencies:
      cssesc: 3.0.0
      util-deprecate: 1.0.2
    dev: true

  /postcss-selector-parser@6.0.11:
    resolution: {integrity: sha512-zbARubNdogI9j7WY4nQJBiNqQf3sLS3wCP4WfOidu+p28LofJqDH1tcXypGrcmMHhDk2t9wGhCsYe/+szLTy1g==}
    engines: {node: '>=4'}
    dependencies:
      cssesc: 3.0.0
      util-deprecate: 1.0.2
    dev: true

  /postcss-value-parser@4.2.0:
    resolution: {integrity: sha512-1NNCs6uurfkVbeXG4S8JFT9t19m45ICnif8zWLd5oPSZ50QnwMfK+H3jv408d4jw/7Bttv5axS5IiHoLaVNHeQ==}
    dev: true

  /postcss@8.4.26:
    resolution: {integrity: sha512-jrXHFF8iTloAenySjM/ob3gSj7pCu0Ji49hnjqzsgSRa50hkWCKD0HQ+gMNJkW38jBI68MpAAg7ZWwHwX8NMMw==}
    engines: {node: ^10 || ^12 || >=14}
    dependencies:
      nanoid: 3.3.6
      picocolors: 1.0.0
      source-map-js: 1.0.2

  /preact@10.12.1:
    resolution: {integrity: sha512-l8386ixSsBdbreOAkqtrwqHwdvR35ID8c3rKPa8lCWuO86dBi32QWHV4vfsZK1utLLFMvw+Z5Ad4XLkZzchscg==}
    dev: true

  /prelude-ls@1.1.2:
    resolution: {integrity: sha512-ESF23V4SKG6lVSGZgYNpbsiaAkdab6ZgOxe52p7+Kid3W3u3bxR4Vfd/o21dmN7jSt0IwgZ4v5MUd26FEtXE9w==}
    engines: {node: '>= 0.8.0'}

  /prelude-ls@1.2.1:
    resolution: {integrity: sha512-vkcDPrRZo1QZLbn5RLGPpg/WmIQ65qoWWhcGKf/b5eplkkarX0m9z8ppCat4mlOqUsWpyNuYgO3VRyrYHSzX5g==}
    engines: {node: '>= 0.8.0'}
    dev: true

  /prettier-linter-helpers@1.0.0:
    resolution: {integrity: sha512-GbK2cP9nraSSUF9N2XwUwqfzlAFlMNYYl+ShE/V+H8a9uNl/oUqB1w2EL54Jh0OlyRSd8RfWYJ3coVS4TROP2w==}
    engines: {node: '>=6.0.0'}
    dependencies:
      fast-diff: 1.2.0
    dev: true

  /prettier-plugin-tailwindcss@0.4.1(@trivago/prettier-plugin-sort-imports@4.1.1)(prettier@3.0.0):
    resolution: {integrity: sha512-hwn2EiJmv8M+AW4YDkbjJ6HlZCTzLyz1QlySn9sMuKV/Px0fjwldlB7tol8GzdgqtkdPtzT3iJ4UzdnYXP25Ag==}
    engines: {node: '>=12.17.0'}
    peerDependencies:
      '@ianvs/prettier-plugin-sort-imports': '*'
      '@prettier/plugin-pug': '*'
      '@shopify/prettier-plugin-liquid': '*'
      '@shufo/prettier-plugin-blade': '*'
      '@trivago/prettier-plugin-sort-imports': '*'
      prettier: ^2.2 || ^3.0
      prettier-plugin-astro: '*'
      prettier-plugin-css-order: '*'
      prettier-plugin-import-sort: '*'
      prettier-plugin-jsdoc: '*'
      prettier-plugin-marko: '*'
      prettier-plugin-organize-attributes: '*'
      prettier-plugin-organize-imports: '*'
      prettier-plugin-style-order: '*'
      prettier-plugin-svelte: '*'
      prettier-plugin-twig-melody: '*'
    peerDependenciesMeta:
      '@ianvs/prettier-plugin-sort-imports':
        optional: true
      '@prettier/plugin-pug':
        optional: true
      '@shopify/prettier-plugin-liquid':
        optional: true
      '@shufo/prettier-plugin-blade':
        optional: true
      '@trivago/prettier-plugin-sort-imports':
        optional: true
      prettier-plugin-astro:
        optional: true
      prettier-plugin-css-order:
        optional: true
      prettier-plugin-import-sort:
        optional: true
      prettier-plugin-jsdoc:
        optional: true
      prettier-plugin-marko:
        optional: true
      prettier-plugin-organize-attributes:
        optional: true
      prettier-plugin-organize-imports:
        optional: true
      prettier-plugin-style-order:
        optional: true
      prettier-plugin-svelte:
        optional: true
      prettier-plugin-twig-melody:
        optional: true
    dependencies:
      '@trivago/prettier-plugin-sort-imports': 4.1.1(prettier@3.0.0)
      prettier: 3.0.0
    dev: true

  /prettier@3.0.0:
    resolution: {integrity: sha512-zBf5eHpwHOGPC47h0zrPyNn+eAEIdEzfywMoYn2XPi0P44Zp0tSq64rq0xAREh4auw2cJZHo9QUob+NqCQky4g==}
    engines: {node: '>=14'}
    hasBin: true
    dev: true

  /preview-email@3.0.5:
    resolution: {integrity: sha512-q37jdkVw+wic0o/7xYhOTBS4kF0WX3two0OepmR1Fhxp9NTpO3rJTccAjQm95gJx/2Wa/Nv98sr9pXIQ77/foA==}
    engines: {node: '>=10'}
    deprecated: Please upgrade to v3.0.7+ as we have added iOS Simulator support to previewing emails! See <https://github.com/forwardemail/preview-email/releases/tag/v3.0.6> and screenshots at <https://github.com/forwardemail/preview-email\#ios-simulator>.
    dependencies:
      dayjs: 1.11.9
      debug: 4.3.4(supports-color@8.1.1)
      mailparser: 3.5.0
      nodemailer: 6.9.3
      open: 7.4.2
      pug: 3.0.2
      uuid: 8.3.2
    transitivePeerDependencies:
      - supports-color
    dev: false

  /prisma-nestjs-graphql@18.0.2:
    resolution: {integrity: sha512-Gh7DDXyzJQBKWkQwKOpSsXygxNkfUO+Bq7q79HZgoKa+/oUzi84Fh4bjzU1REki9635rmZC8F5MoVNTzKaUrnw==}
    hasBin: true
    dependencies:
      '@prisma/generator-helper': 4.14.0
      await-event-emitter: 2.0.2
      filenamify: 4.3.0
      flat: 5.0.2
      get-relative-path: 1.0.2
      graceful-fs: 4.2.11
      json5: 2.2.3
      lodash: 4.17.21
      outmatch: 0.7.0
      pluralize: 8.0.0
      pupa: 2.1.1
      ts-morph: 16.0.0
    transitivePeerDependencies:
      - supports-color
    dev: true

  /prisma@4.16.2:
    resolution: {integrity: sha512-SYCsBvDf0/7XSJyf2cHTLjLeTLVXYfqp7pG5eEVafFLeT0u/hLFz/9W196nDRGUOo1JfPatAEb+uEnTQImQC1g==}
    engines: {node: '>=14.17'}
    hasBin: true
    requiresBuild: true
    dependencies:
      '@prisma/engines': 4.16.2

  /process-nextick-args@2.0.1:
    resolution: {integrity: sha512-3ouUOpQhtgrbOa17J7+uxOTpITYWaGP7/AhoR3+A+/1e9skrzelGi/dXzEYyvbxubEF6Wn2ypscTKiKJFFn1ag==}

  /promise@7.3.1:
    resolution: {integrity: sha512-nolQXZ/4L+bP/UGlkfaIujX9BKxGwmQ9OT4mOt5yvy8iK1h3wqTEJCijzGANTCCl9nWjY41juyAn2K3Q1hLLTg==}
    dependencies:
      asap: 2.0.6
    dev: false

  /prosemirror-changeset@2.2.0:
    resolution: {integrity: sha512-QM7ohGtkpVpwVGmFb8wqVhaz9+6IUXcIQBGZ81YNAKYuHiFJ1ShvSzab4pKqTinJhwciZbrtBEk/2WsqSt2PYg==}
    dependencies:
      prosemirror-transform: 1.7.1
    dev: false

  /prosemirror-collab@1.3.0:
    resolution: {integrity: sha512-+S/IJ69G2cUu2IM5b3PBekuxs94HO1CxJIWOFrLQXUaUDKL/JfBx+QcH31ldBlBXyDEUl+k3Vltfi1E1MKp2mA==}
    dependencies:
      prosemirror-state: 1.4.2
    dev: false

  /prosemirror-commands@1.5.0:
    resolution: {integrity: sha512-zL0Fxbj3fh71GPNHn5YdYgYGX2aU2XLecZYk2ekEF0oOD259HcXtM+96VjPVi5o3h4sGUdDfEEhGiREXW6U+4A==}
    dependencies:
      prosemirror-model: 1.19.0
      prosemirror-state: 1.4.2
      prosemirror-transform: 1.7.1
    dev: false

  /prosemirror-dropcursor@1.7.0:
    resolution: {integrity: sha512-vzab/iPd3CjWILFv6WJz4+BlOwCywOcAGhvY5G/66OYPcaZehN8IVbGtHCV3oyhXk2yAA67nwMv/oNMvBV9k1A==}
    dependencies:
      prosemirror-state: 1.4.2
      prosemirror-transform: 1.7.1
      prosemirror-view: 1.30.1
    dev: false

  /prosemirror-gapcursor@1.3.1:
    resolution: {integrity: sha512-GKTeE7ZoMsx5uVfc51/ouwMFPq0o8YrZ7Hx4jTF4EeGbXxBveUV8CGv46mSHuBBeXGmvu50guoV2kSnOeZZnUA==}
    dependencies:
      prosemirror-keymap: 1.2.1
      prosemirror-model: 1.19.0
      prosemirror-state: 1.4.2
      prosemirror-view: 1.30.1
    dev: false

  /prosemirror-history@1.3.0:
    resolution: {integrity: sha512-qo/9Wn4B/Bq89/YD+eNWFbAytu6dmIM85EhID+fz9Jcl9+DfGEo8TTSrRhP15+fFEoaPqpHSxlvSzSEbmlxlUA==}
    dependencies:
      prosemirror-state: 1.4.2
      prosemirror-transform: 1.7.1
      rope-sequence: 1.3.3
    dev: false

  /prosemirror-inputrules@1.2.0:
    resolution: {integrity: sha512-eAW/M/NTSSzpCOxfR8Abw6OagdG0MiDAiWHQMQveIsZtoKVYzm0AflSPq/ymqJd56/Su1YPbwy9lM13wgHOFmQ==}
    dependencies:
      prosemirror-state: 1.4.2
      prosemirror-transform: 1.7.1
    dev: false

  /prosemirror-keymap@1.2.1:
    resolution: {integrity: sha512-kVK6WGC+83LZwuSJnuCb9PsADQnFZllt94qPP3Rx/vLcOUV65+IbBeH2nS5cFggPyEVJhGkGrgYFRrG250WhHQ==}
    dependencies:
      prosemirror-state: 1.4.2
      w3c-keyname: 2.2.8
    dev: false

  /prosemirror-markdown@1.10.1:
    resolution: {integrity: sha512-s7iaTLiX+qO5z8kF2NcMmy2T7mIlxzkS4Sp3vTKSYChPtbMpg6YxFkU0Y06rUg2WtKlvBu7v1bXzlGBkfjUWAA==}
    dependencies:
      markdown-it: 13.0.1
      prosemirror-model: 1.19.0
    dev: false

  /prosemirror-menu@1.2.1:
    resolution: {integrity: sha512-sBirXxVfHalZO4f1ZS63WzewINK4182+7dOmoMeBkqYO8wqMBvBS7wQuwVOHnkMWPEh0+N0LJ856KYUN+vFkmQ==}
    dependencies:
      crelt: 1.0.5
      prosemirror-commands: 1.5.0
      prosemirror-history: 1.3.0
      prosemirror-state: 1.4.2
    dev: false

  /prosemirror-model@1.19.0:
    resolution: {integrity: sha512-/CvFGJnwc41EJSfDkQLly1cAJJJmBpZwwUJtwZPTjY2RqZJfM8HVbCreOY/jti8wTRbVyjagcylyGoeJH/g/3w==}
    dependencies:
      orderedmap: 2.1.0
    dev: false

  /prosemirror-schema-basic@1.2.1:
    resolution: {integrity: sha512-vYBdIHsYKSDIqYmPBC7lnwk9DsKn8PnVqK97pMYP5MLEDFqWIX75JiaJTzndBii4bRuNqhC2UfDOfM3FKhlBHg==}
    dependencies:
      prosemirror-model: 1.19.0
    dev: false

  /prosemirror-schema-list@1.2.2:
    resolution: {integrity: sha512-rd0pqSDp86p0MUMKG903g3I9VmElFkQpkZ2iOd3EOVg1vo5Cst51rAsoE+5IPy0LPXq64eGcCYlW1+JPNxOj2w==}
    dependencies:
      prosemirror-model: 1.19.0
      prosemirror-state: 1.4.2
      prosemirror-transform: 1.7.1
    dev: false

  /prosemirror-state@1.4.2:
    resolution: {integrity: sha512-puuzLD2mz/oTdfgd8msFbe0A42j5eNudKAAPDB0+QJRw8cO1ygjLmhLrg9RvDpf87Dkd6D4t93qdef00KKNacQ==}
    dependencies:
      prosemirror-model: 1.19.0
      prosemirror-transform: 1.7.1
      prosemirror-view: 1.30.1
    dev: false

  /prosemirror-tables@1.3.2:
    resolution: {integrity: sha512-/9JTeN6s58Zq66HXaxP6uf8PAmc7XXKZFPlOGVtLvxEd6xBP6WtzaJB9wBjiGUzwbdhdMEy7V62yuHqk/3VrnQ==}
    dependencies:
      prosemirror-keymap: 1.2.1
      prosemirror-model: 1.19.0
      prosemirror-state: 1.4.2
      prosemirror-transform: 1.7.1
      prosemirror-view: 1.30.1
    dev: false

  /prosemirror-trailing-node@2.0.3(prosemirror-model@1.19.0)(prosemirror-state@1.4.2)(prosemirror-view@1.30.1):
    resolution: {integrity: sha512-lGrjMrn97KWkjQSW/FjdvnhJmqFACmQIyr6lKYApvHitDnKsCoZz6XzrHB7RZYHni/0NxQmZ01p/2vyK2SkvaA==}
    peerDependencies:
      prosemirror-model: ^1
      prosemirror-state: ^1
      prosemirror-view: ^1
    dependencies:
      '@babel/runtime': 7.22.5
      '@remirror/core-constants': 2.0.0
      '@remirror/core-helpers': 2.0.1
      escape-string-regexp: 4.0.0
      prosemirror-model: 1.19.0
      prosemirror-state: 1.4.2
      prosemirror-view: 1.30.1
    dev: false

  /prosemirror-transform@1.7.1:
    resolution: {integrity: sha512-VteoifAfpt46z0yEt6Fc73A5OID9t/y2QIeR5MgxEwTuitadEunD/V0c9jQW8ziT8pbFM54uTzRLJ/nLuQjMxg==}
    dependencies:
      prosemirror-model: 1.19.0
    dev: false

  /prosemirror-view@1.30.1:
    resolution: {integrity: sha512-pZUfr7lICJkEY7XwzldAKrkflZDeIvnbfuu2RIS01N5NwJmR/dfZzDzJRzhb3SM2QtT/bM8b4Nnib8X3MGpAhA==}
    dependencies:
      prosemirror-model: 1.19.0
      prosemirror-state: 1.4.2
      prosemirror-transform: 1.7.1
    dev: false

  /proto-list@1.2.4:
    resolution: {integrity: sha512-vtK/94akxsTMhe0/cbfpR+syPuszcuwhqVjJq26CuNDgFGj682oRBXOP5MJpv2r7JtE8MsiepGIqvvOTBwn2vA==}
    dev: false

  /proxy-addr@2.0.7:
    resolution: {integrity: sha512-llQsMLSUDUPT44jdrU/O37qlnifitDP+ZwrmmZcoSKyLKvtZxpyV0n2/bD/N4tBAAZ/gJEdZU7KMraoK1+XYAg==}
    engines: {node: '>= 0.10'}
    dependencies:
      forwarded: 0.2.0
      ipaddr.js: 1.9.1

  /proxy-agent@5.0.0:
    resolution: {integrity: sha512-gkH7BkvLVkSfX9Dk27W6TyNOWWZWRilRfk1XxGNWOYJ2TuedAv1yFpCaU9QSBmBe716XOTNpYNOzhysyw8xn7g==}
    engines: {node: '>= 8'}
    dependencies:
      agent-base: 6.0.2
      debug: 4.3.4(supports-color@8.1.1)
      http-proxy-agent: 4.0.1
      https-proxy-agent: 5.0.1
      lru-cache: 5.1.1
      pac-proxy-agent: 5.0.0
      proxy-from-env: 1.1.0
      socks-proxy-agent: 5.0.1
    transitivePeerDependencies:
      - supports-color
    dev: false

  /proxy-from-env@1.1.0:
    resolution: {integrity: sha512-D+zkORCbA9f1tdWRK0RaCR3GPv50cMxcrz4X8k5LTSUD1Dkw47mKJEZQNunItRTkWwgtaUSo1RVFRIG9ZXiFYg==}
    dev: false

  /proxyquire@2.1.3:
    resolution: {integrity: sha512-BQWfCqYM+QINd+yawJz23tbBM40VIGXOdDw3X344KcclI/gtBbdWF6SlQ4nK/bYhF9d27KYug9WzljHC6B9Ysg==}
    dependencies:
      fill-keys: 1.0.2
      module-not-found-error: 1.0.1
      resolve: 1.22.1
    dev: true

  /pseudomap@1.0.2:
    resolution: {integrity: sha512-b/YwNhb8lk1Zz2+bXXpS/LK9OisiZZ1SNsSLxN1x2OXVEhW2Ckr/7mWE5vrC1ZTiJlD9g19jWszTmJsB+oEpFQ==}
    dev: false

  /psl@1.9.0:
    resolution: {integrity: sha512-E/ZsdU4HLs/68gYzgGTkMicWTLPdAftJLfJFlLUAAKZGkStNU72sZjT66SnMDVOfOWY/YAoiD7Jxa9iHvngcag==}
    dev: true

  /pug-attrs@3.0.0:
    resolution: {integrity: sha512-azINV9dUtzPMFQktvTXciNAfAuVh/L/JCl0vtPCwvOA21uZrC08K/UnmrL+SXGEVc1FwzjW62+xw5S/uaLj6cA==}
    dependencies:
      constantinople: 4.0.1
      js-stringify: 1.0.2
      pug-runtime: 3.0.1
    dev: false

  /pug-code-gen@3.0.2:
    resolution: {integrity: sha512-nJMhW16MbiGRiyR4miDTQMRWDgKplnHyeLvioEJYbk1RsPI3FuA3saEP8uwnTb2nTJEKBU90NFVWJBk4OU5qyg==}
    dependencies:
      constantinople: 4.0.1
      doctypes: 1.1.0
      js-stringify: 1.0.2
      pug-attrs: 3.0.0
      pug-error: 2.0.0
      pug-runtime: 3.0.1
      void-elements: 3.1.0
      with: 7.0.2
    dev: false

  /pug-error@2.0.0:
    resolution: {integrity: sha512-sjiUsi9M4RAGHktC1drQfCr5C5eriu24Lfbt4s+7SykztEOwVZtbFk1RRq0tzLxcMxMYTBR+zMQaG07J/btayQ==}
    dev: false

  /pug-filters@4.0.0:
    resolution: {integrity: sha512-yeNFtq5Yxmfz0f9z2rMXGw/8/4i1cCFecw/Q7+D0V2DdtII5UvqE12VaZ2AY7ri6o5RNXiweGH79OCq+2RQU4A==}
    dependencies:
      constantinople: 4.0.1
      jstransformer: 1.0.0
      pug-error: 2.0.0
      pug-walk: 2.0.0
      resolve: 1.22.2
    dev: false

  /pug-lexer@5.0.1:
    resolution: {integrity: sha512-0I6C62+keXlZPZkOJeVam9aBLVP2EnbeDw3An+k0/QlqdwH6rv8284nko14Na7c0TtqtogfWXcRoFE4O4Ff20w==}
    dependencies:
      character-parser: 2.2.0
      is-expression: 4.0.0
      pug-error: 2.0.0
    dev: false

  /pug-linker@4.0.0:
    resolution: {integrity: sha512-gjD1yzp0yxbQqnzBAdlhbgoJL5qIFJw78juN1NpTLt/mfPJ5VgC4BvkoD3G23qKzJtIIXBbcCt6FioLSFLOHdw==}
    dependencies:
      pug-error: 2.0.0
      pug-walk: 2.0.0
    dev: false

  /pug-load@3.0.0:
    resolution: {integrity: sha512-OCjTEnhLWZBvS4zni/WUMjH2YSUosnsmjGBB1An7CsKQarYSWQ0GCVyd4eQPMFJqZ8w9xgs01QdiZXKVjk92EQ==}
    dependencies:
      object-assign: 4.1.1
      pug-walk: 2.0.0
    dev: false

  /pug-parser@6.0.0:
    resolution: {integrity: sha512-ukiYM/9cH6Cml+AOl5kETtM9NR3WulyVP2y4HOU45DyMim1IeP/OOiyEWRr6qk5I5klpsBnbuHpwKmTx6WURnw==}
    dependencies:
      pug-error: 2.0.0
      token-stream: 1.0.0
    dev: false

  /pug-runtime@3.0.1:
    resolution: {integrity: sha512-L50zbvrQ35TkpHwv0G6aLSuueDRwc/97XdY8kL3tOT0FmhgG7UypU3VztfV/LATAvmUfYi4wNxSajhSAeNN+Kg==}
    dev: false

  /pug-strip-comments@2.0.0:
    resolution: {integrity: sha512-zo8DsDpH7eTkPHCXFeAk1xZXJbyoTfdPlNR0bK7rpOMuhBYb0f5qUVCO1xlsitYd3w5FQTK7zpNVKb3rZoUrrQ==}
    dependencies:
      pug-error: 2.0.0
    dev: false

  /pug-walk@2.0.0:
    resolution: {integrity: sha512-yYELe9Q5q9IQhuvqsZNwA5hfPkMJ8u92bQLIMcsMxf/VADjNtEYptU+inlufAFYcWdHlwNfZOEnOOQrZrcyJCQ==}
    dev: false

  /pug@3.0.2:
    resolution: {integrity: sha512-bp0I/hiK1D1vChHh6EfDxtndHji55XP/ZJKwsRqrz6lRia6ZC2OZbdAymlxdVFwd1L70ebrVJw4/eZ79skrIaw==}
    dependencies:
      pug-code-gen: 3.0.2
      pug-filters: 4.0.0
      pug-lexer: 5.0.1
      pug-linker: 4.0.0
      pug-load: 3.0.0
      pug-parser: 6.0.0
      pug-runtime: 3.0.1
      pug-strip-comments: 2.0.0
    dev: false

  /pump@3.0.0:
    resolution: {integrity: sha512-LwZy+p3SFs1Pytd/jYct4wpv49HiYCqd9Rlc5ZVdk0V+8Yzv6jR5Blk3TRmPL1ft69TxP0IMZGJ+WPFU2BFhww==}
    dependencies:
      end-of-stream: 1.4.4
      once: 1.4.0
    dev: true

  /punycode@2.1.1:
    resolution: {integrity: sha512-XRsRjdf+j5ml+y/6GKHPZbrF/8p2Yga0JPtdqTIY2Xe5ohJPD9saDJJLPvp9+NSBprVvevdXZybnj2cv8OEd0A==}
    engines: {node: '>=6'}
    dev: true

  /pupa@2.1.1:
    resolution: {integrity: sha512-l1jNAspIBSFqbT+y+5FosojNpVpF94nlI+wDUpqP9enwOTfHx9f0gh5nB96vl+6yTpsJsypeNrwfzPrKuHB41A==}
    engines: {node: '>=8'}
    dependencies:
      escape-goat: 2.1.1
    dev: true

  /q@1.5.1:
    resolution: {integrity: sha512-kV/CThkXo6xyFEZUugw/+pIOywXcDbFYgSct5cT3gqlbkBE1SJdwy6UQoZvodiWF/ckQLZyDE/Bu1M6gVu5lVw==}
    engines: {node: '>=0.6.0', teleport: '>=0.2.0'}
    dev: true

  /qs@6.11.0:
    resolution: {integrity: sha512-MvjoMCJwEarSbUYk5O+nmoSzSutSsTwF85zcHPQ9OrlFoZOYIjaqBAJIqIXjptyD5vThxGq52Xu/MaJzRkIk4Q==}
    engines: {node: '>=0.6'}
    dependencies:
      side-channel: 1.0.4

  /querystringify@2.2.0:
    resolution: {integrity: sha512-FIqgj2EUvTa7R50u0rGsyTftzjYmv/a3hO345bZNrqabNqjtgiDMgmo4mkUjd+nzU5oF3dClKqFIPUKybUyqoQ==}
    dev: true

  /queue-microtask@1.2.3:
    resolution: {integrity: sha512-NuaNSa6flKT5JaSYQzJok04JzTL1CA6aGhv5rfLW3PgqA+M2ChpZQnAC8h8i4ZFkBS8X5RqkDBHA7r4hej3K9A==}

  /quick-lru@4.0.1:
    resolution: {integrity: sha512-ARhCpm70fzdcvNQfPoy49IaanKkTlRWF2JMzqhcJbhSFRZv7nPTvZJdcY7301IPmvW+/p0RgIWnQDLJxifsQ7g==}
    engines: {node: '>=8'}
    dev: true

  /railroad-diagrams@1.0.0:
    resolution: {integrity: sha512-cz93DjNeLY0idrCNOH6PviZGRN9GJhsdm9hpn1YCS879fj4W+x5IFJhhkRZcwVgMmFF7R82UA/7Oh+R8lLZg6A==}
    dev: false

  /randexp@0.4.6:
    resolution: {integrity: sha512-80WNmd9DA0tmZrw9qQa62GPPWfuXJknrmVmLcxvq4uZBdYqb1wYoKTmnlGUchvVWe0XiLupYkBoXVOxz3C8DYQ==}
    engines: {node: '>=0.12'}
    dependencies:
      discontinuous-range: 1.0.0
      ret: 0.1.15
    dev: false

  /randombytes@2.1.0:
    resolution: {integrity: sha512-vYl3iOX+4CKUWuxGi9Ukhie6fsqXqS9FE2Zaic4tNFD2N2QQaXOMFbuKK4QmDHC0JO6B1Zp41J0LpT0oR68amQ==}
    dependencies:
      safe-buffer: 5.2.1
    dev: true

  /range-parser@1.2.1:
    resolution: {integrity: sha512-Hrgsx+orqoygnmhFbKaHE6c296J+HTAQXoxEF6gNupROmmGJRoyzfG3ccAveqCBrwr/2yxQ5BVd/GTl5agOwSg==}
    engines: {node: '>= 0.6'}

  /raw-body@2.5.1:
    resolution: {integrity: sha512-qqJBtEyVgS0ZmPGdCFPWJ3FreoqvG4MVQln/kCgF7Olq95IbOp0/BWyMwbdtn4VTvkM8Y7khCQ2Xgk/tcrCXig==}
    engines: {node: '>= 0.8'}
    dependencies:
      bytes: 3.1.2
      http-errors: 2.0.0
      iconv-lite: 0.4.24
      unpipe: 1.0.0

  /raw-body@2.5.2:
    resolution: {integrity: sha512-8zGqypfENjCIqGhgXToC8aB2r7YrBX+AQAfIPs/Mlk+BtPTztOvTS01NRW/3Eh60J+a48lt8qsCzirQ6loCVfA==}
    engines: {node: '>= 0.8'}
    dependencies:
      bytes: 3.1.2
      http-errors: 2.0.0
      iconv-lite: 0.4.24
      unpipe: 1.0.0

  /read-cache@1.0.0:
    resolution: {integrity: sha512-Owdv/Ft7IjOgm/i0xvNDZ1LrRANRfew4b2prF3OWMQLxLfu3bS8FVhCsrSCMK4lR56Y9ya+AThoTpDCTxCmpRA==}
    dependencies:
      pify: 2.3.0
    dev: true

  /read-pkg-up@7.0.1:
    resolution: {integrity: sha512-zK0TB7Xd6JpCLmlLmufqykGE+/TlOePD6qKClNW7hHDKFh/J7/7gCWGR7joEQEW1bKq3a3yUZSObOoWLFQ4ohg==}
    engines: {node: '>=8'}
    dependencies:
      find-up: 4.1.0
      read-pkg: 5.2.0
      type-fest: 0.8.1
    dev: true

  /read-pkg@5.2.0:
    resolution: {integrity: sha512-Ug69mNOpfvKDAc2Q8DRpMjjzdtrnv9HcSMX+4VsZxD1aZ6ZzrIE7rlzXBtWTyhULSMKg076AW6WR5iZpD0JiOg==}
    engines: {node: '>=8'}
    dependencies:
      '@types/normalize-package-data': 2.4.1
      normalize-package-data: 2.5.0
      parse-json: 5.2.0
      type-fest: 0.6.0
    dev: true

  /readable-stream@1.1.14:
    resolution: {integrity: sha512-+MeVjFf4L44XUkhM1eYbD8fyEsxcV81pqMSR5gblfcLCHfZvbrqy4/qYHE+/R5HoBUT11WV5O08Cr1n3YXkWVQ==}
    dependencies:
      core-util-is: 1.0.3
      inherits: 2.0.4
      isarray: 0.0.1
      string_decoder: 0.10.31
    dev: false

  /readable-stream@2.3.7:
    resolution: {integrity: sha512-Ebho8K4jIbHAxnuxi7o42OrZgF/ZTNcsZj6nRKyUmkhLFq8CHItp/fy6hQZuZmP/n3yZ9VBUbp4zz/mX8hmYPw==}
    dependencies:
      core-util-is: 1.0.3
      inherits: 2.0.4
      isarray: 1.0.0
      process-nextick-args: 2.0.1
      safe-buffer: 5.1.2
      string_decoder: 1.1.1
      util-deprecate: 1.0.2

  /readable-stream@3.6.0:
    resolution: {integrity: sha512-BViHy7LKeTz4oNnkcLJ+lVSL6vpiFeX6/d3oSH8zCW7UxP2onchk+vTGB143xuFjHS3deTgkKoXXymXqymiIdA==}
    engines: {node: '>= 6'}
    dependencies:
      inherits: 2.0.4
      string_decoder: 1.3.0
      util-deprecate: 1.0.2

  /readdir-glob@1.1.3:
    resolution: {integrity: sha512-v05I2k7xN8zXvPD9N+z/uhXPaj0sUFCe2rcWZIpBsqxfP7xXFQ0tipAd/wjj1YxWyWtUS5IDJpOG82JKt2EAVA==}
    dependencies:
      minimatch: 5.1.6
    dev: false

  /readdirp@3.6.0:
    resolution: {integrity: sha512-hOS089on8RduqdbhvQ5Z37A0ESjsqz6qnRcffsMU3495FuTdqSm+7bhJ29JvIOsBDEEnan5DPu9t3To9VRlMzA==}
    engines: {node: '>=8.10.0'}
    dependencies:
      picomatch: 2.3.1

  /rechoir@0.6.2:
    resolution: {integrity: sha512-HFM8rkZ+i3zrV+4LQjwQ0W+ez98pApMGM3HUrN04j3CqzPOzl9nmP15Y8YXNm8QHGv/eacOVEjqhmWpkRV0NAw==}
    engines: {node: '>= 0.10'}
    dependencies:
      resolve: 1.22.2
    dev: true

  /redent@3.0.0:
    resolution: {integrity: sha512-6tDA8g98We0zd0GvVeMT9arEOnTw9qM03L9cJXaCjrip1OO764RDBLBfrB4cwzNGDj5OA5ioymC9GkizgWJDUg==}
    engines: {node: '>=8'}
    dependencies:
      indent-string: 4.0.0
      strip-indent: 3.0.0
    dev: true

  /redis@4.6.7:
    resolution: {integrity: sha512-KrkuNJNpCwRm5vFJh0tteMxW8SaUzkm5fBH7eL5hd/D0fAkzvapxbfGPP/r+4JAXdQuX7nebsBkBqA2RHB7Usw==}
    dependencies:
      '@redis/bloom': 1.2.0(@redis/client@1.5.8)
      '@redis/client': 1.5.8
      '@redis/graph': 1.1.0(@redis/client@1.5.8)
      '@redis/json': 1.0.4(@redis/client@1.5.8)
      '@redis/search': 1.1.3(@redis/client@1.5.8)
      '@redis/time-series': 1.0.4(@redis/client@1.5.8)
    dev: false

  /reflect-metadata@0.1.13:
    resolution: {integrity: sha512-Ts1Y/anZELhSsjMcU605fU9RE4Oi3p5ORujwbIKXfWa+0Zxs510Qrmrce5/Jowq3cHSZSJqBjypxmHarc+vEWg==}

  /regenerator-runtime@0.13.11:
    resolution: {integrity: sha512-kY1AZVr2Ra+t+piVaJ4gxaFaReZVH40AKNo7UCX6W+dEwBo/2oZJzqfuN1qLq1oL45o56cPaTXELwrTh8Fpggg==}
    dev: false

  /regexp.prototype.flags@1.5.0:
    resolution: {integrity: sha512-0SutC3pNudRKgquxGoRGIz946MZVHqbNfPjBdxeOhBrdgDKlRoXmYLQN9xRbrR09ZXWeGAdPuif7egofn6v5LA==}
    engines: {node: '>= 0.4'}
    dependencies:
      call-bind: 1.0.2
      define-properties: 1.2.0
      functions-have-names: 1.2.3
    dev: true

  /relateurl@0.2.7:
    resolution: {integrity: sha512-G08Dxvm4iDN3MLM0EsP62EDV9IuhXPR6blNz6Utcp7zyV3tr4HVNINt6MpaRWbxoOHT3Q7YN2P+jaHX8vUbgog==}
    engines: {node: '>= 0.10'}
    dev: false

  /remote-content@3.0.0:
    resolution: {integrity: sha512-/hjCYVqWY/jYR07ptEJpClnYrGedSQ5AxCrEeMb3NlrxTgUK/7+iCOReE3z1QMYm3UL7sJX3o7cww/NC6UgyhA==}
    dependencies:
      proxy-from-env: 1.1.0
      superagent: 7.1.5
      superagent-proxy: 3.0.0(superagent@7.1.5)
    transitivePeerDependencies:
      - supports-color
    dev: false

  /repeat-string@1.6.1:
    resolution: {integrity: sha512-PV0dzCYDNfRi1jCDbJzpW7jNNDRuCOG/jI5ctQcGKt/clZD+YcPS3yIlWuTJMmESC8aevCFmWJy5wjAFgNqN6w==}
    engines: {node: '>=0.10'}
    dev: true

  /require-directory@2.1.1:
    resolution: {integrity: sha512-fGxEI7+wsG9xrvdjsrlmL22OMTTiHRwAMroiEeMgq8gzoLC/PQr7RsRDSTLUg/bZAZtF+TVIkHc6/4RIKrui+Q==}
    engines: {node: '>=0.10.0'}

  /require-from-string@2.0.2:
    resolution: {integrity: sha512-Xf0nWe6RseziFMu+Ap9biiUbmplq6S9/p+7w7YXP/JBHhrUDDUhwa+vANyubuqfZWTveU//DYVGsDG7RKL/vEw==}
    engines: {node: '>=0.10.0'}
    dev: true

  /requires-port@1.0.0:
    resolution: {integrity: sha512-KigOCHcocU3XODJxsu8i/j8T9tzT4adHiecwORRQ0ZZFcp7ahwXuRU1m+yuO90C5ZUyGeGfocHDI14M3L3yDAQ==}
    dev: true

  /resolve-from@4.0.0:
    resolution: {integrity: sha512-pb/MYmXstAkysRFx8piNI1tGFNQIFA3vkE3Gq4EuA1dF6gHp/+vgZqsCGJapvy8N3Q+4o7FwvquPJcnZ7RYy4g==}
    engines: {node: '>=4'}
    dev: true

  /resolve-from@5.0.0:
    resolution: {integrity: sha512-qYg9KP24dD5qka9J47d0aVky0N+b4fTU89LN9iDnjB5waksiC49rvMB0PrUJQGoTmH50XPiqOvAjDfaijGxYZw==}
    engines: {node: '>=8'}
    dev: true

  /resolve-global@1.0.0:
    resolution: {integrity: sha512-zFa12V4OLtT5XUX/Q4VLvTfBf+Ok0SPc1FNGM/z9ctUdiU618qwKpWnd0CHs3+RqROfyEg/DhuHbMWYqcgljEw==}
    engines: {node: '>=8'}
    dependencies:
      global-dirs: 0.1.1
    dev: true

  /resolve@1.22.1:
    resolution: {integrity: sha512-nBpuuYuY5jFsli/JIs1oldw6fOQCBioohqWZg/2hiaOybXOft4lonv85uDOKXdf8rhyK159cxU5cDcK/NKk8zw==}
    hasBin: true
    dependencies:
      is-core-module: 2.12.0
      path-parse: 1.0.7
      supports-preserve-symlinks-flag: 1.0.0
    dev: true

  /resolve@1.22.2:
    resolution: {integrity: sha512-Sb+mjNHOULsBv818T40qSPeRiuWLyaGMa5ewydRLFimneixmVy2zdivRl+AF6jaYPC8ERxGDmFSiqui6SfPd+g==}
    hasBin: true
    dependencies:
      is-core-module: 2.12.0
      path-parse: 1.0.7
      supports-preserve-symlinks-flag: 1.0.0

  /restore-cursor@3.1.0:
    resolution: {integrity: sha512-l+sSefzHpj5qimhFSE5a8nufZYAM3sBSVMAPtYkmC+4EH2anSGaEMXSD0izRQbu9nfyQ9y5JrVmp7E8oZrUjvA==}
    engines: {node: '>=8'}
    dependencies:
      onetime: 5.1.2
      signal-exit: 3.0.7
    dev: true

  /ret@0.1.15:
    resolution: {integrity: sha512-TTlYpa+OL+vMMNG24xSlQGEJ3B/RzEfUlLct7b5G/ytav+wPrplCpVMFuwzXbkecJrb6IYo1iFb0S9v37754mg==}
    engines: {node: '>=0.12'}
    dev: false

  /retry@0.13.1:
    resolution: {integrity: sha512-XQBQ3I8W1Cge0Seh+6gjj03LbmRFWuoszgK9ooCpwYIrhhoO80pfq4cUkU5DkknwfOfFteRwlZ56PYOGYyFWdg==}
    engines: {node: '>= 4'}
    dev: false

  /reusify@1.0.4:
    resolution: {integrity: sha512-U9nH88a3fc/ekCF1l0/UP1IosiuIjyTh7hBvXVMHYgVcfGvt897Xguj2UOLDeI5BG2m7/uwyaLVT6fbtCwTyzw==}
    engines: {iojs: '>=1.0.0', node: '>=0.10.0'}

  /rimraf@2.7.1:
    resolution: {integrity: sha512-uWjbaKIK3T1OSVptzX7Nl6PvQ3qAGtKEtVRjRuazjfL3Bx5eI409VZSqgND+4UNnmzLVdPj9FqFJNPqBZFve4w==}
    hasBin: true
    dependencies:
      glob: 7.2.3
    dev: false

  /rimraf@3.0.2:
    resolution: {integrity: sha512-JZkJMZkAGFFPP2YqXZXPbMlMBgsxzE8ILs4lMIX/2o0L9UBw9O/Y3o6wFw/i9YLapcUJWwqbi3kdxIPdC62TIA==}
    hasBin: true
    dependencies:
      glob: 7.2.0

  /rimraf@4.4.1:
    resolution: {integrity: sha512-Gk8NlF062+T9CqNGn6h4tls3k6T1+/nXdOcSZVikNVtlRdYpA7wRJJMoXmuvOnLW844rPjdQ7JgXCYM6PPC/og==}
    engines: {node: '>=14'}
    hasBin: true
    dependencies:
      glob: 9.2.1
    dev: true

  /rollup@3.26.1:
    resolution: {integrity: sha512-I5gJCSpSMr3U9wv4D5YA8g7w7cj3eaSDeo7t+JcaFQOmoOUBgu4K9iMp8k3EZnwbJrjQxUMSKxMyB8qEQzzaSg==}
    engines: {node: '>=14.18.0', npm: '>=8.0.0'}
    hasBin: true
    optionalDependencies:
      fsevents: 2.3.2
    dev: true

  /rope-sequence@1.3.3:
    resolution: {integrity: sha512-85aZYCxweiD5J8yTEbw+E6A27zSnLPNDL0WfPdw3YYodq7WjnTKo0q4dtyQ2gz23iPT8Q9CUyJtAaUNcTxRf5Q==}
    dev: false

  /run-applescript@5.0.0:
    resolution: {integrity: sha512-XcT5rBksx1QdIhlFOCtgZkB99ZEouFZ1E2Kc2LHqNW13U3/74YGdkQRmThTwxy4QIyookibDKYZOPqX//6BlAg==}
    engines: {node: '>=12'}
    dependencies:
      execa: 5.1.1
    dev: true

  /run-async@2.4.1:
    resolution: {integrity: sha512-tvVnVv01b8c1RrA6Ep7JkStj85Guv/YrMcwqYQnwjsAS2cTmmPGBBjAjpCW7RrSodNSoE2/qg9O4bceNvUuDgQ==}
    engines: {node: '>=0.12.0'}
    dev: true

  /run-parallel@1.2.0:
    resolution: {integrity: sha512-5l4VyZR86LZ/lDxZTR6jqL8AFE2S0IFLMP26AbjsLVADxHdhB/c0GUsH+y39UfCi3dzz8OlQuPmnaJOMoDHQBA==}
    dependencies:
      queue-microtask: 1.2.3

  /rxjs@7.8.1:
    resolution: {integrity: sha512-AA3TVj+0A2iuIoQkWEK/tqFjBq2j+6PO6Y0zJcvzLAFhEFIO3HL0vls9hWLncZbAAbK0mar7oZ4V079I/qPMxg==}
    dependencies:
      tslib: 2.5.0

  /sade@1.8.1:
    resolution: {integrity: sha512-xal3CZX1Xlo/k4ApwCFrHVACi9fBqJ7V+mwhBsuf/1IOKbBy098Fex+Wa/5QMubw09pSZ/u8EY8PWgevJsXp1A==}
    engines: {node: '>=6'}
    dependencies:
      mri: 1.2.0
    dev: true

  /safe-buffer@5.1.2:
    resolution: {integrity: sha512-Gd2UZBJDkXlY7GbJxfsE8/nvKkUEU1G38c1siN6QP6a9PT9MmHB8GnpscSmMJSoF8LOIrt8ud/wPtojys4G6+g==}

  /safe-buffer@5.2.1:
    resolution: {integrity: sha512-rp3So07KcdmmKbGvgaNxQSJr7bGVSVk5S9Eq1F+ppbRo70+YeaDxkw5Dd8NPN+GD6bjnYm2VuPuCXmpuYvmCXQ==}

  /safer-buffer@2.1.2:
    resolution: {integrity: sha512-YZo3K82SD7Riyi0E1EQPojLz7kpepnSQI9IyPbHHg1XXXevb5dJI7tpyN2ADxGcQbHG7vcyRHk0cbwqcQriUtg==}

<<<<<<< HEAD
  /sax@1.2.4:
    resolution: {integrity: sha512-NqVDv9TpANUjFm0N8uM5GxL36UgKi9/atZw+x7YFnQ8ckwFGKrl4xX4yWtrey3UJm5nP1kUbnYgLopqWNSRhWw==}
    dev: false

  /saxes@5.0.1:
    resolution: {integrity: sha512-5LBh1Tls8c9xgGjw3QrMwETmTMVk0oFgvrFSvWx62llR2hcEInrKNZ2GZCCuuy2lvWrdl5jhbpeqc5hRYKFOcw==}
    engines: {node: '>=10'}
    dependencies:
      xmlchars: 2.2.0
    dev: false

=======
>>>>>>> cd5b252e
  /saxes@6.0.0:
    resolution: {integrity: sha512-xAg7SOnEhrm5zI3puOOKyy1OMcMlIJZYNJY7xLBwSze0UjhPLnWfj2GF2EpT0jmzaJKIWKHLsaSSajf35bcYnA==}
    engines: {node: '>=v12.22.7'}
    dependencies:
      xmlchars: 2.2.0
    dev: true

  /schema-utils@3.3.0:
    resolution: {integrity: sha512-pN/yOAvcC+5rQ5nERGuwrjLlYvLTbCibnZ1I7B1LaiAz9BRBlE9GMgE/eqV30P7aJQUf7Ddimy/RsbYO/GrVGg==}
    engines: {node: '>= 10.13.0'}
    dependencies:
      '@types/json-schema': 7.0.12
      ajv: 6.12.6
      ajv-keywords: 3.5.2(ajv@6.12.6)
    dev: true

  /search-insights@2.6.0:
    resolution: {integrity: sha512-vU2/fJ+h/Mkm/DJOe+EaM5cafJv/1rRTZpGJTuFPf/Q5LjzgMDsqPdSaZsAe+GAWHHsfsu+rQSAn6c8IGtBEVw==}
    engines: {node: '>=8.16.0'}
    dev: true

  /section-matter@1.0.0:
    resolution: {integrity: sha512-vfD3pmTzGpufjScBh50YHKzEu2lxBWhVEHsNGoEXmCmn2hKGfeNLYMzCJpe8cD7gqX7TJluOVpBkAequ6dgMmA==}
    engines: {node: '>=4'}
    dependencies:
      extend-shallow: 2.0.1
      kind-of: 6.0.3
    dev: true

  /seemly@0.3.6:
    resolution: {integrity: sha512-lEV5VB8BUKTo/AfktXJcy+JeXns26ylbMkIUco8CYREsQijuz4mrXres2Q+vMLdwkuLxJdIPQ8IlCIxLYm71Yw==}
    dev: false

  /selderee@0.6.0:
    resolution: {integrity: sha512-ibqWGV5aChDvfVdqNYuaJP/HnVBhlRGSRrlbttmlMpHcLuTqqbMH36QkSs9GEgj5M88JDYLI8eyP94JaQ8xRlg==}
    dependencies:
      parseley: 0.7.0
    dev: false

  /semver@5.7.1:
    resolution: {integrity: sha512-sauaDf/PZdVgrLTNYHRtpXa1iRiKcaebiKQ1BJdpQlWH2lCvexQdX55snPFyK7QzpudqbCI0qXFfOasHdyNDGQ==}
    hasBin: true

  /semver@6.3.0:
    resolution: {integrity: sha512-b39TBaTSfV6yBrapU89p5fKekE2m/NwnDocOVruQFS1/veMgdzuPcnOM34M6CwxW8jH/lxEa5rBoDeUwu5HHTw==}
    hasBin: true
    dev: false

  /semver@7.5.0:
    resolution: {integrity: sha512-+XC0AD/R7Q2mPSRuy2Id0+CGTZ98+8f+KvwirxOKIEyid+XSx6HbC63p+O4IndTHuX5Z+JxQ0TghCkO5Cg/2HA==}
    engines: {node: '>=10'}
    hasBin: true
    dependencies:
      lru-cache: 6.0.0
    dev: true

  /semver@7.5.2:
    resolution: {integrity: sha512-SoftuTROv/cRjCze/scjGyiDtcUyxw1rgYQSZY7XTmtR5hX+dm76iDbTH8TkLPHCQmlbQVSSbNZCPM2hb0knnQ==}
    engines: {node: '>=10'}
    hasBin: true
    dependencies:
      lru-cache: 6.0.0
    dev: true

  /semver@7.5.3:
    resolution: {integrity: sha512-QBlUtyVk/5EeHbi7X0fw6liDZc7BBmEaSYn01fMU1OUYbf6GPsbTtd8WmnqbI20SeycoHSeiybkE/q1Q+qlThQ==}
    engines: {node: '>=10'}
    hasBin: true
    dependencies:
      lru-cache: 6.0.0

  /send@0.18.0:
    resolution: {integrity: sha512-qqWzuOjSFOuqPjFe4NOsMLafToQQwBSOEpS+FwEt3A2V3vKubTquT3vmLTQpFgMXp8AlFWFuP1qKaJZOtPpVXg==}
    engines: {node: '>= 0.8.0'}
    dependencies:
      debug: 2.6.9
      depd: 2.0.0
      destroy: 1.2.0
      encodeurl: 1.0.2
      escape-html: 1.0.3
      etag: 1.8.1
      fresh: 0.5.2
      http-errors: 2.0.0
      mime: 1.6.0
      ms: 2.1.3
      on-finished: 2.4.1
      range-parser: 1.2.1
      statuses: 2.0.1
    transitivePeerDependencies:
      - supports-color

  /sentence-case@3.0.4:
    resolution: {integrity: sha512-8LS0JInaQMCRoQ7YUytAo/xUu5W2XnQxV2HI/6uM6U7CITS1RqPElr30V6uIqyMKM9lJGRVFy5/4CuzcixNYSg==}
    dependencies:
      no-case: 3.0.4
      tslib: 2.6.0
      upper-case-first: 2.0.2
    dev: true

  /serialize-javascript@6.0.0:
    resolution: {integrity: sha512-Qr3TosvguFt8ePWqsvRfrKyQXIiW+nGbYpy8XK24NQHE83caxWt+mIymTT19DGFbNWNLfEwsrkSmN64lVWB9ag==}
    dependencies:
      randombytes: 2.1.0
    dev: true

  /serialize-javascript@6.0.1:
    resolution: {integrity: sha512-owoXEFjWRllis8/M1Q+Cw5k8ZH40e3zhp/ovX+Xr/vi1qj6QesbyXXViFbpNvWvPNAD62SutwEXavefrLJWj7w==}
    dependencies:
      randombytes: 2.1.0
    dev: true

  /serve-static@1.15.0:
    resolution: {integrity: sha512-XGuRDNjXUijsUL0vl6nSD7cwURuzEgglbOaFuZM9g3kwDXOWVTck0jLzjPzGD+TazWbboZYu52/9/XPdUgne9g==}
    engines: {node: '>= 0.8.0'}
    dependencies:
      encodeurl: 1.0.2
      escape-html: 1.0.3
      parseurl: 1.3.3
      send: 0.18.0
    transitivePeerDependencies:
      - supports-color

  /set-blocking@2.0.0:
    resolution: {integrity: sha512-KiKBS8AnWGEyLzofFfmvKwpdPzqiy16LvQfK3yv/fVH7Bj13/wl3JSR1J+rfgRE9q7xUJK4qvgS8raSOeLUehw==}
    dev: false

  /setimmediate@1.0.5:
    resolution: {integrity: sha512-MATJdZp8sLqDl/68LfQmbP8zKPLQNV6BIZoIgrscFDQ+RsvK/BxeDQOgyxKKoh0y/8h3BqVFnCqQ/gd+reiIXA==}
    dev: false

  /setprototypeof@1.2.0:
    resolution: {integrity: sha512-E5LDX7Wrp85Kil5bhZv46j8jOeboKq5JMmYM3gVGdGH8xFpPWXUMsNrlODCrkoxMEeNi/XZIwuRvY4XNwYMJpw==}

  /sha.js@2.4.11:
    resolution: {integrity: sha512-QMEp5B7cftE7APOjk5Y6xgrbWu+WkLVQwk8JNjZ8nKRciZaByEW6MubieAiToS7+dwvrjGhH8jRXz3MVd0AYqQ==}
    hasBin: true
    dependencies:
      inherits: 2.0.4
      safe-buffer: 5.2.1
    dev: false

  /shebang-command@2.0.0:
    resolution: {integrity: sha512-kHxr2zZpYtdmrN1qDjrrX/Z1rR1kG8Dx+gkpK1G4eXmvXswmcE1hTWBWYUzlraYw1/yZp6YuDY77YtvbN0dmDA==}
    engines: {node: '>=8'}
    dependencies:
      shebang-regex: 3.0.0
    dev: true

  /shebang-regex@3.0.0:
    resolution: {integrity: sha512-7++dFhtcx3353uBaq8DDR4NuxBetBzC7ZQOhmTQInHEd6bSrXdiEyzCvG07Z44UYdLShWUyXt5M/yhz8ekcb1A==}
    engines: {node: '>=8'}
    dev: true

  /shell-quote@1.8.0:
    resolution: {integrity: sha512-QHsz8GgQIGKlRi24yFc6a6lN69Idnx634w49ay6+jA5yFh7a1UY+4Rp6HPx/L/1zcEDPEij8cIsiqR6bQsE5VQ==}
    dev: true

  /shelljs@0.8.5:
    resolution: {integrity: sha512-TiwcRcrkhHvbrZbnRcFYMLl30Dfov3HKqzp5tO5b4pt6G/SezKcYhmDg15zXVBswHmctSAQKznqNW2LO5tTDow==}
    engines: {node: '>=4'}
    hasBin: true
    dependencies:
      glob: 7.2.0
      interpret: 1.4.0
      rechoir: 0.6.2
    dev: true

  /shiki-es@0.2.0:
    resolution: {integrity: sha512-RbRMD+IuJJseSZljDdne9ThrUYrwBwJR04FvN4VXpfsU3MNID5VJGHLAD5je/HGThCyEKNgH+nEkSFEWKD7C3Q==}
    dev: true

  /shiki@0.14.3:
    resolution: {integrity: sha512-U3S/a+b0KS+UkTyMjoNojvTgrBHjgp7L6ovhFVZsXmBGnVdQ4K4U9oK0z63w538S91ATngv1vXigHCSWOwnr+g==}
    dependencies:
      ansi-sequence-parser: 1.1.0
      jsonc-parser: 3.2.0
      vscode-oniguruma: 1.7.0
      vscode-textmate: 8.0.0
    dev: true

  /side-channel@1.0.4:
    resolution: {integrity: sha512-q5XPytqFEIKHkGdiMIrY10mvLRvnQh42/+GoBlFW3b2LXLE2xxJpZFdm94we0BaoV3RwJyGqg5wS7epxTv0Zvw==}
    dependencies:
      call-bind: 1.0.2
      get-intrinsic: 1.2.0
      object-inspect: 1.12.0

  /sigmund@1.0.1:
    resolution: {integrity: sha512-fCvEXfh6NWpm+YSuY2bpXb/VIihqWA6hLsgboC+0nl71Q7N7o2eaCW8mJa/NLvQhs6jpd3VZV4UiUQlV6+lc8g==}
    dev: false

  /signal-exit@3.0.7:
    resolution: {integrity: sha512-wnD2ZE+l+SPC/uoS0vXeE9L1+0wuaMqKlfz9AMUo38JsyLSBWSFcHR1Rri62LZc12vLr1gb3jl7iwQhgwpAbGQ==}

  /sinon@15.2.0:
    resolution: {integrity: sha512-nPS85arNqwBXaIsFCkolHjGIkFo+Oxu9vbgmBJizLAhqe6P2o3Qmj3KCUoRkfhHtvgDhZdWD3risLHAUJ8npjw==}
    dependencies:
      '@sinonjs/commons': 3.0.0
      '@sinonjs/fake-timers': 10.3.0
      '@sinonjs/samsam': 8.0.0
      diff: 5.1.0
      nise: 5.1.4
      supports-color: 7.2.0
    dev: true

  /sirv@2.0.2:
    resolution: {integrity: sha512-4Qog6aE29nIjAOKe/wowFTxOdmbEZKb+3tsLljaBRzJwtqto0BChD2zzH0LhgCSXiI+V7X+Y45v14wBZQ1TK3w==}
    engines: {node: '>= 10'}
    dependencies:
      '@polka/url': 1.0.0-next.21
      mrmime: 1.0.1
      totalist: 3.0.0
    dev: true

  /slash@3.0.0:
    resolution: {integrity: sha512-g9Q1haeby36OSStwb4ntCGGGaKsaVSjQ68fBxoQcutl5fS1vuY18H3wSt3jFyFtrkx+Kz0V1G85A4MyAdDMi2Q==}
    engines: {node: '>=8'}
    dev: true

  /slash@4.0.0:
    resolution: {integrity: sha512-3dOsAHXXUkQTpOYcoAxLIorMTp4gIQr5IW3iVb7A7lFIp0VHhnynm9izx6TssdrIcVIESAlVjtnO2K8bg+Coew==}
    engines: {node: '>=12'}
    dev: true

  /slick@1.12.2:
    resolution: {integrity: sha512-4qdtOGcBjral6YIBCWJ0ljFSKNLz9KkhbWtuGvUyRowl1kxfuE1x/Z/aJcaiilpb3do9bl5K7/1h9XC5wWpY/A==}
    dev: false

  /smart-buffer@4.2.0:
    resolution: {integrity: sha512-94hK0Hh8rPqQl2xXc3HsaBoOXKV20MToPkcXvwbISWLEs+64sBq5kFgn2kJDHb1Pry9yrP0dxrCI9RRci7RXKg==}
    engines: {node: '>= 6.0.0', npm: '>= 3.0.0'}
    dev: false

  /snake-case@3.0.4:
    resolution: {integrity: sha512-LAOh4z89bGQvl9pFfNF8V146i7o7/CqFPbqzYgP+yYzDIDeS9HaNFtXABamRW+AQzEVODcvE79ljJ+8a9YSdMg==}
    dependencies:
      dot-case: 3.0.4
      tslib: 2.6.0
    dev: true

  /socks-proxy-agent@5.0.1:
    resolution: {integrity: sha512-vZdmnjb9a2Tz6WEQVIurybSwElwPxMZaIc7PzqbJTrezcKNznv6giT7J7tZDZ1BojVaa1jvO/UiUdhDVB0ACoQ==}
    engines: {node: '>= 6'}
    dependencies:
      agent-base: 6.0.2
      debug: 4.3.4(supports-color@8.1.1)
      socks: 2.6.2
    transitivePeerDependencies:
      - supports-color
    dev: false

  /socks@2.6.2:
    resolution: {integrity: sha512-zDZhHhZRY9PxRruRMR7kMhnf3I8hDs4S3f9RecfnGxvcBHQcKcIH/oUcEWffsfl1XxdYlA7nnlGbbTvPz9D8gA==}
    engines: {node: '>= 10.13.0', npm: '>= 3.0.0'}
    dependencies:
      ip: 1.1.8
      smart-buffer: 4.2.0
    dev: false

  /source-map-js@1.0.2:
    resolution: {integrity: sha512-R0XvVJ9WusLiqTCEiGCmICCMplcCkIwwR11mOSD9CR5u+IXYdiseeEuXCVAjS54zqwkLcPNnmU4OeJ6tUrWhDw==}
    engines: {node: '>=0.10.0'}

  /source-map-support@0.5.21:
    resolution: {integrity: sha512-uBHU3L3czsIyYXKX88fdrGovxdSCoTGDRZ6SYXtSRxLZUzHg5P/66Ht6uoUlHu9EZod+inXhKo3qQgwXUT/y1w==}
    dependencies:
      buffer-from: 1.1.2
      source-map: 0.6.1
    dev: true

  /source-map@0.5.7:
    resolution: {integrity: sha512-LbrmJOMUSdEVxIKvdcJzQC+nQhe8FUZQTXQy6+I75skNgn3OoQ0DZA8YnFa7gp8tqtL3KPf1kmo0R5DoApeSGQ==}
    engines: {node: '>=0.10.0'}
    dev: true

  /source-map@0.6.1:
    resolution: {integrity: sha512-UjgapumWlbMhkBgzT7Ykc5YXUT46F0iKu8SGXq0bcwP5dz/h0Plj6enJqjz1Zbq2l5WaqYnrVbwWOWMyF3F47g==}
    engines: {node: '>=0.10.0'}

  /source-map@0.7.4:
    resolution: {integrity: sha512-l3BikUxvPOcn5E74dZiq5BGsTb5yEwhaTSzccU6t4sDOH8NWJCstKO5QT2CvtFoK6F0saL7p9xHAqHOlCPJygA==}
    engines: {node: '>= 8'}
    dev: true

  /sourcemap-codec@1.4.8:
    resolution: {integrity: sha512-9NykojV5Uih4lgo5So5dtw+f0JgJX30KCNI8gwhz2J9A15wD0Ml6tjHKwf6fTSa6fAdVBdZeNOs9eJ71qCk8vA==}
    deprecated: Please use @jridgewell/sourcemap-codec instead
    dev: true

  /spdx-correct@3.1.1:
    resolution: {integrity: sha512-cOYcUWwhCuHCXi49RhFRCyJEK3iPj1Ziz9DpViV3tbZOwXD49QzIN3MpOLJNxh2qwq2lJJZaKMVw9qNi4jTC0w==}
    dependencies:
      spdx-expression-parse: 3.0.1
      spdx-license-ids: 3.0.12
    dev: true

  /spdx-exceptions@2.3.0:
    resolution: {integrity: sha512-/tTrYOC7PPI1nUAgx34hUpqXuyJG+DTHJTnIULG4rDygi4xu/tfgmq1e1cIRwRzwZgo4NLySi+ricLkZkw4i5A==}
    dev: true

  /spdx-expression-parse@3.0.1:
    resolution: {integrity: sha512-cbqHunsQWnJNE6KhVSMsMeH5H/L9EpymbzqTQ3uLwNCLZ1Q481oWaofqH7nO6V07xlXwY6PhQdQ2IedWx/ZK4Q==}
    dependencies:
      spdx-exceptions: 2.3.0
      spdx-license-ids: 3.0.12
    dev: true

  /spdx-license-ids@3.0.12:
    resolution: {integrity: sha512-rr+VVSXtRhO4OHbXUiAF7xW3Bo9DuuF6C5jH+q/x15j2jniycgKbxU09Hr0WqlSLUs4i4ltHGXqTe7VHclYWyA==}
    dev: true

  /specificity@0.4.1:
    resolution: {integrity: sha512-1klA3Gi5PD1Wv9Q0wUoOQN1IWAuPu0D1U03ThXTr0cJ20+/iq2tHSDnK7Kk/0LXJ1ztUB2/1Os0wKmfyNgUQfg==}
    hasBin: true
    dev: false

  /split2@3.2.2:
    resolution: {integrity: sha512-9NThjpgZnifTkJpzTZ7Eue85S49QwpNhZTq6GRJwObb6jnLFNGB7Qm73V5HewTROPyxD0C29xqmaI68bQtV+hg==}
    dependencies:
      readable-stream: 3.6.0
    dev: true

  /sprintf-js@1.0.3:
    resolution: {integrity: sha512-D9cPgkvLlV3t3IzL0D0YLvGA9Ahk4PcvVwUbN0dSGr1aP0Nrt4AEnTUbuGvquEC0mA64Gqt1fzirlRs5ibXx8g==}
    dev: true

  /statuses@1.5.0:
    resolution: {integrity: sha512-OpZ3zP+jT1PI7I8nemJX4AKmAX070ZkYPVWV/AaKTJl+tXCTGyVdC1a4SL8RUQYEwk/f34ZX8UTykN68FwrqAA==}
    engines: {node: '>= 0.6'}

  /statuses@2.0.1:
    resolution: {integrity: sha512-RwNA9Z/7PrK06rYLIzFMlaF+l73iwpzsqRIFgbMLbTcLD6cOao82TaWefPXQvB2fOC4AjuYSEndS7N/mTCbkdQ==}
    engines: {node: '>= 0.8'}

  /stop-iteration-iterator@1.0.0:
    resolution: {integrity: sha512-iCGQj+0l0HOdZ2AEeBADlsRC+vsnDsZsbdSiH1yNSjcfKM7fdpCMfqAL/dwF5BLiw/XhRft/Wax6zQbhq2BcjQ==}
    engines: {node: '>= 0.4'}
    dependencies:
      internal-slot: 1.0.5
    dev: true

  /streamsearch@0.1.2:
    resolution: {integrity: sha512-jos8u++JKm0ARcSUTAZXOVC0mSox7Bhn6sBgty73P1f3JGf7yG2clTbBNHUdde/kdvP2FESam+vM6l8jBrNxHA==}
    engines: {node: '>=0.8.0'}
    dev: false

  /streamsearch@1.1.0:
    resolution: {integrity: sha512-Mcc5wHehp9aXz1ax6bZUyY5afg9u2rv5cqQI3mRrYkGC8rW2hM02jWuwjtL++LS5qinSyhj2QfLyNsuc+VsExg==}
    engines: {node: '>=10.0.0'}

  /string-width@4.2.3:
    resolution: {integrity: sha512-wKyQRQpjJ0sIp62ErSZdGsjMJWsap5oRNihHhu6G7JVO/9jIB6UyevL+tXuOqrng8j/cxKTWyWUwvSTriiZz/g==}
    engines: {node: '>=8'}
    dependencies:
      emoji-regex: 8.0.0
      is-fullwidth-code-point: 3.0.0
      strip-ansi: 6.0.1

  /string_decoder@0.10.31:
    resolution: {integrity: sha512-ev2QzSzWPYmy9GuqfIVildA4OdcGLeFZQrq5ys6RtiuF+RQQiZWr8TZNyAcuVXyQRYfEO+MsoB/1BuQVhOJuoQ==}
    dev: false

  /string_decoder@1.1.1:
    resolution: {integrity: sha512-n/ShnvDi6FHbbVfviro+WojiFzv+s8MPMHBczVePfUpDJLwoLT0ht1l4YwBCbi8pJAveEEdnkHyPyTP/mzRfwg==}
    dependencies:
      safe-buffer: 5.1.2

  /string_decoder@1.3.0:
    resolution: {integrity: sha512-hkRX8U1WjJFd8LsDJ2yQ/wWWxaopEsABU1XfkM8A+j0+85JAGppt16cr1Whg6KIbb4okU6Mql6BOj+uup/wKeA==}
    dependencies:
      safe-buffer: 5.2.1

  /strip-ansi@6.0.1:
    resolution: {integrity: sha512-Y38VPSHcqkFrCpFnQ9vuSXmquuv5oXOKpGeT6aGrr3o3Gc9AlVa6JBfUSOCnbxGGZF+/0ooI7KrPuUSztUdU5A==}
    engines: {node: '>=8'}
    dependencies:
      ansi-regex: 5.0.1

  /strip-bom-string@1.0.0:
    resolution: {integrity: sha512-uCC2VHvQRYu+lMh4My/sFNmF2klFymLX1wHJeXnbEJERpV/ZsVuonzerjfrGpIGF7LBVa1O7i9kjiWvJiFck8g==}
    engines: {node: '>=0.10.0'}
    dev: true

  /strip-bom@3.0.0:
    resolution: {integrity: sha512-vavAMRXOgBVNF6nyEEmL3DBK19iRpDcoIwW+swQ+CbGiu7lju6t+JklA1MHweoWtadgt4ISVUsXLyDq34ddcwA==}
    engines: {node: '>=4'}
    dev: true

  /strip-final-newline@2.0.0:
    resolution: {integrity: sha512-BrpvfNAE3dcvq7ll3xVumzjKjZQ5tI1sEUIKr3Uoks0XUl45St3FlatVqef9prk4jRDzhW6WZg+3bk93y6pLjA==}
    engines: {node: '>=6'}
    dev: true

  /strip-final-newline@3.0.0:
    resolution: {integrity: sha512-dOESqjYr96iWYylGObzd39EuNTa5VJxyvVAEm5Jnh7KGo75V43Hk1odPQkNDyXNmUR6k+gEiDVXnjB8HJ3crXw==}
    engines: {node: '>=12'}
    dev: true

  /strip-indent@3.0.0:
    resolution: {integrity: sha512-laJTa3Jb+VQpaC6DseHhF7dXVqHTfJPCRDaEbid/drOhgitgYku/letMUqOXFoWV0zIIUbjpdH2t+tYj4bQMRQ==}
    engines: {node: '>=8'}
    dependencies:
      min-indent: 1.0.1
    dev: true

  /strip-json-comments@3.1.1:
    resolution: {integrity: sha512-6fPc+R4ihwqP6N/aIv2f1gMH8lOVtWQHoqC4yK6oSDVVocumAsfCqjkXnqiYMhmMwS/mEHLp7Vehlt3ql6lEig==}
    engines: {node: '>=8'}
    dev: true

  /strip-outer@1.0.1:
    resolution: {integrity: sha512-k55yxKHwaXnpYGsOzg4Vl8+tDrWylxDEpknGjhTiZB8dFRU5rTo9CAzeycivxV3s+zlTKwrs6WxMxR95n26kwg==}
    engines: {node: '>=0.10.0'}
    dependencies:
      escape-string-regexp: 1.0.5
    dev: true

  /strnum@1.0.5:
    resolution: {integrity: sha512-J8bbNyKKXl5qYcR36TIO8W3mVGVHrmmxsd5PAItGkmyzwJvybiw2IVq5nqd0i4LSNSkB/sx9VHllbfFdr9k1JA==}
    dev: false

  /style-data@2.0.0:
    resolution: {integrity: sha512-8RJ+MnHlwFUrf3B3gUjs9KIrOk0TppHHwfIHfBd6QjYmZcuzN1OGqeMkWA3ZnD6GiRWJjCVouY/l11v4rlfnPA==}
    dependencies:
      cheerio: 1.0.0-rc.10
      mediaquery-text: 1.2.0
      pick-util: 1.1.5
    dev: false

  /style-mod@4.0.0:
    resolution: {integrity: sha512-OPhtyEjyyN9x3nhPsu76f52yUGXiZcgvsrFVtvTkyGRQJ0XK+GPc6ov1z+lRpbeabka+MYEQxOYRnt5nF30aMw==}

  /subscriptions-transport-ws@0.11.0(graphql@16.6.0):
    resolution: {integrity: sha512-8D4C6DIH5tGiAIpp5I0wD/xRlNiZAPGHygzCe7VzyzUoxHtawzjNAY9SUTXU05/EY2NMY9/9GF0ycizkXr1CWQ==}
    deprecated: The `subscriptions-transport-ws` package is no longer maintained. We recommend you use `graphql-ws` instead. For help migrating Apollo software to `graphql-ws`, see https://www.apollographql.com/docs/apollo-server/data/subscriptions/#switching-from-subscriptions-transport-ws    For general help using `graphql-ws`, see https://github.com/enisdenjo/graphql-ws/blob/master/README.md
    peerDependencies:
      graphql: ^15.7.2 || ^16.0.0
    dependencies:
      backo2: 1.0.2
      eventemitter3: 3.1.2
      graphql: 16.6.0
      iterall: 1.3.0
      symbol-observable: 1.2.0
      ws: 7.5.9
    transitivePeerDependencies:
      - bufferutil
      - utf-8-validate
    dev: false

  /sucrase@3.32.0:
    resolution: {integrity: sha512-ydQOU34rpSyj2TGyz4D2p8rbktIOZ8QY9s+DGLvFU1i5pWJE8vkpruCjGCMHsdXwnD7JDcS+noSwM/a7zyNFDQ==}
    engines: {node: '>=8'}
    hasBin: true
    dependencies:
      '@jridgewell/gen-mapping': 0.3.3
      commander: 4.1.1
      glob: 7.1.6
      lines-and-columns: 1.2.4
      mz: 2.7.0
      pirates: 4.0.5
      ts-interface-checker: 0.1.13
    dev: true

  /superagent-proxy@3.0.0(superagent@7.1.5):
    resolution: {integrity: sha512-wAlRInOeDFyd9pyonrkJspdRAxdLrcsZ6aSnS+8+nu4x1aXbz6FWSTT9M6Ibze+eG60szlL7JA8wEIV7bPWuyQ==}
    engines: {node: '>=6'}
    peerDependencies:
      superagent: '>= 0.15.4 || 1 || 2 || 3'
    dependencies:
      debug: 4.3.4(supports-color@8.1.1)
      proxy-agent: 5.0.0
      superagent: 7.1.5
    transitivePeerDependencies:
      - supports-color
    dev: false

  /superagent@7.1.5:
    resolution: {integrity: sha512-HQYyGuDRFGmZ6GNC4hq2f37KnsY9Lr0/R1marNZTgMweVDQLTLJJ6DGQ9Tj/xVVs5HEnop9EMmTbywb5P30aqw==}
    engines: {node: '>=6.4.0 <13 || >=14'}
    dependencies:
      component-emitter: 1.3.0
      cookiejar: 2.1.3
      debug: 4.3.4(supports-color@8.1.1)
      fast-safe-stringify: 2.1.1
      form-data: 4.0.0
      formidable: 2.1.1
      methods: 1.1.2
      mime: 2.6.0
      qs: 6.11.0
      readable-stream: 3.6.0
      semver: 7.5.3
    transitivePeerDependencies:
      - supports-color
    dev: false

  /superagent@8.0.6:
    resolution: {integrity: sha512-HqSe6DSIh3hEn6cJvCkaM1BLi466f1LHi4yubR0tpewlMpk4RUFFy35bKz8SsPBwYfIIJy5eclp+3tCYAuX0bw==}
    engines: {node: '>=6.4.0 <13 || >=14'}
    dependencies:
      component-emitter: 1.3.0
      cookiejar: 2.1.3
      debug: 4.3.4(supports-color@8.1.1)
      fast-safe-stringify: 2.1.1
      form-data: 4.0.0
      formidable: 2.1.1
      methods: 1.1.2
      mime: 2.6.0
      qs: 6.11.0
      semver: 7.5.3
    transitivePeerDependencies:
      - supports-color
    dev: true

  /supertest@6.3.3:
    resolution: {integrity: sha512-EMCG6G8gDu5qEqRQ3JjjPs6+FYT1a7Hv5ApHvtSghmOFJYtsU5S+pSb6Y2EUeCEY3CmEL3mmQ8YWlPOzQomabA==}
    engines: {node: '>=6.4.0'}
    dependencies:
      methods: 1.1.2
      superagent: 8.0.6
    transitivePeerDependencies:
      - supports-color
    dev: true

  /supports-color@5.5.0:
    resolution: {integrity: sha512-QjVjwdXIt408MIiAqCX4oUKsgU2EqAGzs2Ppkm4aQYbjm+ZEWEcW4SfFNTr4uMNZma0ey4f5lgLrkB0aX0QMow==}
    engines: {node: '>=4'}
    dependencies:
      has-flag: 3.0.0
    dev: true

  /supports-color@7.2.0:
    resolution: {integrity: sha512-qpCAvRl9stuOHveKsn7HncJRvv501qIacKzQlO/+Lwxc9+0q2wLyv4Dfvt80/DPn2pqOBsJdDiogXGR9+OvwRw==}
    engines: {node: '>=8'}
    dependencies:
      has-flag: 4.0.0

  /supports-color@8.1.1:
    resolution: {integrity: sha512-MpUEN2OodtUzxvKQl72cUF7RQ5EiHsGvSsVG0ia9c5RbWGL2CI4C7EpPS8UTBIplnlzZiNuV56w+FuNxy3ty2Q==}
    engines: {node: '>=10'}
    dependencies:
      has-flag: 4.0.0

  /supports-preserve-symlinks-flag@1.0.0:
    resolution: {integrity: sha512-ot0WnXS9fgdkgIcePe6RHNk1WA8+muPa6cSjeR3V8K27q9BB1rTE3R1p7Hv0z1ZyAc8s6Vvv8DIyWf681MAt0w==}
    engines: {node: '>= 0.4'}

  /swagger-ui-dist@5.1.0:
    resolution: {integrity: sha512-c1KmAjuVODxw+vwkNLALQZrgdlBAuBbr2xSPfYrJgseEi7gFKcTvShysPmyuDI4kcUa1+5rFpjWvXdusKY74mg==}
    dev: false

  /swagger-ui-express@5.0.0(express@4.18.2):
    resolution: {integrity: sha512-tsU9tODVvhyfkNSvf03E6FAk+z+5cU3lXAzMy6Pv4av2Gt2xA0++fogwC4qo19XuFf6hdxevPuVCSKFuMHJhFA==}
    engines: {node: '>= v0.10.32'}
    peerDependencies:
      express: '>=4.0.0 || >=5.0.0-beta'
    dependencies:
      express: 4.18.2
      swagger-ui-dist: 5.1.0
    dev: false

  /symbol-observable@1.2.0:
    resolution: {integrity: sha512-e900nM8RRtGhlV36KGEU9k65K3mPb1WV70OdjfxlG2EAuM1noi/E/BaW/uMhL7bPEssK8QV57vN3esixjUvcXQ==}
    engines: {node: '>=0.10.0'}
    dev: false

  /symbol-observable@4.0.0:
    resolution: {integrity: sha512-b19dMThMV4HVFynSAM1++gBHAbk2Tc/osgLIBZMKsyqh34jb2e8Os7T6ZW/Bt3pJFdBTd2JwAnAAEQV7rSNvcQ==}
    engines: {node: '>=0.10'}
    dev: true

  /symbol-tree@3.2.4:
    resolution: {integrity: sha512-9QNk5KwDF+Bvz+PyObkmSYjI5ksVUYtjW7AU22r2NKcfLJcXp96hkDWU3+XndOsUb+AQ9QhfzfCT2O+CNWT5Tw==}
    dev: true

  /synckit@0.8.5:
    resolution: {integrity: sha512-L1dapNV6vu2s/4Sputv8xGsCdAVlb5nRDMFU/E27D44l5U6cw1g0dGd45uLc+OXjNMmF4ntiMdCimzcjFKQI8Q==}
    engines: {node: ^14.18.0 || >=16.0.0}
    dependencies:
      '@pkgr/utils': 2.4.2
      tslib: 2.6.0
    dev: true

  /tabbable@6.1.2:
    resolution: {integrity: sha512-qCN98uP7i9z0fIS4amQ5zbGBOq+OSigYeGvPy7NDk8Y9yncqDZ9pRPgfsc2PJIVM9RrJj7GIfuRgmjoUU9zTHQ==}
    dev: true

  /tailwindcss@3.3.3(ts-node@10.9.1):
    resolution: {integrity: sha512-A0KgSkef7eE4Mf+nKJ83i75TMyq8HqY3qmFIJSWy8bNt0v1lG7jUcpGpoTFxAwYcWOphcTBLPPJg+bDfhDf52w==}
    engines: {node: '>=14.0.0'}
    hasBin: true
    dependencies:
      '@alloc/quick-lru': 5.2.0
      arg: 5.0.2
      chokidar: 3.5.3
      didyoumean: 1.2.2
      dlv: 1.1.3
      fast-glob: 3.2.12
      glob-parent: 6.0.2
      is-glob: 4.0.3
      jiti: 1.18.2
      lilconfig: 2.1.0
      micromatch: 4.0.5
      normalize-path: 3.0.0
      object-hash: 3.0.0
      picocolors: 1.0.0
      postcss: 8.4.26
      postcss-import: 15.1.0(postcss@8.4.26)
      postcss-js: 4.0.1(postcss@8.4.26)
      postcss-load-config: 4.0.1(postcss@8.4.26)(ts-node@10.9.1)
      postcss-nested: 6.0.1(postcss@8.4.26)
      postcss-selector-parser: 6.0.11
      resolve: 1.22.2
      sucrase: 3.32.0
    transitivePeerDependencies:
      - ts-node
    dev: true

  /tapable@2.2.1:
    resolution: {integrity: sha512-GNzQvQTOIP6RyTfE2Qxb8ZVlNmw0n88vp1szwWRimP02mnTsx3Wtn5qRdqY9w2XduFNUgvOwhNnQsjwCp+kqaQ==}
    engines: {node: '>=6'}
    dev: true

  /tar-stream@2.2.0:
    resolution: {integrity: sha512-ujeqbceABgwMZxEJnk2HDY2DlnUZ+9oEcb1KzTVfYHio0UE6dG71n60d8D2I4qNvleWrrXpmjpt7vZeF1LnMZQ==}
    engines: {node: '>=6'}
    dependencies:
      bl: 4.1.0
      end-of-stream: 1.4.4
      fs-constants: 1.0.0
      inherits: 2.0.4
      readable-stream: 3.6.2
    dev: false

  /tar@6.1.15:
    resolution: {integrity: sha512-/zKt9UyngnxIT/EAGYuxaMYgOIJiP81ab9ZfkILq4oNLPFX50qyYmu7jRj9qeXoxmJHjGlbH0+cm2uy1WCs10A==}
    engines: {node: '>=10'}
    dependencies:
      chownr: 2.0.0
      fs-minipass: 2.1.0
      minipass: 5.0.0
      minizlib: 2.1.2
      mkdirp: 1.0.4
      yallist: 4.0.0
    dev: false

  /terser-webpack-plugin@5.3.9(webpack@5.88.1):
    resolution: {integrity: sha512-ZuXsqE07EcggTWQjXUj+Aot/OMcD0bMKGgF63f7UxYcu5/AJF53aIpK1YoP5xR9l6s/Hy2b+t1AM0bLNPRuhwA==}
    engines: {node: '>= 10.13.0'}
    peerDependencies:
      '@swc/core': '*'
      esbuild: '*'
      uglify-js: '*'
      webpack: ^5.1.0
    peerDependenciesMeta:
      '@swc/core':
        optional: true
      esbuild:
        optional: true
      uglify-js:
        optional: true
    dependencies:
      '@jridgewell/trace-mapping': 0.3.18
      jest-worker: 27.5.1
      schema-utils: 3.3.0
      serialize-javascript: 6.0.1
      terser: 5.17.2
      webpack: 5.88.1
    dev: true

  /terser@5.17.2:
    resolution: {integrity: sha512-1D1aGbOF1Mnayq5PvfMc0amAR1y5Z1nrZaGCvI5xsdEfZEVte8okonk02OiaK5fw5hG1GWuuVsakOnpZW8y25A==}
    engines: {node: '>=10'}
    hasBin: true
    dependencies:
      '@jridgewell/source-map': 0.3.3
      acorn: 8.9.0
      commander: 2.20.3
      source-map-support: 0.5.21
    dev: true

  /text-extensions@1.9.0:
    resolution: {integrity: sha512-wiBrwC1EhBelW12Zy26JeOUkQ5mRu+5o8rpsJk5+2t+Y5vE7e842qtZDQ2g1NpX/29HdyFeJ4nSIhI47ENSxlQ==}
    engines: {node: '>=0.10'}
    dev: true

  /text-table@0.2.0:
    resolution: {integrity: sha512-N+8UisAXDGk8PFXP4HAzVR9nbfmVJ3zYLAWiTIoqC5v5isinhr+r5uaO8+7r3BMfuNIufIsA7RdpVgacC2cSpw==}
    dev: true

  /thenify-all@1.6.0:
    resolution: {integrity: sha512-RNxQH/qI8/t3thXJDwcstUO4zeqo64+Uy/+sNVRBx4Xn2OX+OZ9oP+iJnNFqplFra2ZUVeKCSa2oVWi3T4uVmA==}
    engines: {node: '>=0.8'}
    dependencies:
      thenify: 3.3.1
    dev: true

  /thenify@3.3.1:
    resolution: {integrity: sha512-RVZSIV5IG10Hk3enotrhvz0T9em6cyHBLkH/YAZuKqd8hRkKhSfCGIcP2KUY0EPxndzANBmNllzWPwak+bheSw==}
    dependencies:
      any-promise: 1.3.0
    dev: true

  /throttle-debounce@3.0.1:
    resolution: {integrity: sha512-dTEWWNu6JmeVXY0ZYoPuH5cRIwc0MeGbJwah9KUNYSJwommQpCzTySTpEe8Gs1J23aeWEuAobe4Ag7EHVt/LOg==}
    engines: {node: '>=10'}
    dev: false

  /through2@4.0.2:
    resolution: {integrity: sha512-iOqSav00cVxEEICeD7TjLB1sueEL+81Wpzp2bY17uZjZN0pWZPuo4suZ/61VujxmqSGFfgOcNuTZ85QJwNZQpw==}
    dependencies:
      readable-stream: 3.6.0
    dev: true

  /through@2.3.8:
    resolution: {integrity: sha512-w89qg7PI8wAdvX60bMDP+bFoD5Dvhm9oLheFp5O4a2QF0cSBGsBX4qZmadPMvVqlLJBBci+WqGGOAPvcDeNSVg==}
    dev: true

  /tiny-invariant@1.3.1:
    resolution: {integrity: sha512-AD5ih2NlSssTCwsMznbvwMZpJ1cbhkGd2uueNxzv2jDlEeZdU04JQfRnggJQ8DrcVBGjAsCKwFBbDlVNtEMlzw==}
    dev: true

  /tippy.js@6.3.7:
    resolution: {integrity: sha512-E1d3oP2emgJ9dRQZdf3Kkn0qJgI6ZLpyS5z6ZkY1DF3kaQaBsGZsndEpHwx+eC+tYM41HaSNvNtLx8tU57FzTQ==}
    dependencies:
      '@popperjs/core': 2.11.6
    dev: false

  /titleize@3.0.0:
    resolution: {integrity: sha512-KxVu8EYHDPBdUYdKZdKtU2aj2XfEx9AfjXxE/Aj0vT06w2icA09Vus1rh6eSu1y01akYg6BjIK/hxyLJINoMLQ==}
    engines: {node: '>=12'}
    dev: true

  /tlds@1.231.0:
    resolution: {integrity: sha512-L7UQwueHSkGxZHQBXHVmXW64oi+uqNtzFt2x6Ssk7NVnpIbw16CRs4eb/jmKOZ9t2JnqZ/b3Cfvo97lnXqKrhw==}
    hasBin: true
    dev: false

  /tmp@0.0.33:
    resolution: {integrity: sha512-jRCJlojKnZ3addtTOjdIqoRuPEKBvNXcGYqzO6zWZX8KfKEpnGY5jfggJQ3EjKuu8D4bJRr0y+cYJFmYbImXGw==}
    engines: {node: '>=0.6.0'}
    dependencies:
      os-tmpdir: 1.0.2
    dev: true

  /tmp@0.2.1:
    resolution: {integrity: sha512-76SUhtfqR2Ijn+xllcI5P1oyannHNHByD80W1q447gU3mp9G9PSpGdWmjUOHRDPiHYacIk66W7ubDTuPF3BEtQ==}
    engines: {node: '>=8.17.0'}
    dependencies:
      rimraf: 3.0.2
    dev: false

  /to-fast-properties@2.0.0:
    resolution: {integrity: sha512-/OaKK0xYrs3DmxRYqL/yDc+FxFUVYhDlXMhRmv3z915w2HF1tnN1omB354j8VUGO/hbRzyD6Y3sA7v7GS/ceog==}
    engines: {node: '>=4'}

  /to-regex-range@5.0.1:
    resolution: {integrity: sha512-65P7iz6X5yEr1cwcgvQxbbIw7Uk3gOy5dIdtZ4rDveLqhrdJP+Li/Hx6tyK0NEb+2GCyneCMJiGqrADCSNk8sQ==}
    engines: {node: '>=8.0'}
    dependencies:
      is-number: 7.0.0

  /toidentifier@1.0.1:
    resolution: {integrity: sha512-o5sSPKEkg/DIQNmH43V0/uerLrpzVedkUh8tGNvaeXpfpuwjKenlSox/2O/BTlZUtEe+JG7s5YhEz608PlAHRA==}
    engines: {node: '>=0.6'}

  /token-stream@1.0.0:
    resolution: {integrity: sha512-VSsyNPPW74RpHwR8Fc21uubwHY7wMDeJLys2IX5zJNih+OnAnaifKHo+1LHT7DAdloQ7apeaaWg8l7qnf/TnEg==}
    dev: false

  /totalist@3.0.0:
    resolution: {integrity: sha512-eM+pCBxXO/njtF7vdFsHuqb+ElbxqtI4r5EAvk6grfAFyJ6IvWlSkfZ5T9ozC6xWw3Fj1fGoSmrl0gUs46JVIw==}
    engines: {node: '>=6'}
    dev: true

  /tough-cookie@4.1.2:
    resolution: {integrity: sha512-G9fqXWoYFZgTc2z8Q5zaHy/vJMjm+WV0AkAeHxVCQiEB1b+dGvWzFW6QV07cY5jQ5gRkeid2qIkzkxUnmoQZUQ==}
    engines: {node: '>=6'}
    dependencies:
      psl: 1.9.0
      punycode: 2.1.1
      universalify: 0.2.0
      url-parse: 1.5.10
    dev: true

  /tr46@0.0.3:
    resolution: {integrity: sha512-N3WMsuqV66lT30CrXNbEjx4GEwlow3v6rr4mCcv6prnfwhS01rkgyFdjPNBYd9br7LpXV1+Emh01fHnq2Gdgrw==}

  /tr46@3.0.0:
    resolution: {integrity: sha512-l7FvfAHlcmulp8kr+flpQZmVwtu7nfRV7NZujtN0OqES8EL4O4e0qqzL0DC5gAvx/ZC/9lk6rhcUwYvkBnBnYA==}
    engines: {node: '>=12'}
    dependencies:
      punycode: 2.1.1
    dev: true

  /traverse@0.3.9:
    resolution: {integrity: sha512-iawgk0hLP3SxGKDfnDJf8wTz4p2qImnyihM5Hh/sGvQ3K37dPi/w8sRhdNIxYA1TwFwc5mDhIJq+O0RsvXBKdQ==}
    dev: false

  /tree-kill@1.2.2:
    resolution: {integrity: sha512-L0Orpi8qGpRG//Nd+H90vFB+3iHnue1zSSGmNOOCh1GLJ7rUKVwV2HvijphGQS2UmhUZewS9VgvxYIdgr+fG1A==}
    hasBin: true
    dev: true

  /treemate@0.3.11:
    resolution: {integrity: sha512-M8RGFoKtZ8dF+iwJfAJTOH/SM4KluKOKRJpjCMhI8bG3qB74zrFoArKZ62ll0Fr3mqkMJiQOmWYkdYgDeITYQg==}
    dev: false

  /trim-newlines@3.0.1:
    resolution: {integrity: sha512-c1PTsA3tYrIsLGkJkzHF+w9F2EyxfXGo4UyJc4pFL++FMjnq0HJS69T3M7d//gKrFKwy429bouPescbjecU+Zw==}
    engines: {node: '>=8'}
    dev: true

  /trim-repeated@1.0.0:
    resolution: {integrity: sha512-pkonvlKk8/ZuR0D5tLW8ljt5I8kmxp2XKymhepUeOdCEfKpZaktSArkLHZt76OB1ZvO9bssUsDty4SWhLvZpLg==}
    engines: {node: '>=0.10.0'}
    dependencies:
      escape-string-regexp: 1.0.5
    dev: true

  /ts-api-utils@1.0.1(typescript@5.1.6):
    resolution: {integrity: sha512-lC/RGlPmwdrIBFTX59wwNzqh7aR2otPNPR/5brHZm/XKFYKsfqxihXUe9pU3JI+3vGkl+vyCoNNnPhJn3aLK1A==}
    engines: {node: '>=16.13.0'}
    peerDependencies:
      typescript: '>=4.2.0'
    dependencies:
      typescript: 5.1.6
    dev: true

  /ts-interface-checker@0.1.13:
    resolution: {integrity: sha512-Y/arvbn+rrz3JCKl9C4kVNfTfSm2/mEp5FSz5EsZSANGPSlQrpRI5M4PKF+mJnE52jOO90PnPSc3Ur3bTQw0gA==}
    dev: true

  /ts-loader@9.4.4(typescript@5.1.6)(webpack@5.88.1):
    resolution: {integrity: sha512-MLukxDHBl8OJ5Dk3y69IsKVFRA/6MwzEqBgh+OXMPB/OD01KQuWPFd1WAQP8a5PeSCAxfnkhiuWqfmFJzJQt9w==}
    engines: {node: '>=12.0.0'}
    peerDependencies:
      typescript: '*'
      webpack: ^5.0.0
    dependencies:
      chalk: 4.1.2
      enhanced-resolve: 5.15.0
      micromatch: 4.0.5
      semver: 7.5.3
      typescript: 5.1.6
      webpack: 5.88.1
    dev: true

  /ts-morph@16.0.0:
    resolution: {integrity: sha512-jGNF0GVpFj0orFw55LTsQxVYEUOCWBAbR5Ls7fTYE5pQsbW18ssTb/6UXx/GYAEjS+DQTp8VoTw0vqYMiaaQuw==}
    dependencies:
      '@ts-morph/common': 0.17.0
      code-block-writer: 11.0.3
    dev: true

  /ts-node@10.9.1(@types/node@18.16.19)(typescript@5.1.6):
    resolution: {integrity: sha512-NtVysVPkxxrwFGUUxGYhfux8k78pQB3JqYBXlLRZgdGUqTO5wU/UyHop5p70iEbGhB7q5KmiZiU0Y3KlJrScEw==}
    hasBin: true
    peerDependencies:
      '@swc/core': '>=1.2.50'
      '@swc/wasm': '>=1.2.50'
      '@types/node': '*'
      typescript: '>=2.7'
    peerDependenciesMeta:
      '@swc/core':
        optional: true
      '@swc/wasm':
        optional: true
    dependencies:
      '@cspotcode/source-map-support': 0.8.1
      '@tsconfig/node10': 1.0.8
      '@tsconfig/node12': 1.0.9
      '@tsconfig/node14': 1.0.1
      '@tsconfig/node16': 1.0.2
      '@types/node': 18.16.19
      acorn: 8.7.1
      acorn-walk: 8.2.0
      arg: 4.1.3
      create-require: 1.1.1
      diff: 4.0.2
      make-error: 1.3.6
      typescript: 5.1.6
      v8-compile-cache-lib: 3.0.1
      yn: 3.1.1
    dev: true

  /tsconfig-paths-webpack-plugin@4.0.1:
    resolution: {integrity: sha512-m5//KzLoKmqu2MVix+dgLKq70MnFi8YL8sdzQZ6DblmCdfuq/y3OqvJd5vMndg2KEVCOeNz8Es4WVZhYInteLw==}
    engines: {node: '>=10.13.0'}
    dependencies:
      chalk: 4.1.2
      enhanced-resolve: 5.15.0
      tsconfig-paths: 4.2.0
    dev: true

  /tsconfig-paths@4.2.0:
    resolution: {integrity: sha512-NoZ4roiN7LnbKn9QqE1amc9DJfzvZXxF4xDavcOWt1BPkdx+m+0gJuPM+S0vCe7zTJMYUP0R8pO2XMr+Y8oLIg==}
    engines: {node: '>=6'}
    dependencies:
      json5: 2.2.3
      minimist: 1.2.6
      strip-bom: 3.0.0
    dev: true

  /tslib@1.14.1:
    resolution: {integrity: sha512-Xni35NKzjgMrwevysHTCArtLDpPvye8zV/0E4EyYn43P7/7qvQwPh9BGkHewbMulVntbigmcT7rdX3BNo9wRJg==}
    dev: false

  /tslib@2.5.0:
    resolution: {integrity: sha512-336iVw3rtn2BUK7ORdIAHTyxHGRIHVReokCR3XjbckJMK7ms8FysBfhLR8IXnAgy7T0PTPNBWKiH514FOW/WSg==}

  /tslib@2.6.0:
    resolution: {integrity: sha512-7At1WUettjcSRHXCyYtTselblcHl9PJFFVKiCAy/bY97+BPZXSQ2wbq0P9s8tK2G7dFQfNnlJnPAiArVBVBsfA==}

  /type-check@0.3.2:
    resolution: {integrity: sha512-ZCmOJdvOWDBYJlzAoFkC+Q0+bUyEOS1ltgp1MGU03fqHG+dbi9tBFU2Rd9QKiDZFAYrhPh2JUf7rZRIuHRKtOg==}
    engines: {node: '>= 0.8.0'}
    dependencies:
      prelude-ls: 1.1.2

  /type-check@0.4.0:
    resolution: {integrity: sha512-XleUoc9uwGXqjWwXaUTZAmzMcFZ5858QA2vvx1Ur5xIcixXIP+8LnFDgRplU30us6teqdlskFfu+ae4K79Ooew==}
    engines: {node: '>= 0.8.0'}
    dependencies:
      prelude-ls: 1.2.1
    dev: true

  /type-detect@4.0.8:
    resolution: {integrity: sha512-0fr/mIH1dlO+x7TlcMy+bIDqKPsw/70tVyeHW787goQjhmqaZe10uwLujubK9q9Lg6Fiho1KUKDYz0Z7k7g5/g==}
    engines: {node: '>=4'}
    dev: true

  /type-fest@0.18.1:
    resolution: {integrity: sha512-OIAYXk8+ISY+qTOwkHtKqzAuxchoMiD9Udx+FSGQDuiRR+PJKJHc2NJAXlbhkGwTt/4/nKZxELY1w3ReWOL8mw==}
    engines: {node: '>=10'}
    dev: true

  /type-fest@0.20.2:
    resolution: {integrity: sha512-Ne+eE4r0/iWnpAxD852z3A+N0Bt5RN//NjJwRd2VFHEmrywxf5vsZlh4R6lixl6B+wz/8d+maTSAkN1FIkI3LQ==}
    engines: {node: '>=10'}
    dev: true

  /type-fest@0.21.3:
    resolution: {integrity: sha512-t0rzBq87m3fVcduHDUFhKmyyX+9eo6WQjZvf51Ea/M0Q7+T374Jp1aUiyUl0GKxp8M/OETVHSDvmkyPgvX+X2w==}
    engines: {node: '>=10'}
    dev: true

  /type-fest@0.6.0:
    resolution: {integrity: sha512-q+MB8nYR1KDLrgr4G5yemftpMC7/QLqVndBmEEdqzmNj5dcFOO4Oo8qlwZE3ULT3+Zim1F8Kq4cBnikNhlCMlg==}
    engines: {node: '>=8'}
    dev: true

  /type-fest@0.8.1:
    resolution: {integrity: sha512-4dbzIzqvjtgiM5rw1k5rEHtBANKmdudhGyBEajN01fEyhaAIhsoKNy6y7+IN93IfpFtwY9iqi7kD+xwKhQsNJA==}
    engines: {node: '>=8'}
    dev: true

  /type-fest@2.19.0:
    resolution: {integrity: sha512-RAH822pAdBgcNMAfWnCBU3CFZcfZ/i1eZjwFU/dsLKumyuuP3niueg2UAukXYF0E2AAoc82ZSSf9J0WQBinzHA==}
    engines: {node: '>=12.20'}
    dev: false

  /type-is@1.6.18:
    resolution: {integrity: sha512-TkRKr9sUTxEH8MdfuCSP7VizJyzRNMjj2J2do2Jr3Kym598JVdEksuzPQCnlFPW4ky9Q+iA+ma9BGm06XQBy8g==}
    engines: {node: '>= 0.6'}
    dependencies:
      media-typer: 0.3.0
      mime-types: 2.1.35

  /typedarray@0.0.6:
    resolution: {integrity: sha512-/aCDEGatGvZ2BIk+HmLf4ifCJFwvKFNb9/JeZPMulfgFracn9QFcAf5GO8B/mweUjSoblS5In0cWhqpfs/5PQA==}

  /typescript@5.1.6:
    resolution: {integrity: sha512-zaWCozRZ6DLEWAWFrVDz1H6FVXzUSfTy5FUMWsQlU8Ym5JP9eO4xkTIROFCQvhQf61z6O/G6ugw3SgAnvvm+HA==}
    engines: {node: '>=14.17'}
    hasBin: true

  /uc.micro@1.0.6:
    resolution: {integrity: sha512-8Y75pvTYkLJW2hWQHXxoqRgV7qb9B+9vFEtidML+7koHUFapnVJAZ6cKs+Qjz5Aw3aZWHMC6u0wJE3At+nSGwA==}

  /ufo@1.1.2:
    resolution: {integrity: sha512-TrY6DsjTQQgyS3E3dBaOXf0TpPD8u9FVrVYmKVegJuFw51n/YB9XPt+U6ydzFG5ZIN7+DIjPbNmXoBj9esYhgQ==}
    dev: true

  /uglify-js@3.16.2:
    resolution: {integrity: sha512-AaQNokTNgExWrkEYA24BTNMSjyqEXPSfhqoS0AxmHkCJ4U+Dyy5AvbGV/sqxuxficEfGGoX3zWw9R7QpLFfEsg==}
    engines: {node: '>=0.8.0'}
    hasBin: true
    dev: false

  /uid@2.0.2:
    resolution: {integrity: sha512-u3xV3X7uzvi5b1MncmZo3i2Aw222Zk1keqLA1YkHldREkAhAqi65wuPfe7lHx8H/Wzy+8CE7S7uS3jekIM5s8g==}
    engines: {node: '>=8'}
    dependencies:
      '@lukeed/csprng': 1.0.1

  /universalify@0.1.2:
    resolution: {integrity: sha512-rBJeI5CXAlmy1pV+617WB9J63U6XcazHHF2f2dbJix4XzpUF0RS3Zbj0FGIOCAva5P/d/GBOYaACQ1w+0azUkg==}
    engines: {node: '>= 4.0.0'}
    dev: false

  /universalify@0.2.0:
    resolution: {integrity: sha512-CJ1QgKmNg3CwvAv/kOFmtnEN05f0D/cn9QntgNOQlQF9dgvVTHj3t+8JPdjqawCHk7V/KA+fbUqzZ9XWhcqPUg==}
    engines: {node: '>= 4.0.0'}
    dev: true

  /universalify@2.0.0:
    resolution: {integrity: sha512-hAZsKq7Yy11Zu1DE0OzWjw7nnLZmJZYTDZZyEFHZdUhV8FkH5MCfoU1XMaxXovpyW5nq5scPqq0ZDP9Zyl04oQ==}
    engines: {node: '>= 10.0.0'}
    dev: true

  /unpipe@1.0.0:
    resolution: {integrity: sha512-pjy2bYhSsufwWlKwPc+l3cN7+wuJlK6uz0YdJEOlQDbl6jo/YlPi4mb8agUkVC8BF7V8NuzeyPNqRksA3hztKQ==}
    engines: {node: '>= 0.8'}

  /unplugin-icons@0.16.5:
    resolution: {integrity: sha512-laCCqMWfng1XZgB9yowGfjBdDhtmz8t8zVnhzRNEMhBNdy26QrVewVmdXk/zsiAQYnEWvIxTjvW1nQXrxdd2+w==}
    peerDependencies:
      '@svgr/core': '>=7.0.0'
      '@svgx/core': ^1.0.1
      '@vue/compiler-sfc': ^3.0.2 || ^2.7.0
      vue-template-compiler: ^2.6.12
      vue-template-es2015-compiler: ^1.9.0
    peerDependenciesMeta:
      '@svgr/core':
        optional: true
      '@svgx/core':
        optional: true
      '@vue/compiler-sfc':
        optional: true
      vue-template-compiler:
        optional: true
      vue-template-es2015-compiler:
        optional: true
    dependencies:
      '@antfu/install-pkg': 0.1.1
      '@antfu/utils': 0.7.5
      '@iconify/utils': 2.1.7
      debug: 4.3.4(supports-color@8.1.1)
      kolorist: 1.8.0
      local-pkg: 0.4.3
      unplugin: 1.4.0
    transitivePeerDependencies:
      - supports-color
    dev: true

  /unplugin@1.4.0:
    resolution: {integrity: sha512-5x4eIEL6WgbzqGtF9UV8VEC/ehKptPXDS6L2b0mv4FRMkJxRtjaJfOWDd6a8+kYbqsjklix7yWP0N3SUepjXcg==}
    dependencies:
      acorn: 8.9.0
      chokidar: 3.5.3
      webpack-sources: 3.2.3
      webpack-virtual-modules: 0.5.0
    dev: true

<<<<<<< HEAD
  /unzipper@0.10.14:
    resolution: {integrity: sha512-ti4wZj+0bQTiX2KmKWuwj7lhV+2n//uXEotUmGuQqrbVZSEGFMbI68+c6JCQ8aAmUWYvtHEz2A8K6wXvueR/6g==}
    dependencies:
      big-integer: 1.6.51
      binary: 0.3.0
      bluebird: 3.4.7
      buffer-indexof-polyfill: 1.0.2
      duplexer2: 0.1.4
      fstream: 1.0.12
      graceful-fs: 4.2.11
      listenercount: 1.0.1
      readable-stream: 2.3.8
      setimmediate: 1.0.5
    dev: false

  /update-browserslist-db@1.0.11(browserslist@4.21.8):
    resolution: {integrity: sha512-dCwEFf0/oT85M1fHBg4F0jtLwJrutGoHSQXCh7u4o2t1drG+c0a9Flnqww6XUKSfQMPpJBRjU8d4RXB09qtvaA==}
=======
  /untildify@4.0.0:
    resolution: {integrity: sha512-KK8xQ1mkzZeg9inewmFVDNkg3l5LUhoq9kN6iWYB/CC9YMG8HA+c1Q8HwDe6dEX7kErrEVNVBO3fWsVq5iDgtw==}
    engines: {node: '>=8'}
    dev: true

  /update-browserslist-db@1.0.10(browserslist@4.21.5):
    resolution: {integrity: sha512-OztqDenkfFkbSG+tRxBeAnCVPckDBcvibKd35yDONx6OU8N7sqgwc7rCbkJ/WcYtVRZ4ba68d6byhC21GFh7sQ==}
>>>>>>> cd5b252e
    hasBin: true
    peerDependencies:
      browserslist: '>= 4.21.0'
    dependencies:
      browserslist: 4.21.5
      escalade: 3.1.1
      picocolors: 1.0.0
    dev: true

  /upper-case-first@2.0.2:
    resolution: {integrity: sha512-514ppYHBaKwfJRK/pNC6c/OxfGa0obSnAl106u97Ed0I625Nin96KAjttZF6ZL3e1XLtphxnqrOi9iWgm+u+bg==}
    dependencies:
      tslib: 2.6.0
    dev: true

  /upper-case@1.1.3:
    resolution: {integrity: sha512-WRbjgmYzgXkCV7zNVpy5YgrHgbBv126rMALQQMrmzOVC4GM2waQ9x7xtm8VU+1yF2kWyPzI9zbZ48n4vSxwfSA==}
    dev: false

  /upper-case@2.0.2:
    resolution: {integrity: sha512-KgdgDGJt2TpuwBUIjgG6lzw2GWFRCW9Qkfkiv0DxqHHLYJHmtmdUIKcZd8rHgFSjopVTlw6ggzCm1b8MFQwikg==}
    dependencies:
      tslib: 2.6.0
    dev: true

  /uri-js@4.4.1:
    resolution: {integrity: sha512-7rKUyy33Q1yc98pQ1DAmLtwX109F7TIfWlW1Ydo8Wl1ii1SeHieeh0HHfPeL2fMXK6z0s8ecKs9frCuLJvndBg==}
    dependencies:
      punycode: 2.1.1
    dev: true

  /url-parse@1.5.10:
    resolution: {integrity: sha512-WypcfiRhfeUP9vvF0j6rw0J3hrWrw6iZv3+22h6iRMJ/8z1Tj6XfLP4DsUix5MhMPnXpiHDoKyoZ/bdCkwBCiQ==}
    dependencies:
      querystringify: 2.2.0
      requires-port: 1.0.0
    dev: true

  /util-deprecate@1.0.2:
    resolution: {integrity: sha512-EPD5q1uXyFxJpCrLnCc1nHnq3gOa6DZBocAIiI2TaSCA7VCJ1UJDMagCzIkXNsUYfD1daK//LTEQ8xiIbrHtcw==}

  /utils-merge@1.0.1:
    resolution: {integrity: sha512-pMZTvIkT1d+TFGvDOqodOclx0QWkkgi6Tdoa8gC8ffGAAqz9pzPTZWAybbsHHoED/ztMtkv/VoYTYyShUn81hA==}
    engines: {node: '>= 0.4.0'}

  /uuid@8.3.2:
    resolution: {integrity: sha512-+NYs2QeMWy+GWFOEm9xnn6HCDp0l7QBD7ml8zLUmJ+93Q5NF0NocErnwkTkXVFNiX3/fpC6afS8Dhb/gz7R7eg==}
    hasBin: true
    dev: false

  /uuid@9.0.0:
    resolution: {integrity: sha512-MXcSTerfPa4uqyzStbRoTgt5XIe3x5+42+q1sDuy3R5MDk66URdLMOZe5aPX/SQd+kuYAh0FdP/pO28IkQyTeg==}
    hasBin: true
    dev: false

  /v8-compile-cache-lib@3.0.1:
    resolution: {integrity: sha512-wa7YjyUGfNZngI/vtK0UHAN+lgDCxBPCylVXGp0zu59Fz5aiGtNXaq3DhIov063MorB+VfufLh3JlF2KdTK3xg==}
    dev: true

  /valid-data-url@3.0.1:
    resolution: {integrity: sha512-jOWVmzVceKlVVdwjNSenT4PbGghU0SBIizAev8ofZVgivk/TVHXSbNL8LP6M3spZvkR9/QolkyJavGSX5Cs0UA==}
    engines: {node: '>=10'}
    dev: false

  /validate-npm-package-license@3.0.4:
    resolution: {integrity: sha512-DpKm2Ui/xN7/HQKCtpZxoRWBhZ9Z0kqtygG8XCgNQ8ZlDnxuQmWhj566j8fN4Cu3/JmbhsDo7fcAJq4s9h27Ew==}
    dependencies:
      spdx-correct: 3.1.1
      spdx-expression-parse: 3.0.1
    dev: true

  /validator@13.7.0:
    resolution: {integrity: sha512-nYXQLCBkpJ8X6ltALua9dRrZDHVYxjJ1wgskNt1lH9fzGjs3tgojGSCBjmEPwkWS1y29+DrizMTW19Pr9uB2nw==}
    engines: {node: '>= 0.10'}

  /value-or-promise@1.0.12:
    resolution: {integrity: sha512-Z6Uz+TYwEqE7ZN50gwn+1LCVo9ZVrpxRPOhOLnncYkY1ZzOYtrX8Fwf/rFktZ8R5mJms6EZf5TqNOMeZmnPq9Q==}
    engines: {node: '>=12'}
    dev: false

  /vary@1.1.2:
    resolution: {integrity: sha512-BNGbWLfd0eUPabhkXUVm0j8uuvREyTh5ovRa/dyow/BqAbZJyC+5fU+IzQOzmAKzYqYRAISoRhdQr3eIZ/PXqg==}
    engines: {node: '>= 0.8'}

  /vdirs@0.1.8(vue@3.3.4):
    resolution: {integrity: sha512-H9V1zGRLQZg9b+GdMk8MXDN2Lva0zx72MPahDKc30v+DtwKjfyOSXWRIX4t2mhDubM1H09gPhWeth/BJWPHGUw==}
    peerDependencies:
      vue: ^3.0.11
    dependencies:
      evtd: 0.2.4
      vue: 3.3.4
    dev: false

  /vite-node@0.28.4(@types/node@18.16.19):
    resolution: {integrity: sha512-KM0Q0uSG/xHHKOJvVHc5xDBabgt0l70y7/lWTR7Q0pR5/MrYxadT+y32cJOE65FfjGmJgxpVEEY+69btJgcXOQ==}
    engines: {node: '>=v14.16.0'}
    hasBin: true
    dependencies:
      cac: 6.7.14
      debug: 4.3.4(supports-color@8.1.1)
      mlly: 1.4.0
      pathe: 1.1.1
      picocolors: 1.0.0
      source-map: 0.6.1
      source-map-support: 0.5.21
      vite: 4.4.4(@types/node@18.16.19)
    transitivePeerDependencies:
      - '@types/node'
      - less
      - lightningcss
      - sass
      - stylus
      - sugarss
      - supports-color
      - terser
    dev: true

  /vite-plugin-checker@0.6.1(eslint@8.45.0)(typescript@5.1.6)(vite@4.4.4)(vue-tsc@1.8.5):
    resolution: {integrity: sha512-4fAiu3W/IwRJuJkkUZlWbLunSzsvijDf0eDN6g/MGh6BUK4SMclOTGbLJCPvdAcMOQvVmm8JyJeYLYd4//8CkA==}
    engines: {node: '>=14.16'}
    peerDependencies:
      eslint: '>=7'
      meow: ^9.0.0
      optionator: ^0.9.1
      stylelint: '>=13'
      typescript: '*'
      vite: '>=2.0.0'
      vls: '*'
      vti: '*'
      vue-tsc: '>=1.3.9'
    peerDependenciesMeta:
      eslint:
        optional: true
      meow:
        optional: true
      optionator:
        optional: true
      stylelint:
        optional: true
      typescript:
        optional: true
      vls:
        optional: true
      vti:
        optional: true
      vue-tsc:
        optional: true
    dependencies:
      '@babel/code-frame': 7.22.5
      ansi-escapes: 4.3.2
      chalk: 4.1.2
      chokidar: 3.5.3
      commander: 8.3.0
      eslint: 8.45.0
      fast-glob: 3.2.12
      fs-extra: 11.1.0
      lodash.debounce: 4.0.8
      lodash.pick: 4.4.0
      npm-run-path: 4.0.1
      semver: 7.5.3
      strip-ansi: 6.0.1
      tiny-invariant: 1.3.1
      typescript: 5.1.6
      vite: 4.4.4(@types/node@18.16.19)
      vscode-languageclient: 7.0.0
      vscode-languageserver: 7.0.0
      vscode-languageserver-textdocument: 1.0.8
      vscode-uri: 3.0.7
      vue-tsc: 1.8.5(typescript@5.1.6)
    dev: true

  /vite-plugin-pages@0.31.0(vite@4.4.4):
    resolution: {integrity: sha512-fw3onBfVTXQI7rOzAbSZhmfwvk50+3qNnGZpERjmD93c8nEjrGLyd53eFXYMxcJV4KA1vzi4qIHt2+6tS4dEMw==}
    peerDependencies:
      '@vue/compiler-sfc': ^2.7.0 || ^3.0.0
      vite: ^2.0.0 || ^3.0.0-0 || ^4.0.0
    peerDependenciesMeta:
      '@vue/compiler-sfc':
        optional: true
    dependencies:
      '@types/debug': 4.1.8
      debug: 4.3.4(supports-color@8.1.1)
      deep-equal: 2.2.1
      extract-comments: 1.1.0
      fast-glob: 3.2.12
      json5: 2.2.3
      local-pkg: 0.4.3
      picocolors: 1.0.0
      vite: 4.4.4(@types/node@18.16.19)
      yaml: 2.3.1
    transitivePeerDependencies:
      - supports-color
    dev: true

  /vite-plugin-vue-layouts@0.8.0(vite@4.4.4)(vue-router@4.2.4)(vue@3.3.4):
    resolution: {integrity: sha512-UZW2nSV2LraTSe7gsAL46hfdi7a0X1RvkGGoJVtA2O8beu7anzpXFwQLou8+kHy31CzVycT4gIPySBsHhtBN5g==}
    peerDependencies:
      vite: ^2.5.0 || ^3.0.0-0 || ^4.0.0
      vue: ^2.6.12 || ^3.2.4
      vue-router: ^3.5.1 || ^4.0.11
    dependencies:
      '@vue/compiler-sfc': 3.2.47
      debug: 4.3.4(supports-color@8.1.1)
      fast-glob: 3.2.12
      vite: 4.4.4(@types/node@18.16.19)
      vue: 3.3.4
      vue-router: 4.2.4(vue@3.3.4)
    transitivePeerDependencies:
      - supports-color
    dev: true

  /vite@4.4.0-beta.3(@types/node@18.16.19):
    resolution: {integrity: sha512-IC/thYTvArOFRJ4qvvudnu4KKZOVc+gduS3I9OfC5SbP/Rf4kkP7z6Of2QpKeOSVqwIK24khW6VOUmVD/0yzSQ==}
    engines: {node: ^14.18.0 || >=16.0.0}
    hasBin: true
    peerDependencies:
      '@types/node': '>= 14'
      less: '*'
      lightningcss: ^1.21.0
      sass: '*'
      stylus: '*'
      sugarss: '*'
      terser: ^5.4.0
    peerDependenciesMeta:
      '@types/node':
        optional: true
      less:
        optional: true
      lightningcss:
        optional: true
      sass:
        optional: true
      stylus:
        optional: true
      sugarss:
        optional: true
      terser:
        optional: true
    dependencies:
      '@types/node': 18.16.19
      esbuild: 0.18.11
      postcss: 8.4.26
      rollup: 3.26.1
    optionalDependencies:
      fsevents: 2.3.2
    dev: true

  /vite@4.4.4(@types/node@18.16.19):
    resolution: {integrity: sha512-4mvsTxjkveWrKDJI70QmelfVqTm+ihFAb6+xf4sjEU2TmUCTlVX87tmg/QooPEMQb/lM9qGHT99ebqPziEd3wg==}
    engines: {node: ^14.18.0 || >=16.0.0}
    hasBin: true
    peerDependencies:
      '@types/node': '>= 14'
      less: '*'
      lightningcss: ^1.21.0
      sass: '*'
      stylus: '*'
      sugarss: '*'
      terser: ^5.4.0
    peerDependenciesMeta:
      '@types/node':
        optional: true
      less:
        optional: true
      lightningcss:
        optional: true
      sass:
        optional: true
      stylus:
        optional: true
      sugarss:
        optional: true
      terser:
        optional: true
    dependencies:
      '@types/node': 18.16.19
      esbuild: 0.18.11
      postcss: 8.4.26
      rollup: 3.26.1
    optionalDependencies:
      fsevents: 2.3.2
    dev: true

  /vitepress@1.0.0-beta.5(@algolia/client-search@4.14.3)(@types/node@18.16.19)(search-insights@2.6.0):
    resolution: {integrity: sha512-/RjqqRsSEKkzF6HhK5e5Ij+bZ7ETb9jNCRRgIMm10gJ+ZLC3D1OqkE465lEqCeJUgt2HZ6jmWjDqIBfrJSpv7w==}
    hasBin: true
    dependencies:
      '@docsearch/css': 3.5.1
      '@docsearch/js': 3.5.1(@algolia/client-search@4.14.3)(search-insights@2.6.0)
      '@vitejs/plugin-vue': 4.2.3(vite@4.4.0-beta.3)(vue@3.3.4)
      '@vue/devtools-api': 6.5.0
      '@vueuse/core': 10.2.1(vue@3.3.4)
      '@vueuse/integrations': 10.2.1(focus-trap@7.4.3)(vue@3.3.4)
      body-scroll-lock: 4.0.0-beta.0
      focus-trap: 7.4.3
      mark.js: 8.11.1
      minisearch: 6.1.0
      shiki: 0.14.3
      vite: 4.4.0-beta.3(@types/node@18.16.19)
      vue: 3.3.4
    transitivePeerDependencies:
      - '@algolia/client-search'
      - '@types/node'
      - '@types/react'
      - '@vue/composition-api'
      - async-validator
      - axios
      - change-case
      - drauu
      - fuse.js
      - idb-keyval
      - jwt-decode
      - less
      - lightningcss
      - nprogress
      - qrcode
      - react
      - react-dom
      - sass
      - search-insights
      - sortablejs
      - stylus
      - sugarss
      - terser
      - universal-cookie
    dev: true

  /vm2@3.9.10:
    resolution: {integrity: sha512-AuECTSvwu2OHLAZYhG716YzwodKCIJxB6u1zG7PgSQwIgAlEaoXH52bxdcvT8GkGjnYK7r7yWDW0m0sOsPuBjQ==}
    engines: {node: '>=6.0'}
    hasBin: true
    dependencies:
      acorn: 8.9.0
      acorn-walk: 8.2.0
    dev: false

  /void-elements@3.1.0:
    resolution: {integrity: sha512-Dhxzh5HZuiHQhbvTW9AMetFfBHDMYpo23Uo9btPXgdYP+3T5S+p+jgNy7spra+veYhBP2dCSgxR/i2Y02h5/6w==}
    engines: {node: '>=0.10.0'}
    dev: false

  /vooks@0.2.12(vue@3.3.4):
    resolution: {integrity: sha512-iox0I3RZzxtKlcgYaStQYKEzWWGAduMmq+jS7OrNdQo1FgGfPMubGL3uGHOU9n97NIvfFDBGnpSvkWyb/NSn/Q==}
    peerDependencies:
      vue: ^3.0.0
    dependencies:
      evtd: 0.2.4
      vue: 3.3.4
    dev: false

  /vscode-jsonrpc@6.0.0:
    resolution: {integrity: sha512-wnJA4BnEjOSyFMvjZdpiOwhSq9uDoK8e/kpRJDTaMYzwlkrhG1fwDIZI94CLsLzlCK5cIbMMtFlJlfR57Lavmg==}
    engines: {node: '>=8.0.0 || >=10.0.0'}
    dev: true

  /vscode-languageclient@7.0.0:
    resolution: {integrity: sha512-P9AXdAPlsCgslpP9pRxYPqkNYV7Xq8300/aZDpO35j1fJm/ncize8iGswzYlcvFw5DQUx4eVk+KvfXdL0rehNg==}
    engines: {vscode: ^1.52.0}
    dependencies:
      minimatch: 3.1.2
      semver: 7.5.3
      vscode-languageserver-protocol: 3.16.0
    dev: true

  /vscode-languageserver-protocol@3.16.0:
    resolution: {integrity: sha512-sdeUoAawceQdgIfTI+sdcwkiK2KU+2cbEYA0agzM2uqaUy2UpnnGHtWTHVEtS0ES4zHU0eMFRGN+oQgDxlD66A==}
    dependencies:
      vscode-jsonrpc: 6.0.0
      vscode-languageserver-types: 3.16.0
    dev: true

  /vscode-languageserver-textdocument@1.0.8:
    resolution: {integrity: sha512-1bonkGqQs5/fxGT5UchTgjGVnfysL0O8v1AYMBjqTbWQTFn721zaPGDYFkOKtfDgFiSgXM3KwaG3FMGfW4Ed9Q==}
    dev: true

  /vscode-languageserver-types@3.16.0:
    resolution: {integrity: sha512-k8luDIWJWyenLc5ToFQQMaSrqCHiLwyKPHKPQZ5zz21vM+vIVUSvsRpcbiECH4WR88K2XZqc4ScRcZ7nk/jbeA==}
    dev: true

  /vscode-languageserver@7.0.0:
    resolution: {integrity: sha512-60HTx5ID+fLRcgdHfmz0LDZAXYEV68fzwG0JWwEPBode9NuMYTIxuYXPg4ngO8i8+Ou0lM7y6GzaYWbiDL0drw==}
    hasBin: true
    dependencies:
      vscode-languageserver-protocol: 3.16.0
    dev: true

  /vscode-oniguruma@1.7.0:
    resolution: {integrity: sha512-L9WMGRfrjOhgHSdOYgCt/yRMsXzLDJSL7BPrOZt73gU0iWO4mpqzqQzOz5srxqTvMBaR0XZTSrVWo4j55Rc6cA==}
    dev: true

  /vscode-textmate@8.0.0:
    resolution: {integrity: sha512-AFbieoL7a5LMqcnOF04ji+rpXadgOXnZsxQr//r83kLPr7biP7am3g9zbaZIaBGwBRWeSvoMD4mgPdX3e4NWBg==}
    dev: true

  /vscode-uri@3.0.7:
    resolution: {integrity: sha512-eOpPHogvorZRobNqJGhapa0JdwaxpjVvyBp0QIUMRMSf8ZAlqOdEquKuRmw9Qwu0qXtJIWqFtMkmvJjUZmMjVA==}
    dev: true

  /vue-demi@0.14.5(vue@3.3.4):
    resolution: {integrity: sha512-o9NUVpl/YlsGJ7t+xuqJKx8EBGf1quRhCiT6D/J0pfwmk9zUwYkC7yrF4SZCe6fETvSM3UNL2edcbYrSyc4QHA==}
    engines: {node: '>=12'}
    hasBin: true
    requiresBuild: true
    peerDependencies:
      '@vue/composition-api': ^1.0.0-rc.1
      vue: ^3.0.0-0 || ^2.6.0
    peerDependenciesMeta:
      '@vue/composition-api':
        optional: true
    dependencies:
      vue: 3.3.4

  /vue-dompurify-html@4.1.4(vue@3.3.4):
    resolution: {integrity: sha512-K0XDSZA4dmMMvAgW8yaCx1kAYQldmgXeHJaLPS0mlSKOu8B+onE06X4KfB5LGyX4jR3rlVosyWJczRBzR0sZ/g==}
    peerDependencies:
      vue: ^2.7.0 || ^3.0.0
    dependencies:
      dompurify: 3.0.0
      vue: 3.3.4
      vue-demi: 0.14.5(vue@3.3.4)
    transitivePeerDependencies:
      - '@vue/composition-api'
    dev: false

  /vue-eslint-parser@9.3.1(eslint@8.45.0):
    resolution: {integrity: sha512-Clr85iD2XFZ3lJ52/ppmUDG/spxQu6+MAeHXjjyI4I1NUYZ9xmenQp4N0oaHJhrA8OOxltCVxMRfANGa70vU0g==}
    engines: {node: ^14.17.0 || >=16.0.0}
    peerDependencies:
      eslint: '>=6.0.0'
    dependencies:
      debug: 4.3.4(supports-color@8.1.1)
      eslint: 8.45.0
      eslint-scope: 7.2.0
      eslint-visitor-keys: 3.4.1
      espree: 9.5.2
      esquery: 1.4.2
      lodash: 4.17.21
      semver: 7.5.0
    transitivePeerDependencies:
      - supports-color
    dev: true

  /vue-router@4.2.4(vue@3.3.4):
    resolution: {integrity: sha512-9PISkmaCO02OzPVOMq2w82ilty6+xJmQrarYZDkjZBfl4RvYAlt4PKnEX21oW4KTtWfa9OuO/b3qk1Od3AEdCQ==}
    peerDependencies:
      vue: ^3.2.0
    dependencies:
      '@vue/devtools-api': 6.5.0
      vue: 3.3.4

  /vue-template-compiler@2.7.14:
    resolution: {integrity: sha512-zyA5Y3ArvVG0NacJDkkzJuPQDF8RFeRlzV2vLeSnhSpieO6LK2OVbdLPi5MPPs09Ii+gMO8nY4S3iKQxBxDmWQ==}
    dependencies:
      de-indent: 1.0.2
      he: 1.2.0
    dev: true

  /vue-tsc@1.8.5(typescript@5.1.6):
    resolution: {integrity: sha512-Jr8PTghJIwp69MFsEZoADDcv2l+lXA8juyN/5AYA5zxyZNvIHjSbgKgkYIYc1qnihrOyIG1VOnfk4ZE0jqn8bw==}
    hasBin: true
    peerDependencies:
      typescript: '*'
    dependencies:
      '@vue/language-core': 1.8.5(typescript@5.1.6)
      '@vue/typescript': 1.8.5(typescript@5.1.6)
      semver: 7.5.3
      typescript: 5.1.6
    dev: true

  /vue@3.3.4:
    resolution: {integrity: sha512-VTyEYn3yvIeY1Py0WaYGZsXnz3y5UnGi62GjVEqvEGPl6nxbOrCXbVOTQWBEJUqAyTUk2uJ5JLVnYJ6ZzGbrSw==}
    dependencies:
      '@vue/compiler-dom': 3.3.4
      '@vue/compiler-sfc': 3.3.4
      '@vue/runtime-dom': 3.3.4
      '@vue/server-renderer': 3.3.4(vue@3.3.4)
      '@vue/shared': 3.3.4

  /vueuc@0.4.51(vue@3.3.4):
    resolution: {integrity: sha512-pLiMChM4f+W8czlIClGvGBYo656lc2Y0/mXFSCydcSmnCR1izlKPGMgiYBGjbY9FDkFG8a2HEVz7t0DNzBWbDw==}
    peerDependencies:
      vue: ^3.0.11
    dependencies:
      '@css-render/vue3-ssr': 0.15.12(vue@3.3.4)
      '@juggle/resize-observer': 3.4.0
      css-render: 0.15.12
      evtd: 0.2.4
      seemly: 0.3.6
      vdirs: 0.1.8(vue@3.3.4)
      vooks: 0.2.12(vue@3.3.4)
      vue: 3.3.4
    dev: false

  /w3c-keyname@2.2.8:
    resolution: {integrity: sha512-dpojBhNsCNN7T82Tm7k26A6G9ML3NkhDsnw9n/eoxSRlVBB4CEtIQ/KTCLI2Fwf3ataSXRhYFkQi3SlnFwPvPQ==}

  /w3c-xmlserializer@4.0.0:
    resolution: {integrity: sha512-d+BFHzbiCx6zGfz0HyQ6Rg69w9k19nviJspaj4yNscGjrHu94sVP+aRm75yEbCh+r2/yR+7q6hux9LVtbuTGBw==}
    engines: {node: '>=14'}
    dependencies:
      xml-name-validator: 4.0.0
    dev: true

  /watchpack@2.4.0:
    resolution: {integrity: sha512-Lcvm7MGST/4fup+ifyKi2hjyIAwcdI4HRgtvTpIUxBRhB+RFtUh8XtDOxUfctVCnhVi+QQj49i91OyvzkJl6cg==}
    engines: {node: '>=10.13.0'}
    dependencies:
      glob-to-regexp: 0.4.1
      graceful-fs: 4.2.11
    dev: true

  /wcwidth@1.0.1:
    resolution: {integrity: sha512-XHPEwS0q6TaxcvG85+8EYkbiCux2XtWG2mkc47Ng2A77BQu9+DqIOJldST4HgPkuea7dvKSj5VgX3P1d4rW8Tg==}
    dependencies:
      defaults: 1.0.3
    dev: true

  /web-resource-inliner@5.0.0:
    resolution: {integrity: sha512-AIihwH+ZmdHfkJm7BjSXiEClVt4zUFqX4YlFAzjL13wLtDuUneSaFvDBTbdYRecs35SiU7iNKbMnN+++wVfb6A==}
    engines: {node: '>=10.0.0'}
    dependencies:
      ansi-colors: 4.1.3
      escape-goat: 3.0.0
      htmlparser2: 4.1.0
      mime: 2.6.0
      node-fetch: 2.6.7
      valid-data-url: 3.0.1
    transitivePeerDependencies:
      - encoding
    dev: false

  /webidl-conversions@3.0.1:
    resolution: {integrity: sha512-2JAn3z8AR6rjK8Sm8orRC0h/bcl/DqL7tRPdGZ4I1CjdF+EaMLmYxBHyXuKL849eucPFhvBoxMsflfOb8kxaeQ==}

  /webidl-conversions@7.0.0:
    resolution: {integrity: sha512-VwddBukDzu71offAQR975unBIGqfKZpM+8ZX6ySk8nYhVoo5CYaZyzt3YBvYtRtO+aoGlqxPg/B87NGVZ/fu6g==}
    engines: {node: '>=12'}
    dev: true

  /webpack-node-externals@3.0.0:
    resolution: {integrity: sha512-LnL6Z3GGDPht/AigwRh2dvL9PQPFQ8skEpVrWZXLWBYmqcaojHNN0onvHzie6rq7EWKrrBfPYqNEzTJgiwEQDQ==}
    engines: {node: '>=6'}
    dev: true

  /webpack-sources@3.2.3:
    resolution: {integrity: sha512-/DyMEOrDgLKKIG0fmvtz+4dUX/3Ghozwgm6iPp8KRhvn+eQf9+Q7GWxVNMk3+uCPWfdXYC4ExGBckIXdFEfH1w==}
    engines: {node: '>=10.13.0'}
    dev: true

  /webpack-virtual-modules@0.5.0:
    resolution: {integrity: sha512-kyDivFZ7ZM0BVOUteVbDFhlRt7Ah/CSPwJdi8hBpkK7QLumUqdLtVfm/PX/hkcnrvr0i77fO5+TjZ94Pe+C9iw==}
    dev: true

  /webpack@5.88.1:
    resolution: {integrity: sha512-FROX3TxQnC/ox4N+3xQoWZzvGXSuscxR32rbzjpXgEzWudJFEJBpdlkkob2ylrv5yzzufD1zph1OoFsLtm6stQ==}
    engines: {node: '>=10.13.0'}
    hasBin: true
    peerDependencies:
      webpack-cli: '*'
    peerDependenciesMeta:
      webpack-cli:
        optional: true
    dependencies:
      '@types/eslint-scope': 3.7.3
      '@types/estree': 1.0.1
      '@webassemblyjs/ast': 1.11.5
      '@webassemblyjs/wasm-edit': 1.11.5
      '@webassemblyjs/wasm-parser': 1.11.5
      acorn: 8.9.0
      acorn-import-assertions: 1.9.0(acorn@8.9.0)
      browserslist: 4.21.5
      chrome-trace-event: 1.0.3
      enhanced-resolve: 5.15.0
      es-module-lexer: 1.2.1
      eslint-scope: 5.1.1
      events: 3.3.0
      glob-to-regexp: 0.4.1
      graceful-fs: 4.2.11
      json-parse-even-better-errors: 2.3.1
      loader-runner: 4.2.0
      mime-types: 2.1.35
      neo-async: 2.6.2
      schema-utils: 3.3.0
      tapable: 2.2.1
      terser-webpack-plugin: 5.3.9(webpack@5.88.1)
      watchpack: 2.4.0
      webpack-sources: 3.2.3
    transitivePeerDependencies:
      - '@swc/core'
      - esbuild
      - uglify-js
    dev: true

  /whatwg-encoding@2.0.0:
    resolution: {integrity: sha512-p41ogyeMUrw3jWclHWTQg1k05DSVXPLcVxRTYsXUk+ZooOCZLcoYgPZ/HL/D/N+uQPOtcp1me1WhBEaX02mhWg==}
    engines: {node: '>=12'}
    dependencies:
      iconv-lite: 0.6.3
    dev: true

  /whatwg-mimetype@3.0.0:
    resolution: {integrity: sha512-nt+N2dzIutVRxARx1nghPKGv1xHikU7HKdfafKkLNLindmPU/ch3U31NOCGGA/dmPcmb1VlofO0vnKAcsm0o/Q==}
    engines: {node: '>=12'}

  /whatwg-url@11.0.0:
    resolution: {integrity: sha512-RKT8HExMpoYx4igMiVMY83lN6UeITKJlBQ+vR/8ZJ8OCdSiN3RwCq+9gH0+Xzj0+5IrM6i4j/6LuvzbZIQgEcQ==}
    engines: {node: '>=12'}
    dependencies:
      tr46: 3.0.0
      webidl-conversions: 7.0.0
    dev: true

  /whatwg-url@5.0.0:
    resolution: {integrity: sha512-saE57nupxk6v3HY35+jzBwYa0rKSy0XR8JSxZPwgLr7ys0IBzhGviA1/TUGJLmSVqs8pb9AnvICXEuOHLprYTw==}
    dependencies:
      tr46: 0.0.3
      webidl-conversions: 3.0.1

  /which-boxed-primitive@1.0.2:
    resolution: {integrity: sha512-bwZdv0AKLpplFY2KZRX6TvyuN7ojjr7lwkg6ml0roIy9YeuSr7JS372qlNW18UQYzgYK9ziGcerWqZOmEn9VNg==}
    dependencies:
      is-bigint: 1.0.4
      is-boolean-object: 1.1.2
      is-number-object: 1.0.7
      is-string: 1.0.7
      is-symbol: 1.0.4
    dev: true

  /which-collection@1.0.1:
    resolution: {integrity: sha512-W8xeTUwaln8i3K/cY1nGXzdnVZlidBcagyNFtBdD5kxnb4TvGKR7FfSIS3mYpwWS1QUCutfKz8IY8RjftB0+1A==}
    dependencies:
      is-map: 2.0.2
      is-set: 2.0.2
      is-weakmap: 2.0.1
      is-weakset: 2.0.2
    dev: true

  /which-typed-array@1.1.9:
    resolution: {integrity: sha512-w9c4xkx6mPidwp7180ckYWfMmvxpjlZuIudNtDf4N/tTAUB8VJbX25qZoAsrtGuYNnGw3pa0AXgbGKRB8/EceA==}
    engines: {node: '>= 0.4'}
    dependencies:
      available-typed-arrays: 1.0.5
      call-bind: 1.0.2
      for-each: 0.3.3
      gopd: 1.0.1
      has-tostringtag: 1.0.0
      is-typed-array: 1.1.10
    dev: true

  /which@2.0.2:
    resolution: {integrity: sha512-BLI3Tl1TW3Pvl70l3yq3Y64i+awpwXqsGBYWkkqMtnbXgrMD+yj7rhW0kuEDxzJaYXGjEW5ogapKNMEKNMjibA==}
    engines: {node: '>= 8'}
    hasBin: true
    dependencies:
      isexe: 2.0.0
    dev: true

  /wide-align@1.1.5:
    resolution: {integrity: sha512-eDMORYaPNZ4sQIuuYPDHdQvf4gyCF9rEEV/yPxGfwPkRodwEgiMUUXTx/dex+Me0wxx53S+NgUHaP7y3MGlDmg==}
    dependencies:
      string-width: 4.2.3
    dev: false

  /windows-release@4.0.0:
    resolution: {integrity: sha512-OxmV4wzDKB1x7AZaZgXMVsdJ1qER1ed83ZrTYd5Bwq2HfJVg3DJS8nqlAG4sMoJ7mu8cuRmLEYyU13BKwctRAg==}
    engines: {node: '>=10'}
    dependencies:
      execa: 4.1.0
    dev: true

  /with@7.0.2:
    resolution: {integrity: sha512-RNGKj82nUPg3g5ygxkQl0R937xLyho1J24ItRCBTr/m1YnZkzJy1hUiHUJrc/VlsDQzsCnInEGSg3bci0Lmd4w==}
    engines: {node: '>= 10.0.0'}
    dependencies:
      '@babel/parser': 7.22.5
      '@babel/types': 7.22.5
      assert-never: 1.2.1
      babel-walk: 3.0.0-canary-5
    dev: false

  /word-wrap@1.2.3:
    resolution: {integrity: sha512-Hz/mrNwitNRh/HUAtM/VT/5VH+ygD6DV7mYKZAtHOrbs8U7lvPS6xf7EJKMF0uW1KJCl0H701g3ZGus+muE5vQ==}
    engines: {node: '>=0.10.0'}

  /wordwrap@1.0.0:
    resolution: {integrity: sha512-gvVzJFlPycKc5dZN4yPkP8w7Dc37BtP1yczEneOb4uq34pXZcvrtRTmWV8W+Ume+XCxKgbjM+nevkyFPMybd4Q==}
    dev: false

  /workerpool@6.2.1:
    resolution: {integrity: sha512-ILEIE97kDZvF9Wb9f6h5aXK4swSlKGUcOEGiIYb2OOu/IrDU9iwj0fD//SsA6E5ibwJxpEvhullJY4Sl4GcpAw==}
    dev: true

  /wrap-ansi@7.0.0:
    resolution: {integrity: sha512-YVGIj2kamLSTxw6NsZjoBxfSwsn0ycdesmc4p+Q21c5zPuZ1pl+NfxVdxPtdHvmNVOQ6XSYG4AUtyt/Fi7D16Q==}
    engines: {node: '>=10'}
    dependencies:
      ansi-styles: 4.3.0
      string-width: 4.2.3
      strip-ansi: 6.0.1

  /wrappy@1.0.2:
    resolution: {integrity: sha512-l4Sp/DRseor9wL6EvV2+TuQn63dMkPjZ/sp9XkghTEbV9KlPS1xUsZ3u7/IQO4wxtcFB4bgpQPRcR3QCvezPcQ==}

  /ws@7.5.9:
    resolution: {integrity: sha512-F+P9Jil7UiSKSkppIiD94dN07AwvFixvLIj1Og1Rl9GGMuNipJnV9JzjD6XuqmAeiswGvUmNLjr5cFuXwNS77Q==}
    engines: {node: '>=8.3.0'}
    peerDependencies:
      bufferutil: ^4.0.1
      utf-8-validate: ^5.0.2
    peerDependenciesMeta:
      bufferutil:
        optional: true
      utf-8-validate:
        optional: true
    dev: false

  /ws@8.13.0:
    resolution: {integrity: sha512-x9vcZYTrFPC7aSIbj7sRCYo7L/Xb8Iy+pW0ng0wt2vCJv7M9HOMy0UoN3rr+IFC7hb7vXoqS+P9ktyLLLhO+LA==}
    engines: {node: '>=10.0.0'}
    peerDependencies:
      bufferutil: ^4.0.1
      utf-8-validate: '>=5.0.2'
    peerDependenciesMeta:
      bufferutil:
        optional: true
      utf-8-validate:
        optional: true

  /xml-name-validator@4.0.0:
    resolution: {integrity: sha512-ICP2e+jsHvAj2E2lIHxa5tjXRlKDJo4IdvPvCXbXQGdzSfmSpNVyIKMvoZHjDY9DP0zV17iI85o90vRFXNccRw==}
    engines: {node: '>=12'}
    dev: true

  /xmlchars@2.2.0:
    resolution: {integrity: sha512-JZnDKK8B0RCDw84FNdDAIpZK+JuJw+s7Lz8nksI7SIuU3UXJJslUthsi+uWBUYOwPFwW7W7PRLRfUKpxjtjFCw==}

  /xregexp@2.0.0:
    resolution: {integrity: sha512-xl/50/Cf32VsGq/1R8jJE5ajH1yMCQkpmoS10QbFZWl2Oor4H0Me64Pu2yxvsRWK3m6soJbmGfzSR7BYmDcWAA==}
    dev: false

  /xss@1.0.14:
    resolution: {integrity: sha512-og7TEJhXvn1a7kzZGQ7ETjdQVS2UfZyTlsEdDOqvQF7GoxNfY+0YLCzBy1kPdsDDx4QuNAonQPddpsn6Xl/7sw==}
    engines: {node: '>= 0.10.0'}
    hasBin: true
    dependencies:
      commander: 2.20.3
      cssfilter: 0.0.10
    dev: false

  /xtend@4.0.2:
    resolution: {integrity: sha512-LKYU1iAXJXUgAXn9URjiu+MWhyUXHsvfp7mcuYm9dSUKK0/CjtrUwFAxD82/mCWbtLsGjFIad0wIsod4zrTAEQ==}
    engines: {node: '>=0.4'}

  /y18n@5.0.8:
    resolution: {integrity: sha512-0pfFzegeDWJHJIAmTLRP2DwHjdF5s7jo9tuztdQxAhINCdvS+3nGINqPd00AphqJR/0LhANUS6/+7SCb98YOfA==}
    engines: {node: '>=10'}

  /yallist@2.1.2:
    resolution: {integrity: sha512-ncTzHV7NvsQZkYe1DW7cbDLm0YpzHmZF5r/iyP3ZnQtMiJ+pjzisCiMNI+Sj+xQF5pXhSHxSB3uDbsBTzY/c2A==}
    dev: false

  /yallist@3.1.1:
    resolution: {integrity: sha512-a4UGQaWPH59mOXUYnAG2ewncQS4i4F43Tv3JoAM+s2VDAmS9NsK8GpDMLrCHPksFT7h3K6TOoUNn2pb7RoXx4g==}
    dev: false

  /yallist@4.0.0:
    resolution: {integrity: sha512-3wdGidZyq5PB084XLES5TpOSRA3wjXAlIWMhum2kRcv/41Sn2emQ0dycQW4uZXLejwKvg6EsvbdlVL+FYEct7A==}

  /yaml@1.10.2:
    resolution: {integrity: sha512-r3vXyErRCYJ7wg28yvBY5VSoAF8ZvlcW9/BwUzEtUsjvX/DKs24dIkuwjtuprwJJHsbyUbLApepYTR1BN4uHrg==}
    engines: {node: '>= 6'}
    dev: true

  /yaml@2.3.1:
    resolution: {integrity: sha512-2eHWfjaoXgTBC2jNM1LRef62VQa0umtvRiDSk6HSzW7RvS5YtkabJrwYLLEKWBc8a5U2PTSCs+dJjUTJdlHsWQ==}
    engines: {node: '>= 14'}
    dev: true

  /yargs-parser@20.2.4:
    resolution: {integrity: sha512-WOkpgNhPTlE73h4VFAFsOnomJVaovO8VqLDzy5saChRBFQFBoMYirowyW+Q9HB4HFF4Z7VZTiG3iSzJJA29yRA==}
    engines: {node: '>=10'}
    dev: true

  /yargs-parser@20.2.9:
    resolution: {integrity: sha512-y11nGElTIV+CT3Zv9t7VKl+Q3hTQoT9a1Qzezhhl6Rp21gJ/IVTW7Z3y9EWXhuUBC2Shnf+DX0antecpAwSP8w==}
    engines: {node: '>=10'}

  /yargs-parser@21.1.1:
    resolution: {integrity: sha512-tVpsJW7DdjecAiFpbIB1e3qxIQsE6NoPc5/eTdrbbIC4h0LVsWhnoa3g+m2HclBIujHzsxZ4VJVA+GUuc2/LBw==}
    engines: {node: '>=12'}
    dev: true

  /yargs-unparser@2.0.0:
    resolution: {integrity: sha512-7pRTIA9Qc1caZ0bZ6RYRGbHJthJWuakf+WmHK0rVeLkNrrGhfoabBNdue6kdINI6r4if7ocq9aD/n7xwKOdzOA==}
    engines: {node: '>=10'}
    dependencies:
      camelcase: 6.3.0
      decamelize: 4.0.0
      flat: 5.0.2
      is-plain-obj: 2.1.0
    dev: true

  /yargs@16.2.0:
    resolution: {integrity: sha512-D1mvvtDG0L5ft/jGWkLpG1+m0eQxOfaBvTNELraWj22wSVUMWxZUvYgJYcKh6jGGIkJFhH4IZPQhR4TKpc8mBw==}
    engines: {node: '>=10'}
    dependencies:
      cliui: 7.0.4
      escalade: 3.1.1
      get-caller-file: 2.0.5
      require-directory: 2.1.1
      string-width: 4.2.3
      y18n: 5.0.8
      yargs-parser: 20.2.9

  /yargs@17.7.1:
    resolution: {integrity: sha512-cwiTb08Xuv5fqF4AovYacTFNxk62th7LKJ6BL9IGUpTJrWoU7/7WdQGTP2SjKf1dUNBGzDd28p/Yfs/GI6JrLw==}
    engines: {node: '>=12'}
    dependencies:
      cliui: 8.0.1
      escalade: 3.1.1
      get-caller-file: 2.0.5
      require-directory: 2.1.1
      string-width: 4.2.3
      y18n: 5.0.8
      yargs-parser: 21.1.1
    dev: true

  /yn@3.1.1:
    resolution: {integrity: sha512-Ux4ygGWsu2c7isFWe8Yu1YluJmqVhxqK2cLXNQA5AcC3QfbGNpM7fu0Y8b/z16pXLnFxZYvWhd3fhBY9DLmC6Q==}
    engines: {node: '>=6'}
    dev: true

  /yocto-queue@0.1.0:
    resolution: {integrity: sha512-rVksvsnNCdJ/ohGc6xgPwyN8eheCxsiLM8mxuE/t/mOVqJewPuO1miLpTHQiRgTKCLexL4MeAFVagts7HmNZ2Q==}
    engines: {node: '>=10'}
    dev: true

  /zip-stream@4.1.0:
    resolution: {integrity: sha512-zshzwQW7gG7hjpBlgeQP9RuyPGNxvJdzR8SUM3QhxCnLjWN2E7j3dOvpeDcQoETfHx0urRS7EtmVToql7YpU4A==}
    engines: {node: '>= 10'}
    dependencies:
      archiver-utils: 2.1.0
      compress-commons: 4.1.1
      readable-stream: 3.6.2
    dev: false<|MERGE_RESOLUTION|>--- conflicted
+++ resolved
@@ -61,24 +61,16 @@
     dependencies:
       '@apollo/server':
         specifier: ^4.7.5
-<<<<<<< HEAD
-        version: 4.7.5(graphql@16.6.0)
-=======
         version: 4.7.5(graphql@16.7.1)
       '@aws-sdk/client-s3':
         specifier: ^3.370.0
         version: 3.370.0
->>>>>>> cd5b252e
       '@nestjs-modules/mailer':
         specifier: ^1.8.1
         version: 1.8.1(@nestjs/common@10.0.5)(@nestjs/core@10.0.5)(nodemailer@6.9.3)
       '@nestjs/apollo':
         specifier: ^12.0.7
-<<<<<<< HEAD
-        version: 12.0.7(@apollo/server@4.7.5)(@nestjs/common@10.0.4)(@nestjs/core@10.0.4)(@nestjs/graphql@12.0.7)(graphql@16.6.0)
-=======
         version: 12.0.7(@apollo/server@4.7.5)(@nestjs/common@10.0.5)(@nestjs/core@10.0.5)(@nestjs/graphql@12.0.8)(graphql@16.7.1)
->>>>>>> cd5b252e
       '@nestjs/cache-manager':
         specifier: ^2.0.1
         version: 2.0.1(@nestjs/common@10.0.5)(@nestjs/core@10.0.5)(cache-manager@5.2.3)(reflect-metadata@0.1.13)(rxjs@7.8.1)
@@ -92,13 +84,8 @@
         specifier: ^10.0.5
         version: 10.0.5(@nestjs/common@10.0.5)(@nestjs/platform-express@10.0.5)(reflect-metadata@0.1.13)(rxjs@7.8.1)
       '@nestjs/graphql':
-<<<<<<< HEAD
-        specifier: ^12.0.7
-        version: 12.0.7(@nestjs/common@10.0.4)(@nestjs/core@10.0.4)(class-transformer@0.5.1)(class-validator@0.14.0)(graphql@16.6.0)(reflect-metadata@0.1.13)
-=======
         specifier: ^12.0.8
         version: 12.0.8(@nestjs/common@10.0.5)(@nestjs/core@10.0.5)(class-transformer@0.5.1)(class-validator@0.14.0)(graphql@16.7.1)(reflect-metadata@0.1.13)
->>>>>>> cd5b252e
       '@nestjs/jwt':
         specifier: ^10.1.0
         version: 10.1.0(@nestjs/common@10.0.5)
@@ -690,17 +677,10 @@
       graphql: 14.x || 15.x || 16.x
     dependencies:
       '@apollo/usage-reporting-protobuf': 4.1.1
-<<<<<<< HEAD
-      '@apollo/utils.fetcher': 2.0.1
-      '@apollo/utils.keyvaluecache': 2.1.1
-      '@apollo/utils.logger': 2.0.1
-      graphql: 16.6.0
-=======
       '@apollo/utils.fetcher': 2.0.0
       '@apollo/utils.keyvaluecache': 2.1.0
       '@apollo/utils.logger': 2.0.0
       graphql: 16.7.1
->>>>>>> cd5b252e
     dev: false
 
   /@apollo/server-plugin-landing-page-graphql-playground@4.0.0(@apollo/server@4.7.5):
@@ -723,16 +703,6 @@
       '@apollo/cache-control-types': 1.0.3(graphql@16.6.0)
       '@apollo/server-gateway-interface': 1.1.1(graphql@16.6.0)
       '@apollo/usage-reporting-protobuf': 4.1.1
-<<<<<<< HEAD
-      '@apollo/utils.createhash': 2.0.1
-      '@apollo/utils.fetcher': 2.0.1
-      '@apollo/utils.isnodelike': 2.0.1
-      '@apollo/utils.keyvaluecache': 2.1.1
-      '@apollo/utils.logger': 2.0.1
-      '@apollo/utils.usagereporting': 2.1.0(graphql@16.6.0)
-      '@apollo/utils.withrequired': 2.0.1
-      '@graphql-tools/schema': 9.0.19(graphql@16.6.0)
-=======
       '@apollo/utils.createhash': 2.0.0
       '@apollo/utils.fetcher': 2.0.0
       '@apollo/utils.isnodelike': 2.0.0
@@ -741,7 +711,6 @@
       '@apollo/utils.usagereporting': 2.1.0(graphql@16.7.1)
       '@apollo/utils.withrequired': 2.0.1
       '@graphql-tools/schema': 9.0.17(graphql@16.7.1)
->>>>>>> cd5b252e
       '@josephg/resolvable': 1.0.1
       '@types/express': 4.17.17
       '@types/express-serve-static-core': 4.17.33
@@ -2229,7 +2198,6 @@
     engines: {node: ^12.22.0 || ^14.17.0 || >=16.0.0}
     dev: true
 
-<<<<<<< HEAD
   /@fast-csv/format@4.3.5:
     resolution: {integrity: sha512-8iRn6QF3I8Ak78lNAa+Gdl5MJJBM5vRHivFtMRUWINdevNo00K7OXxS2PshawLKTejVwieIlPmK5YlLu6w4u8A==}
     dependencies:
@@ -2255,10 +2223,6 @@
 
   /@graphql-tools/merge@8.4.2(graphql@16.6.0):
     resolution: {integrity: sha512-XbrHAaj8yDuINph+sAfuq3QCZ/tKblrTLOpirK0+CAgNlZUCHs0Fa+xtMUURgwCVThLle1AF7svJCxFizygLsw==}
-=======
-  /@graphql-tools/merge@8.4.0(graphql@16.7.1):
-    resolution: {integrity: sha512-3XYCWe0d3I4F1azNj1CdShlbHfTIfiDgj00R9uvFH8tHKh7i1IWN3F7QQYovcHKhayaR6zPok3YYMESYQcBoaA==}
->>>>>>> cd5b252e
     peerDependencies:
       graphql: ^14.0.0 || ^15.0.0 || ^16.0.0 || ^17.0.0
     dependencies:
@@ -2291,16 +2255,6 @@
       value-or-promise: 1.0.12
     dev: false
 
-<<<<<<< HEAD
-  /@graphql-tools/schema@9.0.19(graphql@16.6.0):
-    resolution: {integrity: sha512-oBRPoNBtCkk0zbUsyP4GaIzCt8C0aCI4ycIRUL67KK5pOHljKLBBtGT+Jr6hkzA74C8Gco8bpZPe7aWFjiaK2w==}
-    peerDependencies:
-      graphql: ^14.0.0 || ^15.0.0 || ^16.0.0 || ^17.0.0
-    dependencies:
-      '@graphql-tools/merge': 8.4.2(graphql@16.6.0)
-      '@graphql-tools/utils': 9.2.1(graphql@16.6.0)
-      graphql: 16.6.0
-=======
   /@graphql-tools/schema@9.0.17(graphql@16.7.1):
     resolution: {integrity: sha512-HVLq0ecbkuXhJlpZ50IHP5nlISqH2GbNgjBJhhRzHeXhfwlUOT4ISXGquWTmuq61K0xSaO0aCjMpxe4QYbKTng==}
     peerDependencies:
@@ -2309,7 +2263,6 @@
       '@graphql-tools/merge': 8.4.0(graphql@16.7.1)
       '@graphql-tools/utils': 9.2.1(graphql@16.7.1)
       graphql: 16.7.1
->>>>>>> cd5b252e
       tslib: 2.6.0
       value-or-promise: 1.0.12
     dev: false
@@ -2658,11 +2611,7 @@
       - supports-color
     dev: false
 
-<<<<<<< HEAD
-  /@nestjs/apollo@12.0.7(@apollo/server@4.7.5)(@nestjs/common@10.0.4)(@nestjs/core@10.0.4)(@nestjs/graphql@12.0.7)(graphql@16.6.0):
-=======
   /@nestjs/apollo@12.0.7(@apollo/server@4.7.5)(@nestjs/common@10.0.5)(@nestjs/core@10.0.5)(@nestjs/graphql@12.0.8)(graphql@16.7.1):
->>>>>>> cd5b252e
     resolution: {integrity: sha512-snY8uM/ypE5TZOVChIIuNlTFWGCrwJ8U/xq3EFYE6A+dIqY7/B9sou79snevCm3zTde69KdsOYg5FBmznasxNg==}
     peerDependencies:
       '@apollo/gateway': ^2.0.0
@@ -2683,17 +2632,10 @@
     dependencies:
       '@apollo/server': 4.7.5(graphql@16.6.0)
       '@apollo/server-plugin-landing-page-graphql-playground': 4.0.0(@apollo/server@4.7.5)
-<<<<<<< HEAD
-      '@nestjs/common': 10.0.4(class-transformer@0.5.1)(class-validator@0.14.0)(reflect-metadata@0.1.13)(rxjs@7.8.1)
-      '@nestjs/core': 10.0.4(@nestjs/common@10.0.4)(@nestjs/platform-express@10.0.4)(reflect-metadata@0.1.13)(rxjs@7.8.1)
-      '@nestjs/graphql': 12.0.7(@nestjs/common@10.0.4)(@nestjs/core@10.0.4)(class-transformer@0.5.1)(class-validator@0.14.0)(graphql@16.6.0)(reflect-metadata@0.1.13)
-      graphql: 16.6.0
-=======
       '@nestjs/common': 10.0.5(class-transformer@0.5.1)(class-validator@0.14.0)(reflect-metadata@0.1.13)(rxjs@7.8.1)
       '@nestjs/core': 10.0.5(@nestjs/common@10.0.5)(@nestjs/platform-express@10.0.5)(reflect-metadata@0.1.13)(rxjs@7.8.1)
       '@nestjs/graphql': 12.0.8(@nestjs/common@10.0.5)(@nestjs/core@10.0.5)(class-transformer@0.5.1)(class-validator@0.14.0)(graphql@16.7.1)(reflect-metadata@0.1.13)
       graphql: 16.7.1
->>>>>>> cd5b252e
       iterall: 1.3.0
       lodash.omit: 4.5.0
       tslib: 2.6.0
@@ -2822,13 +2764,8 @@
     transitivePeerDependencies:
       - encoding
 
-<<<<<<< HEAD
-  /@nestjs/graphql@12.0.7(@nestjs/common@10.0.4)(@nestjs/core@10.0.4)(class-transformer@0.5.1)(class-validator@0.14.0)(graphql@16.6.0)(reflect-metadata@0.1.13):
-    resolution: {integrity: sha512-4XnfdAb9JHazh6Z/zbh0IUbcs8iPS5VxCoDS77CsjOHDCYzrwDVFWiZ3k5XofACIpdyekagavmVNuo1G0Q6JlA==}
-=======
   /@nestjs/graphql@12.0.8(@nestjs/common@10.0.5)(@nestjs/core@10.0.5)(class-transformer@0.5.1)(class-validator@0.14.0)(graphql@16.7.1)(reflect-metadata@0.1.13):
     resolution: {integrity: sha512-odYDHUdLOMCxjC5VSEmF/23r8cY40N1KCwBkWaCmI1IF76Ffe3srWRDv8HS9tcai9eSmOeSWuyLBEg2OSru0cQ==}
->>>>>>> cd5b252e
     peerDependencies:
       '@apollo/subgraph': ^2.0.0
       '@nestjs/common': ^9.3.8 || ^10.0.0
@@ -2848,21 +2785,12 @@
       ts-morph:
         optional: true
     dependencies:
-<<<<<<< HEAD
-      '@graphql-tools/merge': 9.0.0(graphql@16.6.0)
-      '@graphql-tools/schema': 10.0.0(graphql@16.6.0)
-      '@graphql-tools/utils': 10.0.1(graphql@16.6.0)
-      '@nestjs/common': 10.0.4(class-transformer@0.5.1)(class-validator@0.14.0)(reflect-metadata@0.1.13)(rxjs@7.8.1)
-      '@nestjs/core': 10.0.4(@nestjs/common@10.0.4)(@nestjs/platform-express@10.0.4)(reflect-metadata@0.1.13)(rxjs@7.8.1)
-      '@nestjs/mapped-types': 2.0.2(@nestjs/common@10.0.4)(class-transformer@0.5.1)(class-validator@0.14.0)(reflect-metadata@0.1.13)
-=======
       '@graphql-tools/merge': 9.0.0(graphql@16.7.1)
       '@graphql-tools/schema': 10.0.0(graphql@16.7.1)
       '@graphql-tools/utils': 10.0.1(graphql@16.7.1)
       '@nestjs/common': 10.0.5(class-transformer@0.5.1)(class-validator@0.14.0)(reflect-metadata@0.1.13)(rxjs@7.8.1)
       '@nestjs/core': 10.0.5(@nestjs/common@10.0.5)(@nestjs/platform-express@10.0.5)(reflect-metadata@0.1.13)(rxjs@7.8.1)
       '@nestjs/mapped-types': 2.0.2(@nestjs/common@10.0.5)(class-transformer@0.5.1)(class-validator@0.14.0)(reflect-metadata@0.1.13)
->>>>>>> cd5b252e
       chokidar: 3.5.3
       class-transformer: 0.5.1
       class-validator: 0.14.0
@@ -5252,11 +5180,7 @@
   /big-integer@1.6.51:
     resolution: {integrity: sha512-GPEid2Y9QU1Exl1rpO9B2IPJGHPSupF5GnVIP0blYvNOMer2bTvSWs1jGOUg04hTmu67nmLsQ9TBo1puaotBHg==}
     engines: {node: '>=0.6'}
-<<<<<<< HEAD
-    dev: false
-=======
-    dev: true
->>>>>>> cd5b252e
+    dev: true
 
   /binary-extensions@2.2.0:
     resolution: {integrity: sha512-jDctJ/IVQbZoJykoeHbhXpOlNBqGNcwXJKJog42E5HDPUwQTSdjCHdihjj0DlnheQ7blbT6dHOafNAiS8ooQKA==}
@@ -5278,7 +5202,6 @@
     dependencies:
       buffer: 5.7.1
       inherits: 2.0.4
-<<<<<<< HEAD
       readable-stream: 3.6.2
 
   /block-stream2@2.1.0:
@@ -5291,11 +5214,6 @@
     resolution: {integrity: sha512-iD3898SR7sWVRHbiQv+sHUtHnMvC1o3nW5rAcqnq3uOn07DSAppZYUkIGslDz6gXC7HfunPe7YVBgoEJASPcHA==}
     dev: false
 
-=======
-      readable-stream: 3.6.0
-    dev: true
-
->>>>>>> cd5b252e
   /body-parser@1.20.1:
     resolution: {integrity: sha512-jWi7abTbYwajOytWCQc37VulmWiRae5RyTpaCyDcS5/lMdtwSz5lOpDE67srw/HYe35f1z3fDQw+3txg7gNtWw==}
     engines: {node: '>= 0.8', npm: 1.2.8000 || >= 1.4.16}
@@ -8356,7 +8274,6 @@
       promise: 7.3.1
     dev: false
 
-<<<<<<< HEAD
   /jszip@3.10.1:
     resolution: {integrity: sha512-xXDvecyTpGLrqFrvkrUSoxxfJI5AH7U8zxxtVclpsUtMCq4JQ290LY8AW5c7Ggnr/Y/oK+bQMbqK2qmtk3pN4g==}
     dependencies:
@@ -8368,10 +8285,6 @@
 
   /juice@9.0.0:
     resolution: {integrity: sha512-s/IwgQ4caZq3bSnQZlKfdGUqJWy9WzTzB12WSPko9G8uK74H8BJEQvX7GLmFAQ6SLFgAppqC/TUYepKZZaV+JA==}
-=======
-  /juice@7.0.0:
-    resolution: {integrity: sha512-AjKQX31KKN+uJs+zaf+GW8mBO/f/0NqSh2moTMyvwBY+4/lXIYTU8D8I2h6BAV3Xnz6GGsbalUyFqbYMe+Vh+Q==}
->>>>>>> cd5b252e
     engines: {node: '>=10.0.0'}
     hasBin: true
     dependencies:
@@ -8424,7 +8337,6 @@
       shell-quote: 1.8.0
     dev: true
 
-<<<<<<< HEAD
   /lazystream@1.0.1:
     resolution: {integrity: sha512-b94GiNHQNy6JNTrt5w6zNyffMrNkXZb3KTkCZJb2V1xaEGCk093vkZ2jk3tpaeP33/OiXC+WvK9AxUebnf5nbw==}
     engines: {node: '>= 0.6.3'}
@@ -8438,10 +8350,6 @@
 
   /lefthook-darwin-arm64@1.4.3:
     resolution: {integrity: sha512-ZFsgIzN+Z0c4RpMMHU/M4J43XFyXYGZI8r0GG4jqVMX+prDBIb/6vpgMdZxK5IozRUmnfLGQPXcVokE9WBHSOg==}
-=======
-  /lefthook-darwin-arm64@1.4.5:
-    resolution: {integrity: sha512-RS2+vdbSA1W7oXurZOYWToA4u7XCmjU/qi9yk2BV7lLFALpxI/KSaP5NAURyT9r/o+24dIxw3BWGybcFnwIHbA==}
->>>>>>> cd5b252e
     cpu: [arm64]
     os: [darwin]
     requiresBuild: true
@@ -8594,17 +8502,12 @@
       pick-util: 1.1.5
     dev: false
 
-<<<<<<< HEAD
   /listenercount@1.0.1:
     resolution: {integrity: sha512-3mk/Zag0+IJxeDrxSgaDPy4zZ3w05PRZeJNnlWhzFz5OkX49J4krc+A8X2d2M69vGMBEX0uyl8M+W+8gH+kBqQ==}
     dev: false
 
   /loader-runner@4.3.0:
     resolution: {integrity: sha512-3R/1M+yS3j5ou80Me59j7F9IMs4PXs3VqRrm0TU3AbKPxlmpoY1TNscJV/oGJXo8qCatFGTfDbY6W6ipGOYXfg==}
-=======
-  /loader-runner@4.2.0:
-    resolution: {integrity: sha512-92+huvxMvYlMzMt0iIOukcwYBFpkYJdpl2xsZ7LrlayO7E8SOv+JJUEK17B/dJIHAOLMfh2dZZ/Y18WgmGtYNw==}
->>>>>>> cd5b252e
     engines: {node: '>=6.11.5'}
     dev: true
 
@@ -11044,7 +10947,6 @@
   /safer-buffer@2.1.2:
     resolution: {integrity: sha512-YZo3K82SD7Riyi0E1EQPojLz7kpepnSQI9IyPbHHg1XXXevb5dJI7tpyN2ADxGcQbHG7vcyRHk0cbwqcQriUtg==}
 
-<<<<<<< HEAD
   /sax@1.2.4:
     resolution: {integrity: sha512-NqVDv9TpANUjFm0N8uM5GxL36UgKi9/atZw+x7YFnQ8ckwFGKrl4xX4yWtrey3UJm5nP1kUbnYgLopqWNSRhWw==}
     dev: false
@@ -11056,8 +10958,6 @@
       xmlchars: 2.2.0
     dev: false
 
-=======
->>>>>>> cd5b252e
   /saxes@6.0.0:
     resolution: {integrity: sha512-xAg7SOnEhrm5zI3puOOKyy1OMcMlIJZYNJY7xLBwSze0UjhPLnWfj2GF2EpT0jmzaJKIWKHLsaSSajf35bcYnA==}
     engines: {node: '>=v12.22.7'}
@@ -12112,7 +12012,6 @@
       webpack-virtual-modules: 0.5.0
     dev: true
 
-<<<<<<< HEAD
   /unzipper@0.10.14:
     resolution: {integrity: sha512-ti4wZj+0bQTiX2KmKWuwj7lhV+2n//uXEotUmGuQqrbVZSEGFMbI68+c6JCQ8aAmUWYvtHEz2A8K6wXvueR/6g==}
     dependencies:
@@ -12128,17 +12027,13 @@
       setimmediate: 1.0.5
     dev: false
 
-  /update-browserslist-db@1.0.11(browserslist@4.21.8):
-    resolution: {integrity: sha512-dCwEFf0/oT85M1fHBg4F0jtLwJrutGoHSQXCh7u4o2t1drG+c0a9Flnqww6XUKSfQMPpJBRjU8d4RXB09qtvaA==}
-=======
   /untildify@4.0.0:
     resolution: {integrity: sha512-KK8xQ1mkzZeg9inewmFVDNkg3l5LUhoq9kN6iWYB/CC9YMG8HA+c1Q8HwDe6dEX7kErrEVNVBO3fWsVq5iDgtw==}
     engines: {node: '>=8'}
     dev: true
 
-  /update-browserslist-db@1.0.10(browserslist@4.21.5):
-    resolution: {integrity: sha512-OztqDenkfFkbSG+tRxBeAnCVPckDBcvibKd35yDONx6OU8N7sqgwc7rCbkJ/WcYtVRZ4ba68d6byhC21GFh7sQ==}
->>>>>>> cd5b252e
+  /update-browserslist-db@1.0.11(browserslist@4.21.8):
+    resolution: {integrity: sha512-dCwEFf0/oT85M1fHBg4F0jtLwJrutGoHSQXCh7u4o2t1drG+c0a9Flnqww6XUKSfQMPpJBRjU8d4RXB09qtvaA==}
     hasBin: true
     peerDependencies:
       browserslist: '>= 4.21.0'
