gitConfig:
  pull.rebase: 'true'

image:
  file: .gitpod.Dockerfile

ports:
  - port: 5433 # PostgreSQL
    onOpen: ignore

  - port: 5672 # RabbitMQ
    onOpen: ignore

  - port: 6380 # Redis
    onOpen: ignore

  - port: 15672 # RabbitMQ Dashboard
    onOpen: ignore

  - port: 30000 # Testcase Server
    onOpen: ignore

tasks:
  - name: Node.js
    init: ./scripts/setup.sh

  - name: Container
    command: docker compose up -d

github:
  prebuilds:
    addBadge: true

vscode:
  extensions:
    - bradlc.vscode-tailwindcss
    - csstools.postcss
    - dbaeumer.vscode-eslint
    - eamodio.gitlens
    - editorconfig.editorconfig
    - esbenp.prettier-vscode
<<<<<<< HEAD
    - hashicorp.terraform
=======
    - golang.go
>>>>>>> 504a93de
    - hbenl.test-adapter-converter
    - hbenl.vscode-mocha-test-adapter
    - hbenl.vscode-test-explorer
    - johnsoncodehk.vscode-typescript-vue-plugin
    - ms-azuretools.vscode-docker
    - prisma.prisma
    - rangav.vscode-thunder-client
    - Vue.volar<|MERGE_RESOLUTION|>--- conflicted
+++ resolved
@@ -39,11 +39,8 @@
     - eamodio.gitlens
     - editorconfig.editorconfig
     - esbenp.prettier-vscode
-<<<<<<< HEAD
+    - golang.go
     - hashicorp.terraform
-=======
-    - golang.go
->>>>>>> 504a93de
     - hbenl.test-adapter-converter
     - hbenl.vscode-mocha-test-adapter
     - hbenl.vscode-test-explorer
