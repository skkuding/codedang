--- conflicted
+++ resolved
@@ -4,15 +4,7 @@
 export const emailAuthenticationPinCacheKey = (email: string) =>
   `email:${email}:email-auth`
 
-<<<<<<< HEAD
-export const contestPublicizingRequestKey = (contestId: number) =>
-  `contest:${contestId}:publicize`
-
 export const joinGroupCacheKey = (groupId: number) => `group:${groupId}`
-=======
-export const joinGroupCacheKey = (userId: number, groupId: number) =>
-  `user:${userId}:group:${groupId}`
 
 export const invitationCodeKey = (code: string) => `invite:${code}`
-export const invitationGroupKey = (groupId: number) => `invite:to:${groupId}`
->>>>>>> 2a8503ae
+export const invitationGroupKey = (groupId: number) => `invite:to:${groupId}`