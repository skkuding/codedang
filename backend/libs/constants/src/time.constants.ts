const SECONDS_PER_MINUTE = 60
const SECONDS_PER_HOUR = 60 * SECONDS_PER_MINUTE
const SECONDS_PER_DAY = 24 * SECONDS_PER_HOUR

/** JWT Token Expiration Settings */
export const ACCESS_TOKEN_EXPIRE_TIME = 30 * SECONDS_PER_MINUTE
export const REFRESH_TOKEN_EXPIRE_TIME = SECONDS_PER_DAY
export const REFRESH_TOKEN_COOKIE_OPTIONS = {
  maxAge: 1000 * SECONDS_PER_DAY,
  httpOnly: true,
  secure: process.env.NODE_ENV === 'production'
}
export const EMAIL_AUTH_EXPIRE_TIME = 5 * SECONDS_PER_MINUTE

<<<<<<< HEAD
/** Cache Expiration Settings */
export const PUBLICIZING_REQUEST_EXPIRE_TIME = 7 * SECONDS_PER_DAY
export const JOIN_GROUP_REQUEST_EXPIRE_TIME = 7 * SECONDS_PER_DAY
export const INVIATION_EXPIRE_TIME = 14 * SECONDS_PER_DAY
=======
/** Cache Expiration Settings (in milliseconds) */
export const PUBLICIZING_REQUEST_EXPIRE_TIME = 7 * 1000 * SECONDS_PER_DAY
export const JOIN_GROUP_REQUEST_EXPIRE_TIME = 7 * 1000 * SECONDS_PER_DAY
>>>>>>> f93b5d94

export const OPEN_SPACE_ID = 1
export const PUBLICIZING_REQUEST_KEY = 'publicize'<|MERGE_RESOLUTION|>--- conflicted
+++ resolved
@@ -12,16 +12,10 @@
 }
 export const EMAIL_AUTH_EXPIRE_TIME = 5 * SECONDS_PER_MINUTE
 
-<<<<<<< HEAD
-/** Cache Expiration Settings */
-export const PUBLICIZING_REQUEST_EXPIRE_TIME = 7 * SECONDS_PER_DAY
-export const JOIN_GROUP_REQUEST_EXPIRE_TIME = 7 * SECONDS_PER_DAY
-export const INVIATION_EXPIRE_TIME = 14 * SECONDS_PER_DAY
-=======
 /** Cache Expiration Settings (in milliseconds) */
-export const PUBLICIZING_REQUEST_EXPIRE_TIME = 7 * 1000 * SECONDS_PER_DAY
-export const JOIN_GROUP_REQUEST_EXPIRE_TIME = 7 * 1000 * SECONDS_PER_DAY
->>>>>>> f93b5d94
+export const PUBLICIZING_REQUEST_EXPIRE_TIME = 7 * SECONDS_PER_DAY * 1000
+export const JOIN_GROUP_REQUEST_EXPIRE_TIME = 7 * SECONDS_PER_DAY * 1000
+export const INVIATION_EXPIRE_TIME = 14 * SECONDS_PER_DAY * 1000
 
 export const OPEN_SPACE_ID = 1
 export const PUBLICIZING_REQUEST_KEY = 'publicize'