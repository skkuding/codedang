--- conflicted
+++ resolved
@@ -1,5 +1,4 @@
 import { Test, TestingModule } from '@nestjs/testing'
-<<<<<<< HEAD
 import { plainToInstance } from 'class-transformer'
 import { PaginationDto } from 'src/common/dto/pagination.dto'
 import { EntityNotExistException } from 'src/common/exception/business.exception'
@@ -21,11 +20,8 @@
   WorkbookProblems
 } from './mock/problem.mock'
 import { ProblemRepository } from './problem.repository'
-=======
 import { expect } from 'chai'
 import { PrismaService } from 'src/prisma/prisma.service'
->>>>>>> ae44d9f4
-import { ProblemService } from './problem.service'
 
 const ARBITRARY_VAL = 1
 const groupId = ARBITRARY_VAL
@@ -88,7 +84,6 @@
   })
 
   it('should be defined', () => {
-<<<<<<< HEAD
     expect(problemService).toBeDefined()
   })
 
@@ -483,8 +478,6 @@
         EntityNotExistException
       )
     })
-=======
-    expect(service).to.be.ok
->>>>>>> ae44d9f4
+    // expect(service).to.be.ok
   })
 })