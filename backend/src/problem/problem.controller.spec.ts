import { Test, TestingModule } from '@nestjs/testing'
<<<<<<< HEAD
import { PublicProblemController } from './problem.controller'
=======
import { expect } from 'chai'
import { ProblemController } from './problem.controller'
>>>>>>> ae44d9f4
import { ProblemService } from './problem.service'

describe('PublicProblemController', () => {
  let controller: PublicProblemController

  beforeEach(async () => {
    const module: TestingModule = await Test.createTestingModule({
      controllers: [PublicProblemController],
      providers: [{ provide: ProblemService, useValue: {} }]
    }).compile()

    controller = module.get<PublicProblemController>(PublicProblemController)
  })

  it('should be defined', () => {
    expect(controller).to.be.ok
  })
})<|MERGE_RESOLUTION|>--- conflicted
+++ resolved
@@ -1,10 +1,6 @@
 import { Test, TestingModule } from '@nestjs/testing'
-<<<<<<< HEAD
 import { PublicProblemController } from './problem.controller'
-=======
 import { expect } from 'chai'
-import { ProblemController } from './problem.controller'
->>>>>>> ae44d9f4
 import { ProblemService } from './problem.service'
 
 describe('PublicProblemController', () => {
