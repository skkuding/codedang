import { Injectable } from '@nestjs/common'
import { type Problem, type WorkbookProblem } from '@prisma/client'
import { OPEN_SPACE_ID } from 'src/common/constants'
<<<<<<< HEAD
=======
import { type PaginationDto } from 'src/common/dto/pagination.dto'
>>>>>>> cd2d63c7
import { EntityNotExistException } from 'src/common/exception/business.exception'
import { PrismaService } from 'src/prisma/prisma.service'

/**
 * repository에서는 partial entity를 반환합니다.
 * 반환된 data를 service에서 class-transformer를 사용하여 ResponseDto로 변환합니다
 *
 * repository는 ORM 쿼리를 위한 layer입니다. unit test에서는 제외하고, 통합 테스트(e2e test)에서 실제 반환값과 ResponseDto가 일치하는지 비교를 통해 검증합니다
 * https://softwareengineering.stackexchange.com/questions/185326/why-do-i-need-unit-tests-for-testing-repository-methods
 *
 */

@Injectable()
export class ProblemRepository {
  constructor(private readonly prisma: PrismaService) {}

  private readonly problemsSelectOption = {
    id: true,
    title: true,
    difficulty: true
  }

  private readonly problemSelectOption = {
    ...this.problemsSelectOption,
    description: true,
    inputDescription: true,
    outputDescription: true,
    hint: true,
    languages: true,
    timeLimit: true,
    memoryLimit: true,
    source: true,
    inputExamples: true,
    outputExamples: true
  }

  private readonly relatedProblemSelectOption = {
    id: true,
    problem: {
      select: this.problemSelectOption
    }
  }

  private readonly relatedProblemsSelectOption = {
    id: true,
    problem: {
      select: this.problemsSelectOption
    }
  }

  // {
  //     where: { groupId },
  //     select: {
  //       id: true,
  //       title: true,
  //       createdBy: true,
  //       updateTime: true,
  //       isVisible: true,
  //       isFixed: true
  //     },
  //     take,
  //     skip,
  //     cursor: {
  //       id: cursor
  //     }
  //   }

  async getProblems(cursor: number, take: number): Promise<Partial<Problem>[]> {
    let skip = 1
    if (cursor === 0) {
      cursor = 1
      skip = 0
    }
    return await this.prisma.problem.findMany({
      cursor: {
        id: cursor
      },
      skip: skip,
      take: take,
      where: {
        groupId: OPEN_SPACE_ID
      },
      select: {
        ...this.problemsSelectOption
      }
    })
  }

  async getProblem(
    problemId: number,
    groupId: number
  ): Promise<Partial<Problem>> {
    return await this.prisma.problem.findFirst({
      where: {
        id: problemId,
        groupId: groupId
      },
      select: this.problemSelectOption,
      rejectOnNotFound: () => new EntityNotExistException('Problem')
    })
  }

  async getContestProblems(contestId: number, cursor: number, take: number) {
    let skip = 1
    if (cursor === 0) {
      cursor = 1
      skip = 0
    }
    return await this.prisma.contestProblem.findMany({
      cursor: {
        // eslint-disable-next-line @typescript-eslint/naming-convention
        contestId_id: {
          contestId: contestId,
          id: cursor.toString()
        }
      },
      skip: skip,
      take: take,
      where: { contestId: contestId },
      select: {
        ...this.relatedProblemsSelectOption,
        contest: {
          select: {
            startTime: true
          }
        }
      }
    })
  }

  async getContestProblem(contestId: number, problemId: number) {
    return await this.prisma.contestProblem.findUnique({
      where: {
        // eslint-disable-next-line @typescript-eslint/naming-convention
        contestId_problemId: {
          contestId: contestId,
          problemId: problemId
        }
      },
      select: {
        ...this.relatedProblemSelectOption,
        contest: {
          select: {
            startTime: true
          }
        }
      },
      rejectOnNotFound: () => new EntityNotExistException('Problem')
    })
  }

  async getWorkbookProblems(
    workbookId: number,
    cursor: number,
    take: number
  ): Promise<(Partial<WorkbookProblem> & { problem: Partial<Problem> })[]> {
    let skip = 1
    if (cursor === 0) {
      cursor = 1
      skip = 0
    }
    return await this.prisma.workbookProblem.findMany({
      cursor: {
        // eslint-disable-next-line @typescript-eslint/naming-convention
        workbookId_id: {
          workbookId: workbookId,
          id: cursor.toString()
        }
      },
      skip: skip,
      take: take,
      where: { workbookId: workbookId },
      select: this.relatedProblemsSelectOption
    })
  }

  async getWorkbookProblem(workbookId: number, problemId: number) {
    return await this.prisma.workbookProblem.findUnique({
      where: {
        // eslint-disable-next-line @typescript-eslint/naming-convention
        workbookId_problemId: {
          workbookId: workbookId,
          problemId: problemId
        }
      },
      select: this.relatedProblemSelectOption,
      rejectOnNotFound: () => new EntityNotExistException('Problem')
    })
  }
}<|MERGE_RESOLUTION|>--- conflicted
+++ resolved
@@ -1,10 +1,6 @@
 import { Injectable } from '@nestjs/common'
 import { type Problem, type WorkbookProblem } from '@prisma/client'
 import { OPEN_SPACE_ID } from 'src/common/constants'
-<<<<<<< HEAD
-=======
-import { type PaginationDto } from 'src/common/dto/pagination.dto'
->>>>>>> cd2d63c7
 import { EntityNotExistException } from 'src/common/exception/business.exception'
 import { PrismaService } from 'src/prisma/prisma.service'
 
