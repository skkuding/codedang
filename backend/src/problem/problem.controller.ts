import {
  BadRequestException,
  Controller,
  ForbiddenException,
  Get,
  InternalServerErrorException,
  NotFoundException,
  Param,
  ParseIntPipe,
  Query,
  UseGuards
} from '@nestjs/common'
import { AuthNotNeeded } from 'src/common/decorator/auth-ignore.decorator'
import {
  EntityNotExistException,
  ForbiddenAccessException
} from 'src/common/exception/business.exception'
import { GroupMemberGuard } from 'src/group/guard/group-member.guard'
import { RolesGuard } from 'src/user/guard/roles.guard'
import { PaginationDto } from '../common/dto/pagination.dto'
import { RelatedProblemResponseDto } from './dto/related-problem.response.dto'
import { RelatedProblemsResponseDto } from './dto/related-problems.response.dto'
import { ProblemResponseDto } from './dto/problem.response.dto'
import { ProblemsResponseDto } from './dto/problems.response.dto'

import {
  ContestProblemService,
  ProblemService,
  WorkbookProblemService
} from './problem.service'

@Controller('problem')
<<<<<<< HEAD
export class ProblemController {
=======
@AuthNotNeeded()
export class PublicProblemController {
>>>>>>> 5280dc48
  constructor(private readonly problemService: ProblemService) {}

  @Get()
  async getProblems(
    @Query() paginationDto: PaginationDto
  ): Promise<ProblemsResponseDto[]> {
    try {
      return await this.problemService.getProblems(paginationDto)
    } catch (err) {
      throw new InternalServerErrorException()
    }
  }

  @Get(':problemId')
  async getProblem(
    @Param('problemId', ParseIntPipe) problemId: number
  ): Promise<ProblemResponseDto> {
    try {
      return await this.problemService.getProblem(problemId)
    } catch (err) {
      if (err instanceof EntityNotExistException) {
        throw new NotFoundException(err.message)
      }
      throw new InternalServerErrorException()
    }
  }
}

<<<<<<< HEAD
@AuthNotNeeded()
@Controller('contest/:contestId/problem')
export class ContestProblemController {
=======
@Controller('contest')
@AuthNotNeeded()
export class PublicContestProblemController {
>>>>>>> 5280dc48
  constructor(private readonly contestProblemService: ContestProblemService) {}

  @Get()
  async getContestProblems(
    @Param('contestId', ParseIntPipe) contestId: number,
    @Query() paginationDto: PaginationDto
  ): Promise<RelatedProblemsResponseDto[]> {
    try {
      return await this.contestProblemService.getContestProblems(
        contestId,
        paginationDto
      )
    } catch (err) {
      if (err instanceof EntityNotExistException) {
        throw new NotFoundException(err.message)
      } else if (err instanceof ForbiddenAccessException) {
        throw new ForbiddenException(err.message)
      }
      throw new InternalServerErrorException()
    }
  }

  @Get(':problemId')
  async getContestProblem(
    @Param('contestId', ParseIntPipe) contestId: number,
    @Param('problemId', ParseIntPipe) problemId: number
  ): Promise<RelatedProblemResponseDto> {
    try {
      return await this.contestProblemService.getContestProblem(
        contestId,
        problemId
      )
    } catch (err) {
      if (err instanceof EntityNotExistException) {
        throw new NotFoundException(err.message)
      } else if (err instanceof ForbiddenAccessException) {
        throw new BadRequestException(err.message)
      }
      throw new InternalServerErrorException()
    }
  }
}

<<<<<<< HEAD
@UseGuards(RolesGuard, GroupMemberGuard)
@Controller('group/:groupId/contest/:contestId/problem')
export class GroupContestProblemController {
  constructor(private readonly contestProblemService: ContestProblemService) {}
=======
@Controller('workbook')
@AuthNotNeeded()
export class PublicWorkbookProblemController {
  constructor(
    private readonly workbookProblemService: WorkbookProblemService
  ) {}
>>>>>>> 5280dc48

  @Get()
  async getContestProblems(
    @Param('groupId', ParseIntPipe) groupId: number,
    @Param('contestId', ParseIntPipe) contestId: number,
    @Query() paginationDto: PaginationDto
  ): Promise<RelatedProblemsResponseDto[]> {
    try {
      return await this.contestProblemService.getContestProblems(
        contestId,
        paginationDto,
        groupId
      )
    } catch (err) {
      if (err instanceof EntityNotExistException) {
        throw new NotFoundException(err.message)
      }
      throw new InternalServerErrorException()
    }
  }

  @Get(':problemId')
  async getContestProblem(
    @Param('groupId', ParseIntPipe) groupId: number,
    @Param('contestId', ParseIntPipe) contestId: number,
    @Param('problemId', ParseIntPipe) problemId: number
  ): Promise<RelatedProblemResponseDto> {
    try {
      return await this.contestProblemService.getContestProblem(
        contestId,
        problemId,
        groupId
      )
    } catch (err) {
      if (err instanceof EntityNotExistException) {
        throw new NotFoundException(err.message)
      }
      throw new InternalServerErrorException()
    }
  }
}

<<<<<<< HEAD
@AuthNotNeeded()
@Controller('workbook/:workbookId/problem')
export class WorkbookProblemController {
  constructor(
    private readonly workbookProblemService: WorkbookProblemService
  ) {}
=======
@Controller('group')
@UseGuards(RolesGuard, GroupMemberGuard)
export class GroupContestProblemController {
  constructor(private readonly contestProblemService: ContestProblemService) {}
>>>>>>> 5280dc48

  @Get()
  async getWorkbookProblems(
    @Param('workbookId', ParseIntPipe) workbookId: number,
    @Query() paginationDto: PaginationDto
  ): Promise<RelatedProblemsResponseDto[]> {
    try {
      return await this.workbookProblemService.getWorkbookProblems(
        workbookId,
        paginationDto
      )
    } catch (err) {
      if (err instanceof EntityNotExistException) {
        throw new NotFoundException(err.message)
      }
      throw new InternalServerErrorException()
    }
  }

  @Get(':problemId')
  async getWorkbookProblem(
    @Param('workbookId', ParseIntPipe) workbookId: number,
    @Param('problemId', ParseIntPipe) problemId: number
  ): Promise<RelatedProblemResponseDto> {
    try {
      return await this.workbookProblemService.getWorkbookProblem(
        workbookId,
        problemId
      )
    } catch (err) {
      if (err instanceof EntityNotExistException) {
        throw new NotFoundException(err.message)
      }
      throw new InternalServerErrorException()
    }
  }
}

@UseGuards(RolesGuard, GroupMemberGuard)
@Controller('group/:groupId/workbook/:workbookId/problem')
export class GroupWorkbookProblemController {
  constructor(
    private readonly workbookProblemService: WorkbookProblemService
  ) {}

  @Get()
  async getWorkbookProblems(
    @Param('groupId', ParseIntPipe) groupId: number,
    @Param('workbookId', ParseIntPipe) workbookId: number,
    @Query() paginationDto: PaginationDto
  ): Promise<RelatedProblemsResponseDto[]> {
    try {
      return await this.workbookProblemService.getWorkbookProblems(
        workbookId,
        paginationDto,
        groupId
      )
    } catch (err) {
      if (err instanceof EntityNotExistException) {
        throw new NotFoundException(err.message)
      }
      throw new InternalServerErrorException()
    }
  }

  @Get(':problemId')
  async getWorkbookProblem(
    @Param('groupId', ParseIntPipe) groupId: number,
    @Param('workbookId', ParseIntPipe) workbookId: number,
    @Param('problemId', ParseIntPipe) problemId: number
  ): Promise<RelatedProblemResponseDto> {
    try {
      return await this.workbookProblemService.getWorkbookProblem(
        workbookId,
        problemId,
        groupId
      )
    } catch (err) {
      if (err instanceof EntityNotExistException) {
        throw new NotFoundException(err.message)
      }
      throw new InternalServerErrorException()
    }
  }
}<|MERGE_RESOLUTION|>--- conflicted
+++ resolved
@@ -30,49 +30,39 @@
 } from './problem.service'
 
 @Controller('problem')
-<<<<<<< HEAD
+@AuthNotNeeded()
 export class ProblemController {
-=======
+  constructor(private readonly problemService: ProblemService) {}
+
+  @Get()
+  async getProblems(
+    @Query() paginationDto: PaginationDto
+  ): Promise<ProblemsResponseDto[]> {
+    try {
+      return await this.problemService.getProblems(paginationDto)
+    } catch (err) {
+      throw new InternalServerErrorException()
+    }
+  }
+
+  @Get(':problemId')
+  async getProblem(
+    @Param('problemId', ParseIntPipe) problemId: number
+  ): Promise<ProblemResponseDto> {
+    try {
+      return await this.problemService.getProblem(problemId)
+    } catch (err) {
+      if (err instanceof EntityNotExistException) {
+        throw new NotFoundException(err.message)
+      }
+      throw new InternalServerErrorException()
+    }
+  }
+}
+
+@Controller('contest/:contestId/problem')
 @AuthNotNeeded()
-export class PublicProblemController {
->>>>>>> 5280dc48
-  constructor(private readonly problemService: ProblemService) {}
-
-  @Get()
-  async getProblems(
-    @Query() paginationDto: PaginationDto
-  ): Promise<ProblemsResponseDto[]> {
-    try {
-      return await this.problemService.getProblems(paginationDto)
-    } catch (err) {
-      throw new InternalServerErrorException()
-    }
-  }
-
-  @Get(':problemId')
-  async getProblem(
-    @Param('problemId', ParseIntPipe) problemId: number
-  ): Promise<ProblemResponseDto> {
-    try {
-      return await this.problemService.getProblem(problemId)
-    } catch (err) {
-      if (err instanceof EntityNotExistException) {
-        throw new NotFoundException(err.message)
-      }
-      throw new InternalServerErrorException()
-    }
-  }
-}
-
-<<<<<<< HEAD
-@AuthNotNeeded()
-@Controller('contest/:contestId/problem')
 export class ContestProblemController {
-=======
-@Controller('contest')
-@AuthNotNeeded()
-export class PublicContestProblemController {
->>>>>>> 5280dc48
   constructor(private readonly contestProblemService: ContestProblemService) {}
 
   @Get()
@@ -116,19 +106,10 @@
   }
 }
 
-<<<<<<< HEAD
+@Controller('group/:groupId/contest/:contestId/problem')
 @UseGuards(RolesGuard, GroupMemberGuard)
-@Controller('group/:groupId/contest/:contestId/problem')
 export class GroupContestProblemController {
   constructor(private readonly contestProblemService: ContestProblemService) {}
-=======
-@Controller('workbook')
-@AuthNotNeeded()
-export class PublicWorkbookProblemController {
-  constructor(
-    private readonly workbookProblemService: WorkbookProblemService
-  ) {}
->>>>>>> 5280dc48
 
   @Get()
   async getContestProblems(
@@ -171,59 +152,52 @@
   }
 }
 
-<<<<<<< HEAD
 @AuthNotNeeded()
 @Controller('workbook/:workbookId/problem')
 export class WorkbookProblemController {
   constructor(
     private readonly workbookProblemService: WorkbookProblemService
   ) {}
-=======
-@Controller('group')
+
+  @Get()
+  async getWorkbookProblems(
+    @Param('workbookId', ParseIntPipe) workbookId: number,
+    @Query() paginationDto: PaginationDto
+  ): Promise<RelatedProblemsResponseDto[]> {
+    try {
+      return await this.workbookProblemService.getWorkbookProblems(
+        workbookId,
+        paginationDto
+      )
+    } catch (err) {
+      if (err instanceof EntityNotExistException) {
+        throw new NotFoundException(err.message)
+      }
+      throw new InternalServerErrorException()
+    }
+  }
+
+  @Get(':problemId')
+  async getWorkbookProblem(
+    @Param('workbookId', ParseIntPipe) workbookId: number,
+    @Param('problemId', ParseIntPipe) problemId: number
+  ): Promise<RelatedProblemResponseDto> {
+    try {
+      return await this.workbookProblemService.getWorkbookProblem(
+        workbookId,
+        problemId
+      )
+    } catch (err) {
+      if (err instanceof EntityNotExistException) {
+        throw new NotFoundException(err.message)
+      }
+      throw new InternalServerErrorException()
+    }
+  }
+}
+
+@Controller('group/:groupId/workbook/:workbookId/problem')
 @UseGuards(RolesGuard, GroupMemberGuard)
-export class GroupContestProblemController {
-  constructor(private readonly contestProblemService: ContestProblemService) {}
->>>>>>> 5280dc48
-
-  @Get()
-  async getWorkbookProblems(
-    @Param('workbookId', ParseIntPipe) workbookId: number,
-    @Query() paginationDto: PaginationDto
-  ): Promise<RelatedProblemsResponseDto[]> {
-    try {
-      return await this.workbookProblemService.getWorkbookProblems(
-        workbookId,
-        paginationDto
-      )
-    } catch (err) {
-      if (err instanceof EntityNotExistException) {
-        throw new NotFoundException(err.message)
-      }
-      throw new InternalServerErrorException()
-    }
-  }
-
-  @Get(':problemId')
-  async getWorkbookProblem(
-    @Param('workbookId', ParseIntPipe) workbookId: number,
-    @Param('problemId', ParseIntPipe) problemId: number
-  ): Promise<RelatedProblemResponseDto> {
-    try {
-      return await this.workbookProblemService.getWorkbookProblem(
-        workbookId,
-        problemId
-      )
-    } catch (err) {
-      if (err instanceof EntityNotExistException) {
-        throw new NotFoundException(err.message)
-      }
-      throw new InternalServerErrorException()
-    }
-  }
-}
-
-@UseGuards(RolesGuard, GroupMemberGuard)
-@Controller('group/:groupId/workbook/:workbookId/problem')
 export class GroupWorkbookProblemController {
   constructor(
     private readonly workbookProblemService: WorkbookProblemService
