import { CanActivate, ExecutionContext, Injectable } from '@nestjs/common'
import { AuthenticatedUser } from 'src/auth/class/authenticated-user.class'
import { AuthenticatedRequest } from 'src/auth/interface/authenticated-request.interface'
import { GroupService } from '../group.service'

@Injectable()
export class GroupLeaderGuard implements CanActivate {
  constructor(private readonly groupService: GroupService) {}

  async canActivate(context: ExecutionContext): Promise<boolean> {
    const request: AuthenticatedRequest = context.switchToHttp().getRequest()
    const user: AuthenticatedUser = request.user

    if (user.isAdmin() || user.isSuperAdmin()) {
      return true
    }

    const groupId: number = parseInt(request.params.groupId)
    const userId: number = request.user.id

<<<<<<< HEAD
    const userGroupMembershipInfo =
      await this.groupService.getUserGroupMembershipInfo(userId, groupId)

    const isGroupLeader: boolean =
      userGroupMembershipInfo && userGroupMembershipInfo.isGroupLeader
=======
    const userGroup = await this.groupService.getUserGroup(userId, groupId)
    const isGroupLeader: boolean = userGroup && userGroup.isGroupLeader
>>>>>>> 98e7d8b9

    if (isGroupLeader) {
      return true
    }
    return false
  }
}<|MERGE_RESOLUTION|>--- conflicted
+++ resolved
@@ -18,16 +18,8 @@
     const groupId: number = parseInt(request.params.groupId)
     const userId: number = request.user.id
 
-<<<<<<< HEAD
-    const userGroupMembershipInfo =
-      await this.groupService.getUserGroupMembershipInfo(userId, groupId)
-
-    const isGroupLeader: boolean =
-      userGroupMembershipInfo && userGroupMembershipInfo.isGroupLeader
-=======
     const userGroup = await this.groupService.getUserGroup(userId, groupId)
     const isGroupLeader: boolean = userGroup && userGroup.isGroupLeader
->>>>>>> 98e7d8b9
 
     if (isGroupLeader) {
       return true
