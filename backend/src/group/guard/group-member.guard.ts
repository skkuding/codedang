--- conflicted
+++ resolved
@@ -17,19 +17,10 @@
 
     const groupId: number = parseInt(request.params.groupId)
     const userId: number = request.user.id
-<<<<<<< HEAD
-    const isGroupMember = await this.groupService.getUserGroupMembershipInfo(
-      userId,
-      groupId
-    )
-
-    if (isGroupMember) {
-=======
 
     const userGroup = await this.groupService.getUserGroup(userId, groupId)
 
     if (userGroup) {
->>>>>>> 98e7d8b9
       return true
     }
     return false
