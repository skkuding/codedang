--- conflicted
+++ resolved
@@ -31,13 +31,8 @@
 import { EmailAuthensticationPinDto } from './dto/email-auth-pin.dto'
 import { Request, Response } from 'express'
 import { UpdateUserEmailDto } from './dto/update-user-email.dto'
-<<<<<<< HEAD
 import { AUTH_TYPE } from '../common/constants'
-import { Public } from '../common/decorator/public.decorator'
-=======
-import { AUTH_TYPE } from './constants/jwt.constants'
 import { AuthNotNeeded } from '../common/decorator/auth-ignore.decorator'
->>>>>>> e1ddcdfb
 
 @Controller('user')
 export class UserController {
