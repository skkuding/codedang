import {
  Controller,
  Get,
  Param,
  ParseIntPipe,
  InternalServerErrorException,
  NotFoundException,
  UseGuards,
  Query
} from '@nestjs/common'
import { WorkbookService } from './workbook.service'
import { EntityNotExistException } from 'src/common/exception/business.exception'
import { RolesGuard } from 'src/user/guard/roles.guard'
import { GroupMemberGuard } from '../group/guard/group-member.guard'
import { Workbook } from '@prisma/client'
import { AuthNotNeeded } from 'src/common/decorator/auth-ignore.decorator'
import { CursorValidationPipe } from 'src/common/pipe/cursor-validation.pipe'

@Controller('workbook')
@AuthNotNeeded()
export class WorkbookController {
  constructor(private readonly workbookService: WorkbookService) {}

  @Get()
  async getWorkbooks(
    @Query('cursor', CursorValidationPipe) cursor: number,
    @Query('take', ParseIntPipe) take: number
  ): Promise<Partial<Workbook>[]> {
    try {
      return await this.workbookService.getWorkbooksByGroupId(cursor, take)
    } catch (error) {
      throw new InternalServerErrorException()
    }
  }
}

@Controller('group/:groupId/workbook')
@UseGuards(RolesGuard, GroupMemberGuard)
export class GroupWorkbookController {
  constructor(private readonly workbookService: WorkbookService) {}

  @Get()
  async getGroupWorkbooks(
    @Param('groupId', ParseIntPipe) groupId,
    @Query('cursor', CursorValidationPipe) cursor: number,
    @Query('take', ParseIntPipe) take: number
  ): Promise<Partial<Workbook>[]> {
    try {
<<<<<<< HEAD
      return await this.workbookService.getWorkbooks(
        cursor,
        take,
        false,
=======
      return await this.workbookService.getWorkbooksByGroupId(
        cursor,
        take,
>>>>>>> 332e7524
        groupId
      )
    } catch (error) {
      throw new InternalServerErrorException()
    }
  }

  @Get('/:workbookId')
<<<<<<< HEAD
  async getGroupWorkbook(
    @Param('groupId', ParseIntPipe) groupId,
    @Param('workbookId', ParseIntPipe) workbookId
  ): Promise<Partial<Workbook>> {
    try {
      return await this.workbookService.getWorkbook(workbookId, false, groupId)
=======
  async getWorkbook(
    @Param('workbookId', ParseIntPipe) workbookId
  ): Promise<Partial<Workbook>> {
    try {
      return await this.workbookService.getWorkbookById(workbookId)
>>>>>>> 332e7524
    } catch (error) {
      if (error instanceof EntityNotExistException) {
        throw new NotFoundException(error.message)
      } else {
        throw new InternalServerErrorException()
      }
    }
  }
<<<<<<< HEAD
}

@Controller('workbook')
@AuthNotNeeded()
export class PublicWorkbookController {
  constructor(private readonly workbookService: WorkbookService) {}

  @Get()
  async getPublicWorkbooks(
    @Query('cursor', CursorValidationPipe) cursor: number,
    @Query('take', ParseIntPipe) take: number
  ): Promise<Partial<Workbook>[]> {
    try {
      return await this.workbookService.getWorkbooks(cursor, take, false)
    } catch (error) {
      throw new InternalServerErrorException()
    }
  }
=======
>>>>>>> 332e7524
}<|MERGE_RESOLUTION|>--- conflicted
+++ resolved
@@ -32,6 +32,21 @@
       throw new InternalServerErrorException()
     }
   }
+
+  @Get('/:workbookId')
+  async getWorkbook(
+    @Param('workbookId', ParseIntPipe) workbookId
+  ): Promise<Partial<Workbook>> {
+    try {
+      return await this.workbookService.getWorkbookById(workbookId)
+    } catch (error) {
+      if (error instanceof EntityNotExistException) {
+        throw new NotFoundException(error.message)
+      } else {
+        throw new InternalServerErrorException()
+      }
+    }
+  }
 }
 
 @Controller('group/:groupId/workbook')
@@ -46,16 +61,9 @@
     @Query('take', ParseIntPipe) take: number
   ): Promise<Partial<Workbook>[]> {
     try {
-<<<<<<< HEAD
-      return await this.workbookService.getWorkbooks(
-        cursor,
-        take,
-        false,
-=======
       return await this.workbookService.getWorkbooksByGroupId(
         cursor,
         take,
->>>>>>> 332e7524
         groupId
       )
     } catch (error) {
@@ -64,20 +72,12 @@
   }
 
   @Get('/:workbookId')
-<<<<<<< HEAD
-  async getGroupWorkbook(
+  async getWorkbook(
     @Param('groupId', ParseIntPipe) groupId,
     @Param('workbookId', ParseIntPipe) workbookId
   ): Promise<Partial<Workbook>> {
     try {
-      return await this.workbookService.getWorkbook(workbookId, false, groupId)
-=======
-  async getWorkbook(
-    @Param('workbookId', ParseIntPipe) workbookId
-  ): Promise<Partial<Workbook>> {
-    try {
-      return await this.workbookService.getWorkbookById(workbookId)
->>>>>>> 332e7524
+      return await this.workbookService.getWorkbookById(workbookId, groupId)
     } catch (error) {
       if (error instanceof EntityNotExistException) {
         throw new NotFoundException(error.message)
@@ -86,25 +86,4 @@
       }
     }
   }
-<<<<<<< HEAD
-}
-
-@Controller('workbook')
-@AuthNotNeeded()
-export class PublicWorkbookController {
-  constructor(private readonly workbookService: WorkbookService) {}
-
-  @Get()
-  async getPublicWorkbooks(
-    @Query('cursor', CursorValidationPipe) cursor: number,
-    @Query('take', ParseIntPipe) take: number
-  ): Promise<Partial<Workbook>[]> {
-    try {
-      return await this.workbookService.getWorkbooks(cursor, take, false)
-    } catch (error) {
-      throw new InternalServerErrorException()
-    }
-  }
-=======
->>>>>>> 332e7524
 }