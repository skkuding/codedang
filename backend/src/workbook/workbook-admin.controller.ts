import {
  Body,
  Controller,
  DefaultValuePipe,
  Delete,
  Get,
  InternalServerErrorException,
  NotFoundException,
  Param,
  ParseIntPipe,
  Post,
  Put,
  Query,
  Req,
  UseGuards
} from '@nestjs/common'
import { WorkbookService } from './workbook.service'
import { CreateWorkbookDto } from './dto/create-workbook.dto'
import { UpdateWorkbookDto } from './dto/update-workbook.dto'
import { EntityNotExistException } from 'src/common/exception/business.exception'
import { GroupLeaderGuard } from 'src/group/guard/group-leader.guard'
import { RolesGuard } from 'src/user/guard/roles.guard'
import { Workbook } from '@prisma/client'
import { AuthenticatedRequest } from 'src/auth/interface/authenticated-request.interface'
import { CursorValidationPipe } from 'src/common/pipe/cursor-validation.pipe'

@Controller('admin/group/:groupId/workbook')
@UseGuards(RolesGuard, GroupLeaderGuard)
export class WorkbookAdminController {
  constructor(private readonly workbookService: WorkbookService) {}

  @Get()
  async getGroupWorkbooks(
    @Param('groupId', ParseIntPipe) groupId,
<<<<<<< HEAD
    @Query('cursor', CursorValidationPipe)
    cursor: number,
=======
    @Query('cursor', new DefaultValuePipe(0), ParseIntPipe) cursor: number,
>>>>>>> 67d94183
    @Query('take', ParseIntPipe) take: number
  ): Promise<Partial<Workbook>[]> {
    try {
      return await this.workbookService.getWorkbooksByGroupId(
        groupId,
        true,
        cursor,
        take
      )
    } catch (error) {
      throw new InternalServerErrorException()
    }
  }

  @Get('/:workbookId')
  async getWorkbook(
    @Param('workbookId', ParseIntPipe) workbookId
  ): Promise<Partial<Workbook>> {
    try {
      return await this.workbookService.getWorkbookById(workbookId, true)
    } catch (error) {
      if (error instanceof EntityNotExistException) {
        throw new NotFoundException(error.message)
      } else {
        throw new InternalServerErrorException()
      }
    }
  }

  @Post()
  async createWorkbook(
    @Param('groupId', ParseIntPipe) groupId,
    @Body() createWorkbookDto: CreateWorkbookDto,
    @Req() req: AuthenticatedRequest
  ): Promise<Workbook> {
    try {
      return await this.workbookService.createWorkbook(
        req.user.id,
        groupId,
        createWorkbookDto
      )
    } catch (error) {
      throw new InternalServerErrorException()
    }
  }

  @Put('/:workbookId')
  async updateWorkbook(
    @Param('workbookId', ParseIntPipe) workbookId,
    @Body() updateWorkbookDto: UpdateWorkbookDto
  ): Promise<Workbook> {
    try {
      return await this.workbookService.updateWorkbook(
        workbookId,
        updateWorkbookDto
      )
    } catch (error) {
      if (error instanceof EntityNotExistException) {
        throw new NotFoundException(error.message)
      } else {
        throw new InternalServerErrorException()
      }
    }
  }

  @Delete('/:workbookId')
  async deleteWorkbook(
    @Param('workbookId', ParseIntPipe) workbookId
  ): Promise<Workbook> {
    try {
      return await this.workbookService.deleteWorkbook(workbookId)
    } catch (error) {
      if (error instanceof EntityNotExistException) {
        throw new NotFoundException(error.message)
      } else {
        throw new InternalServerErrorException()
      }
    }
  }
}<|MERGE_RESOLUTION|>--- conflicted
+++ resolved
@@ -32,12 +32,7 @@
   @Get()
   async getGroupWorkbooks(
     @Param('groupId', ParseIntPipe) groupId,
-<<<<<<< HEAD
-    @Query('cursor', CursorValidationPipe)
-    cursor: number,
-=======
-    @Query('cursor', new DefaultValuePipe(0), ParseIntPipe) cursor: number,
->>>>>>> 67d94183
+    @Query('cursor', CursorValidationPipe) cursor: number,
     @Query('take', ParseIntPipe) take: number
   ): Promise<Partial<Workbook>[]> {
     try {
