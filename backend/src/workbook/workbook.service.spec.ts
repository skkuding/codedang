import { Test, TestingModule } from '@nestjs/testing'
<<<<<<< HEAD
import { PrismaClientKnownRequestError } from '@prisma/client/runtime'
import { EntityNotExistException } from 'src/common/exception/business.exception'
=======
import { expect } from 'chai'
>>>>>>> fe2d6aad
import { PrismaService } from 'src/prisma/prisma.service'
import { WorkbookService } from './workbook.service'

const DATETIME = new Date(2022, 8, 8)
const DATETIME_TOMORROW = new Date()
DATETIME_TOMORROW.setDate(DATETIME.getDate() + 1)
const workbookArray = [
  {
    id: 1,
    created_by_id: 1,
    group_id: 1,
    title: 'thisistitle1',
    description: 'thisisdescription1',
    start_time: DATETIME,
    end_time: DATETIME_TOMORROW,
    allow_partial_score: true,
    visible: true
  },
  {
    id: 2,
    created_by_id: 1,
    group_id: 1,
    title: 'thisistitle2',
    description: 'thisisdescription2',
    start_time: DATETIME,
    end_time: DATETIME_TOMORROW,
    allow_partial_score: true,
    visible: false
  },
  {
    id: 3,
    created_by_id: 1,
    group_id: 2,
    title: 'thisistitle3',
    description: 'thisisdescription3',
    start_time: DATETIME,
    end_time: DATETIME_TOMORROW,
    allow_partial_score: true,
    visible: true
  },
  {
    id: 4,
    created_by_id: 1,
    group_id: 2,
    title: 'thisistitle4',
    description: 'thisisdescription4',
    start_time: DATETIME,
    end_time: DATETIME_TOMORROW,
    allow_partial_score: true,
    visible: false
  }
]

const createWorkbookDto = {
  title: 'createworkbook',
  description: 'description',
  start_time: DATETIME,
  end_time: DATETIME_TOMORROW,
  visible: false,
  allow_partial_score: false,
  group_id: 2,
  created_by_id: 1
}

const updateWorkbookDto = {
  title: 'updateworkbook',
  description: 'description',
  start_time: DATETIME,
  end_time: DATETIME_TOMORROW,
  visible: false,
  allow_partial_score: false
}

const publicWorkbooks = [workbookArray[0], workbookArray[1]]
const visiblePublicWorkbooks = [workbookArray[0]]
const groupWorkbooks = [workbookArray[2], workbookArray[3]]
const onePublicWorkbook = publicWorkbooks[0]
const oneGroupWorkbook = groupWorkbooks[0]
const PUBLIC_GROUP_ID = 1
const PRIVATE_GROUP_ID = 2

const db = {
  workbook: {
    findMany: jest.fn(),
    findUnique: jest.fn(),
    findFirst: jest.fn(),
    create: jest.fn(),
    update: jest.fn(),
    delete: jest.fn()
  }
}

describe('WorkbookService', () => {
  let workbookService: WorkbookService
  let prisma: PrismaService

  beforeEach(async () => {
    const module: TestingModule = await Test.createTestingModule({
      providers: [WorkbookService, { provide: PrismaService, useValue: db }]
    }).compile()

    workbookService = module.get<WorkbookService>(WorkbookService)
    prisma = module.get<PrismaService>(PrismaService)
  })

  it('should be defined', () => {
<<<<<<< HEAD
    expect(workbookService).toBeDefined()
  })

  it('get a list of public workbooks', async () => {
    prisma.workbook.findMany = jest.fn().mockReturnValueOnce(publicWorkbooks)

    const returnedPublicWorkbooks = await workbookService.getWorkbooksByGroupId(
      PUBLIC_GROUP_ID,
      false
    )
    expect(returnedPublicWorkbooks).toEqual(publicWorkbooks)
  })

  it('get a list of public workbooks(admin)', async () => {
    prisma.workbook.findMany = jest
      .fn()
      .mockReturnValueOnce(visiblePublicWorkbooks)

    const returnedPublicWorkbooks = await workbookService.getWorkbooksByGroupId(
      PUBLIC_GROUP_ID,
      false
    )
    expect(returnedPublicWorkbooks).toEqual(visiblePublicWorkbooks)
  })

  it('get a list of private group workbooks', async () => {
    prisma.workbook.findMany = jest.fn().mockReturnValueOnce(groupWorkbooks)

    const returnedGroupWorkbooks = await workbookService.getWorkbooksByGroupId(
      PRIVATE_GROUP_ID,
      false
    )
    expect(returnedGroupWorkbooks).toEqual(groupWorkbooks)
  })

  it('get details of a workbook', async () => {
    let workbookId = 1
    prisma.workbook.findFirst = jest
      .fn()
      .mockReturnValueOnce(onePublicWorkbook)
      .mockRejectedValueOnce(new EntityNotExistException('workbook'))

    const returnedWorkbook = await workbookService.getWorkbookById(
      workbookId,
      false
    )
    expect(returnedWorkbook).toEqual(onePublicWorkbook)

    workbookId = 9999999
    await expect(
      workbookService.getWorkbookById(workbookId, false)
    ).rejects.toThrow(EntityNotExistException)
  })

  it('make a workbook', async () => {
    prisma.workbook.create = jest
      .fn()
      .mockReturnValueOnce(oneGroupWorkbook)
      .mockRejectedValueOnce(
        new PrismaClientKnownRequestError('message', 'code', 'clientVersion')
      )

    const createdWorkbook = await workbookService.createWorkbook(
      PRIVATE_GROUP_ID,
      createWorkbookDto
    )
    expect(createdWorkbook).toEqual(oneGroupWorkbook)

    const WRONG_GROUP_ID = 9999999
    await expect(
      workbookService.createWorkbook(WRONG_GROUP_ID, createWorkbookDto)
    ).rejects.toThrow(PrismaClientKnownRequestError)
  })

  it('update details of a workbook', async () => {
    let workbookId = 4
    prisma.workbook.update = jest
      .fn()
      .mockReturnValueOnce(oneGroupWorkbook)
      .mockRejectedValueOnce(
        new PrismaClientKnownRequestError('message', 'code', 'clientVersion')
      )

    const updatedWorkbook = await workbookService.updateWorkbook(
      workbookId,
      updateWorkbookDto
    )
    expect(updatedWorkbook).toEqual(oneGroupWorkbook)

    workbookId = 9999999
    await expect(
      workbookService.updateWorkbook(workbookId, updateWorkbookDto)
    ).rejects.toThrow(PrismaClientKnownRequestError)
  })

  it('delete a workbook', async () => {
    let workbookId = 4
    prisma.workbook.delete = jest
      .fn()
      .mockReturnValueOnce(oneGroupWorkbook)
      .mockRejectedValueOnce(
        new PrismaClientKnownRequestError('message', 'code', 'clientVersion')
      )

    const deletedWorkbook = await workbookService.deleteWorkbook(workbookId)
    expect(deletedWorkbook).toEqual(oneGroupWorkbook)

    workbookId = 9999999
    await expect(workbookService.deleteWorkbook(workbookId)).rejects.toThrow(
      PrismaClientKnownRequestError
    )
=======
    expect(service).to.be.ok
>>>>>>> fe2d6aad
  })
})<|MERGE_RESOLUTION|>--- conflicted
+++ resolved
@@ -1,10 +1,7 @@
 import { Test, TestingModule } from '@nestjs/testing'
-<<<<<<< HEAD
+import { expect } from 'chai'
 import { PrismaClientKnownRequestError } from '@prisma/client/runtime'
 import { EntityNotExistException } from 'src/common/exception/business.exception'
-=======
-import { expect } from 'chai'
->>>>>>> fe2d6aad
 import { PrismaService } from 'src/prisma/prisma.service'
 import { WorkbookService } from './workbook.service'
 
@@ -14,46 +11,46 @@
 const workbookArray = [
   {
     id: 1,
-    created_by_id: 1,
-    group_id: 1,
+    createdById: 1,
+    groupId: 1,
     title: 'thisistitle1',
     description: 'thisisdescription1',
-    start_time: DATETIME,
-    end_time: DATETIME_TOMORROW,
-    allow_partial_score: true,
+    startTime: DATETIME,
+    endTime: DATETIME_TOMORROW,
+    allowPartialScore: true,
     visible: true
   },
   {
     id: 2,
-    created_by_id: 1,
-    group_id: 1,
+    createdById: 1,
+    groupId: 1,
     title: 'thisistitle2',
     description: 'thisisdescription2',
-    start_time: DATETIME,
-    end_time: DATETIME_TOMORROW,
-    allow_partial_score: true,
+    startTime: DATETIME,
+    endTime: DATETIME_TOMORROW,
+    allowPartialScore: true,
     visible: false
   },
   {
     id: 3,
-    created_by_id: 1,
-    group_id: 2,
+    createdById: 1,
+    groupId: 2,
     title: 'thisistitle3',
     description: 'thisisdescription3',
-    start_time: DATETIME,
-    end_time: DATETIME_TOMORROW,
-    allow_partial_score: true,
+    startTime: DATETIME,
+    endTime: DATETIME_TOMORROW,
+    allowPartialScore: true,
     visible: true
   },
   {
     id: 4,
-    created_by_id: 1,
-    group_id: 2,
+    createdById: 1,
+    groupId: 2,
     title: 'thisistitle4',
     description: 'thisisdescription4',
-    start_time: DATETIME,
-    end_time: DATETIME_TOMORROW,
-    allow_partial_score: true,
+    startTime: DATETIME,
+    endTime: DATETIME_TOMORROW,
+    allowPartialScore: true,
     visible: false
   }
 ]
@@ -61,21 +58,21 @@
 const createWorkbookDto = {
   title: 'createworkbook',
   description: 'description',
-  start_time: DATETIME,
-  end_time: DATETIME_TOMORROW,
+  startTime: DATETIME,
+  endTime: DATETIME_TOMORROW,
   visible: false,
-  allow_partial_score: false,
-  group_id: 2,
-  created_by_id: 1
+  allowPartialScore: false,
+  groupId: 2,
+  createdById: 1
 }
 
 const updateWorkbookDto = {
   title: 'updateworkbook',
   description: 'description',
-  start_time: DATETIME,
-  end_time: DATETIME_TOMORROW,
+  startTime: DATETIME,
+  endTime: DATETIME_TOMORROW,
   visible: false,
-  allow_partial_score: false
+  allowPartialScore: false
 }
 
 const publicWorkbooks = [workbookArray[0], workbookArray[1]]
@@ -111,8 +108,7 @@
   })
 
   it('should be defined', () => {
-<<<<<<< HEAD
-    expect(workbookService).toBeDefined()
+    expect(workbookService).to.be.ok
   })
 
   it('get a list of public workbooks', async () => {
@@ -223,8 +219,5 @@
     await expect(workbookService.deleteWorkbook(workbookId)).rejects.toThrow(
       PrismaClientKnownRequestError
     )
-=======
-    expect(service).to.be.ok
->>>>>>> fe2d6aad
   })
 })