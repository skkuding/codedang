--- conflicted
+++ resolved
@@ -99,11 +99,7 @@
 }
 const visibleOnePublicWorkbook = showIdTitle(workbookArray[0])
 const oneGroupWorkbook = workbookArray[2]
-<<<<<<< HEAD
-const GROUP_ID = 2
-=======
 const PRIVATE_GROUP_ID = 2
->>>>>>> 332e7524
 const CREATE_BY_ID = 1
 
 const db = {
@@ -135,17 +131,10 @@
   it('get a list of public workbooks (user)', async () => {
     db.workbook.findMany.resolves(visiblePublicWorkbooks)
 
-<<<<<<< HEAD
-    const returnedPublicWorkbooks = await workbookService.getWorkbooks(
-      0,
-      3,
-      false
-=======
     const returnedPublicWorkbooks = await workbookService.getWorkbooksByGroupId(
       0,
       3,
       OPEN_SPACE_ID
->>>>>>> 332e7524
     )
     expect(returnedPublicWorkbooks).to.deep.equal(visiblePublicWorkbooks)
   })
@@ -153,33 +142,18 @@
   it('get a list of public workbooks (admin)', async () => {
     db.workbook.findMany.resolves(publicWorkbooks)
 
-<<<<<<< HEAD
-    const returnedPublicWorkbooks = await workbookService.getWorkbooks(
-      0,
-      3,
-      true
-    )
-=======
     const returnedPublicWorkbooks =
       await workbookService.getAdminWorkbooksByGroupId(0, 3, OPEN_SPACE_ID)
->>>>>>> 332e7524
     expect(returnedPublicWorkbooks).to.deep.equal(publicWorkbooks)
   })
 
   it('get a list of private group workbooks', async () => {
     db.workbook.findMany.resolves(groupWorkbooks)
 
-<<<<<<< HEAD
-    const returnedGroupWorkbooks = await workbookService.getWorkbooks(
-      0,
-      3,
-      false
-=======
     const returnedGroupWorkbooks = await workbookService.getWorkbooksByGroupId(
       0,
       3,
       PRIVATE_GROUP_ID
->>>>>>> 332e7524
     )
     expect(returnedGroupWorkbooks).to.deep.equal(groupWorkbooks)
   })
@@ -211,24 +185,14 @@
       .onSecondCall()
       .rejects(new EntityNotExistException('workbook'))
 
-<<<<<<< HEAD
-    const returnedWorkbook = await workbookService.getWorkbook(
-      workbookId,
-      false
-=======
     const returnedWorkbook = await workbookService.getAdminWorkbookById(
       workbookId
->>>>>>> 332e7524
     )
     expect(returnedWorkbook).to.deep.equal(onePublicWorkbook)
 
     workbookId = 9999999
     await expect(
-<<<<<<< HEAD
-      workbookService.getWorkbook(workbookId, false)
-=======
       workbookService.getWorkbookById(workbookId)
->>>>>>> 332e7524
     ).to.be.rejectedWith(EntityNotExistException)
   })
 
@@ -238,12 +202,7 @@
     const createdWorkbook = await workbookService.createWorkbook(
       createWorkbookDto,
       CREATE_BY_ID,
-<<<<<<< HEAD
-      GROUP_ID,
-      createWorkbookDto
-=======
       PRIVATE_GROUP_ID
->>>>>>> 332e7524
     )
     expect(createdWorkbook).to.deep.equal(oneGroupWorkbook)
   })
@@ -257,7 +216,7 @@
       .rejects(new EntityNotExistException('workbook'))
 
     const updatedWorkbook = await workbookService.updateWorkbook(
-      GROUP_ID,
+      PRIVATE_GROUP_ID,
       workbookId,
       updateWorkbookDto
     )
@@ -265,7 +224,11 @@
 
     workbookId = 9999999
     await expect(
-      workbookService.updateWorkbook(GROUP_ID, workbookId, updateWorkbookDto)
+      workbookService.updateWorkbook(
+        PRIVATE_GROUP_ID,
+        workbookId,
+        updateWorkbookDto
+      )
     ).to.be.rejectedWith(EntityNotExistException)
   })
 
@@ -278,14 +241,14 @@
       .rejects(new EntityNotExistException('workbook'))
 
     const deletedWorkbook = await workbookService.deleteWorkbook(
-      GROUP_ID,
+      PRIVATE_GROUP_ID,
       workbookId
     )
     expect(deletedWorkbook).to.deep.equal(oneGroupWorkbook)
 
     workbookId = 9999999
     await expect(
-      workbookService.deleteWorkbook(GROUP_ID, workbookId)
+      workbookService.deleteWorkbook(PRIVATE_GROUP_ID, workbookId)
     ).to.be.rejectedWith(EntityNotExistException)
   })
 })