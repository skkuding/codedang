--- conflicted
+++ resolved
@@ -2,14 +2,9 @@
 import { type Workbook } from '@prisma/client'
 import { EntityNotExistException } from 'src/common/exception/business.exception'
 import { PrismaService } from 'src/prisma/prisma.service'
-<<<<<<< HEAD
-import { CreateWorkbookDto } from './dto/create-workbook.dto'
-import { UpdateWorkbookDto } from './dto/update-workbook.dto'
-=======
 import { type CreateWorkbookDto } from './dto/create-workbook.dto'
 import { type UpdateWorkbookDto } from './dto/update-workbook.dto'
 import { PrismaClientKnownRequestError } from '@prisma/client/runtime'
->>>>>>> 1b44c560
 import { OPEN_SPACE_ID } from 'src/common/constants'
 
 @Injectable()
