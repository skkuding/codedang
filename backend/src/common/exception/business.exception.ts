export class BusinessException extends Error {
  name: string

  constructor(message: string) {
    super(message)
    this.name = this.constructor.name
  }
}

/** Throw when a user cannot be found with wrong usernmae or password. */
export class InvalidUserException extends BusinessException {}
export class InvalidJwtTokenException extends BusinessException {
  constructor(message) {
    super(`Invalid token: ${message}`)
  }
}

export class EntityNotExistException extends BusinessException {
  constructor(entity) {
    super(`${entity} does not exist`)
  }
}

/** Throw when invalid action is attemped, such as joining ended contest.
 * This exception may be thrown if a trial by an user is invalid.
 */
export class ActionNotAllowedException extends BusinessException {
  constructor(action, entity) {
    super(`${action} is not allowed to this ${entity}`)
  }
}

/** Throw when data is invalid or processing logic is missing. */
export class UnprocessableDataException extends BusinessException {}

<<<<<<< HEAD
export class ActionNotAllowedException extends BusinessException {}

=======
/** Throw when a user should not access due to lack of permission */
>>>>>>> d243450b
export class ForbiddenAccessException extends BusinessException {}

export class InvalidMailTransporterException extends BusinessException {}

export class InvalidPinException extends BusinessException {
  constructor(message = 'PIN not found or invalid PIN') {
    super(message)
  }
}

export class EmailTransmissionFailedException extends BusinessException {
  constructor(message = 'Email transmission failed') {
    super(message)
  }
}<|MERGE_RESOLUTION|>--- conflicted
+++ resolved
@@ -33,12 +33,7 @@
 /** Throw when data is invalid or processing logic is missing. */
 export class UnprocessableDataException extends BusinessException {}
 
-<<<<<<< HEAD
-export class ActionNotAllowedException extends BusinessException {}
-
-=======
 /** Throw when a user should not access due to lack of permission */
->>>>>>> d243450b
 export class ForbiddenAccessException extends BusinessException {}
 
 export class InvalidMailTransporterException extends BusinessException {}
