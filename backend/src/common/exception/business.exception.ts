export class BusinessException extends Error {
  name: string

  constructor(message: string) {
    super(message)
    this.name = this.constructor.name
  }
}

/** Throw when a user cannot be found with wrong usernmae or password. */
export class InvalidUserException extends BusinessException {}
export class InvalidJwtTokenException extends BusinessException {
  constructor(message) {
    super(`Invalid token: ${message}`)
  }
}

export class EntityNotExistException extends BusinessException {
  constructor(entity) {
    super(`${entity} does not exist`)
  }
}

<<<<<<< HEAD
/** Throw when data is invalid or processing logic is missing. */
=======
export class ActionNotAllowedException extends BusinessException {
  constructor(action, entity) {
    super(`${action} is not allowed to this ${entity}`)
  }
}

>>>>>>> 9ef3dc7a
export class UnprocessableDataException extends BusinessException {}

/** Throw when a user should not access due to lack of permission */
export class ForbiddenAccessException extends BusinessException {}

export class InvalidMailTransporterException extends BusinessException {}

export class InvalidPinException extends BusinessException {
  constructor(message = 'PIN not found or invalid PIN') {
    super(message)
  }
}

export class EmailTransmissionFailedException extends BusinessException {
  constructor(message = 'Email transmission failed') {
    super(message)
  }
}<|MERGE_RESOLUTION|>--- conflicted
+++ resolved
@@ -21,16 +21,16 @@
   }
 }
 
-<<<<<<< HEAD
-/** Throw when data is invalid or processing logic is missing. */
-=======
+/** Throw when invalid action is attemped, such as joining ended contest.
+ * This exception may be thrown if a trial by an user is invalid.
+ */
 export class ActionNotAllowedException extends BusinessException {
   constructor(action, entity) {
     super(`${action} is not allowed to this ${entity}`)
   }
 }
 
->>>>>>> 9ef3dc7a
+/** Throw when data is invalid or processing logic is missing. */
 export class UnprocessableDataException extends BusinessException {}
 
 /** Throw when a user should not access due to lack of permission */
