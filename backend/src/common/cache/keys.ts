--- conflicted
+++ resolved
@@ -2,14 +2,10 @@
   `user:${userId}:refresh_token`
 
 export const emailAuthenticationPinCacheKey = (email: string) =>
-<<<<<<< HEAD
-  `email-auth:${email}`
-
-export const joinGroupCacheKey = (userId: number, groupId: number) =>
-  `user:${userId}:group:${groupId}`
-=======
   `email:${email}:email-auth`
 
 export const contestPublicizingRequestKey = (contestId: number) =>
   `contest:${contestId}:publicize`
->>>>>>> 98e7d8b9
+
+export const joinGroupCacheKey = (userId: number, groupId: number) =>
+  `user:${userId}:group:${groupId}`