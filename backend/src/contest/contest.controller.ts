import {
  Controller,
  InternalServerErrorException,
  NotFoundException,
  Param,
  ParseIntPipe,
  Post,
  Req,
  Get,
  UseGuards,
  ForbiddenException
} from '@nestjs/common'
import { AuthenticatedRequest } from 'src/auth/interface/authenticated-request.interface'
import {
  ActionNotAllowedException,
  EntityNotExistException,
  ForbiddenAccessException
} from 'src/common/exception/business.exception'
import { GroupMemberGuard } from 'src/group/guard/group-member.guard'
import { ContestService } from './contest.service'
import { Contest } from '@prisma/client'
import { AuthNotNeeded } from 'src/common/decorator/auth-ignore.decorator'
import { RolesGuard } from 'src/user/guard/roles.guard'

@Controller('contest')
<<<<<<< HEAD
@Public()
export class PublicContestController {
=======
@AuthNotNeeded()
export class ContestController {
>>>>>>> 0c0027b9
  constructor(private readonly contestService: ContestService) {}

  @Get()
  async getContests(@Req() req: AuthenticatedRequest): Promise<{
    registeredOngoing?: Partial<Contest>[]
    registeredUpcoming?: Partial<Contest>[]
    ongoing: Partial<Contest>[]
    upcoming: Partial<Contest>[]
    finished: Partial<Contest>[]
  }> {
    return await this.contestService.getContests(req.user)
  }

  @Get(':contestId')
  async getContest(
    @Param('contestId', ParseIntPipe) contestId: number
  ): Promise<Partial<Contest>> {
    try {
      return await this.contestService.getContestDetailById(contestId)
    } catch (error) {
      if (error instanceof EntityNotExistException) {
        throw new NotFoundException(error.message)
      }
      throw new InternalServerErrorException()
    }
  }
}

@Controller('group/:groupId/contest')
export class GroupContestController {
  constructor(private readonly contestService: ContestService) {}

  @Get()
  @UseGuards(RolesGuard, GroupMemberGuard)
  async getContests(
    @Param('groupId', ParseIntPipe) groupId: number
  ): Promise<Partial<Contest>[]> {
    return await this.contestService.getContestsByGroupId(groupId)
  }

  @Get(':id')
  async getContest(
    @Req() req: AuthenticatedRequest,
    @Param('id', ParseIntPipe) contestId: number
  ): Promise<Partial<Contest>> {
    try {
      return await this.contestService.getContestById(req.user.id, contestId)
    } catch (error) {
      if (error instanceof EntityNotExistException) {
        throw new NotFoundException(error.message)
      }
      if (error instanceof ForbiddenAccessException) {
        throw new ForbiddenException(error.message)
      }
      throw new InternalServerErrorException()
    }
  }

  @Post(':id/participation')
  @UseGuards(RolesGuard, GroupMemberGuard)
  async createContestRecord(
    @Req() req: AuthenticatedRequest,
    @Param('id', ParseIntPipe) contestId: number
  ) {
    try {
      await this.contestService.createContestRecord(req.user.id, contestId)
    } catch (err) {
      if (err instanceof EntityNotExistException) {
        throw new NotFoundException(err.message)
      }
      if (err instanceof ActionNotAllowedException) {
        throw new ForbiddenException(err.message)
      }
      throw new InternalServerErrorException()
    }
  }
}<|MERGE_RESOLUTION|>--- conflicted
+++ resolved
@@ -23,13 +23,8 @@
 import { RolesGuard } from 'src/user/guard/roles.guard'
 
 @Controller('contest')
-<<<<<<< HEAD
-@Public()
+@AuthNotNeeded()
 export class PublicContestController {
-=======
-@AuthNotNeeded()
-export class ContestController {
->>>>>>> 0c0027b9
   constructor(private readonly contestService: ContestService) {}
 
   @Get()
