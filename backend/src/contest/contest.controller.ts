--- conflicted
+++ resolved
@@ -22,12 +22,7 @@
 import { RolesGuard } from 'src/user/guard/roles.guard'
 
 @Controller('contest')
-<<<<<<< HEAD
-export class PublicContestController {
-=======
-@AuthNotNeeded()
 export class ContestController {
->>>>>>> f29dc898
   constructor(private readonly contestService: ContestService) {}
 
   @Get()
@@ -48,11 +43,7 @@
     upcoming: Partial<Contest>[]
     finished: Partial<Contest>[]
   }> {
-<<<<<<< HEAD
-    return await this.contestService.getContests(req.user.id, PUBLIC_GROUP_ID)
-=======
     return await this.contestService.getContestsByGroupId(req.user?.id)
->>>>>>> f29dc898
   }
 
   @Get(':contestId')
