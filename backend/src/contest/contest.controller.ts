--- conflicted
+++ resolved
@@ -8,13 +8,7 @@
   Req,
   Get,
   UseGuards,
-<<<<<<< HEAD
-  MethodNotAllowedException,
-  Query,
-  DefaultValuePipe
-=======
   ForbiddenException
->>>>>>> 4bbb8e86
 } from '@nestjs/common'
 import { AuthenticatedRequest } from 'src/auth/interface/authenticated-request.interface'
 import {
@@ -69,13 +63,6 @@
 
   @Get()
   async getContests(
-<<<<<<< HEAD
-    @Param('groupId', ParseIntPipe) groupId: number,
-    @Query('cursor', new DefaultValuePipe(0), ParseIntPipe) cursor: number,
-    @Query('take', ParseIntPipe) take: number
-  ): Promise<Partial<Contest>[]> {
-    return await this.contestService.getContestsByGroupId(groupId, cursor, take)
-=======
     @Req() req: AuthenticatedRequest,
     @Param('groupId', ParseIntPipe) groupId: number
   ): Promise<{
@@ -86,7 +73,6 @@
     finished: Partial<Contest>[]
   }> {
     return await this.contestService.getContests(req.user.id, groupId)
->>>>>>> 4bbb8e86
   }
 
   @Get(':id')
