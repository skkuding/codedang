import { ForbiddenException } from '@nestjs/common'
import { Test, TestingModule } from '@nestjs/testing'
<<<<<<< HEAD
import { Contest, Group, UserGroup } from '@prisma/client'
import {
  EntityNotExistException,
  InvalidUserException
=======
import { Contest, ContestType, Group, UserGroup } from '@prisma/client'
import {
  EntityNotExistException,
  InvalidUserException,
  UnprocessableDataException
>>>>>>> 9927ac0d
} from 'src/common/exception/business.exception'
import { PrismaService } from 'src/prisma/prisma.service'
import { ContestService } from './contest.service'
import { CreateContestDto } from './dto/create-contest.dto'
import { UpdateContestDto } from './dto/update-contest.dto'

const contestId = 1
const userId = 1
const groupId = 1

const contest: Contest = {
  id: contestId,
  created_by_id: userId,
  group_id: groupId,
  title: 'title',
  description: 'description',
  description_summary: 'description summary',
  start_time: new Date('2021-11-07T18:34:23.999175+09:00'),
  end_time: new Date('2021-12-07T18:34:23.999175+09:00'),
  visible: true,
  is_rank_visible: true,
  type: ContestType.ACM,
  create_time: new Date(),
  update_time: new Date()
}

const ongoingContests: Partial<Contest>[] = [
  {
    ...contest,
    id: contestId,
    end_time: new Date('2022-11-07T18:34:23.999175+09:00'),
    visible: false
  },
  {
    ...contest,
    id: contestId + 1,
    end_time: new Date('2022-11-07T18:34:23.999175+09:00')
  },
  {
    ...contest,
    id: contestId + 2,
    end_time: new Date('2022-11-07T18:34:23.999175+09:00')
  }
]
const finishedContests: Partial<Contest>[] = [
  {
    ...contest,
    id: contestId + 3,
    visible: false
  },
  {
    ...contest,
    id: contestId + 4
  },
  {
    ...contest,
    id: contestId + 5
  }
]
const upcomingContests: Partial<Contest>[] = [
  {
    ...contest,
    id: contestId + 6,
    start_time: new Date('2022-11-07T18:34:23.999175+09:00'),
    end_time: new Date('2022-12-07T18:34:23.999175+09:00'),
    visible: false
  },
  {
    ...contest,
    id: contestId + 7,
    start_time: new Date('2022-11-07T18:34:23.999175+09:00'),
    end_time: new Date('2022-11-07T18:34:23.999175+09:00')
  },
  {
    ...contest,
    id: contestId + 8,
    start_time: new Date('2022-11-07T18:34:23.999175+09:00'),
    end_time: new Date('2022-11-07T18:34:23.999175+09:00')
  }
]
const contests: Partial<Contest>[] = ongoingContests.concat(
  finishedContests,
  upcomingContests
)
const userGroup: UserGroup = {
  id: 1,
  user_id: userId,
  group_id: groupId,
  is_registered: true,
  is_group_manager: true,
  create_time: new Date(),
  update_time: new Date()
}
const userGroups: UserGroup[] = [
  userGroup,
  {
    ...userGroup,
    id: userGroup.id + 1,
    group_id: userGroup.group_id + 1
  }
]

const group: Group = {
  id: groupId,
  created_by_id: userId,
  group_name: 'groupname',
  private: true,
  invitation_code: 'invitation code',
  description: 'description',
  create_time: new Date(),
  update_time: new Date()
}

const adminContests = {
  id: groupId,
  group_name: 'groupname',
  Contest: contests
}
const returnAdminContests = [adminContests, adminContests]
const mockPrismaService = {
  contest: {
    findUnique: jest.fn().mockResolvedValue(contest),
    findMany: jest.fn().mockResolvedValue(contests),
    findFirst: jest.fn().mockResolvedValue(contest),
    create: jest.fn().mockResolvedValue(contest),
    update: jest.fn().mockResolvedValue(contest),
    delete: jest.fn()
  },
  userGroup: {
    findFirst: jest.fn().mockResolvedValue(userGroup),
    findMany: jest.fn().mockResolvedValue(userGroups)
  },
  group: {
    findMany: jest.fn().mockResolvedValue(returnAdminContests),
    findUnique: jest.fn().mockResolvedValue(group)
  }
}

const contestId = 1
const userId = 1
const groupId = 1

const contest: Partial<Contest> = {
  id: contestId,
  title: 'title',
  description: 'description',
  start_time: new Date('2021-11-07T18:34:23.999175+09:00'),
  end_time: new Date('2021-12-07T18:34:23.999175+09:00'),
  visible: true,
  group_id: groupId,
  type: 'ACM'
}

const ongoingContests: Partial<Contest>[] = [
  {
    ...contest,
    id: contestId,
    end_time: new Date('2022-11-07T18:34:23.999175+09:00'),
    visible: false
  },
  {
    ...contest,
    id: contestId + 1,
    end_time: new Date('2022-11-07T18:34:23.999175+09:00')
  },
  {
    ...contest,
    id: contestId + 2,
    end_time: new Date('2022-11-07T18:34:23.999175+09:00')
  }
]

const finishedContests: Partial<Contest>[] = [
  {
    ...contest,
    id: contestId + 3,
    visible: false
  },
  {
    ...contest,
    id: contestId + 4
  },
  {
    ...contest,
    group_id: groupId + 1,
    id: contestId + 5
  }
]

const upcomingContests: Partial<Contest>[] = [
  {
    ...contest,
    id: contestId + 6,
    start_time: new Date('2022-11-07T18:34:23.999175+09:00'),
    end_time: new Date('2022-12-07T18:34:23.999175+09:00'),
    visible: false
  },
  {
    ...contest,
    id: contestId + 7,
    start_time: new Date('2022-11-07T18:34:23.999175+09:00'),
    end_time: new Date('2022-11-07T18:34:23.999175+09:00')
  },
  {
    ...contest,
    group_id: groupId + 1,
    id: contestId + 8,
    start_time: new Date('2022-11-07T18:34:23.999175+09:00'),
    end_time: new Date('2022-11-07T18:34:23.999175+09:00')
  }
]

const userGroup: UserGroup = {
  id: 1,
  user_id: userId,
  group_id: groupId,
  is_registered: true,
  is_group_manager: true,
  create_time: new Date(),
  update_time: new Date()
}

const group: Group = {
  id: groupId,
  created_by_id: userId,
  group_name: 'groupname',
  private: true,
  invitation_code: 'invitation code',
  description: 'description',
  create_time: new Date(),
  update_time: new Date()
}

const adminContestArray: Partial<Contest>[] = ongoingContests
  .slice(0, 1)
  .concat(finishedContests.slice(0, 1), upcomingContests.slice(0, 1))

const returnAdminContests = {
  id: groupId,
  group_name: 'groupname',
  Contest: adminContestArray
}
const returnAdminOngoingContests = {
  ...returnAdminContests,
  Contest: ongoingContests
}
const db = {
  contest: {
    findMany: jest.fn().mockResolvedValue(finishedContests),
    findUnique: jest.fn().mockResolvedValue(contest),
    findFirst: jest.fn().mockResolvedValue(contest)
  },
  userGroup: {
    findFirst: jest.fn().mockResolvedValue(userGroup)
  },
  group: {
    findMany: jest.fn().mockResolvedValue(returnAdminContests),
    findUnique: jest.fn().mockResolvedValue(group)
  }
}

describe('ContestService', () => {
  let service: ContestService
  beforeEach(async () => {
    const module: TestingModule = await Test.createTestingModule({
<<<<<<< HEAD
      providers: [ContestService, { provide: PrismaService, useValue: { db } }]
=======
      providers: [
        ContestService,
        { provide: PrismaService, useValue: mockPrismaService }
      ]
>>>>>>> 9927ac0d
    }).compile()
    service = module.get<ContestService>(ContestService)
  })

  it('should be defined', () => {
    expect(service).toBeDefined()
  })

<<<<<<< HEAD
  /* public */
  describe('getOngoingContests', () => {
    it('진행중인 모든 대회 리스트를 반환한다.', async () => {
      db.contest.findMany.mockResolvedValue(ongoingContests)
      const contests = await service.getOngoingContests()
      expect(contests).toStrictEqual(ongoingContests)
=======
  describe('getOngoingContests', () => {
    beforeEach(() => {
      mockPrismaService.contest.findMany.mockResolvedValue(ongoingContests)
    })
    afterEach(() => {
      mockPrismaService.contest.findMany.mockResolvedValue(contests)
    })
    it('진행중인 모든 대회 리스트를 반환한다.', async () => {
      expect(await service.getOngoingContests()).toEqual(ongoingContests)
>>>>>>> 9927ac0d
    })
  })

  describe('getUpcomingContests', () => {
<<<<<<< HEAD
    it('아직 시작하지 않은 모든 대회 리스트를 반환한다.', async () => {
      db.contest.findMany.mockResolvedValue(upcomingContests)
      const contests = await service.getUpcomingContests()
      expect(contests).toStrictEqual(upcomingContests)
=======
    beforeEach(() => {
      mockPrismaService.contest.findMany.mockResolvedValue(upcomingContests)
    })
    afterEach(() => {
      mockPrismaService.contest.findMany.mockResolvedValue(contests)
    })
    it('아직 시작하지 않은 모든 대회 리스트를 반환한다.', async () => {
      expect(await service.getUpcomingContests()).toEqual(upcomingContests)
>>>>>>> 9927ac0d
    })
  })

  describe('getFinishedContests', () => {
<<<<<<< HEAD
    db.contest.findMany.mockResolvedValue(finishedContests)
    it('마감된 모든 대회 리스트를 반환한다.', async () => {
      const contests = await service.getFinishedContests()
      expect(contests).toStrictEqual(finishedContests)
=======
    beforeEach(() => {
      mockPrismaService.contest.findMany.mockResolvedValue(finishedContests)
    })
    afterEach(() => {
      mockPrismaService.contest.findMany.mockResolvedValue(contests)
    })
    it('마감된 모든 대회 리스트를 반환한다.', async () => {
      expect(await service.getFinishedContests()).toEqual(finishedContests)
>>>>>>> 9927ac0d
    })
  })

  describe('getContestById', () => {
    beforeEach(() => {
<<<<<<< HEAD
      db.contest.findUnique.mockResolvedValue(contest),
        db.userGroup.findFirst.mockResolvedValue(userGroup)
    })

    it('contest id에 해당하는 contest가 없다면 EntityNotExistException을 반환한다.', async () => {
      db.contest.findUnique.mockResolvedValue(null)
      await expect(service.getContestById(userId, contestId)).rejects.toThrow(
        EntityNotExistException
      )
    })

    it('user가 contest가 속한 group의 멤버가 아니고, contest가 진행중인 상태면 InvalidUserException을 반환한다.', async () => {
      db.userGroup.findFirst.mockResolvedValue(null)
      db.contest.findUnique.mockResolvedValue({
=======
      mockPrismaService.contest.findUnique.mockResolvedValue(contest),
        mockPrismaService.userGroup.findFirst.mockResolvedValue(userGroup)
    })
    afterEach(() => {
      mockPrismaService.contest.findUnique.mockResolvedValue(contest),
        mockPrismaService.userGroup.findFirst.mockResolvedValue(userGroup)
    })
    it('contest id에 해당하는 contest가 없다면 EntityNotExistException을 반환한다.', async () => {
      mockPrismaService.contest.findUnique.mockResolvedValue(null)
      await expect(
        service.getContestById(userId, contestId)
      ).rejects.toThrowError(new EntityNotExistException('Contest 1'))
    })

    it('user가 contest가 속한 group의 멤버가 아니고, contest가 진행중인 상태면 InvalidUserException을 반환한다.', async () => {
      mockPrismaService.userGroup.findFirst.mockResolvedValue(null)
      mockPrismaService.contest.findUnique.mockResolvedValue({
>>>>>>> 9927ac0d
        ...contest,
        start_time: new Date('2022-11-07T18:34:23.999175+09:00'),
        end_time: new Date('2022-12-07T18:34:23.999175+09:00')
      }) //ongoing
<<<<<<< HEAD
      const result = await service.getContestById(userId, contestId)
      expect(result).rejects.toThrow(InvalidUserException)
    })

    it('user가 contest가 속한 group의 멤버가 아니고, contest가 아직 시작되지 않은 상태면 InvalidUserException을 반환한다.', async () => {
      db.userGroup.findFirst.mockResolvedValue(null)
      db.contest.findUnique.mockResolvedValue({
        ...contest,
        end_time: new Date('2022-11-07T18:34:23.999175+09:00')
      }) //upcoming
      const result = await service.getContestById(userId, contestId)
      expect(result).rejects.toThrow(ForbiddenException)
    })

    it('user가 contest가 속한 group의 멤버가 아니고, contest가 끝난 상태면 contest id에 해당하는 contest를 반환한다.', async () => {
      db.userGroup.findFirst.mockResolvedValue(null)
      const result = await service.getContestById(userId, contestId)
      expect(result).toStrictEqual(contest)
    })

    it('user가 contest가 속한 group의 멤버지만, visible==false 이고 user가 group manager가 아니라면 InvalidUserException을 반환한다.', async () => {
      db.contest.findUnique.mockResolvedValue({
        ...contest,
        visible: false
      })
      db.userGroup.findFirst.mockResolvedValue({
        ...userGroup,
        is_group_manager: false
      })
      const result = await service.getContestById(userId, contestId)
      expect(result).rejects.toThrow(ForbiddenException)
    })

    it('user가 contest가 속한 group의 멤버라면 주어진 contest id에 해당하는 대회를 반환한다.', async () => {
      const result = await service.getContestById(userId, contestId)
      expect(result).toStrictEqual(contest)
    })
  })
  // Todo: issue #90
  // describe('createContestRecord', () => {
  //   it('user가 해당 contest에 중복 참여한 경우 InvalidUserException을 반환한다.', async () => {})
  //   it('contest가 비공개인데 user가 contest가 속한 group 멤버가 아닌 경우 InvalidUserException을 반환한다.', async () => {})
  //   // it('contest가 아직 시작하지 않은 상태인 경우 InvalidUserException을 반환한다.', async () => {})
  //   // it('contest가 끝난 상태인 경우 InvalidUserException을 반환한다.', async () => {})
  //   it('contest type이 ACM인 경우 contestRankACM에 column을 생성한다.', async () => {})
  //   // it('모든 contest type에 대하여 contestRecord를 생성한다.', async () => {})
  // })

  /* group */
  describe('getContestsByGroupId', () => {
    beforeEach(() => {
      db.contest.findUnique.mockResolvedValue(contest),
        db.userGroup.findFirst.mockResolvedValue(userGroup),
        db.group.findUnique.mockResolvedValue(group)
    })

    it('group id에 해당하는 group이 존재하지 않으면 EntityNotExistException을 반환한다.', async () => {
      db.group.findUnique.mockResolvedValue(null)
      await expect(
        service.getContestsByGroupId(userId, groupId)
      ).rejects.toThrow(EntityNotExistException)
    })

    it('user가 group id에 해당하는 group 멤버가 아니면 invalidUserException을 반환한다.', async () => {
      db.userGroup.findFirst.mockResolvedValue(null)
      await expect(
        service.getContestsByGroupId(userId, groupId)
      ).rejects.toThrow(InvalidUserException)
    })

    it('group id에 해당하는 group이 존재하고, user가 그 group에 소속되어 있다면, 주어진 group id에 해당하는 모든 대회 리스트를 반환한다.', async () => {
      const contests = await service.getContestsByGroupId(userId, groupId)
      for (const contest in contests) {
        expect(JSON.parse(contest).group_id).toStrictEqual(groupId)
      }
    })
  })

  /* admin */
  describe('getAdminContests', () => {
    beforeEach(() => {
      db.userGroup.findFirst.mockResolvedValue(userGroup)
      db.group.findMany.mockResolvedValue(returnAdminContests)
    })

    it('user가 group manager인 group이 존재하지 않을 때 InvalidUserException을 반환한다.', async () => {
      db.userGroup.findFirst.mockResolvedValue(null)
      await expect(service.getAdminContests(userId)).rejects.toThrow(
        InvalidUserException
      )
    })
    it('user가 group manager인 group의 모든 대회 리스트를 반환한다.', async () => {
      const contests = await service.getAdminContests(userId)
      expect(contests['Contest']).toStrictEqual(adminContestArray)
=======
      await expect(
        service.getContestById(userId, contestId)
      ).rejects.toThrowError(
        new InvalidUserException('Contest 1 is not allowed to user 1')
      )
    })

    it('user가 contest가 속한 group의 멤버가 아니고, contest가 아직 시작되지 않은 상태면 InvalidUserException을 반환한다.', async () => {
      mockPrismaService.userGroup.findFirst.mockResolvedValue(null)
      mockPrismaService.contest.findUnique.mockResolvedValue({
        ...contest,
        end_time: new Date('2022-11-07T18:34:23.999175+09:00')
      }) //upcoming
      await expect(
        service.getContestById(userId, contestId)
      ).rejects.toThrowError(
        new InvalidUserException('Contest 1 is not allowed to user 1')
      )
    })

    it('user가 contest가 속한 group의 멤버가 아니고, contest가 끝난 상태면 contest id에 해당하는 contest를 반환한다.', async () => {
      mockPrismaService.userGroup.findFirst.mockResolvedValue(null)
      expect(await service.getContestById(userId, contestId)).toEqual(contest)
    })

    it('user가 contest가 속한 group의 멤버지만, visible==false 이고 user가 group manager가 아니라면 InvalidUserException을 반환한다.', async () => {
      mockPrismaService.contest.findUnique.mockResolvedValue({
        ...contest,
        visible: false
      })
      mockPrismaService.userGroup.findFirst.mockResolvedValue({
        ...userGroup,
        is_group_manager: false
      })
      await expect(
        service.getContestById(userId, contestId)
      ).rejects.toThrowError(
        new InvalidUserException('Contest 1 is not allowed to user 1')
      )
    })

    it('user가 contest가 속한 group의 멤버라면 주어진 contest id에 해당하는 대회를 반환한다.', async () => {
      expect(await service.getContestById(userId, contestId)).toEqual(contest)
    })
  })

  describe('getContestsByGroupId', () => {
    beforeEach(() => {
      mockPrismaService.userGroup.findFirst.mockResolvedValue(userGroup),
        mockPrismaService.group.findUnique.mockResolvedValue(group)
    })
    afterEach(() => {
      mockPrismaService.userGroup.findFirst.mockResolvedValue(userGroup),
        mockPrismaService.group.findUnique.mockResolvedValue(group)
    })
    it('group id에 해당하는 group이 존재하지 않으면 EntityNotExistException을 반환한다.', async () => {
      mockPrismaService.group.findUnique.mockResolvedValue(null)
      await expect(
        service.getContestsByGroupId(userId, groupId)
      ).rejects.toThrowError(new EntityNotExistException('Group 1'))
    })

    it('user가 group id에 해당하는 group 멤버가 아니면 invalidUserException을 반환한다.', async () => {
      mockPrismaService.userGroup.findFirst.mockResolvedValue(null)
      await expect(
        service.getContestsByGroupId(userId, groupId)
      ).rejects.toThrowError(
        new InvalidUserException('User 1 is not in Group 1')
      )
    })

    it('group id에 해당하는 group이 존재하고, user가 그 group에 소속되어 있다면, 주어진 group id에 해당하는 모든 대회 리스트를 반환한다.', async () => {
      const result = await service.getContestsByGroupId(userId, groupId)
      expect(result).toEqual(contests)
    })
  })

  describe('getAdminContests', () => {
    beforeEach(() => {
      mockPrismaService.userGroup.findMany.mockResolvedValue(userGroups)
    })
    afterEach(() => {
      mockPrismaService.userGroup.findMany.mockResolvedValue(userGroups)
    })
    it('user가 group manager인 group이 존재하지 않을 때 InvalidUserException을 반환한다.', async () => {
      mockPrismaService.userGroup.findMany.mockResolvedValue(null)
      await expect(service.getAdminContests(userId)).rejects.toThrowError(
        new InvalidUserException('User 1 is not group manager')
      )
    })

    it('user가 group manager인 group의 모든 대회 리스트를 반환한다.', async () => {
      const result = await service.getAdminContests(userId)
      for (const group of result) {
        expect(group['Contest']).toEqual(contests)
      }
>>>>>>> 9927ac0d
    })
  })

  describe('getAdminOngoingContests', () => {
    beforeEach(() => {
<<<<<<< HEAD
      db.group.findMany.mockResolvedValue(returnAdminOngoingContests)
    })
    it('user가 group manager인 group의 모든 진행중인 대회 리스트를 반환한다.', async () => {
      const contests = await service.getAdminOngoingContests(userId)
      expect(contests['Contest']).toStrictEqual(ongoingContests)
=======
      mockPrismaService.userGroup.findMany.mockResolvedValue(userGroups)
    })
    afterEach(() => {
      mockPrismaService.userGroup.findMany.mockResolvedValue(userGroups)
    })
    it('user가 group manager인 group이 존재하지 않을 때 InvalidUserException을 반환한다.', async () => {
      mockPrismaService.userGroup.findMany.mockResolvedValue(null)
      await expect(
        service.getAdminOngoingContests(userId)
      ).rejects.toThrowError(
        new InvalidUserException('User 1 is not group manager')
      )
    })

    it('user가 group manager인 group의 모든 진행중인 대회 리스트를 반환한다.', async () => {
      const result = await service.getAdminOngoingContests(userId)
      for (const group of result) {
        expect(group['Contest']).toEqual(ongoingContests)
      }
    })
  })

  describe('createContest', () => {
    const createContestDto: CreateContestDto = {
      group_id: contest.group_id,
      title: contest.title,
      description: contest.description,
      description_summary: contest.description_summary,
      start_time: contest.start_time,
      end_time: contest.end_time,
      visible: contest.visible,
      is_rank_visible: contest.is_rank_visible,
      type: contest.type
    }

    afterEach(() => {
      mockPrismaService.contest.create.mockClear()
    })

    it('should return created contest', async () => {
      //given

      //when
      const result = await service.createContest(userId, createContestDto)

      //then
      expect(mockPrismaService.contest.create).toBeCalledTimes(1)
      expect(result).toEqual(contest)
    })

    it('should throw error when given contest period is not valid', async () => {
      //given
      const isValidPeriodSpy = jest
        .spyOn(service, 'isValidPeriod')
        .mockReturnValue(false)

      //when
      const callContestCreate = async () =>
        await service.createContest(userId, createContestDto)

      //then
      await expect(callContestCreate).rejects.toThrowError(
        UnprocessableDataException
      )
      expect(mockPrismaService.contest.create).toBeCalledTimes(0)

      isValidPeriodSpy.mockRestore()
    })
  })

  describe('updateContest', () => {
    let callUpdateContest
    const updateContestDto: UpdateContestDto = {
      title: contest.title,
      description: contest.description,
      description_summary: contest.description_summary,
      start_time: contest.start_time,
      end_time: contest.end_time,
      visible: contest.visible,
      is_rank_visible: contest.is_rank_visible,
      type: contest.type
    }

    beforeEach(() => {
      mockPrismaService.contest.findUnique.mockResolvedValue(contest)
      callUpdateContest = async () =>
        await service.updateContest(contestId, updateContestDto)
    })
    afterEach(() => {
      mockPrismaService.contest.update.mockClear()
    })

    it('should return updated contest', async () => {
      //given

      //when
      const result = await service.updateContest(contestId, updateContestDto)

      //then
      expect(mockPrismaService.contest.update).toBeCalledTimes(1)
      expect(result).toBe(contest)
    })

    it('should throw error when the contest does not exist', async () => {
      //given
      mockPrismaService.contest.findUnique.mockResolvedValue(null)

      //when

      //then
      await expect(
        service.updateContest(contestId, updateContestDto)
      ).rejects.toThrowError(EntityNotExistException)
      expect(mockPrismaService.contest.update).toBeCalledTimes(0)
    })

    it('should throw error when given contest period is not valid', async () => {
      //given
      const isValidPeriodSpy = jest
        .spyOn(service, 'isValidPeriod')
        .mockReturnValue(false)

      //when

      //then
      await expect(callUpdateContest).rejects.toThrowError(
        UnprocessableDataException
      )
      expect(mockPrismaService.contest.update).toBeCalledTimes(0)

      isValidPeriodSpy.mockRestore()
    })
  })

  describe('isValidPeriod', () => {
    const startTime = new Date()
    const endTime = new Date()

    it('should return true when given valid start time and end time', () => {
      //given
      endTime.setDate(startTime.getDate() + 1)

      //when
      const result = service.isValidPeriod(startTime, endTime)

      //then
      expect(result).toBe(true)
    })

    it('should return false when end time is ealier than start time', () => {
      //given
      endTime.setDate(startTime.getDate() - 1)

      //when
      const result = service.isValidPeriod(startTime, endTime)

      //then
      expect(result).toBeFalsy()
    })
  })

  describe('deleteContest', () => {
    beforeEach(() => {
      mockPrismaService.contest.findUnique.mockResolvedValue(contest)
    })
    afterEach(() => {
      mockPrismaService.contest.delete.mockClear()
    })

    it('should successfully delete the contest', async () => {
      //given

      //when
      await service.deleteContest(contestId)

      //then
      expect(mockPrismaService.contest.delete).toBeCalledTimes(1)
    })

    it('should throw error when contest does not exist', async () => {
      //given
      mockPrismaService.contest.findUnique.mockResolvedValue(null)

      //when
      const callContestDelete = async () =>
        await service.deleteContest(contestId)

      //then
      await expect(callContestDelete).rejects.toThrowError(
        EntityNotExistException
      )
      expect(mockPrismaService.contest.delete).toBeCalledTimes(0)
>>>>>>> 9927ac0d
    })
  })
})<|MERGE_RESOLUTION|>--- conflicted
+++ resolved
@@ -1,17 +1,10 @@
 import { ForbiddenException } from '@nestjs/common'
 import { Test, TestingModule } from '@nestjs/testing'
-<<<<<<< HEAD
-import { Contest, Group, UserGroup } from '@prisma/client'
-import {
-  EntityNotExistException,
-  InvalidUserException
-=======
 import { Contest, ContestType, Group, UserGroup } from '@prisma/client'
 import {
   EntityNotExistException,
   InvalidUserException,
   UnprocessableDataException
->>>>>>> 9927ac0d
 } from 'src/common/exception/business.exception'
 import { PrismaService } from 'src/prisma/prisma.service'
 import { ContestService } from './contest.service'
@@ -150,141 +143,14 @@
   }
 }
 
-const contestId = 1
-const userId = 1
-const groupId = 1
-
-const contest: Partial<Contest> = {
-  id: contestId,
-  title: 'title',
-  description: 'description',
-  start_time: new Date('2021-11-07T18:34:23.999175+09:00'),
-  end_time: new Date('2021-12-07T18:34:23.999175+09:00'),
-  visible: true,
-  group_id: groupId,
-  type: 'ACM'
-}
-
-const ongoingContests: Partial<Contest>[] = [
-  {
-    ...contest,
-    id: contestId,
-    end_time: new Date('2022-11-07T18:34:23.999175+09:00'),
-    visible: false
-  },
-  {
-    ...contest,
-    id: contestId + 1,
-    end_time: new Date('2022-11-07T18:34:23.999175+09:00')
-  },
-  {
-    ...contest,
-    id: contestId + 2,
-    end_time: new Date('2022-11-07T18:34:23.999175+09:00')
-  }
-]
-
-const finishedContests: Partial<Contest>[] = [
-  {
-    ...contest,
-    id: contestId + 3,
-    visible: false
-  },
-  {
-    ...contest,
-    id: contestId + 4
-  },
-  {
-    ...contest,
-    group_id: groupId + 1,
-    id: contestId + 5
-  }
-]
-
-const upcomingContests: Partial<Contest>[] = [
-  {
-    ...contest,
-    id: contestId + 6,
-    start_time: new Date('2022-11-07T18:34:23.999175+09:00'),
-    end_time: new Date('2022-12-07T18:34:23.999175+09:00'),
-    visible: false
-  },
-  {
-    ...contest,
-    id: contestId + 7,
-    start_time: new Date('2022-11-07T18:34:23.999175+09:00'),
-    end_time: new Date('2022-11-07T18:34:23.999175+09:00')
-  },
-  {
-    ...contest,
-    group_id: groupId + 1,
-    id: contestId + 8,
-    start_time: new Date('2022-11-07T18:34:23.999175+09:00'),
-    end_time: new Date('2022-11-07T18:34:23.999175+09:00')
-  }
-]
-
-const userGroup: UserGroup = {
-  id: 1,
-  user_id: userId,
-  group_id: groupId,
-  is_registered: true,
-  is_group_manager: true,
-  create_time: new Date(),
-  update_time: new Date()
-}
-
-const group: Group = {
-  id: groupId,
-  created_by_id: userId,
-  group_name: 'groupname',
-  private: true,
-  invitation_code: 'invitation code',
-  description: 'description',
-  create_time: new Date(),
-  update_time: new Date()
-}
-
-const adminContestArray: Partial<Contest>[] = ongoingContests
-  .slice(0, 1)
-  .concat(finishedContests.slice(0, 1), upcomingContests.slice(0, 1))
-
-const returnAdminContests = {
-  id: groupId,
-  group_name: 'groupname',
-  Contest: adminContestArray
-}
-const returnAdminOngoingContests = {
-  ...returnAdminContests,
-  Contest: ongoingContests
-}
-const db = {
-  contest: {
-    findMany: jest.fn().mockResolvedValue(finishedContests),
-    findUnique: jest.fn().mockResolvedValue(contest),
-    findFirst: jest.fn().mockResolvedValue(contest)
-  },
-  userGroup: {
-    findFirst: jest.fn().mockResolvedValue(userGroup)
-  },
-  group: {
-    findMany: jest.fn().mockResolvedValue(returnAdminContests),
-    findUnique: jest.fn().mockResolvedValue(group)
-  }
-}
-
 describe('ContestService', () => {
   let service: ContestService
   beforeEach(async () => {
     const module: TestingModule = await Test.createTestingModule({
-<<<<<<< HEAD
-      providers: [ContestService, { provide: PrismaService, useValue: { db } }]
-=======
       providers: [
         ContestService,
         { provide: PrismaService, useValue: mockPrismaService }
       ]
->>>>>>> 9927ac0d
     }).compile()
     service = module.get<ContestService>(ContestService)
   })
@@ -293,14 +159,6 @@
     expect(service).toBeDefined()
   })
 
-<<<<<<< HEAD
-  /* public */
-  describe('getOngoingContests', () => {
-    it('진행중인 모든 대회 리스트를 반환한다.', async () => {
-      db.contest.findMany.mockResolvedValue(ongoingContests)
-      const contests = await service.getOngoingContests()
-      expect(contests).toStrictEqual(ongoingContests)
-=======
   describe('getOngoingContests', () => {
     beforeEach(() => {
       mockPrismaService.contest.findMany.mockResolvedValue(ongoingContests)
@@ -310,17 +168,10 @@
     })
     it('진행중인 모든 대회 리스트를 반환한다.', async () => {
       expect(await service.getOngoingContests()).toEqual(ongoingContests)
->>>>>>> 9927ac0d
     })
   })
 
   describe('getUpcomingContests', () => {
-<<<<<<< HEAD
-    it('아직 시작하지 않은 모든 대회 리스트를 반환한다.', async () => {
-      db.contest.findMany.mockResolvedValue(upcomingContests)
-      const contests = await service.getUpcomingContests()
-      expect(contests).toStrictEqual(upcomingContests)
-=======
     beforeEach(() => {
       mockPrismaService.contest.findMany.mockResolvedValue(upcomingContests)
     })
@@ -329,17 +180,10 @@
     })
     it('아직 시작하지 않은 모든 대회 리스트를 반환한다.', async () => {
       expect(await service.getUpcomingContests()).toEqual(upcomingContests)
->>>>>>> 9927ac0d
     })
   })
 
   describe('getFinishedContests', () => {
-<<<<<<< HEAD
-    db.contest.findMany.mockResolvedValue(finishedContests)
-    it('마감된 모든 대회 리스트를 반환한다.', async () => {
-      const contests = await service.getFinishedContests()
-      expect(contests).toStrictEqual(finishedContests)
-=======
     beforeEach(() => {
       mockPrismaService.contest.findMany.mockResolvedValue(finishedContests)
     })
@@ -348,28 +192,11 @@
     })
     it('마감된 모든 대회 리스트를 반환한다.', async () => {
       expect(await service.getFinishedContests()).toEqual(finishedContests)
->>>>>>> 9927ac0d
     })
   })
 
   describe('getContestById', () => {
     beforeEach(() => {
-<<<<<<< HEAD
-      db.contest.findUnique.mockResolvedValue(contest),
-        db.userGroup.findFirst.mockResolvedValue(userGroup)
-    })
-
-    it('contest id에 해당하는 contest가 없다면 EntityNotExistException을 반환한다.', async () => {
-      db.contest.findUnique.mockResolvedValue(null)
-      await expect(service.getContestById(userId, contestId)).rejects.toThrow(
-        EntityNotExistException
-      )
-    })
-
-    it('user가 contest가 속한 group의 멤버가 아니고, contest가 진행중인 상태면 InvalidUserException을 반환한다.', async () => {
-      db.userGroup.findFirst.mockResolvedValue(null)
-      db.contest.findUnique.mockResolvedValue({
-=======
       mockPrismaService.contest.findUnique.mockResolvedValue(contest),
         mockPrismaService.userGroup.findFirst.mockResolvedValue(userGroup)
     })
@@ -387,107 +214,10 @@
     it('user가 contest가 속한 group의 멤버가 아니고, contest가 진행중인 상태면 InvalidUserException을 반환한다.', async () => {
       mockPrismaService.userGroup.findFirst.mockResolvedValue(null)
       mockPrismaService.contest.findUnique.mockResolvedValue({
->>>>>>> 9927ac0d
         ...contest,
         start_time: new Date('2022-11-07T18:34:23.999175+09:00'),
         end_time: new Date('2022-12-07T18:34:23.999175+09:00')
       }) //ongoing
-<<<<<<< HEAD
-      const result = await service.getContestById(userId, contestId)
-      expect(result).rejects.toThrow(InvalidUserException)
-    })
-
-    it('user가 contest가 속한 group의 멤버가 아니고, contest가 아직 시작되지 않은 상태면 InvalidUserException을 반환한다.', async () => {
-      db.userGroup.findFirst.mockResolvedValue(null)
-      db.contest.findUnique.mockResolvedValue({
-        ...contest,
-        end_time: new Date('2022-11-07T18:34:23.999175+09:00')
-      }) //upcoming
-      const result = await service.getContestById(userId, contestId)
-      expect(result).rejects.toThrow(ForbiddenException)
-    })
-
-    it('user가 contest가 속한 group의 멤버가 아니고, contest가 끝난 상태면 contest id에 해당하는 contest를 반환한다.', async () => {
-      db.userGroup.findFirst.mockResolvedValue(null)
-      const result = await service.getContestById(userId, contestId)
-      expect(result).toStrictEqual(contest)
-    })
-
-    it('user가 contest가 속한 group의 멤버지만, visible==false 이고 user가 group manager가 아니라면 InvalidUserException을 반환한다.', async () => {
-      db.contest.findUnique.mockResolvedValue({
-        ...contest,
-        visible: false
-      })
-      db.userGroup.findFirst.mockResolvedValue({
-        ...userGroup,
-        is_group_manager: false
-      })
-      const result = await service.getContestById(userId, contestId)
-      expect(result).rejects.toThrow(ForbiddenException)
-    })
-
-    it('user가 contest가 속한 group의 멤버라면 주어진 contest id에 해당하는 대회를 반환한다.', async () => {
-      const result = await service.getContestById(userId, contestId)
-      expect(result).toStrictEqual(contest)
-    })
-  })
-  // Todo: issue #90
-  // describe('createContestRecord', () => {
-  //   it('user가 해당 contest에 중복 참여한 경우 InvalidUserException을 반환한다.', async () => {})
-  //   it('contest가 비공개인데 user가 contest가 속한 group 멤버가 아닌 경우 InvalidUserException을 반환한다.', async () => {})
-  //   // it('contest가 아직 시작하지 않은 상태인 경우 InvalidUserException을 반환한다.', async () => {})
-  //   // it('contest가 끝난 상태인 경우 InvalidUserException을 반환한다.', async () => {})
-  //   it('contest type이 ACM인 경우 contestRankACM에 column을 생성한다.', async () => {})
-  //   // it('모든 contest type에 대하여 contestRecord를 생성한다.', async () => {})
-  // })
-
-  /* group */
-  describe('getContestsByGroupId', () => {
-    beforeEach(() => {
-      db.contest.findUnique.mockResolvedValue(contest),
-        db.userGroup.findFirst.mockResolvedValue(userGroup),
-        db.group.findUnique.mockResolvedValue(group)
-    })
-
-    it('group id에 해당하는 group이 존재하지 않으면 EntityNotExistException을 반환한다.', async () => {
-      db.group.findUnique.mockResolvedValue(null)
-      await expect(
-        service.getContestsByGroupId(userId, groupId)
-      ).rejects.toThrow(EntityNotExistException)
-    })
-
-    it('user가 group id에 해당하는 group 멤버가 아니면 invalidUserException을 반환한다.', async () => {
-      db.userGroup.findFirst.mockResolvedValue(null)
-      await expect(
-        service.getContestsByGroupId(userId, groupId)
-      ).rejects.toThrow(InvalidUserException)
-    })
-
-    it('group id에 해당하는 group이 존재하고, user가 그 group에 소속되어 있다면, 주어진 group id에 해당하는 모든 대회 리스트를 반환한다.', async () => {
-      const contests = await service.getContestsByGroupId(userId, groupId)
-      for (const contest in contests) {
-        expect(JSON.parse(contest).group_id).toStrictEqual(groupId)
-      }
-    })
-  })
-
-  /* admin */
-  describe('getAdminContests', () => {
-    beforeEach(() => {
-      db.userGroup.findFirst.mockResolvedValue(userGroup)
-      db.group.findMany.mockResolvedValue(returnAdminContests)
-    })
-
-    it('user가 group manager인 group이 존재하지 않을 때 InvalidUserException을 반환한다.', async () => {
-      db.userGroup.findFirst.mockResolvedValue(null)
-      await expect(service.getAdminContests(userId)).rejects.toThrow(
-        InvalidUserException
-      )
-    })
-    it('user가 group manager인 group의 모든 대회 리스트를 반환한다.', async () => {
-      const contests = await service.getAdminContests(userId)
-      expect(contests['Contest']).toStrictEqual(adminContestArray)
-=======
       await expect(
         service.getContestById(userId, contestId)
       ).rejects.toThrowError(
@@ -584,19 +314,11 @@
       for (const group of result) {
         expect(group['Contest']).toEqual(contests)
       }
->>>>>>> 9927ac0d
     })
   })
 
   describe('getAdminOngoingContests', () => {
     beforeEach(() => {
-<<<<<<< HEAD
-      db.group.findMany.mockResolvedValue(returnAdminOngoingContests)
-    })
-    it('user가 group manager인 group의 모든 진행중인 대회 리스트를 반환한다.', async () => {
-      const contests = await service.getAdminOngoingContests(userId)
-      expect(contests['Contest']).toStrictEqual(ongoingContests)
-=======
       mockPrismaService.userGroup.findMany.mockResolvedValue(userGroups)
     })
     afterEach(() => {
@@ -789,7 +511,6 @@
         EntityNotExistException
       )
       expect(mockPrismaService.contest.delete).toBeCalledTimes(0)
->>>>>>> 9927ac0d
     })
   })
 })