import { Test, TestingModule } from '@nestjs/testing'
import { expect, use } from 'chai'
import * as chaiAsPromised from 'chai-as-promised'
import { stub } from 'sinon'
import {
  Contest,
  ContestPublicizingRequest,
  ContestType,
  RequestStatus,
  ContestRankACM,
  ContestRecord,
  UserGroup
} from '@prisma/client'
import {
  ActionNotAllowedException,
  EntityNotExistException,
  ForbiddenAccessException,
  UnprocessableDataException
} from 'src/common/exception/business.exception'
import { GroupService } from 'src/group/group.service'
import { PrismaService } from 'src/prisma/prisma.service'
import { ContestService } from './contest.service'
import { CreateContestDto } from './dto/create-contest.dto'
import { CreateContestPublicizingRequestDto } from './dto/create-publicizing-request.dto'
import { RespondContestPublicizingRequestDto } from './dto/respond-publicizing-request.dto'
import { UpdateContestDto } from './dto/update-contest.dto'

use(chaiAsPromised)

const contestId = 1
const userId = 1
const groupId = 1
const contestPublicizeRequestId = 1

const contest = {
  id: contestId,
  createdById: userId,
  groupId: groupId,
  title: 'title',
  description: 'description',
  descriptionSummary: 'description summary',
  startTime: new Date('2021-12-01T14:00:00.000+09:00'),
  endTime: new Date('2021-12-01T15:00:00.000+09:00'),
  visible: true,
  isRankVisible: true,
  isPublic: false,
  type: ContestType.ACM,
  createTime: new Date('2021-11-01T18:34:23.999175+09:00'),
  updateTime: new Date('2021-11-01T18:34:23.999175+09:00'),
  group: {
    groupId: groupId
  }
}

const ongoingContests: Partial<Contest>[] = [
  {
    ...contest,
    id: contestId,
    endTime: new Date('2999-12-01T12:00:00.000+09:00'),
    visible: false
  }
]

const finishedContests: Partial<Contest>[] = [
  {
    ...contest,
    id: contestId + 1,
    visible: false
  }
]

const upcomingContests: Partial<Contest>[] = [
  {
    ...contest,
    id: contestId + 6,
    startTime: new Date('2999-12-01T12:00:00.000+09:00'),
    endTime: new Date('2999-12-01T15:00:00.000+09:00'),
    visible: false
  }
]

const contests: Partial<Contest>[] = [
  ...ongoingContests,
  ...finishedContests,
  ...upcomingContests
]

const contestPublicizingRequest: ContestPublicizingRequest = {
  id: contestPublicizeRequestId,
  contestId: contestId,
  message: 'This is contest to public request',
  createdById: userId,
  requestStatus: RequestStatus.Pending,
  createTime: new Date('2022-12-07T18:34:23.999175+09:00'),
  updateTime: new Date('2022-12-07T18:34:23.999175+09:00')
}

const contestPublicizingRequests: ContestPublicizingRequest[] = [
  contestPublicizingRequest
]

const ongoingContest: Partial<Contest> = ongoingContests[0]

const userGroup: UserGroup = {
  id: 1,
  userId: userId,
  groupId: groupId,
  isRegistered: true,
  isGroupLeader: true,
  createTime: new Date(),
  updateTime: new Date()
}
const userGroups: UserGroup[] = [
  userGroup,
  {
    ...userGroup,
    id: userGroup.id + 1,
    groupId: userGroup.groupId + 1
  }
]
const record: ContestRecord = {
  id: 1,
  contestId: contestId,
  userId: userId,
  rank: 1,
  createTime: new Date(),
  updateTime: new Date()
}
const contestRankACM: ContestRankACM = {
  id: 1,
  contestId: contestId,
  userId: userId,
  acceptedProblemNum: 0,
  totalPenalty: 0,
  submissionInfo: {},
  createTime: new Date(),
  updateTime: new Date()
}
const mockPrismaService = {
  contest: {
    findUnique: stub().resolves(contest),
    findMany: stub().resolves(contests),
    create: stub().resolves(contest),
    update: stub().resolves(contest),
    delete: stub()
  },
  contestPublicizingRequest: {
    findUnique: jest.fn(),
    findFirst: jest.fn(),
    findMany: jest.fn(),
    create: jest.fn(),
    update: jest.fn(),
    delete: jest.fn()
  },
  contestRecord: {
    findFirst: stub().resolves(null)
  },
  userGroup: {
    findFirst: stub().resolves(userGroup),
    findMany: stub().resolves(userGroups)
  },
  contestRankACM: {
    create: stub().resolves(contestRankACM)
  }
}

describe('ContestService', () => {
  let contestService: ContestService
  let groupService: GroupService
  beforeEach(async () => {
    const module: TestingModule = await Test.createTestingModule({
      providers: [
        ContestService,
        GroupService,
        { provide: PrismaService, useValue: mockPrismaService }
      ]
    }).compile()
    contestService = module.get<ContestService>(ContestService)
    groupService = module.get<GroupService>(GroupService)
  })

  it('should be defined', () => {
    expect(contestService).to.be.ok
  })

  describe('createContest', () => {
    const createContestDto: CreateContestDto = {
      groupId: contest.groupId,
      title: contest.title,
      description: contest.description,
      descriptionSummary: contest.descriptionSummary,
      startTime: contest.startTime,
      endTime: contest.endTime,
      visible: contest.visible,
      isRankVisible: contest.isRankVisible,
      type: contest.type
    }

    afterEach(() => {
      mockPrismaService.contest.create.reset()
    })

    it('should return created contest', async () => {
      //given

      //when
      const result = await contestService.createContest(
        userId,
        createContestDto
      )

      //then
      expect(mockPrismaService.contest.create.calledOnce).to.be.true
      expect(result).to.deep.equal(contest)
    })

    it('should throw error when given contest period is not valid', async () => {
      //given
      const isValidPeriodSpy = stub(contestService, 'isValidPeriod').returns(
        false
      )

      //when
      const callContestCreate = async () =>
        await contestService.createContest(userId, createContestDto)

      //then
      use(chaiAsPromised)
      await expect(callContestCreate()).to.be.rejectedWith(
        UnprocessableDataException
      )
      expect(mockPrismaService.contest.create.called).to.be.false

      isValidPeriodSpy.restore()
    })
  })

  describe('updateContest', () => {
    let callUpdateContest
    const updateContestDto: UpdateContestDto = {
      title: contest.title,
      description: contest.description,
      descriptionSummary: contest.descriptionSummary,
      startTime: contest.startTime,
      endTime: contest.endTime,
      visible: contest.visible,
      isRankVisible: contest.isRankVisible,
      type: contest.type
    }

    beforeEach(() => {
      mockPrismaService.contest.findUnique.resolves(contest)
      callUpdateContest = async () =>
        await contestService.updateContest(contestId, updateContestDto)
    })

    afterEach(() => {
      mockPrismaService.contest.update.reset()
    })

    it('should return updated contest', async () => {
      //given

      //when
      const result = await contestService.updateContest(
        contestId,
        updateContestDto
      )

      //then
      expect(mockPrismaService.contest.update.calledOnce).to.be.true
      expect(result).to.equal(contest)
    })

    it('should throw error when the contest does not exist', async () => {
      //given
      mockPrismaService.contest.findUnique.rejects(
        new EntityNotExistException('contest')
      )

      //when

      //then
      await expect(
        contestService.updateContest(contestId, updateContestDto)
      ).to.be.rejectedWith(EntityNotExistException)
      expect(mockPrismaService.contest.update.called).to.be.false
    })

    it('should throw error when given contest period is not valid', async () => {
      //given
      const isValidPeriodSpy = stub(contestService, 'isValidPeriod').returns(
        false
      )

      //when

      //then
      await expect(callUpdateContest()).to.be.rejectedWith(
        UnprocessableDataException
      )
      expect(mockPrismaService.contest.update.called).to.be.false

      isValidPeriodSpy.restore()
    })
  })

  describe('isValidPeriod', () => {
    const startTime = new Date('2022-12-07T18:34:23.999175+09:00')
    const endTime = new Date('2022-12-07T18:34:23.999175+09:00')

    it('should return true when given valid start time and end time', () => {
      //given
      endTime.setDate(startTime.getDate() + 1)

      //when
      const result = contestService.isValidPeriod(startTime, endTime)

      //then
      expect(result).to.equal(true)
    })

    it('should return false when end time is ealier than start time', () => {
      //given
      endTime.setDate(startTime.getDate() - 1)

      //when
      const result = contestService.isValidPeriod(startTime, endTime)

      //then
      expect(result).to.be.false
    })
  })

  describe('deleteContest', () => {
    beforeEach(() => {
      mockPrismaService.contest.findUnique.resolves(contest)
    })
    afterEach(() => {
      mockPrismaService.contest.delete.reset()
    })

    it('should successfully delete the contest', async () => {
      //given

      //when
      await contestService.deleteContest(contestId)

      //then
      expect(mockPrismaService.contest.delete.calledOnce).to.be.true
    })

    it('should throw error when contest does not exist', async () => {
      //given
      mockPrismaService.contest.findUnique.rejects(
        new EntityNotExistException('contest')
      )

      //when
      const callContestDelete = async () =>
        await contestService.deleteContest(contestId)

      //then
      await expect(callContestDelete()).to.be.rejectedWith(
        EntityNotExistException
      )
      expect(mockPrismaService.contest.delete.called).to.be.false
    })
  })

  describe('filterOngoing', () => {
    it('should return ongoing contests of the group', async () => {
      expect(contestService.filterOngoing(contests)).to.deep.equal(
        ongoingContests
      )
    })
  })

  describe('filterUpcoming', () => {
    it('should return upcoming contests of the group', async () => {
      expect(contestService.filterUpcoming(contests)).to.deep.equal(
        upcomingContests
      )
    })
  })

  describe('filterFinished', () => {
    it('should return ongoing contests of the group', async () => {
      expect(contestService.filterFinished(contests)).to.deep.equal(
        finishedContests
      )
    })
  })

  describe('getContests', () => {
    it('should return ongoing, upcoming, finished contests', async () => {
      expect(await contestService.getContests()).to.deep.equal({
        ongoing: ongoingContests,
        upcoming: upcomingContests,
        finished: finishedContests
      })
    })
  })

  describe('getContestById', () => {
    beforeEach(() => {
      mockPrismaService.contest.findUnique.resolves(contest)
    })

    it('should throw error when contest does not exist', async () => {
      mockPrismaService.contest.findUnique.rejects(
        new EntityNotExistException('contest')
      )

      await expect(
        contestService.getContestById(userId, contestId)
      ).to.be.rejectedWith(EntityNotExistException)
    })

    it('should throw error when user is not a group member and contest is not finished yet', async () => {
      const now = new Date()
      const notEndedContest = {
        ...contest,
        endTime: now.setFullYear(now.getFullYear() + 1)
      }
      mockPrismaService.contest.findUnique.resolves(notEndedContest)
      stub(groupService, 'getUserGroupMembershipInfo').resolves(null)

      await expect(
        contestService.getContestById(userId, contestId)
      ).to.be.rejectedWith(ForbiddenAccessException)
    })

    it('should return contest when user is not a group member and contest is finished', async () => {
      stub(groupService, 'getUserGroupMembershipInfo').resolves(null)

      expect(
        await contestService.getContestById(userId, contestId)
      ).to.deep.equal(contest)
    })

    it('should return contest of the group', async () => {
<<<<<<< HEAD
      stub(groupService, 'getUserGroupMembershipInfo').resolves({
        isRegistered: true,
        isGroupManager: false
      })
=======
      jest
        .spyOn(groupService, 'getUserGroupMembershipInfo')
        .mockResolvedValue({ isRegistered: true, isGroupLeader: false })
>>>>>>> 6573e8e9

      expect(
        await contestService.getContestById(userId, contestId)
      ).to.be.equal(contest)
    })
  })

  describe('getModalContestById', () => {
    it('should throw error when contest does not exist', async () => {
      mockPrismaService.contest.findUnique.rejects(
        new EntityNotExistException('contest')
      )

      await expect(
        contestService.getModalContestById(contestId)
      ).to.be.rejectedWith(EntityNotExistException)
    })

    it('should return contest', async () => {
      mockPrismaService.contest.findUnique.resolves(contest)

      expect(await contestService.getModalContestById(contestId)).to.deep.equal(
        contest
      )
    })
  })

  describe('getContestsByGroupId', () => {
    it('should return contests of the group', async () => {
      expect(await contestService.getContestsByGroupId(groupId)).to.deep.equal(
        contests
      )
    })
  })

  describe('getAdminContests', () => {
<<<<<<< HEAD
    it('should return contests in groups whose user is group manager', async () => {
      stub(groupService, 'getUserGroupManagerList').resolves([groupId])
=======
    it('should return contests in groups whose user is group leader', async () => {
      jest
        .spyOn(groupService, 'getUserGroupLeaderList')
        .mockResolvedValue([groupId])
>>>>>>> 6573e8e9

      expect(await contestService.getAdminContests(userId)).to.deep.equal(
        contests
      )
    })
  })

  describe('getAdminOngoingContests', () => {
<<<<<<< HEAD
    it('should return ongoing contests in groups whose user is group manager', async () => {
      stub(groupService, 'getUserGroupManagerList').resolves([groupId])
=======
    it('should return ongoing contests in groups whose user is group leader', async () => {
      jest
        .spyOn(groupService, 'getUserGroupLeaderList')
        .mockResolvedValue([groupId])
>>>>>>> 6573e8e9

      expect(
        await contestService.getAdminOngoingContests(userId)
      ).to.deep.equal(ongoingContests)
    })
  })

  describe('getAdminContestById', () => {
    it('should throw error when contest does not exist', async () => {
      mockPrismaService.contest.findUnique.rejects(
        new EntityNotExistException('contest')
      )

      await expect(
        contestService.getAdminContestById(contestId)
      ).to.be.rejectedWith(EntityNotExistException)
    })

    it('should return contest', async () => {
      mockPrismaService.contest.findUnique.resolves(contest)

      expect(await contestService.getAdminContestById(contestId)).to.deep.equal(
        contest
      )
    })
  })

  describe('getAdminContestsByGroupId', () => {
    it('should return contests of the group', async () => {
      expect(
        await contestService.getAdminContestsByGroupId(groupId)
      ).to.deep.equal(contests)
    })
  })

  describe('createContestPublicizingRequest', () => {
    const createContestPublicizingRequestDto: CreateContestPublicizingRequestDto =
      {
        contestId: contestId,
        message: 'This is contest to public request'
      }

    afterEach(() => {
      mockPrismaService.contestPublicizingRequest.create.mockClear()
    })

    it('should return created request when contest does not have accepted or pending request', async () => {
      //given
      mockPrismaService.contestPublicizingRequest.findFirst.mockResolvedValue(
        null
      )
      mockPrismaService.contestPublicizingRequest.create.mockResolvedValue(
        contestPublicizingRequest
      )

      //when
      const result = await contestService.createContestPublicizingRequest(
        userId,
        createContestPublicizingRequestDto
      )

      //then
      expect(
        mockPrismaService.contestPublicizingRequest.create
      ).toBeCalledTimes(1)
      expect(result).toEqual(contestPublicizingRequest)
    })

    it('should throw error when existing accepted request for the contest', async () => {
      //given
      const acceptedRequest: ContestPublicizingRequest = {
        ...contestPublicizingRequest,
        requestStatus: RequestStatus.Accepted
      }
      mockPrismaService.contestPublicizingRequest.findFirst.mockResolvedValue(
        acceptedRequest
      )

      //when
      const callCreateContestPublicizingRequest = async () =>
        await contestService.createContestPublicizingRequest(
          userId,
          createContestPublicizingRequestDto
        )

      //then
      await expect(callCreateContestPublicizingRequest).rejects.toThrow(
        ActionNotAllowedException
      )
    })

    it('should throw error when existing pending request for the contest', async () => {
      //given
      mockPrismaService.contestPublicizingRequest.findFirst.mockResolvedValue(
        contestPublicizingRequest
      )

      //when
      const callCreateContestPublicizingRequest = async () =>
        await contestService.createContestPublicizingRequest(
          userId,
          createContestPublicizingRequestDto
        )

      //then
      await expect(callCreateContestPublicizingRequest).rejects.toThrow(
        ActionNotAllowedException
      )
    })
  })

  describe('deleteContestPublicizingRequest', () => {
    afterEach(() => {
      mockPrismaService.contestPublicizingRequest.delete.mockClear()
    })

    it('should throw error when request for the contest does not exist', async () => {
      //given
      mockPrismaService.contestPublicizingRequest.findFirst.mockRejectedValue(
        new EntityNotExistException('ContestPublicizingRequest')
      )

      //when
      const callDeleteContestPublicizingRequest = async () =>
        await contestService.deleteContestPublicizingRequest(
          contestPublicizeRequestId
        )

      //then
      await expect(callDeleteContestPublicizingRequest).rejects.toThrow(
        EntityNotExistException
      )
    })

    it('should throw error when request status is Accepted', async () => {
      //given
      const acceptedRequest: ContestPublicizingRequest = {
        ...contestPublicizingRequest,
        requestStatus: RequestStatus.Accepted
      }
      mockPrismaService.contestPublicizingRequest.findFirst.mockResolvedValue(
        acceptedRequest
      )

      //when
      const callDeleteContestPublicizingRequest = async () =>
        await contestService.deleteContestPublicizingRequest(
          contestPublicizeRequestId
        )

      //then
      await expect(callDeleteContestPublicizingRequest).rejects.toThrow(
        ActionNotAllowedException
      )
    })

    it('should throw error when request status is Rejected', async () => {
      //given
      const rejectedRequest: ContestPublicizingRequest = {
        ...contestPublicizingRequest,
        requestStatus: RequestStatus.Rejected
      }
      mockPrismaService.contestPublicizingRequest.findFirst.mockResolvedValue(
        rejectedRequest
      )

      //when
      const callDeleteContestPublicizingRequest = async () =>
        await contestService.deleteContestPublicizingRequest(
          contestPublicizeRequestId
        )

      //then
      await expect(callDeleteContestPublicizingRequest).rejects.toThrow(
        ActionNotAllowedException
      )
    })

    it('should delete request for given contest id when request stauts is Pending', async () => {
      //given
      mockPrismaService.contestPublicizingRequest.findFirst.mockResolvedValue(
        contestPublicizingRequest
      )

      //when
      await contestService.deleteContestPublicizingRequest(
        contestPublicizeRequestId
      )

      //then
      expect(
        mockPrismaService.contestPublicizingRequest.delete
      ).toBeCalledTimes(1)
    })
  })

  describe('deletePendingContestPublicizingRequest', () => {
    let requestStatus: RequestStatus

    afterEach(() => {
      mockPrismaService.contestPublicizingRequest.delete.mockClear()
    })

    it('should throw error when request status is Accepted', async () => {
      //given
      requestStatus = RequestStatus.Accepted

      //when
      const callDeletePendingContestPublicizingRequest = async () =>
        await contestService.deletePendingContestPublicizingRequest(
          requestStatus,
          contestPublicizeRequestId
        )

      //then
      await expect(callDeletePendingContestPublicizingRequest).rejects.toThrow(
        ActionNotAllowedException
      )
    })

    it('should throw error when request status is Rejected', async () => {
      //given
      requestStatus = RequestStatus.Rejected

      //when
      const callDeletePendingContestPublicizingRequest = async () =>
        await contestService.deletePendingContestPublicizingRequest(
          requestStatus,
          contestPublicizeRequestId
        )

      //then
      await expect(callDeletePendingContestPublicizingRequest).rejects.toThrow(
        ActionNotAllowedException
      )
    })

    it('should delete request when request stauts is Pending', async () => {
      //given
      requestStatus = RequestStatus.Pending

      //when
      await contestService.deletePendingContestPublicizingRequest(
        requestStatus,
        contestPublicizeRequestId
      )

      //then
      expect(
        mockPrismaService.contestPublicizingRequest.delete
      ).toBeCalledTimes(1)
    })
  })

  describe('getContestPublicizingRequests', () => {
    it('should return requests for given contestId', async () => {
      //given
      mockPrismaService.contestPublicizingRequest.findMany.mockResolvedValue(
        contestPublicizingRequests
      )

      //when
      const result = await contestService.getContestPublicizingRequests(
        contestId
      )

      //then
      expect(result).toEqual(contestPublicizingRequests)
    })
  })

  describe('getContestPublicizingRequest', () => {
    it('should return request for given id', async () => {
      //given
      mockPrismaService.contestPublicizingRequest.findFirst.mockResolvedValue(
        contestPublicizingRequest
      )

      //when
      const result = await contestService.getContestPublicizingRequest(
        contestPublicizeRequestId
      )

      //then
      expect(result).toEqual(contestPublicizingRequest)
    })

    it('should throw error when request does not exist', async () => {
      //given
      mockPrismaService.contestPublicizingRequest.findFirst.mockRejectedValue(
        new EntityNotExistException('ContestPublicizingRequest')
      )

      //when
      const callGetContestPublicizingRequest = async () =>
        await contestService.getContestPublicizingRequest(
          contestPublicizeRequestId
        )

      //then
      await expect(callGetContestPublicizingRequest).rejects.toThrow(
        EntityNotExistException
      )
    })
  })

  describe('respondContestPublicizingRequest', () => {
    let respondContestPublicizingRequestDto: RespondContestPublicizingRequestDto =
      {
        requestStatus: RequestStatus.Accepted
      }

    it('should update contest and request', async () => {
      //given
      mockPrismaService.contestPublicizingRequest.findUnique.mockResolvedValue(
        contestPublicizingRequest
      )

      //when
      await contestService.respondContestPublicizingRequest(
        contestPublicizeRequestId,
        respondContestPublicizingRequestDto
      )

      //then
      expect(mockPrismaService.contest.update).toBeCalledTimes(1)
      expect(
        mockPrismaService.contestPublicizingRequest.update
      ).toBeCalledTimes(1)
    })

    it('should throw error when request for the contest does not exist', async () => {
      //given
      mockPrismaService.contestPublicizingRequest.findUnique.mockRejectedValue(
        new EntityNotExistException('ContestPublicizingRequest')
      )

      //when
      const callRespondContestPublicizingRequest = async () =>
        await contestService.respondContestPublicizingRequest(
          contestPublicizeRequestId,
          respondContestPublicizingRequestDto
        )

      //then
      await expect(callRespondContestPublicizingRequest).rejects.toThrow(
        EntityNotExistException
      )
    })

    it('should update contest is_public as true when given request_status is Accepted', async () => {
      //given
      const updateContestToPublicSpy = jest.spyOn(
        contestService,
        'updateContestToPublic'
      )
      mockPrismaService.contestPublicizingRequest.findUnique.mockResolvedValue(
        contestPublicizingRequest
      )

      //when
      await contestService.respondContestPublicizingRequest(
        contestPublicizeRequestId,
        respondContestPublicizingRequestDto
      )

      //then
      expect(updateContestToPublicSpy).toBeCalledWith(contestId, true)
    })

    it('should update contest is_public as false when given request_status is Reject', async () => {
      //given
      const updateContestToPublicSpy = jest.spyOn(
        contestService,
        'updateContestToPublic'
      )
      mockPrismaService.contestPublicizingRequest.findUnique.mockResolvedValue(
        contestPublicizingRequest
      )
      respondContestPublicizingRequestDto = {
        requestStatus: RequestStatus.Rejected
      }

      //when
      await contestService.respondContestPublicizingRequest(
        contestPublicizeRequestId,
        respondContestPublicizingRequestDto
      )

      //then
      expect(updateContestToPublicSpy).toBeCalledWith(contestId, false)
    })
  })

  describe('getAdminContestPublicizingRequests', () => {
    it('should return requests for given where option', async () => {
      //given
      const whereOption = [RequestStatus.Pending]
      mockPrismaService.contestPublicizingRequest.findMany.mockResolvedValue(
        contestPublicizingRequests
      )

      //when
      const result = await contestService.getAdminContestPublicizingRequests(
        whereOption
      )

      //then
      expect(result).toEqual(contestPublicizingRequests)
    })
  })

  describe('getAdminContestPublicizingRequest', () => {
    it('should return request for given contest id', async () => {
      //given
      mockPrismaService.contestPublicizingRequest.findUnique.mockResolvedValue(
        contestPublicizingRequest
      )

      //when
      const result = await contestService.getAdminContestPublicizingRequest(
        contestPublicizeRequestId
      )

      //then
      expect(result).toEqual(contestPublicizingRequest)
    })

    it('should throw error when request for given contest id does not exist', async () => {
      //given
      mockPrismaService.contestPublicizingRequest.findUnique.mockRejectedValue(
        new EntityNotExistException('ContestPublicizingRequest')
      )

      //when
      const callGetAdminContestPublicizingRequest = async () =>
        await contestService.getAdminContestPublicizingRequest(
          contestPublicizeRequestId
        )

      //then
      await expect(callGetAdminContestPublicizingRequest).rejects.toThrow(
        EntityNotExistException
      )
    })
  })

  describe('createContestRecord', () => {
    beforeEach(() => {
      mockPrismaService.contest.findUnique.resolves(ongoingContest)
      mockPrismaService.contestRecord.findFirst.resolves(null)
    })
    afterEach(() => {
      mockPrismaService.contest.findUnique.resolves(contest)
      mockPrismaService.contestRecord.findFirst.resolves(null)
      mockPrismaService.contestRankACM.create.reset()
    })

    it('should throw error when the contest does not exist', async () => {
      mockPrismaService.contest.findUnique.resolves(null)
      await expect(
        contestService.createContestRecord(userId, contestId)
      ).to.be.rejectedWith(EntityNotExistException, 'contest')
    })

    it('should throw error when user is participated in contest again', async () => {
      mockPrismaService.contestRecord.findFirst.resolves(record)
      await expect(
        contestService.createContestRecord(userId, contestId)
      ).to.be.rejectedWith(
        ActionNotAllowedException,
        'repetitive participation'
      )
    })
    it('should throw error when contest is not ongoing', async () => {
      mockPrismaService.contest.findUnique.resolves(contest)
      await expect(
        contestService.createContestRecord(userId, contestId)
      ).to.be.rejectedWith(ActionNotAllowedException, 'participation')
    })
    it('should successfully create contestRankACM', async () => {
      await contestService.createContestRecord(userId, contestId)
      expect(mockPrismaService.contestRankACM.create.calledOnce).to.be.true
    })
    // Todo: test other contest type -> create other contest record table
  })
})<|MERGE_RESOLUTION|>--- conflicted
+++ resolved
@@ -1,7 +1,7 @@
 import { Test, TestingModule } from '@nestjs/testing'
 import { expect, use } from 'chai'
 import * as chaiAsPromised from 'chai-as-promised'
-import { stub } from 'sinon'
+import { stub, spy } from 'sinon'
 import {
   Contest,
   ContestPublicizingRequest,
@@ -145,12 +145,12 @@
     delete: stub()
   },
   contestPublicizingRequest: {
-    findUnique: jest.fn(),
-    findFirst: jest.fn(),
-    findMany: jest.fn(),
-    create: jest.fn(),
-    update: jest.fn(),
-    delete: jest.fn()
+    findUnique: stub(),
+    findFirst: stub(),
+    findMany: stub(),
+    create: stub(),
+    update: stub(),
+    delete: stub()
   },
   contestRecord: {
     findFirst: stub().resolves(null)
@@ -440,16 +440,10 @@
     })
 
     it('should return contest of the group', async () => {
-<<<<<<< HEAD
       stub(groupService, 'getUserGroupMembershipInfo').resolves({
         isRegistered: true,
-        isGroupManager: false
+        isGroupLeader: false
       })
-=======
-      jest
-        .spyOn(groupService, 'getUserGroupMembershipInfo')
-        .mockResolvedValue({ isRegistered: true, isGroupLeader: false })
->>>>>>> 6573e8e9
 
       expect(
         await contestService.getContestById(userId, contestId)
@@ -486,15 +480,8 @@
   })
 
   describe('getAdminContests', () => {
-<<<<<<< HEAD
     it('should return contests in groups whose user is group manager', async () => {
-      stub(groupService, 'getUserGroupManagerList').resolves([groupId])
-=======
-    it('should return contests in groups whose user is group leader', async () => {
-      jest
-        .spyOn(groupService, 'getUserGroupLeaderList')
-        .mockResolvedValue([groupId])
->>>>>>> 6573e8e9
+      stub(groupService, 'getUserGroupLeaderList').resolves([groupId])
 
       expect(await contestService.getAdminContests(userId)).to.deep.equal(
         contests
@@ -503,15 +490,8 @@
   })
 
   describe('getAdminOngoingContests', () => {
-<<<<<<< HEAD
     it('should return ongoing contests in groups whose user is group manager', async () => {
-      stub(groupService, 'getUserGroupManagerList').resolves([groupId])
-=======
-    it('should return ongoing contests in groups whose user is group leader', async () => {
-      jest
-        .spyOn(groupService, 'getUserGroupLeaderList')
-        .mockResolvedValue([groupId])
->>>>>>> 6573e8e9
+      stub(groupService, 'getUserGroupLeaderList').resolves([groupId])
 
       expect(
         await contestService.getAdminOngoingContests(userId)
@@ -555,15 +535,13 @@
       }
 
     afterEach(() => {
-      mockPrismaService.contestPublicizingRequest.create.mockClear()
+      mockPrismaService.contestPublicizingRequest.create.reset()
     })
 
     it('should return created request when contest does not have accepted or pending request', async () => {
       //given
-      mockPrismaService.contestPublicizingRequest.findFirst.mockResolvedValue(
-        null
-      )
-      mockPrismaService.contestPublicizingRequest.create.mockResolvedValue(
+      mockPrismaService.contestPublicizingRequest.findFirst.resolves(null)
+      mockPrismaService.contestPublicizingRequest.create.resolves(
         contestPublicizingRequest
       )
 
@@ -574,10 +552,9 @@
       )
 
       //then
-      expect(
-        mockPrismaService.contestPublicizingRequest.create
-      ).toBeCalledTimes(1)
-      expect(result).toEqual(contestPublicizingRequest)
+      expect(mockPrismaService.contestPublicizingRequest.create.calledOnce).to
+        .be.true
+      expect(result).to.equal(contestPublicizingRequest)
     })
 
     it('should throw error when existing accepted request for the contest', async () => {
@@ -586,7 +563,7 @@
         ...contestPublicizingRequest,
         requestStatus: RequestStatus.Accepted
       }
-      mockPrismaService.contestPublicizingRequest.findFirst.mockResolvedValue(
+      mockPrismaService.contestPublicizingRequest.findFirst.resolves(
         acceptedRequest
       )
 
@@ -598,14 +575,14 @@
         )
 
       //then
-      await expect(callCreateContestPublicizingRequest).rejects.toThrow(
+      await expect(callCreateContestPublicizingRequest()).to.be.rejectedWith(
         ActionNotAllowedException
       )
     })
 
     it('should throw error when existing pending request for the contest', async () => {
       //given
-      mockPrismaService.contestPublicizingRequest.findFirst.mockResolvedValue(
+      mockPrismaService.contestPublicizingRequest.findFirst.resolves(
         contestPublicizingRequest
       )
 
@@ -617,7 +594,7 @@
         )
 
       //then
-      await expect(callCreateContestPublicizingRequest).rejects.toThrow(
+      await expect(callCreateContestPublicizingRequest()).to.be.rejectedWith(
         ActionNotAllowedException
       )
     })
@@ -625,12 +602,12 @@
 
   describe('deleteContestPublicizingRequest', () => {
     afterEach(() => {
-      mockPrismaService.contestPublicizingRequest.delete.mockClear()
+      mockPrismaService.contestPublicizingRequest.delete.reset()
     })
 
     it('should throw error when request for the contest does not exist', async () => {
       //given
-      mockPrismaService.contestPublicizingRequest.findFirst.mockRejectedValue(
+      mockPrismaService.contestPublicizingRequest.findFirst.rejects(
         new EntityNotExistException('ContestPublicizingRequest')
       )
 
@@ -641,7 +618,7 @@
         )
 
       //then
-      await expect(callDeleteContestPublicizingRequest).rejects.toThrow(
+      await expect(callDeleteContestPublicizingRequest()).to.be.rejectedWith(
         EntityNotExistException
       )
     })
@@ -652,7 +629,7 @@
         ...contestPublicizingRequest,
         requestStatus: RequestStatus.Accepted
       }
-      mockPrismaService.contestPublicizingRequest.findFirst.mockResolvedValue(
+      mockPrismaService.contestPublicizingRequest.findFirst.resolves(
         acceptedRequest
       )
 
@@ -663,7 +640,7 @@
         )
 
       //then
-      await expect(callDeleteContestPublicizingRequest).rejects.toThrow(
+      await expect(callDeleteContestPublicizingRequest()).to.be.rejectedWith(
         ActionNotAllowedException
       )
     })
@@ -674,7 +651,7 @@
         ...contestPublicizingRequest,
         requestStatus: RequestStatus.Rejected
       }
-      mockPrismaService.contestPublicizingRequest.findFirst.mockResolvedValue(
+      mockPrismaService.contestPublicizingRequest.findFirst.resolves(
         rejectedRequest
       )
 
@@ -685,14 +662,14 @@
         )
 
       //then
-      await expect(callDeleteContestPublicizingRequest).rejects.toThrow(
+      await expect(callDeleteContestPublicizingRequest()).to.be.rejectedWith(
         ActionNotAllowedException
       )
     })
 
     it('should delete request for given contest id when request stauts is Pending', async () => {
       //given
-      mockPrismaService.contestPublicizingRequest.findFirst.mockResolvedValue(
+      mockPrismaService.contestPublicizingRequest.findFirst.resolves(
         contestPublicizingRequest
       )
 
@@ -702,9 +679,8 @@
       )
 
       //then
-      expect(
-        mockPrismaService.contestPublicizingRequest.delete
-      ).toBeCalledTimes(1)
+      expect(mockPrismaService.contestPublicizingRequest.delete.calledOnce).to
+        .be.true
     })
   })
 
@@ -712,7 +688,7 @@
     let requestStatus: RequestStatus
 
     afterEach(() => {
-      mockPrismaService.contestPublicizingRequest.delete.mockClear()
+      mockPrismaService.contestPublicizingRequest.delete.reset()
     })
 
     it('should throw error when request status is Accepted', async () => {
@@ -727,9 +703,9 @@
         )
 
       //then
-      await expect(callDeletePendingContestPublicizingRequest).rejects.toThrow(
-        ActionNotAllowedException
-      )
+      await expect(
+        callDeletePendingContestPublicizingRequest()
+      ).to.be.rejectedWith(ActionNotAllowedException)
     })
 
     it('should throw error when request status is Rejected', async () => {
@@ -744,9 +720,9 @@
         )
 
       //then
-      await expect(callDeletePendingContestPublicizingRequest).rejects.toThrow(
-        ActionNotAllowedException
-      )
+      await expect(
+        callDeletePendingContestPublicizingRequest()
+      ).to.be.rejectedWith(ActionNotAllowedException)
     })
 
     it('should delete request when request stauts is Pending', async () => {
@@ -760,16 +736,15 @@
       )
 
       //then
-      expect(
-        mockPrismaService.contestPublicizingRequest.delete
-      ).toBeCalledTimes(1)
+      expect(mockPrismaService.contestPublicizingRequest.delete.calledOnce).to
+        .be.true
     })
   })
 
   describe('getContestPublicizingRequests', () => {
     it('should return requests for given contestId', async () => {
       //given
-      mockPrismaService.contestPublicizingRequest.findMany.mockResolvedValue(
+      mockPrismaService.contestPublicizingRequest.findMany.resolves(
         contestPublicizingRequests
       )
 
@@ -779,14 +754,14 @@
       )
 
       //then
-      expect(result).toEqual(contestPublicizingRequests)
+      expect(result).to.equal(contestPublicizingRequests)
     })
   })
 
   describe('getContestPublicizingRequest', () => {
     it('should return request for given id', async () => {
       //given
-      mockPrismaService.contestPublicizingRequest.findFirst.mockResolvedValue(
+      mockPrismaService.contestPublicizingRequest.findFirst.resolves(
         contestPublicizingRequest
       )
 
@@ -796,12 +771,12 @@
       )
 
       //then
-      expect(result).toEqual(contestPublicizingRequest)
+      expect(result).to.equal(contestPublicizingRequest)
     })
 
     it('should throw error when request does not exist', async () => {
       //given
-      mockPrismaService.contestPublicizingRequest.findFirst.mockRejectedValue(
+      mockPrismaService.contestPublicizingRequest.findFirst.rejects(
         new EntityNotExistException('ContestPublicizingRequest')
       )
 
@@ -812,7 +787,7 @@
         )
 
       //then
-      await expect(callGetContestPublicizingRequest).rejects.toThrow(
+      await expect(callGetContestPublicizingRequest()).to.be.rejectedWith(
         EntityNotExistException
       )
     })
@@ -826,7 +801,7 @@
 
     it('should update contest and request', async () => {
       //given
-      mockPrismaService.contestPublicizingRequest.findUnique.mockResolvedValue(
+      mockPrismaService.contestPublicizingRequest.findUnique.resolves(
         contestPublicizingRequest
       )
 
@@ -837,15 +812,14 @@
       )
 
       //then
-      expect(mockPrismaService.contest.update).toBeCalledTimes(1)
-      expect(
-        mockPrismaService.contestPublicizingRequest.update
-      ).toBeCalledTimes(1)
+      expect(mockPrismaService.contest.update.calledOnce).to.be.true
+      expect(mockPrismaService.contestPublicizingRequest.update.calledOnce).to
+        .be.true
     })
 
     it('should throw error when request for the contest does not exist', async () => {
       //given
-      mockPrismaService.contestPublicizingRequest.findUnique.mockRejectedValue(
+      mockPrismaService.contestPublicizingRequest.findUnique.rejects(
         new EntityNotExistException('ContestPublicizingRequest')
       )
 
@@ -857,18 +831,18 @@
         )
 
       //then
-      await expect(callRespondContestPublicizingRequest).rejects.toThrow(
+      await expect(callRespondContestPublicizingRequest()).to.be.rejectedWith(
         EntityNotExistException
       )
     })
 
     it('should update contest is_public as true when given request_status is Accepted', async () => {
       //given
-      const updateContestToPublicSpy = jest.spyOn(
+      const updateContestToPublicSpy = spy(
         contestService,
         'updateContestToPublic'
       )
-      mockPrismaService.contestPublicizingRequest.findUnique.mockResolvedValue(
+      mockPrismaService.contestPublicizingRequest.findUnique.resolves(
         contestPublicizingRequest
       )
 
@@ -879,16 +853,16 @@
       )
 
       //then
-      expect(updateContestToPublicSpy).toBeCalledWith(contestId, true)
+      expect(updateContestToPublicSpy.calledWith(contestId, true)).to.be.true
     })
 
     it('should update contest is_public as false when given request_status is Reject', async () => {
       //given
-      const updateContestToPublicSpy = jest.spyOn(
+      const updateContestToPublicSpy = spy(
         contestService,
         'updateContestToPublic'
       )
-      mockPrismaService.contestPublicizingRequest.findUnique.mockResolvedValue(
+      mockPrismaService.contestPublicizingRequest.findUnique.resolves(
         contestPublicizingRequest
       )
       respondContestPublicizingRequestDto = {
@@ -902,7 +876,7 @@
       )
 
       //then
-      expect(updateContestToPublicSpy).toBeCalledWith(contestId, false)
+      expect(updateContestToPublicSpy.calledWith(contestId, false)).to.be.true
     })
   })
 
@@ -910,7 +884,7 @@
     it('should return requests for given where option', async () => {
       //given
       const whereOption = [RequestStatus.Pending]
-      mockPrismaService.contestPublicizingRequest.findMany.mockResolvedValue(
+      mockPrismaService.contestPublicizingRequest.findMany.resolves(
         contestPublicizingRequests
       )
 
@@ -920,14 +894,14 @@
       )
 
       //then
-      expect(result).toEqual(contestPublicizingRequests)
+      expect(result).to.equal(contestPublicizingRequests)
     })
   })
 
   describe('getAdminContestPublicizingRequest', () => {
     it('should return request for given contest id', async () => {
       //given
-      mockPrismaService.contestPublicizingRequest.findUnique.mockResolvedValue(
+      mockPrismaService.contestPublicizingRequest.findUnique.resolves(
         contestPublicizingRequest
       )
 
@@ -937,12 +911,12 @@
       )
 
       //then
-      expect(result).toEqual(contestPublicizingRequest)
+      expect(result).to.equal(contestPublicizingRequest)
     })
 
     it('should throw error when request for given contest id does not exist', async () => {
       //given
-      mockPrismaService.contestPublicizingRequest.findUnique.mockRejectedValue(
+      mockPrismaService.contestPublicizingRequest.findUnique.rejects(
         new EntityNotExistException('ContestPublicizingRequest')
       )
 
@@ -953,7 +927,7 @@
         )
 
       //then
-      await expect(callGetAdminContestPublicizingRequest).rejects.toThrow(
+      await expect(callGetAdminContestPublicizingRequest()).to.be.rejectedWith(
         EntityNotExistException
       )
     })
