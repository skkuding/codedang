import { Test, TestingModule } from '@nestjs/testing'
import { expect } from 'chai'
import { stub } from 'sinon'
import { Contest, ContestRecord, Group, UserGroup } from '@prisma/client'
import {
  ActionNotAllowedException,
  EntityNotExistException,
  ForbiddenAccessException,
  UnprocessableDataException
} from 'src/common/exception/business.exception'
import { GroupService } from 'src/group/group.service'
import { PrismaService } from 'src/prisma/prisma.service'
import { ContestService } from './contest.service'
import { CreateContestDto } from './dto/create-contest.dto'
import { UpdateContestDto } from './dto/update-contest.dto'
import { Cache } from 'cache-manager'
import { CACHE_MANAGER } from '@nestjs/common'
import { contestPublicizingRequestKey } from 'src/common/cache/keys'

const contestId = 1
const userId = 1
const rankId = 1
const groupId = 1
const contestPublicizeRequestId = 1

const contest = {
  id: contestId,
  createdById: userId,
  groupId: groupId,
  title: 'title',
  description: 'description',
  startTime: new Date('2021-12-01T14:00:00.000+09:00'),
  endTime: new Date('2021-12-01T15:00:00.000+09:00'),
  config: {
    isVisible: true,
    isRankVisible: true
  },
  createTime: new Date('2021-11-01T18:34:23.999175+09:00'),
  updateTime: new Date('2021-11-01T18:34:23.999175+09:00'),
  group: {
    id: groupId,
    groupName: 'group'
  }
} satisfies Contest & { group: Partial<Group> }

const ongoingContests: Partial<Contest>[] = [
  {
    ...contest,
    id: contestId,
    endTime: new Date('2999-12-01T12:00:00.000+09:00'),
    config: {
      isVisible: false,
      isRankisVisible: true
    }
  }
]
const finishedContests: Partial<Contest>[] = [
  {
    ...contest,
    id: contestId + 1,
    config: {
      isVisible: false,
      isRankisVisible: true
    }
  }
]
const upcomingContests: Partial<Contest>[] = [
  {
    ...contest,
    id: contestId + 6,
    startTime: new Date('2999-12-01T12:00:00.000+09:00'),
    endTime: new Date('2999-12-01T15:00:00.000+09:00'),
    config: {
      isVisible: false,
      isRankisVisible: true
    }
  }
]
const contests: Partial<Contest>[] = [
  ...ongoingContests,
  ...finishedContests,
  ...upcomingContests
]
const ongoingContest: Partial<Contest> = ongoingContests[0]

const contestPublicizingRequest = {
  contest: contestId,
  user: userId,
  createTime: new Date()
}

const userGroup: UserGroup = {
  id: 1,
  userId: userId,
  groupId: groupId,
  isGroupLeader: true,
  createTime: new Date(),
  updateTime: new Date()
}
const userGroups: UserGroup[] = [
  userGroup,
  {
    ...userGroup,
    id: userGroup.id + 1,
    groupId: userGroup.groupId + 1
  }
]
const record: ContestRecord = {
  id: 1,
  contestId: contestId,
  userId: userId,
<<<<<<< HEAD
  rankId: rankId,
  createTime: new Date(),
  updateTime: new Date()
}
const contestRankACM: ContestRankACM = {
  id: rankId,
  contestId: contestId,
  userId: userId,
=======
>>>>>>> 8d6ceb89
  acceptedProblemNum: 0,
  totalPenalty: 0,
  createTime: new Date(),
  updateTime: new Date()
}

const mockPrismaService = {
  contest: {
    findUnique: stub().resolves(contest),
    findMany: stub().resolves(contests),
    create: stub().resolves(contest),
    update: stub().resolves(contest),
    delete: stub()
  },
  contestRecord: {
<<<<<<< HEAD
    create: stub(),
    findFirst: stub().resolves(null)
=======
    findFirst: stub().resolves(null),
    create: stub().resolves(null)
>>>>>>> 8d6ceb89
  },
  userGroup: {
    findFirst: stub().resolves(userGroup),
    findMany: stub().resolves(userGroups)
  }
}

describe('ContestService', () => {
  let service: ContestService
  let groupService: GroupService
  let cache: Cache
  beforeEach(async () => {
    const module: TestingModule = await Test.createTestingModule({
      providers: [
        ContestService,
        GroupService,
        { provide: PrismaService, useValue: mockPrismaService },
        {
          provide: CACHE_MANAGER,
          useFactory: () => ({
            set: () => [],
            get: () => [],
            del: () => [],
            store: {
              keys: () => []
            }
          })
        }
      ]
    }).compile()
    service = module.get<ContestService>(ContestService)
    groupService = module.get<GroupService>(GroupService)
    cache = module.get<Cache>(CACHE_MANAGER)
  })

  it('should be defined', () => {
    expect(service).to.be.ok
  })

  describe('createContest', () => {
    const createContestDto: CreateContestDto = {
      groupId: contest.groupId,
      title: contest.title,
      description: contest.description,
      startTime: contest.startTime,
      endTime: contest.endTime,
      isVisible: contest.config.isVisible,
      isRankVisible: contest.config.isRankVisible
    }

    afterEach(() => {
      mockPrismaService.contest.create.reset()
    })

    it('should return created contest', async () => {
      //given

      //when
      const result = await service.createContest(userId, createContestDto)

      //then
      expect(mockPrismaService.contest.create.calledOnce).to.be.true
      expect(result).to.deep.equal(contest)
    })

    it('should throw error when given contest period is not valid', async () => {
      //given
      const isValidPeriodSpy = stub(service, 'isValidPeriod').returns(false)

      //when
      const callContestCreate = async () =>
        await service.createContest(userId, createContestDto)

      //then
      await expect(callContestCreate()).to.be.rejectedWith(
        UnprocessableDataException
      )
      expect(mockPrismaService.contest.create.called).to.be.false

      isValidPeriodSpy.restore()
    })
  })

  describe('updateContest', () => {
    let callUpdateContest
    const updateContestDto: UpdateContestDto = {
      title: contest.title,
      description: contest.description,
      startTime: contest.startTime,
      endTime: contest.endTime,
      isVisible: contest.config.isVisible,
      isRankVisible: contest.config.isRankVisible
    }

    beforeEach(() => {
      mockPrismaService.contest.findUnique.resolves(contest)
      callUpdateContest = async () =>
        await service.updateContest(contestId, updateContestDto)
    })

    afterEach(() => {
      mockPrismaService.contest.update.reset()
    })

    it('should return updated contest', async () => {
      //given

      //when
      const result = await service.updateContest(contestId, updateContestDto)

      //then
      expect(mockPrismaService.contest.update.calledOnce).to.be.true
      expect(result).to.equal(contest)
    })

    it('should throw error when the contest does not exist', async () => {
      //given
      mockPrismaService.contest.findUnique.rejects(
        new EntityNotExistException('contest')
      )

      //when

      //then
      await expect(
        service.updateContest(contestId, updateContestDto)
      ).to.be.rejectedWith(EntityNotExistException)
      expect(mockPrismaService.contest.update.called).to.be.false
    })

    it('should throw error when given contest period is not valid', async () => {
      //given
      const isValidPeriodSpy = stub(service, 'isValidPeriod').returns(false)

      //when

      //then
      await expect(callUpdateContest()).to.be.rejectedWith(
        UnprocessableDataException
      )
      expect(mockPrismaService.contest.update.called).to.be.false

      isValidPeriodSpy.restore()
    })
  })

  describe('isValidPeriod', () => {
    const startTime = new Date('2022-12-07T18:34:23.999175+09:00')
    const endTime = new Date('2022-12-07T18:34:23.999175+09:00')

    it('should return true when given valid start time and end time', () => {
      //given
      endTime.setDate(startTime.getDate() + 1)

      //when
      const result = service.isValidPeriod(startTime, endTime)

      //then
      expect(result).to.equal(true)
    })

    it('should return false when end time is ealier than start time', () => {
      //given
      endTime.setDate(startTime.getDate() - 1)

      //when
      const result = service.isValidPeriod(startTime, endTime)

      //then
      expect(result).to.be.false
    })
  })

  describe('deleteContest', () => {
    beforeEach(() => {
      mockPrismaService.contest.findUnique.resolves(contest)
    })
    afterEach(() => {
      mockPrismaService.contest.delete.reset()
    })

    it('should successfully delete the contest', async () => {
      //given

      //when
      await service.deleteContest(contestId)

      //then
      expect(mockPrismaService.contest.delete.calledOnce).to.be.true
    })

    it('should throw error when contest does not exist', async () => {
      //given
      mockPrismaService.contest.findUnique.rejects(
        new EntityNotExistException('contest')
      )

      //when
      const callContestDelete = async () =>
        await service.deleteContest(contestId)

      //then
      await expect(callContestDelete()).to.be.rejectedWith(
        EntityNotExistException
      )
      expect(mockPrismaService.contest.delete.called).to.be.false
    })
  })

  describe('filterOngoing', () => {
    it('should return ongoing contests of the group', async () => {
      expect(service.filterOngoing(contests)).to.deep.equal(ongoingContests)
    })
  })

  describe('filterUpcoming', () => {
    it('should return upcoming contests of the group', async () => {
      expect(service.filterUpcoming(contests)).to.deep.equal(upcomingContests)
    })
  })

  describe('filterFinished', () => {
    it('should return ongoing contests of the group', async () => {
      expect(service.filterFinished(contests)).to.deep.equal(finishedContests)
    })
  })

  describe('getContests', () => {
    it('should return ongoing, upcoming, finished contests', async () => {
      expect(await service.getContests()).to.deep.equal({
        ongoing: ongoingContests,
        upcoming: upcomingContests,
        finished: finishedContests
      })
    })
  })

  describe('getContestById', () => {
    beforeEach(() => {
      mockPrismaService.contest.findUnique.resolves(contest)
    })

    it('should throw error when contest does not exist', async () => {
      mockPrismaService.contest.findUnique.rejects(
        new EntityNotExistException('contest')
      )

      await expect(
        service.getContestById(userId, contestId)
      ).to.be.rejectedWith(EntityNotExistException)
    })

    it('should throw error when user is not a group member and contest is not finished yet', async () => {
      const now = new Date()
      const notEndedContest = {
        ...contest,
        endTime: now.setFullYear(now.getFullYear() + 1)
      }
      mockPrismaService.contest.findUnique.resolves(notEndedContest)
      stub(groupService, 'getUserGroup').resolves(null)

      await expect(
        service.getContestById(userId, contestId)
      ).to.be.rejectedWith(ForbiddenAccessException)
    })

    it('should return contest when user is not a group member and contest is finished', async () => {
      stub(groupService, 'getUserGroup').resolves(null)

      expect(await service.getContestById(userId, contestId)).to.deep.equal(
        contest
      )
    })

    it('should return contest of the group', async () => {
      stub(groupService, 'getUserGroup').resolves({
        isGroupLeader: false
      })

      expect(await service.getContestById(userId, contestId)).to.be.equal(
        contest
      )
    })
  })

  describe('getModalContestById', () => {
    it('should throw error when contest does not exist', async () => {
      mockPrismaService.contest.findUnique.rejects(
        new EntityNotExistException('contest')
      )

      await expect(service.getModalContestById(contestId)).to.be.rejectedWith(
        EntityNotExistException
      )
    })

    it('should return contest', async () => {
      mockPrismaService.contest.findUnique.resolves(contest)

      expect(await service.getModalContestById(contestId)).to.deep.equal(
        contest
      )
    })
  })

  describe('getContestsByGroupId', () => {
    it('should return contests of the group', async () => {
      expect(await service.getContestsByGroupId(groupId)).to.deep.equal(
        contests
      )
    })
  })

  describe('getAdminContests', () => {
    it('should return contests in open space', async () => {
      stub(groupService, 'getUserGroupLeaderList').resolves([groupId])

      expect(await service.getAdminContests()).to.deep.equal(contests)
    })
  })

  describe('getAdminContestById', () => {
    it('should throw error when contest does not exist', async () => {
      mockPrismaService.contest.findUnique.rejects(
        new EntityNotExistException('contest')
      )

      await expect(service.getAdminContestById(contestId)).to.be.rejectedWith(
        EntityNotExistException
      )
    })

    it('should return contest', async () => {
      mockPrismaService.contest.findUnique.resolves(contest)

      expect(await service.getAdminContestById(contestId)).to.deep.equal(
        contest
      )
    })
  })

  describe('getAdminContestsByGroupId', () => {
    it('should return contests of the group', async () => {
      expect(await service.getAdminContestsByGroupId(groupId)).to.deep.equal(
        contests
      )
    })
  })

  describe('createContestPublicizingRequest', () => {
    it('should return created request when contest does not have accepted or pending request', async () => {
      stub(cache, 'get').resolves(null)
      const setSpy = stub(cache, 'set').resolves()

      await service.createContestPublicizingRequest(userId, contestId)
      expect(setSpy.calledOnce).to.be.true
    })

    it('should throw error when existing accepted request for the contest', async () => {
      stub(cache, 'get').resolves(contestPublicizingRequest)
      const setSpy = stub(cache, 'set').resolves()

      await expect(
        service.createContestPublicizingRequest(userId, contestId)
      ).to.be.rejectedWith(ActionNotAllowedException)
      expect(setSpy.called).to.be.false
    })
  })

  describe('getContestPublicizingRequests', () => {
    it('should return requests for given contestId', async () => {
      stub(cache.store, 'keys').resolves([
        contestPublicizingRequestKey(contestId)
      ])
      stub(cache, 'get').resolves(contestPublicizingRequest)

      const res = await service.getContestPublicizingRequests()
      expect(res).to.deep.equal([contestPublicizingRequest])
    })
  })

  describe('respondContestPublicizingRequest', () => {
    afterEach(() => {
      mockPrismaService.contest.update.reset()
    })

    it('should update contest and request', async () => {
      stub(cache, 'get').resolves(contestPublicizingRequest)
      const delSpy = stub(cache, 'del').resolves()

      await service.respondContestPublicizingRequest(
        contestPublicizeRequestId,
        { accepted: true }
      )
      expect(mockPrismaService.contest.update.calledOnce).to.be.true
      expect(delSpy.calledOnce).to.be.true
    })

    it('should throw error when request for the contest does not exist', async () => {
      stub(cache, 'get').resolves(null)
      const delSpy = stub(cache, 'del').resolves()

      await expect(
        service.respondContestPublicizingRequest(contestPublicizeRequestId, {
          accepted: true
        })
      ).to.be.rejectedWith(EntityNotExistException)
      expect(delSpy.called).to.be.false
    })

    it('should not update contest when given request is rejected', async () => {
      stub(cache, 'get').resolves(contestPublicizingRequest)
      const delSpy = stub(cache, 'del').resolves()

      await service.respondContestPublicizingRequest(
        contestPublicizeRequestId,
        { accepted: false }
      )
      expect(mockPrismaService.contest.update.calledOnce).to.be.false
      expect(delSpy.calledOnce).to.be.true
    })
  })

  describe('createContestRecord', () => {
    beforeEach(() => {
      mockPrismaService.contest.findUnique.resolves(ongoingContest)
      mockPrismaService.contestRecord.findFirst.resolves(null)
    })
    afterEach(() => {
      mockPrismaService.contest.findUnique.resolves(contest)
      mockPrismaService.contestRecord.findFirst.resolves(null)
<<<<<<< HEAD
      mockPrismaService.contestRankACM.create.resetHistory()
=======
>>>>>>> 8d6ceb89
    })

    it('should throw error when the contest does not exist', async () => {
      mockPrismaService.contest.findUnique.resolves(null)
      await expect(
        service.createContestRecord(userId, contestId)
      ).to.be.rejectedWith(EntityNotExistException, 'contest')
    })

    it('should throw error when user is participated in contest again', async () => {
      mockPrismaService.contestRecord.findFirst.resolves(record)
      await expect(
        service.createContestRecord(userId, contestId)
      ).to.be.rejectedWith(
        ActionNotAllowedException,
        'repetitive participation'
      )
    })
    it('should throw error when contest is not ongoing', async () => {
      mockPrismaService.contest.findUnique.resolves(contest)
      await expect(
        service.createContestRecord(userId, contestId)
      ).to.be.rejectedWith(ActionNotAllowedException, 'participation')
    })
    it('should successfully create contestRankACM', async () => {
      await service.createContestRecord(userId, contestId)
      expect(mockPrismaService.contestRecord.create.calledOnce).to.be.true
    })
  })
})<|MERGE_RESOLUTION|>--- conflicted
+++ resolved
@@ -109,17 +109,6 @@
   id: 1,
   contestId: contestId,
   userId: userId,
-<<<<<<< HEAD
-  rankId: rankId,
-  createTime: new Date(),
-  updateTime: new Date()
-}
-const contestRankACM: ContestRankACM = {
-  id: rankId,
-  contestId: contestId,
-  userId: userId,
-=======
->>>>>>> 8d6ceb89
   acceptedProblemNum: 0,
   totalPenalty: 0,
   createTime: new Date(),
@@ -135,13 +124,8 @@
     delete: stub()
   },
   contestRecord: {
-<<<<<<< HEAD
-    create: stub(),
-    findFirst: stub().resolves(null)
-=======
     findFirst: stub().resolves(null),
     create: stub().resolves(null)
->>>>>>> 8d6ceb89
   },
   userGroup: {
     findFirst: stub().resolves(userGroup),
@@ -573,10 +557,6 @@
     afterEach(() => {
       mockPrismaService.contest.findUnique.resolves(contest)
       mockPrismaService.contestRecord.findFirst.resolves(null)
-<<<<<<< HEAD
-      mockPrismaService.contestRankACM.create.resetHistory()
-=======
->>>>>>> 8d6ceb89
     })
 
     it('should throw error when the contest does not exist', async () => {
