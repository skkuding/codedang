import { Test, TestingModule } from '@nestjs/testing'
import { expect } from 'chai'
import { stub } from 'sinon'
import { Contest, ContestRecord, Group, UserGroup } from '@prisma/client'
import {
  ActionNotAllowedException,
  EntityNotExistException,
  ForbiddenAccessException,
  UnprocessableDataException
} from 'src/common/exception/business.exception'
import { GroupService } from 'src/group/group.service'
import { PrismaService } from 'src/prisma/prisma.service'
import { ContestService } from './contest.service'
import { CreateContestDto } from './dto/create-contest.dto'
import { UpdateContestDto } from './dto/update-contest.dto'
<<<<<<< HEAD
import { AuthenticatedUser } from 'src/auth/class/authenticated-user.class'
=======
import { Cache } from 'cache-manager'
import { CACHE_MANAGER } from '@nestjs/common'
import { contestPublicizingRequestKey } from 'src/common/cache/keys'
>>>>>>> 0c0027b9

const contestId = 1
const userId = 1
const groupId = 1
const contestPublicizeRequestId = 1

let user: AuthenticatedUser

const contest = {
  id: contestId,
  createdById: userId,
  groupId: groupId,
  title: 'title',
  description: 'description',
  startTime: new Date('2021-12-01T14:00:00.000+09:00'),
  endTime: new Date('2021-12-01T15:00:00.000+09:00'),
  config: {
    isVisible: true,
    isRankVisible: true
  },
  createTime: new Date('2021-11-01T18:34:23.999175+09:00'),
  updateTime: new Date('2021-11-01T18:34:23.999175+09:00'),
  group: {
    id: groupId,
    groupName: 'group'
  }
} satisfies Contest & { group: Partial<Group> }

const ongoingContests: Partial<Contest>[] = [
  {
    ...contest,
    id: contestId,
    endTime: new Date('2999-12-01T12:00:00.000+09:00'),
    config: {
      isVisible: false,
      isRankisVisible: true
    }
  }
]
const finishedContests: Partial<Contest>[] = [
  {
    ...contest,
    id: contestId + 1,
    config: {
      isVisible: false,
      isRankisVisible: true
    }
  }
]
const upcomingContests: Partial<Contest>[] = [
  {
    ...contest,
    id: contestId + 6,
    startTime: new Date('2999-12-01T12:00:00.000+09:00'),
    endTime: new Date('2999-12-01T15:00:00.000+09:00'),
    config: {
      isVisible: false,
      isRankisVisible: true
    }
  }
]
const contests: Partial<Contest>[] = [
  ...ongoingContests,
  ...finishedContests,
  ...upcomingContests
]
const ongoingContest: Partial<Contest> = ongoingContests[0]

const contestPublicizingRequest = {
  contest: contestId,
  user: userId,
  createTime: new Date()
}

const userGroup: UserGroup = {
  id: 1,
  userId: userId,
  groupId: groupId,
  isGroupLeader: true,
  createTime: new Date(),
  updateTime: new Date()
}
const userGroups: UserGroup[] = [
  userGroup,
  {
    ...userGroup,
    id: userGroup.id + 1,
    groupId: userGroup.groupId + 1
  }
]
const record: ContestRecord = {
  id: 1,
  contestId: contestId,
  userId: userId,
  acceptedProblemNum: 0,
  totalPenalty: 0,
  createTime: new Date(),
  updateTime: new Date()
}

const mockPrismaService = {
  contest: {
    findUnique: stub().resolves(contest),
    findMany: stub().resolves(contests),
    create: stub().resolves(contest),
    update: stub().resolves(contest),
    delete: stub()
  },
  contestRecord: {
    findFirst: stub().resolves(null),
    create: stub().resolves(null)
  },
  userGroup: {
    findFirst: stub().resolves(userGroup),
    findMany: stub().resolves(userGroups)
  }
}

describe('ContestService', () => {
  let service: ContestService
  let groupService: GroupService
  let cache: Cache
  beforeEach(async () => {
    const module: TestingModule = await Test.createTestingModule({
      providers: [
        ContestService,
        GroupService,
        { provide: PrismaService, useValue: mockPrismaService },
        {
          provide: CACHE_MANAGER,
          useFactory: () => ({
            set: () => [],
            get: () => [],
            del: () => [],
            store: {
              keys: () => []
            }
          })
        }
      ]
    }).compile()
    service = module.get<ContestService>(ContestService)
    groupService = module.get<GroupService>(GroupService)
    cache = module.get<Cache>(CACHE_MANAGER)
  })

  it('should be defined', () => {
    expect(service).to.be.ok
  })

  describe('createContest', () => {
    const createContestDto: CreateContestDto = {
      groupId: contest.groupId,
      title: contest.title,
      description: contest.description,
      startTime: contest.startTime,
      endTime: contest.endTime,
      isVisible: contest.config.isVisible,
      isRankVisible: contest.config.isRankVisible
    }

    afterEach(() => {
      mockPrismaService.contest.create.reset()
    })

    it('should return created contest', async () => {
      //given

      //when
      const result = await service.createContest(userId, createContestDto)

      //then
      expect(mockPrismaService.contest.create.calledOnce).to.be.true
      expect(result).to.deep.equal(contest)
    })

    it('should throw error when given contest period is not valid', async () => {
      //given
      const isValidPeriodSpy = stub(service, 'isValidPeriod').returns(false)

      //when
      const callContestCreate = async () =>
        await service.createContest(userId, createContestDto)

      //then
      await expect(callContestCreate()).to.be.rejectedWith(
        UnprocessableDataException
      )
      expect(mockPrismaService.contest.create.called).to.be.false

      isValidPeriodSpy.restore()
    })
  })

  describe('updateContest', () => {
    let callUpdateContest
    const updateContestDto: UpdateContestDto = {
      title: contest.title,
      description: contest.description,
      startTime: contest.startTime,
      endTime: contest.endTime,
      isVisible: contest.config.isVisible,
      isRankVisible: contest.config.isRankVisible
    }

    beforeEach(() => {
      mockPrismaService.contest.findUnique.resolves(contest)
      callUpdateContest = async () =>
        await service.updateContest(contestId, updateContestDto)
    })

    afterEach(() => {
      mockPrismaService.contest.update.reset()
    })

    it('should return updated contest', async () => {
      //given

      //when
      const result = await service.updateContest(contestId, updateContestDto)

      //then
      expect(mockPrismaService.contest.update.calledOnce).to.be.true
      expect(result).to.equal(contest)
    })

    it('should throw error when the contest does not exist', async () => {
      //given
      mockPrismaService.contest.findUnique.rejects(
        new EntityNotExistException('contest')
      )

      //when

      //then
      await expect(
        service.updateContest(contestId, updateContestDto)
      ).to.be.rejectedWith(EntityNotExistException)
      expect(mockPrismaService.contest.update.called).to.be.false
    })

    it('should throw error when given contest period is not valid', async () => {
      //given
      const isValidPeriodSpy = stub(service, 'isValidPeriod').returns(false)

      //when

      //then
      await expect(callUpdateContest()).to.be.rejectedWith(
        UnprocessableDataException
      )
      expect(mockPrismaService.contest.update.called).to.be.false

      isValidPeriodSpy.restore()
    })
  })

  describe('isValidPeriod', () => {
    const startTime = new Date('2022-12-07T18:34:23.999175+09:00')
    const endTime = new Date('2022-12-07T18:34:23.999175+09:00')

    it('should return true when given valid start time and end time', () => {
      //given
      endTime.setDate(startTime.getDate() + 1)

      //when
      const result = service.isValidPeriod(startTime, endTime)

      //then
      expect(result).to.equal(true)
    })

    it('should return false when end time is ealier than start time', () => {
      //given
      endTime.setDate(startTime.getDate() - 1)

      //when
      const result = service.isValidPeriod(startTime, endTime)

      //then
      expect(result).to.be.false
    })
  })

  describe('deleteContest', () => {
    beforeEach(() => {
      mockPrismaService.contest.findUnique.resolves(contest)
    })
    afterEach(() => {
      mockPrismaService.contest.delete.reset()
    })

    it('should successfully delete the contest', async () => {
      //given

      //when
      await service.deleteContest(contestId)

      //then
      expect(mockPrismaService.contest.delete.calledOnce).to.be.true
    })

    it('should throw error when contest does not exist', async () => {
      //given
      mockPrismaService.contest.findUnique.rejects(
        new EntityNotExistException('contest')
      )

      //when
      const callContestDelete = async () =>
        await service.deleteContest(contestId)

      //then
      await expect(callContestDelete()).to.be.rejectedWith(
        EntityNotExistException
      )
      expect(mockPrismaService.contest.delete.called).to.be.false
    })
  })

  describe('filterOngoing', () => {
    it('should return ongoing contests of the group', async () => {
      expect(service.filterOngoing(contests)).to.deep.equal(ongoingContests)
    })
  })

  describe('filterUpcoming', () => {
    it('should return upcoming contests of the group', async () => {
      expect(service.filterUpcoming(contests)).to.deep.equal(upcomingContests)
    })
  })

  describe('filterFinished', () => {
    it('should return ongoing contests of the group', async () => {
      expect(service.filterFinished(contests)).to.deep.equal(finishedContests)
    })
  })

  describe('getContests', () => {
    it('should return ongoing, upcoming, finished contests', async () => {
<<<<<<< HEAD
      expect(await contestService.getContests(user)).to.deep.equal({
=======
      expect(await service.getContests()).to.deep.equal({
>>>>>>> 0c0027b9
        ongoing: ongoingContests,
        upcoming: upcomingContests,
        finished: finishedContests
      })
    })
  })

  describe('getContestById', () => {
    beforeEach(() => {
      mockPrismaService.contest.findUnique.resolves(contest)
    })

    it('should throw error when contest does not exist', async () => {
      mockPrismaService.contest.findUnique.rejects(
        new EntityNotExistException('contest')
      )

      await expect(
        service.getContestById(userId, contestId)
      ).to.be.rejectedWith(EntityNotExistException)
    })

    it('should throw error when user is not a group member and contest is not finished yet', async () => {
      const now = new Date()
      const notEndedContest = {
        ...contest,
        endTime: now.setFullYear(now.getFullYear() + 1)
      }
      mockPrismaService.contest.findUnique.resolves(notEndedContest)
      stub(groupService, 'getUserGroup').resolves(null)

      await expect(
        service.getContestById(userId, contestId)
      ).to.be.rejectedWith(ForbiddenAccessException)
    })

    it('should return contest when user is not a group member and contest is finished', async () => {
      stub(groupService, 'getUserGroup').resolves(null)

      expect(await service.getContestById(userId, contestId)).to.deep.equal(
        contest
      )
    })

    it('should return contest of the group', async () => {
      stub(groupService, 'getUserGroup').resolves({
        isGroupLeader: false
      })

      expect(await service.getContestById(userId, contestId)).to.be.equal(
        contest
      )
    })
  })

  describe('getContestDetailById', () => {
    it('should throw error when contest does not exist', async () => {
      mockPrismaService.contest.findUnique.rejects(
        new EntityNotExistException('contest')
      )

<<<<<<< HEAD
      await expect(
        contestService.getContestDetailById(contestId)
      ).to.be.rejectedWith(EntityNotExistException)
=======
      await expect(service.getModalContestById(contestId)).to.be.rejectedWith(
        EntityNotExistException
      )
>>>>>>> 0c0027b9
    })

    it('should return contest', async () => {
      mockPrismaService.contest.findUnique.resolves(contest)

<<<<<<< HEAD
      expect(
        await contestService.getContestDetailById(contestId)
      ).to.deep.equal(contest)
=======
      expect(await service.getModalContestById(contestId)).to.deep.equal(
        contest
      )
>>>>>>> 0c0027b9
    })
  })

  describe('getContestsByGroupId', () => {
    it('should return contests of the group', async () => {
      expect(await service.getContestsByGroupId(groupId)).to.deep.equal(
        contests
      )
    })
  })

  describe('getAdminContests', () => {
    it('should return contests in open space', async () => {
      stub(groupService, 'getUserGroupLeaderList').resolves([groupId])

      expect(await service.getAdminContests()).to.deep.equal(contests)
    })
  })

  describe('getAdminContestById', () => {
    it('should throw error when contest does not exist', async () => {
      mockPrismaService.contest.findUnique.rejects(
        new EntityNotExistException('contest')
      )

      await expect(service.getAdminContestById(contestId)).to.be.rejectedWith(
        EntityNotExistException
      )
    })

    it('should return contest', async () => {
      mockPrismaService.contest.findUnique.resolves(contest)

      expect(await service.getAdminContestById(contestId)).to.deep.equal(
        contest
      )
    })
  })

  describe('getAdminContestsByGroupId', () => {
    it('should return contests of the group', async () => {
      expect(await service.getAdminContestsByGroupId(groupId)).to.deep.equal(
        contests
      )
    })
  })

  describe('createContestPublicizingRequest', () => {
    it('should return created request when contest does not have accepted or pending request', async () => {
      stub(cache, 'get').resolves(null)
      const setSpy = stub(cache, 'set').resolves()

      await service.createContestPublicizingRequest(userId, contestId)
      expect(setSpy.calledOnce).to.be.true
    })

    it('should throw error when existing accepted request for the contest', async () => {
      stub(cache, 'get').resolves(contestPublicizingRequest)
      const setSpy = stub(cache, 'set').resolves()

      await expect(
        service.createContestPublicizingRequest(userId, contestId)
      ).to.be.rejectedWith(ActionNotAllowedException)
      expect(setSpy.called).to.be.false
    })
  })

  describe('getContestPublicizingRequests', () => {
    it('should return requests for given contestId', async () => {
      stub(cache.store, 'keys').resolves([
        contestPublicizingRequestKey(contestId)
      ])
      stub(cache, 'get').resolves(contestPublicizingRequest)

      const res = await service.getContestPublicizingRequests()
      expect(res).to.deep.equal([contestPublicizingRequest])
    })
  })

  describe('respondContestPublicizingRequest', () => {
    afterEach(() => {
      mockPrismaService.contest.update.reset()
    })

    it('should update contest and request', async () => {
      stub(cache, 'get').resolves(contestPublicizingRequest)
      const delSpy = stub(cache, 'del').resolves()

      await service.respondContestPublicizingRequest(
        contestPublicizeRequestId,
        { accepted: true }
      )
      expect(mockPrismaService.contest.update.calledOnce).to.be.true
      expect(delSpy.calledOnce).to.be.true
    })

    it('should throw error when request for the contest does not exist', async () => {
      stub(cache, 'get').resolves(null)
      const delSpy = stub(cache, 'del').resolves()

      await expect(
        service.respondContestPublicizingRequest(contestPublicizeRequestId, {
          accepted: true
        })
      ).to.be.rejectedWith(EntityNotExistException)
      expect(delSpy.called).to.be.false
    })

    it('should not update contest when given request is rejected', async () => {
      stub(cache, 'get').resolves(contestPublicizingRequest)
      const delSpy = stub(cache, 'del').resolves()

      await service.respondContestPublicizingRequest(
        contestPublicizeRequestId,
        { accepted: false }
      )
      expect(mockPrismaService.contest.update.calledOnce).to.be.false
      expect(delSpy.calledOnce).to.be.true
    })
  })

  describe('createContestRecord', () => {
    beforeEach(() => {
      mockPrismaService.contest.findUnique.resolves(ongoingContest)
      mockPrismaService.contestRecord.findFirst.resolves(null)
    })
    afterEach(() => {
      mockPrismaService.contest.findUnique.resolves(contest)
      mockPrismaService.contestRecord.findFirst.resolves(null)
    })

    it('should throw error when the contest does not exist', async () => {
      mockPrismaService.contest.findUnique.resolves(null)
      await expect(
        service.createContestRecord(userId, contestId)
      ).to.be.rejectedWith(EntityNotExistException, 'contest')
    })

    it('should throw error when user is participated in contest again', async () => {
      mockPrismaService.contestRecord.findFirst.resolves(record)
      await expect(
        service.createContestRecord(userId, contestId)
      ).to.be.rejectedWith(
        ActionNotAllowedException,
        'repetitive participation'
      )
    })
    it('should throw error when contest is not ongoing', async () => {
      mockPrismaService.contest.findUnique.resolves(contest)
      await expect(
        service.createContestRecord(userId, contestId)
      ).to.be.rejectedWith(ActionNotAllowedException, 'participation')
    })
    it('should successfully create contestRankACM', async () => {
      await service.createContestRecord(userId, contestId)
      expect(mockPrismaService.contestRecord.create.calledOnce).to.be.true
    })
  })
})<|MERGE_RESOLUTION|>--- conflicted
+++ resolved
@@ -13,13 +13,10 @@
 import { ContestService } from './contest.service'
 import { CreateContestDto } from './dto/create-contest.dto'
 import { UpdateContestDto } from './dto/update-contest.dto'
-<<<<<<< HEAD
 import { AuthenticatedUser } from 'src/auth/class/authenticated-user.class'
-=======
 import { Cache } from 'cache-manager'
 import { CACHE_MANAGER } from '@nestjs/common'
 import { contestPublicizingRequestKey } from 'src/common/cache/keys'
->>>>>>> 0c0027b9
 
 const contestId = 1
 const userId = 1
@@ -360,11 +357,7 @@
 
   describe('getContests', () => {
     it('should return ongoing, upcoming, finished contests', async () => {
-<<<<<<< HEAD
       expect(await contestService.getContests(user)).to.deep.equal({
-=======
-      expect(await service.getContests()).to.deep.equal({
->>>>>>> 0c0027b9
         ongoing: ongoingContests,
         upcoming: upcomingContests,
         finished: finishedContests
@@ -426,29 +419,17 @@
         new EntityNotExistException('contest')
       )
 
-<<<<<<< HEAD
       await expect(
         contestService.getContestDetailById(contestId)
       ).to.be.rejectedWith(EntityNotExistException)
-=======
-      await expect(service.getModalContestById(contestId)).to.be.rejectedWith(
-        EntityNotExistException
-      )
->>>>>>> 0c0027b9
     })
 
     it('should return contest', async () => {
       mockPrismaService.contest.findUnique.resolves(contest)
 
-<<<<<<< HEAD
       expect(
         await contestService.getContestDetailById(contestId)
       ).to.deep.equal(contest)
-=======
-      expect(await service.getModalContestById(contestId)).to.deep.equal(
-        contest
-      )
->>>>>>> 0c0027b9
     })
   })
 
