import { Test, TestingModule } from '@nestjs/testing'
import {
  Contest,
  ContestRankACM,
  ContestRecord,
  ContestType,
  UserGroup
} from '@prisma/client'
import {
  ActionNotAllowedException,
  EntityNotExistException,
  ForbiddenAccessException,
  UnprocessableDataException
} from 'src/common/exception/business.exception'
import { GroupService } from 'src/group/group.service'
import { PrismaService } from 'src/prisma/prisma.service'
import { ContestService } from './contest.service'
import { CreateContestDto } from './dto/create-contest.dto'
import { UpdateContestDto } from './dto/update-contest.dto'

const contestId = 1
const userId = 1
const groupId = 1

const contest = {
  id: contestId,
  createdById: userId,
  groupId: groupId,
  title: 'title',
  description: 'description',
  descriptionSummary: 'description summary',
  startTime: new Date('2021-12-01T14:00:00.000+09:00'),
  endTime: new Date('2021-12-01T15:00:00.000+09:00'),
  visible: true,
  isRankVisible: true,
  type: ContestType.ACM,
<<<<<<< HEAD
  create_time: new Date('2021-11-01T18:34:23.999175+09:00'),
  update_time: new Date('2021-11-01T18:34:23.999175+09:00'),
  is_public: false,
=======
  createTime: new Date('2021-11-01T18:34:23.999175+09:00'),
  updateTime: new Date('2021-11-01T18:34:23.999175+09:00'),
>>>>>>> f6f337a5
  group: {
    groupId: groupId
  }
}

const ongoingContests: Partial<Contest>[] = [
  {
    ...contest,
    id: contestId,
    endTime: new Date('2999-12-01T12:00:00.000+09:00'),
    visible: false
  }
]

const finishedContests: Partial<Contest>[] = [
  {
    ...contest,
    id: contestId + 3,
    visible: false
  }
]

const upcomingContests: Partial<Contest>[] = [
  {
    ...contest,
    id: contestId + 6,
    startTime: new Date('2999-12-01T12:00:00.000+09:00'),
    endTime: new Date('2999-12-01T15:00:00.000+09:00'),
    visible: false
  }
]

const contests: Partial<Contest>[] = [
  ...ongoingContests,
  ...finishedContests,
  ...upcomingContests
]

const ongoingContest: Partial<Contest> = ongoingContests[0]

const userGroup: UserGroup = {
  id: 1,
  userId: userId,
  groupId: groupId,
  isRegistered: true,
  isGroupManager: true,
  createTime: new Date(),
  updateTime: new Date()
}
const userGroups: UserGroup[] = [
  userGroup,
  {
    ...userGroup,
    id: userGroup.id + 1,
    groupId: userGroup.groupId + 1
  }
]
const record: ContestRecord = {
  id: 1,
  contestId: contestId,
  userId: userId,
  rank: 1,
  createTime: new Date(),
  updateTime: new Date()
}
const contestRankACM: ContestRankACM = {
  id: 1,
  contestId: contestId,
  userId: userId,
  acceptedProblemNum: 0,
  totalPenalty: 0,
  submissionInfo: {},
  createTime: new Date(),
  updateTime: new Date()
}
const mockPrismaService = {
  contest: {
    findUnique: jest.fn().mockResolvedValue(contest),
    findMany: jest.fn().mockResolvedValue(contests),
    create: jest.fn().mockResolvedValue(contest),
    update: jest.fn().mockResolvedValue(contest),
    delete: jest.fn()
  },
  contestRecord: {
    findFirst: jest.fn().mockResolvedValue(null)
  },
  userGroup: {
    findFirst: jest.fn().mockResolvedValue(userGroup),
    findMany: jest.fn().mockResolvedValue(userGroups)
  },
  contestRankACM: {
    create: jest.fn().mockResolvedValue(contestRankACM)
  }
}

describe('ContestService', () => {
  let contestService: ContestService
  let groupService: GroupService
  beforeEach(async () => {
    const module: TestingModule = await Test.createTestingModule({
      providers: [
        ContestService,
        GroupService,
        { provide: PrismaService, useValue: mockPrismaService }
      ]
    }).compile()
    contestService = module.get<ContestService>(ContestService)
    groupService = module.get<GroupService>(GroupService)
  })

  it('should be defined', () => {
    expect(contestService).toBeDefined()
  })

  describe('createContest', () => {
    const createContestDto: CreateContestDto = {
      groupId: contest.groupId,
      title: contest.title,
      description: contest.description,
      descriptionSummary: contest.descriptionSummary,
      startTime: contest.startTime,
      endTime: contest.endTime,
      visible: contest.visible,
      isRankVisible: contest.isRankVisible,
      type: contest.type
    }

    afterEach(() => {
      mockPrismaService.contest.create.mockClear()
    })

    it('should return created contest', async () => {
      //given

      //when
      const result = await contestService.createContest(
        userId,
        createContestDto
      )

      //then
      expect(mockPrismaService.contest.create).toBeCalledTimes(1)
      expect(result).toEqual(contest)
    })

    it('should throw error when given contest period is not valid', async () => {
      //given
      const isValidPeriodSpy = jest
        .spyOn(contestService, 'isValidPeriod')
        .mockReturnValue(false)

      //when
      const callContestCreate = async () =>
        await contestService.createContest(userId, createContestDto)

      //then
      await expect(callContestCreate).rejects.toThrow(
        UnprocessableDataException
      )
      expect(mockPrismaService.contest.create).toBeCalledTimes(0)

      isValidPeriodSpy.mockRestore()
    })
  })

  describe('updateContest', () => {
    let callUpdateContest
    const updateContestDto: UpdateContestDto = {
      title: contest.title,
      description: contest.description,
      descriptionSummary: contest.descriptionSummary,
      startTime: contest.startTime,
      endTime: contest.endTime,
      visible: contest.visible,
      isRankVisible: contest.isRankVisible,
      type: contest.type
    }

    beforeEach(() => {
      mockPrismaService.contest.findUnique.mockResolvedValue(contest)
      callUpdateContest = async () =>
        await contestService.updateContest(contestId, updateContestDto)
    })
    afterEach(() => {
      mockPrismaService.contest.update.mockClear()
    })

    it('should return updated contest', async () => {
      //given

      //when
      const result = await contestService.updateContest(
        contestId,
        updateContestDto
      )

      //then
      expect(mockPrismaService.contest.update).toBeCalledTimes(1)
      expect(result).toBe(contest)
    })

    it('should throw error when the contest does not exist', async () => {
      //given
      mockPrismaService.contest.findUnique.mockRejectedValue(
        new EntityNotExistException('contest')
      )

      //when

      //then
      await expect(
        contestService.updateContest(contestId, updateContestDto)
      ).rejects.toThrow(EntityNotExistException)
      expect(mockPrismaService.contest.update).toBeCalledTimes(0)
    })

    it('should throw error when given contest period is not valid', async () => {
      //given
      const isValidPeriodSpy = jest
        .spyOn(contestService, 'isValidPeriod')
        .mockReturnValue(false)

      //when

      //then
      await expect(callUpdateContest).rejects.toThrow(
        UnprocessableDataException
      )
      expect(mockPrismaService.contest.update).toBeCalledTimes(0)

      isValidPeriodSpy.mockRestore()
    })
  })

  describe('isValidPeriod', () => {
    const startTime = new Date('2022-12-07T18:34:23.999175+09:00')
    const endTime = new Date('2022-12-07T18:34:23.999175+09:00')

    it('should return true when given valid start time and end time', () => {
      //given
      endTime.setDate(startTime.getDate() + 1)

      //when
      const result = contestService.isValidPeriod(startTime, endTime)

      //then
      expect(result).toBe(true)
    })

    it('should return false when end time is ealier than start time', () => {
      //given
      endTime.setDate(startTime.getDate() - 1)

      //when
      const result = contestService.isValidPeriod(startTime, endTime)

      //then
      expect(result).toBeFalsy()
    })
  })

  describe('deleteContest', () => {
    beforeEach(() => {
      mockPrismaService.contest.findUnique.mockResolvedValue(contest)
    })
    afterEach(() => {
      mockPrismaService.contest.delete.mockClear()
    })

    it('should successfully delete the contest', async () => {
      //given

      //when
      await contestService.deleteContest(contestId)

      //then
      expect(mockPrismaService.contest.delete).toBeCalledTimes(1)
    })

    it('should throw error when contest does not exist', async () => {
      //given
      mockPrismaService.contest.findUnique.mockRejectedValue(
        new EntityNotExistException('contest')
      )

      //when
      const callContestDelete = async () =>
        await contestService.deleteContest(contestId)

      //then
      await expect(callContestDelete).rejects.toThrow(EntityNotExistException)
      expect(mockPrismaService.contest.delete).toBeCalledTimes(0)
    })
  })

  describe('filterOngoing', () => {
    it('should return ongoing contests of the group', async () => {
      expect(contestService.filterOngoing(contests)).toEqual(ongoingContests)
    })
  })

  describe('filterUpcoming', () => {
    it('should return upcoming contests of the group', async () => {
      expect(contestService.filterUpcoming(contests)).toEqual(upcomingContests)
    })
  })

  describe('filterFinished', () => {
    it('should return ongoing contests of the group', async () => {
      expect(contestService.filterFinished(contests)).toEqual(finishedContests)
    })
  })

  describe('getContests', () => {
    it('should return ongoing, upcoming, finished contests', async () => {
      expect(await contestService.getContests()).toEqual({
        ongoing: ongoingContests,
        upcoming: upcomingContests,
        finished: finishedContests
      })
    })
  })

  describe('getContestById', () => {
    beforeEach(() => {
      mockPrismaService.contest.findUnique.mockResolvedValue(contest)
    })

    it('should throw error when contest does not exist', async () => {
      mockPrismaService.contest.findUnique.mockRejectedValue(
        new EntityNotExistException('contest')
      )

      await expect(
        contestService.getContestById(userId, contestId)
      ).rejects.toThrow(EntityNotExistException)
    })

    it('should throw error when user is not a group member and contest is not finished yet', async () => {
      const now = new Date()
      const notEndedContest = {
        ...contest,
        endTime: now.setFullYear(now.getFullYear() + 1)
      }
      mockPrismaService.contest.findUnique.mockResolvedValue(notEndedContest)
      jest
        .spyOn(groupService, 'getUserGroupMembershipInfo')
        .mockResolvedValue(null)

      await expect(
        contestService.getContestById(userId, contestId)
      ).rejects.toThrow(ForbiddenAccessException)
    })

    it('should return contest when user is not a group member and contest is finished', async () => {
      jest
        .spyOn(groupService, 'getUserGroupMembershipInfo')
        .mockResolvedValue(null)

      expect(await contestService.getContestById(userId, contestId)).toEqual(
        contest
      )
    })

    it('should return contest of the group', async () => {
      jest
        .spyOn(groupService, 'getUserGroupMembershipInfo')
        .mockResolvedValue({ isRegistered: true, isGroupManager: false })

      expect(await contestService.getContestById(userId, contestId)).toEqual(
        contest
      )
    })
  })

  describe('getModalContestById', () => {
    it('should throw error when contest does not exist', async () => {
      mockPrismaService.contest.findUnique.mockRejectedValue(
        new EntityNotExistException('contest')
      )

      await expect(
        contestService.getModalContestById(contestId)
      ).rejects.toThrow(EntityNotExistException)
    })

    it('should return contest', async () => {
      mockPrismaService.contest.findUnique.mockResolvedValue(contest)

      expect(await contestService.getModalContestById(contestId)).toEqual(
        contest
      )
    })
  })

  describe('getContestsByGroupId', () => {
    it('should return contests of the group', async () => {
      expect(await contestService.getContestsByGroupId(groupId)).toEqual(
        contests
      )
    })
  })

  describe('getAdminContests', () => {
    it('should return contests in groups whose user is group manager', async () => {
      jest
        .spyOn(groupService, 'getUserGroupManagerList')
        .mockResolvedValue([groupId])

      expect(await contestService.getAdminContests(userId)).toEqual(contests)
    })
  })

  describe('getAdminOngoingContests', () => {
    it('should return ongoing contests in groups whose user is group manager', async () => {
      jest
        .spyOn(groupService, 'getUserGroupManagerList')
        .mockResolvedValue([groupId])

      expect(await contestService.getAdminOngoingContests(userId)).toEqual(
        ongoingContests
      )
    })
  })

  describe('getAdminContestById', () => {
    it('should throw error when contest does not exist', async () => {
      mockPrismaService.contest.findUnique.mockRejectedValue(
        new EntityNotExistException('contest')
      )

      await expect(
        contestService.getAdminContestById(contestId)
      ).rejects.toThrow(EntityNotExistException)
    })

    it('should return contest', async () => {
      mockPrismaService.contest.findUnique.mockResolvedValue(contest)

      expect(await contestService.getAdminContestById(contestId)).toEqual(
        contest
      )
    })
  })

  describe('getAdminContestsByGroupId', () => {
    it('should return contests of the group', async () => {
      expect(await contestService.getAdminContestsByGroupId(groupId)).toEqual(
        contests
      )
    })
  })

  describe('createContestRecord', () => {
    beforeEach(() => {
      mockPrismaService.contest.findUnique.mockResolvedValue(ongoingContest)
      mockPrismaService.contestRecord.findFirst.mockResolvedValue(null)
    })
    afterEach(() => {
      mockPrismaService.contest.findUnique.mockResolvedValue(contest)
      mockPrismaService.contestRecord.findFirst.mockResolvedValue(null)
      mockPrismaService.contestRankACM.create.mockClear()
    })

    it('should throw error when the contest does not exist', async () => {
      mockPrismaService.contest.findUnique.mockResolvedValue(null)
      await expect(
        contestService.createContestRecord(userId, contestId)
      ).rejects.toThrowError(new EntityNotExistException('contest'))
    })

    it('should throw error when user is participated in contest again', async () => {
      mockPrismaService.contestRecord.findFirst.mockResolvedValue(record)
      await expect(
        contestService.createContestRecord(userId, contestId)
      ).rejects.toThrowError(
        new ActionNotAllowedException('repetitive participation', 'contest')
      )
    })
    it('should throw error when contest is not ongoing', async () => {
      mockPrismaService.contest.findUnique.mockResolvedValue(contest)
      await expect(
        contestService.createContestRecord(userId, contestId)
      ).rejects.toThrowError(
        new ActionNotAllowedException('participation', 'ended contest')
      )
    })
    it('should successfully create contestRankACM', async () => {
      await contestService.createContestRecord(userId, contestId)
      expect(mockPrismaService.contestRankACM.create).toBeCalledTimes(1)
    })
    // Todo: test other contest type -> create other contest record table
  })
})<|MERGE_RESOLUTION|>--- conflicted
+++ resolved
@@ -34,14 +34,9 @@
   visible: true,
   isRankVisible: true,
   type: ContestType.ACM,
-<<<<<<< HEAD
-  create_time: new Date('2021-11-01T18:34:23.999175+09:00'),
-  update_time: new Date('2021-11-01T18:34:23.999175+09:00'),
-  is_public: false,
-=======
   createTime: new Date('2021-11-01T18:34:23.999175+09:00'),
   updateTime: new Date('2021-11-01T18:34:23.999175+09:00'),
->>>>>>> f6f337a5
+  isPublic: false,
   group: {
     groupId: groupId
   }
