import { Test, TestingModule } from '@nestjs/testing'
import { expect } from 'chai'
import { stub } from 'sinon'
import { Contest, ContestRecord, Group, UserGroup } from '@prisma/client'
import {
  ActionNotAllowedException,
  EntityNotExistException,
  UnprocessableDataException
} from 'src/common/exception/business.exception'
import { GroupService } from 'src/group/group.service'
import { PrismaService } from 'src/prisma/prisma.service'
import { ContestService } from './contest.service'
import { CreateContestDto } from './dto/create-contest.dto'
import { UpdateContestDto } from './dto/update-contest.dto'
import { Cache } from 'cache-manager'
import { CACHE_MANAGER } from '@nestjs/common'
import { contestPublicizingRequestKey } from 'src/common/cache/keys'

const contestId = 1
const userId = 1
const groupId = 1
const contestPublicizeRequestId = 1
const undefinedUserId = undefined

const contest = {
  id: contestId,
  createdById: userId,
  groupId: groupId,
  title: 'title',
  description: 'description',
  startTime: new Date('2021-12-01T14:00:00.000+09:00'),
  endTime: new Date('2021-12-01T15:00:00.000+09:00'),
  config: {
    isVisible: true,
    isRankVisible: true
  },
  createTime: new Date('2021-11-01T18:34:23.999175+09:00'),
  updateTime: new Date('2021-11-01T18:34:23.999175+09:00'),
  group: {
    id: groupId,
    groupName: 'group'
  }
} satisfies Contest & { group: Partial<Group> }

const ongoingContests: Partial<Contest>[] = [
  {
    ...contest,
    id: contestId,
    endTime: new Date('2999-12-01T12:00:00.000+09:00'),
    config: {
      isVisible: false,
      isRankisVisible: true
    }
  }
]
const finishedContests: Partial<Contest>[] = [
  {
    ...contest,
    id: contestId + 1,
    config: {
      isVisible: false,
      isRankisVisible: true
    }
  }
]
const upcomingContests: Partial<Contest>[] = [
  {
    ...contest,
    id: contestId + 6,
    startTime: new Date('2999-12-01T12:00:00.000+09:00'),
    endTime: new Date('2999-12-01T15:00:00.000+09:00'),
    config: {
      isVisible: false,
      isRankisVisible: true
    }
  }
]
const contests: Partial<Contest>[] = [
  ...ongoingContests,
  ...finishedContests,
  ...upcomingContests
]
const ongoingContest: Partial<Contest> = ongoingContests[0]

const contestPublicizingRequest = {
  contest: contestId,
  user: userId,
  createTime: new Date()
}

const userGroup: UserGroup = {
  userId: userId,
  groupId: groupId,
  isGroupLeader: true,
  createTime: new Date(),
  updateTime: new Date()
}
const userGroups: UserGroup[] = [
  userGroup,
  {
    ...userGroup,
    groupId: userGroup.groupId + 1
  }
]
const record: ContestRecord = {
  id: 1,
  contestId: contestId,
  userId: userId,
  acceptedProblemNum: 0,
  totalPenalty: 0,
  createTime: new Date(),
  updateTime: new Date()
}

const mockPrismaService = {
  contest: {
    findUnique: stub().resolves(contest),
    findFirst: stub().resolves(contest),
    findMany: stub().resolves(contests),
    create: stub().resolves(contest),
    update: stub().resolves(contest),
    delete: stub()
  },
  contestRecord: {
    findFirst: stub().resolves(null),
    create: stub().resolves(null)
  },
  userGroup: {
    findFirst: stub().resolves(userGroup),
    findMany: stub().resolves(userGroups)
  }
}

describe('ContestService', () => {
  let service: ContestService
  let groupService: GroupService
  let cache: Cache
  beforeEach(async () => {
    const module: TestingModule = await Test.createTestingModule({
      providers: [
        ContestService,
        GroupService,
        { provide: PrismaService, useValue: mockPrismaService },
        {
          provide: CACHE_MANAGER,
          useFactory: () => ({
            set: () => [],
            get: () => [],
            del: () => [],
            store: {
              keys: () => []
            }
          })
        }
      ]
    }).compile()
    service = module.get<ContestService>(ContestService)
    groupService = module.get<GroupService>(GroupService)
    cache = module.get<Cache>(CACHE_MANAGER)
  })

  it('should be defined', () => {
    expect(service).to.be.ok
  })

  describe('createContest', () => {
    const createContestDto: CreateContestDto = {
      groupId: contest.groupId,
      title: contest.title,
      description: contest.description,
      startTime: contest.startTime,
      endTime: contest.endTime,
      isVisible: contest.config.isVisible,
      isRankVisible: contest.config.isRankVisible
    }

    afterEach(() => {
      mockPrismaService.contest.create.reset()
    })

    it('should return created contest', async () => {
      //given

      //when
      const result = await service.createContest(userId, createContestDto)

      //then
      expect(mockPrismaService.contest.create.calledOnce).to.be.true
      expect(result).to.deep.equal(contest)
    })

    it('should throw error when given contest period is not valid', async () => {
      //given
      const isValidPeriodSpy = stub(service, 'isValidPeriod').returns(false)

      //when
      const callContestCreate = async () =>
        await service.createContest(userId, createContestDto)

      //then
      await expect(callContestCreate()).to.be.rejectedWith(
        UnprocessableDataException
      )
      expect(mockPrismaService.contest.create.called).to.be.false

      isValidPeriodSpy.restore()
    })
  })

  describe('updateContest', () => {
    let callUpdateContest
    const updateContestDto: UpdateContestDto = {
      title: contest.title,
      description: contest.description,
      startTime: contest.startTime,
      endTime: contest.endTime,
      isVisible: contest.config.isVisible,
      isRankVisible: contest.config.isRankVisible
    }

    beforeEach(() => {
      mockPrismaService.contest.findUnique.resolves(contest)
      callUpdateContest = async () =>
        await service.updateContest(contestId, updateContestDto)
    })

    afterEach(() => {
      mockPrismaService.contest.update.reset()
    })

    it('should return updated contest', async () => {
      //given

      //when
      const result = await service.updateContest(contestId, updateContestDto)

      //then
      expect(mockPrismaService.contest.update.calledOnce).to.be.true
      expect(result).to.equal(contest)
    })

    it('should throw error when the contest does not exist', async () => {
      //given
      mockPrismaService.contest.findUnique.rejects(
        new EntityNotExistException('contest')
      )

      //when

      //then
      await expect(
        service.updateContest(contestId, updateContestDto)
      ).to.be.rejectedWith(EntityNotExistException)
      expect(mockPrismaService.contest.update.called).to.be.false
    })

    it('should throw error when given contest period is not valid', async () => {
      //given
      const isValidPeriodSpy = stub(service, 'isValidPeriod').returns(false)

      //when

      //then
      await expect(callUpdateContest()).to.be.rejectedWith(
        UnprocessableDataException
      )
      expect(mockPrismaService.contest.update.called).to.be.false

      isValidPeriodSpy.restore()
    })
  })

  describe('isValidPeriod', () => {
    const startTime = new Date('2022-12-07T18:34:23.999175+09:00')
    const endTime = new Date('2022-12-07T18:34:23.999175+09:00')

    it('should return true when given valid start time and end time', () => {
      //given
      endTime.setDate(startTime.getDate() + 1)

      //when
      const result = service.isValidPeriod(startTime, endTime)

      //then
      expect(result).to.equal(true)
    })

    it('should return false when end time is ealier than start time', () => {
      //given
      endTime.setDate(startTime.getDate() - 1)

      //when
      const result = service.isValidPeriod(startTime, endTime)

      //then
      expect(result).to.be.false
    })
  })

  describe('deleteContest', () => {
    beforeEach(() => {
      mockPrismaService.contest.findUnique.resolves(contest)
    })
    afterEach(() => {
      mockPrismaService.contest.delete.reset()
    })

    it('should successfully delete the contest', async () => {
      //given

      //when
      await service.deleteContest(contestId)

      //then
      expect(mockPrismaService.contest.delete.calledOnce).to.be.true
    })

    it('should throw error when contest does not exist', async () => {
      //given
      mockPrismaService.contest.findUnique.rejects(
        new EntityNotExistException('contest')
      )

      //when
      const callContestDelete = async () =>
        await service.deleteContest(contestId)

      //then
      await expect(callContestDelete()).to.be.rejectedWith(
        EntityNotExistException
      )
      expect(mockPrismaService.contest.delete.called).to.be.false
    })
  })

  describe('filterOngoing', () => {
    it('should return ongoing contests of the group', async () => {
      expect(service.filterOngoing(contests)).to.deep.equal(ongoingContests)
    })
  })

  describe('filterUpcoming', () => {
    it('should return upcoming contests of the group', async () => {
      expect(service.filterUpcoming(contests)).to.deep.equal(upcomingContests)
    })
  })

  describe('filterFinished', () => {
    it('should return ongoing contests of the group', async () => {
      expect(service.filterFinished(contests)).to.deep.equal(finishedContests)
    })
  })

  describe('getContests', () => {
    it('should return ongoing, upcoming, finished contests', async () => {
      expect(await service.getContests(undefinedUserId, groupId)).to.deep.equal(
        {
          ongoing: ongoingContests,
          upcoming: upcomingContests,
          finished: finishedContests
        }
      )
    })
  })

  describe('getContestDetailById', () => {
    it('should throw error when contest does not exist', async () => {
      mockPrismaService.contest.findFirst.rejects(
        new EntityNotExistException('contest')
      )

      await expect(
        service.getContestDetailById(groupId, contestId)
      ).to.be.rejectedWith(EntityNotExistException)
    })

    it('should return contest', async () => {
      mockPrismaService.contest.findFirst.resolves(contest)

<<<<<<< HEAD
  describe('getContestsByGroupId', () => {
    it('should return contests of the group', async () => {
      expect(
        await contestService.getContestsByGroupId(groupId, 0, 3)
      ).to.deep.equal(contests)
=======
      expect(
        await service.getContestDetailById(groupId, contestId)
      ).to.deep.equal(contest)
>>>>>>> 67d94183
    })
  })

  describe('getAdminContests', () => {
    it('should return contests in open space', async () => {
<<<<<<< HEAD
      expect(await contestService.getAdminContests(0, 3)).to.deep.equal(
        contests
      )
=======
      expect(await service.getAdminContests(0, 3)).to.deep.equal(contests)
>>>>>>> 67d94183
    })
  })

  describe('getAdminOngoingContests', () => {
    it('should return ongoing contests in open space', async () => {
      mockPrismaService.contest.findMany.resolves(ongoingContests)

<<<<<<< HEAD
      expect(await contestService.getAdminOngoingContests(0, 1)).to.deep.equal(
=======
      expect(await service.getAdminOngoingContests(0, 1)).to.deep.equal(
>>>>>>> 67d94183
        ongoingContests
      )
    })
  })

  describe('getAdminContestById', () => {
    it('should throw error when contest does not exist', async () => {
      mockPrismaService.contest.findUnique.rejects(
        new EntityNotExistException('contest')
      )

      await expect(service.getAdminContestById(contestId)).to.be.rejectedWith(
        EntityNotExistException
      )
    })

    it('should return contest', async () => {
      mockPrismaService.contest.findUnique.resolves(contest)

      expect(await service.getAdminContestById(contestId)).to.deep.equal(
        contest
      )
    })
  })

  describe('getAdminContestsByGroupId', () => {
    it('should return contests of the group', async () => {
      mockPrismaService.contest.findMany.resolves(contests)
      expect(
<<<<<<< HEAD
        await contestService.getAdminContestsByGroupId(groupId, 0, 3)
=======
        await service.getAdminContestsByGroupId(groupId, 0, 3)
>>>>>>> 67d94183
      ).to.deep.equal(contests)
    })
  })

  describe('createContestPublicizingRequest', () => {
    it('should return created request when contest does not have accepted or pending request', async () => {
      stub(cache, 'get').resolves(null)
      const setSpy = stub(cache, 'set').resolves()

      await service.createContestPublicizingRequest(userId, contestId)
      expect(setSpy.calledOnce).to.be.true
    })

    it('should throw error when existing accepted request for the contest', async () => {
      stub(cache, 'get').resolves(contestPublicizingRequest)
      const setSpy = stub(cache, 'set').resolves()

      await expect(
        service.createContestPublicizingRequest(userId, contestId)
      ).to.be.rejectedWith(ActionNotAllowedException)
      expect(setSpy.called).to.be.false
    })
  })

  describe('getContestPublicizingRequests', () => {
    it('should return requests for given contestId', async () => {
      stub(cache.store, 'keys').resolves([
        contestPublicizingRequestKey(contestId)
      ])
      stub(cache, 'get').resolves(contestPublicizingRequest)

      const res = await service.getContestPublicizingRequests()
      expect(res).to.deep.equal([contestPublicizingRequest])
    })
  })

  describe('respondContestPublicizingRequest', () => {
    afterEach(() => {
      mockPrismaService.contest.update.reset()
    })

    it('should update contest and request', async () => {
      stub(cache, 'get').resolves(contestPublicizingRequest)
      const delSpy = stub(cache, 'del').resolves()

      await service.respondContestPublicizingRequest(
        contestPublicizeRequestId,
        { accepted: true }
      )
      expect(mockPrismaService.contest.update.calledOnce).to.be.true
      expect(delSpy.calledOnce).to.be.true
    })

    it('should throw error when request for the contest does not exist', async () => {
      stub(cache, 'get').resolves(null)
      const delSpy = stub(cache, 'del').resolves()

      await expect(
        service.respondContestPublicizingRequest(contestPublicizeRequestId, {
          accepted: true
        })
      ).to.be.rejectedWith(EntityNotExistException)
      expect(delSpy.called).to.be.false
    })

    it('should not update contest when given request is rejected', async () => {
      stub(cache, 'get').resolves(contestPublicizingRequest)
      const delSpy = stub(cache, 'del').resolves()

      await service.respondContestPublicizingRequest(
        contestPublicizeRequestId,
        { accepted: false }
      )
      expect(mockPrismaService.contest.update.calledOnce).to.be.false
      expect(delSpy.calledOnce).to.be.true
    })
  })

  describe('createContestRecord', () => {
    beforeEach(() => {
      mockPrismaService.contest.findUnique.resolves(ongoingContest)
      mockPrismaService.contestRecord.findFirst.resolves(null)
    })
    afterEach(() => {
      mockPrismaService.contest.findUnique.resolves(contest)
      mockPrismaService.contestRecord.findFirst.resolves(null)
    })

    it('should throw error when the contest does not exist', async () => {
      mockPrismaService.contest.findUnique.resolves(null)
      await expect(
        service.createContestRecord(userId, contestId)
      ).to.be.rejectedWith(EntityNotExistException, 'contest')
    })

    it('should throw error when user is participated in contest again', async () => {
      mockPrismaService.contestRecord.findFirst.resolves(record)
      await expect(
        service.createContestRecord(userId, contestId)
      ).to.be.rejectedWith(
        ActionNotAllowedException,
        'repetitive participation'
      )
    })
    it('should throw error when contest is not ongoing', async () => {
      mockPrismaService.contest.findUnique.resolves(contest)
      await expect(
        service.createContestRecord(userId, contestId)
      ).to.be.rejectedWith(ActionNotAllowedException, 'participation')
    })
    it('should successfully create contestRankACM', async () => {
      await service.createContestRecord(userId, contestId)
      expect(mockPrismaService.contestRecord.create.calledOnce).to.be.true
    })
  })
})<|MERGE_RESOLUTION|>--- conflicted
+++ resolved
@@ -377,29 +377,17 @@
     it('should return contest', async () => {
       mockPrismaService.contest.findFirst.resolves(contest)
 
-<<<<<<< HEAD
-  describe('getContestsByGroupId', () => {
-    it('should return contests of the group', async () => {
-      expect(
-        await contestService.getContestsByGroupId(groupId, 0, 3)
-      ).to.deep.equal(contests)
-=======
       expect(
         await service.getContestDetailById(groupId, contestId)
       ).to.deep.equal(contest)
->>>>>>> 67d94183
     })
   })
 
   describe('getAdminContests', () => {
     it('should return contests in open space', async () => {
-<<<<<<< HEAD
-      expect(await contestService.getAdminContests(0, 3)).to.deep.equal(
-        contests
-      )
-=======
+      stub(groupService, 'getUserGroupLeaderList').resolves([groupId])
+
       expect(await service.getAdminContests(0, 3)).to.deep.equal(contests)
->>>>>>> 67d94183
     })
   })
 
@@ -407,11 +395,7 @@
     it('should return ongoing contests in open space', async () => {
       mockPrismaService.contest.findMany.resolves(ongoingContests)
 
-<<<<<<< HEAD
-      expect(await contestService.getAdminOngoingContests(0, 1)).to.deep.equal(
-=======
       expect(await service.getAdminOngoingContests(0, 1)).to.deep.equal(
->>>>>>> 67d94183
         ongoingContests
       )
     })
@@ -441,11 +425,7 @@
     it('should return contests of the group', async () => {
       mockPrismaService.contest.findMany.resolves(contests)
       expect(
-<<<<<<< HEAD
-        await contestService.getAdminContestsByGroupId(groupId, 0, 3)
-=======
         await service.getAdminContestsByGroupId(groupId, 0, 3)
->>>>>>> 67d94183
       ).to.deep.equal(contests)
     })
   })
