--- conflicted
+++ resolved
@@ -41,12 +41,7 @@
 
   @Get()
   async getAdminContests(
-<<<<<<< HEAD
-    @Query('cursor', CursorValidationPipe)
-    cursor: number,
-=======
-    @Query('cursor', new DefaultValuePipe(0), ParseIntPipe) cursor: number,
->>>>>>> 67d94183
+    @Query('cursor', CursorValidationPipe) cursor: number,
     @Query('take', ParseIntPipe) take: number
   ): Promise<Partial<Contest>[]> {
     return await this.contestService.getAdminContests(cursor, take)
@@ -54,12 +49,7 @@
 
   @Get('ongoing')
   async getAdminOngoingContests(
-<<<<<<< HEAD
-    @Query('cursor', CursorValidationPipe)
-    cursor: number,
-=======
-    @Query('cursor', new DefaultValuePipe(0), ParseIntPipe) cursor: number,
->>>>>>> 67d94183
+    @Query('cursor', CursorValidationPipe) cursor: number,
     @Query('take', ParseIntPipe) take: number
   ): Promise<Partial<Contest>[]> {
     return await this.contestService.getAdminOngoingContests(cursor, take)
@@ -132,23 +122,13 @@
   @Get()
   async getAdminContests(
     @Param('groupId', ParseIntPipe) groupId: number,
-<<<<<<< HEAD
-    @Query('cursor', CursorValidationPipe)
-    cursor: number,
-    @Query('offset', ParseIntPipe) offset: number
-=======
-    @Query('cursor', new DefaultValuePipe(0), ParseIntPipe) cursor: number,
-    @Query('offset', ParseIntPipe) take: number
->>>>>>> 67d94183
+    @Query('cursor', CursorValidationPipe) cursor: number,
+    @Query('take', ParseIntPipe) take: number
   ): Promise<Partial<Contest>[]> {
     return await this.contestService.getAdminContestsByGroupId(
       groupId,
       cursor,
-<<<<<<< HEAD
-      offset
-=======
       take
->>>>>>> 67d94183
     )
   }
 }
