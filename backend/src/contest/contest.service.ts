--- conflicted
+++ resolved
@@ -250,15 +250,9 @@
     return contest
   }
 
-<<<<<<< HEAD
   async getContestDetailById(contestId: number): Promise<Partial<Contest>> {
-    const contest = await this.prisma.contest.findUnique({
-      where: { id: contestId },
-=======
-  async getModalContestById(contestId: number): Promise<Partial<Contest>> {
     const contest = await this.prisma.contest.findFirst({
       where: { id: contestId, groupId: PUBLIC_GROUP_ID },
->>>>>>> 98e7d8b9
       select: {
         ...this.contestSelectOption,
         description: true,
