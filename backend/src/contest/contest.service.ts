--- conflicted
+++ resolved
@@ -305,42 +305,6 @@
     })
   }
 
-<<<<<<< HEAD
-  async getAdminContestPublicizingRequest(
-    id: number
-  ): Promise<Partial<ContestPublicizingRequest>> {
-    return await this.prisma.contestPublicizingRequest.findUnique({
-      where: {
-        id
-      },
-      select: {
-        contestId: true,
-        contest: {
-          select: {
-            title: true,
-            group: {
-              select: {
-                groupName: true
-              }
-            }
-          }
-        },
-        createdBy: {
-          select: {
-            username: true
-          }
-        },
-        message: true,
-        requestStatus: true,
-        createTime: true
-      },
-      rejectOnNotFound: () =>
-        new EntityNotExistException('ContestPublicizingRequest')
-    })
-  }
-
-=======
->>>>>>> 8d6ceb89
   async createContestRecord(userId: number, contestId: number) {
     const contest = await this.prisma.contest.findUnique({
       where: { id: contestId },
@@ -362,20 +326,6 @@
       throw new ActionNotAllowedException('participation', 'ended contest')
     }
 
-<<<<<<< HEAD
-    // TODO: support other contest type (TotalScore, ProblemBank)
-    const rank = await this.prisma.contestRankACM.create({
-      data: { contestId, userId }
-    })
-
-    await this.prisma.contestRecord.create({
-      data: {
-        userId,
-        contestId,
-        rankId: rank.id
-      }
-    })
-=======
     return await this.prisma.contestRecord.create({
       data: { contestId, userId }
     })
@@ -392,6 +342,5 @@
         groupId: groupId
       }
     }))
->>>>>>> 8d6ceb89
   }
 }