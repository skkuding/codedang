import { Injectable } from '@nestjs/common'
<<<<<<< HEAD
import {
  Contest,
  ContestPublicizingRequest,
  RequestStatus
} from '@prisma/client'
=======
>>>>>>> 0e71ee9b
import {
  Contest,
  ContestPublicizingRequest,
  RequestStatus
} from '@prisma/client'
import {
  ActionNotAllowedException,
  EntityNotExistException,
  ForbiddenAccessException,
  UnprocessableDataException
} from 'src/common/exception/business.exception'
import { GroupService } from 'src/group/group.service'
import { PrismaService } from 'src/prisma/prisma.service'
import { CreateContestDto } from './dto/create-contest.dto'
import { CreateContestPublicizingRequestDto } from './dto/create-publicizing-request.dto'
import { RespondContestPublicizingRequestDto } from './dto/respond-publicizing-request.dto'
import { UpdateContestDto } from './dto/update-contest.dto'

@Injectable()
export class ContestService {
  constructor(
    private readonly prisma: PrismaService,
    private readonly groupService: GroupService
  ) {}

  private contestSelectOption = {
    id: true,
    title: true,
    startTime: true,
    endTime: true,
    type: true,
    group: { select: { id: true, groupName: true } }
  }

  async createContest(
    userId: number,
    contestDto: CreateContestDto
  ): Promise<Contest> {
    if (!this.isValidPeriod(contestDto.startTime, contestDto.endTime)) {
      throw new UnprocessableDataException(
        'The start time must be earlier than the end time'
      )
    }

    const contest: Contest = await this.prisma.contest.create({
      data: {
        title: contestDto.title,
        description: contestDto.description,
        descriptionSummary: contestDto.descriptionSummary,
        startTime: contestDto.startTime,
        endTime: contestDto.endTime,
        visible: contestDto.visible,
        isRankVisible: contestDto.isRankVisible,
        type: contestDto.type,
        group: {
          connect: { id: contestDto.groupId }
        },
        createdBy: {
          connect: { id: userId }
        }
      }
    })

    return contest
  }

  async updateContest(
    contestId: number,
    contestDto: UpdateContestDto
  ): Promise<Contest> {
    await this.prisma.contest.findUnique({
      where: {
        id: contestId
      },
      rejectOnNotFound: () => new EntityNotExistException('contest')
    })

    if (!this.isValidPeriod(contestDto.startTime, contestDto.endTime)) {
      throw new UnprocessableDataException(
        'start time must be earlier than end time'
      )
    }

    return await this.prisma.contest.update({
      where: {
        id: contestId
      },
      data: {
        title: contestDto.title,
        description: contestDto.description,
        descriptionSummary: contestDto.descriptionSummary,
        startTime: contestDto.startTime,
        endTime: contestDto.endTime,
        visible: contestDto.visible,
        isRankVisible: contestDto.isRankVisible,
        type: contestDto.type
      }
    })
  }

  isValidPeriod(startTime: Date, endTime: Date): boolean {
    if (startTime > endTime) {
      return false
    }
    return true
  }

  async deleteContest(contestId: number) {
    await this.prisma.contest.findUnique({
      where: {
        id: contestId
      },
      rejectOnNotFound: () => new EntityNotExistException('contest')
    })

    await this.prisma.contest.delete({
      where: {
        id: contestId
      }
    })
  }

  async getContests(): Promise<{
    ongoing: Partial<Contest>[]
    upcoming: Partial<Contest>[]
    finished: Partial<Contest>[]
  }> {
    const contests = await this.prisma.contest.findMany({
      where: { visible: true },
      select: this.contestSelectOption
    })
    return {
      ongoing: this.filterOngoing(contests),
      upcoming: this.filterUpcoming(contests),
      finished: this.filterFinished(contests)
    }
  }

  filterOngoing(contests: Partial<Contest>[]): Partial<Contest>[] {
    const now = new Date()
    const ongoingContest = contests.filter(
      (contest) => contest.startTime <= now && contest.endTime > now
    )
    return ongoingContest
  }

  filterUpcoming(contests: Partial<Contest>[]): Partial<Contest>[] {
    const now = new Date()
    const ongoingContest = contests.filter((contest) => contest.startTime > now)
    return ongoingContest
  }

  filterFinished(contests: Partial<Contest>[]): Partial<Contest>[] {
    const now = new Date()
    const ongoingContest = contests.filter((contest) => contest.endTime <= now)
    return ongoingContest
  }

  async getContestById(
    userId: number,
    contestId: number
  ): Promise<Partial<Contest>> {
    const contest = await this.prisma.contest.findUnique({
      where: { id: contestId },
      select: { ...this.contestSelectOption, description: true, visible: true },
      rejectOnNotFound: () => new EntityNotExistException('contest')
    })

    const userGroup = await this.groupService.getUserGroupMembershipInfo(
      userId,
      contest.group.id
    )
    const isUserGroupMember = userGroup && userGroup.isRegistered
    const now = new Date()

    if (!isUserGroupMember && contest.endTime > now) {
      throw new ForbiddenAccessException(
        'Before the contest is ended, only group members can access'
      )
    }

    return contest
  }

  async getModalContestById(contestId: number): Promise<Partial<Contest>> {
    const contest = await this.prisma.contest.findUnique({
      where: { id: contestId },
      select: {
        id: true,
        title: true,
        descriptionSummary: true
      },
      rejectOnNotFound: () => new EntityNotExistException('contest')
    })

    return contest
  }

  async getContestsByGroupId(groupId: number): Promise<Partial<Contest>[]> {
    return await this.prisma.contest.findMany({
      where: { groupId, visible: true },
      select: this.contestSelectOption
    })
  }

  async getAdminOngoingContests(userId: number): Promise<Partial<Contest>[]> {
    const contests = await this.getAdminContests(userId)
    return this.filterOngoing(contests)
  }

  async getAdminContests(userId: number): Promise<Partial<Contest>[]> {
    const groupIds = await this.groupService.getUserGroupLeaderList(userId)
    return await this.prisma.contest.findMany({
      where: {
        groupId: { in: groupIds }
      },
      select: { ...this.contestSelectOption, visible: true }
    })
  }

  async getAdminContestById(contestId: number): Promise<Partial<Contest>> {
    const contest = await this.prisma.contest.findUnique({
      where: { id: contestId },
      select: {
        ...this.contestSelectOption,
        visible: true,
        description: true,
        descriptionSummary: true,
        isRankVisible: true
      },
      rejectOnNotFound: () => new EntityNotExistException('contest')
    })

    return contest
  }

  async getAdminContestsByGroupId(
    groupId: number
  ): Promise<Partial<Contest>[]> {
    return await this.prisma.contest.findMany({
      where: { groupId },
      select: { ...this.contestSelectOption, visible: true }
    })
  }

  async createContestPublicizingRequest(
    userId: number,
    { contestId, message }: CreateContestPublicizingRequestDto
  ): Promise<ContestPublicizingRequest> {
    const request = await this.prisma.contestPublicizingRequest.findFirst({
      where: {
        contestId,
        requestStatus: { in: [RequestStatus.Accepted, RequestStatus.Pending] }
      }
    })

    if (request) {
      throw new ActionNotAllowedException(
        'duplicated request',
        'request converting contest to be public'
      )
    }

    return await this.prisma.contestPublicizingRequest.create({
      data: {
        message: message,
        contest: {
          connect: {
            id: contestId
          }
        },
        createdBy: {
          connect: {
            id: userId
          }
        }
      }
    })
  }

  async deleteContestPublicizingRequest(requestId: number) {
    const request = await this.prisma.contestPublicizingRequest.findFirst({
      where: {
        id: requestId
      },
      select: {
        requestStatus: true
      },
      rejectOnNotFound: () =>
        new EntityNotExistException('ContestPublicizingRequest')
    })

    await this.deletePendingContestPublicizingRequest(
      request.requestStatus,
      requestId
    )
  }

  async deletePendingContestPublicizingRequest(
    requestStatus: RequestStatus,
    requestId: number
  ) {
    if (requestStatus != RequestStatus.Pending) {
      throw new ActionNotAllowedException(
        'deleting processed one',
        'request converting contest to be public'
      )
    }

    await this.prisma.contestPublicizingRequest.delete({
      where: {
        id: requestId
      }
    })
  }

  async getContestPublicizingRequests(
    contestId: number
  ): Promise<Partial<ContestPublicizingRequest>[]> {
    return await this.prisma.contestPublicizingRequest.findMany({
      where: {
        contestId
      },
      select: {
        id: true,
        requestStatus: true,
        createdBy: {
          select: {
            username: true
          }
        },
        createTime: true
      }
    })
  }

  async getContestPublicizingRequest(
    requestId: number
  ): Promise<Partial<ContestPublicizingRequest>> {
    return await this.prisma.contestPublicizingRequest.findFirst({
      where: {
        id: requestId
      },
      select: {
        id: true,
        message: true,
        requestStatus: true,
        createdBy: {
          select: {
            username: true
          }
        },
        createTime: true
      },
      rejectOnNotFound: () =>
        new EntityNotExistException('ContestPublicizingRequest')
    })
  }

  async respondContestPublicizingRequest(
    requestId: number,
    respondDto: RespondContestPublicizingRequestDto
  ): Promise<ContestPublicizingRequest> {
    const request = await this.prisma.contestPublicizingRequest.findUnique({
      where: {
        id: requestId
      },
      select: {
        requestStatus: true,
        contestId: true
      },
      rejectOnNotFound: () =>
        new EntityNotExistException('ContestPublicizingRequest')
    })

    if (request.requestStatus != RequestStatus.Pending) {
      throw new ActionNotAllowedException(
        'responding to processed one',
        'request converting contest to be public'
      )
    }

    if (respondDto.requestStatus == RequestStatus.Accepted) {
      await this.updateContestToPublic(request.contestId, true)
    } else if (respondDto.requestStatus == RequestStatus.Rejected) {
      await this.updateContestToPublic(request.contestId, false)
    }

    return await this.prisma.contestPublicizingRequest.update({
      where: {
        id: requestId
      },
      data: {
        requestStatus: respondDto.requestStatus
      }
    })
  }

  async updateContestToPublic(id: number, isPublic: boolean) {
    await this.prisma.contest.update({
      where: {
        id
      },
      data: {
        isPublic
      }
    })
  }

  async getPendingContestPublicizingRequests(): Promise<
    Partial<ContestPublicizingRequest>[]
  > {
    return await this.getAdminContestPublicizingRequests([
      RequestStatus.Pending
    ])
  }

  async getRespondedContestPublicizingRequests(): Promise<
    Partial<ContestPublicizingRequest>[]
  > {
    return await this.getAdminContestPublicizingRequests([
      RequestStatus.Accepted,
      RequestStatus.Rejected
    ])
  }

  async getAdminContestPublicizingRequests(
    whereOption: RequestStatus[]
  ): Promise<Partial<ContestPublicizingRequest>[]> {
    return await this.prisma.contestPublicizingRequest.findMany({
      where: {
        requestStatus: {
          in: whereOption
        }
      },
      select: {
        id: true,
        contestId: true,
        contest: {
          select: {
            title: true
          }
        },
        createdBy: {
          select: {
            username: true
          }
        },
        requestStatus: true,
        createTime: true
      }
    })
  }

  async getAdminContestPublicizingRequest(
    id: number
  ): Promise<Partial<ContestPublicizingRequest>> {
    return await this.prisma.contestPublicizingRequest.findUnique({
      where: {
        id
      },
      select: {
        contestId: true,
        contest: {
          select: {
            title: true,
            group: {
              select: {
                groupName: true
              }
            }
          }
        },
        createdBy: {
          select: {
            username: true
          }
        },
        message: true,
        requestStatus: true,
        createTime: true
      },
      rejectOnNotFound: () =>
        new EntityNotExistException('ContestPublicizingRequest')
    })
  }

  async createContestRecord(
    userId: number,
    contestId: number
  ): Promise<undefined> {
    const contest = await this.prisma.contest.findUnique({
      where: { id: contestId },
      select: { startTime: true, endTime: true, type: true }
    })
    if (!contest) {
      throw new EntityNotExistException('contest')
    }

    const isAlreadyRecord = await this.prisma.contestRecord.findFirst({
      where: { userId, contestId },
      select: { id: true }
    })
    if (isAlreadyRecord) {
      throw new ActionNotAllowedException('repetitive participation', 'contest')
    }
    const now = new Date()
    if (now < contest.startTime || now >= contest.endTime) {
      throw new ActionNotAllowedException('participation', 'ended contest')
    }

    if (contest.type === 'ACM') {
      await this.prisma.contestRankACM.create({
        data: { contestId, userId }
      })
    }
    // Todo: other contest type -> create other contest record table
    return
  }
}<|MERGE_RESOLUTION|>--- conflicted
+++ resolved
@@ -1,12 +1,4 @@
 import { Injectable } from '@nestjs/common'
-<<<<<<< HEAD
-import {
-  Contest,
-  ContestPublicizingRequest,
-  RequestStatus
-} from '@prisma/client'
-=======
->>>>>>> 0e71ee9b
 import {
   Contest,
   ContestPublicizingRequest,
