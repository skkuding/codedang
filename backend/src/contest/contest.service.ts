--- conflicted
+++ resolved
@@ -257,22 +257,6 @@
     return contest
   }
 
-<<<<<<< HEAD
-  async getContestsByGroupId(
-    groupId: number,
-    myCursor: number,
-    offset: number
-  ): Promise<Partial<Contest>[]> {
-    let skipNum = 1
-    if (!myCursor) (skipNum = 0), (myCursor = 1)
-    return await this.prisma.contest.findMany({
-      take: offset,
-      skip: skipNum,
-      cursor: {
-        id: myCursor
-      },
-      where: { groupId, visible: true },
-=======
   async getAdminOngoingContests(
     cursor: number,
     take: number
@@ -291,61 +275,10 @@
         ],
         NOT: [{ id: cursor }]
       },
->>>>>>> 67d94183
       select: this.contestSelectOption
     })
   }
 
-<<<<<<< HEAD
-  async getAdminOngoingContests(
-    myCursor: number,
-    offset: number
-  ): Promise<Partial<Contest>[]> {
-    const now = new Date(Date.now())
-    let realCursor = myCursor
-    let realOffset = offset
-    if (!myCursor) realCursor = 1
-    if (realOffset < 0) realOffset -= 1
-    else realOffset += 1
-    const contets = await this.prisma.contest.findMany({
-      take: realOffset,
-      cursor: {
-        id: realCursor
-      },
-      where: {
-        AND: [
-          { groupId: 1 },
-          { startTime: { lte: now } },
-          { endTime: { gte: now } }
-        ]
-      },
-      select: this.contestSelectOption
-    })
-    let results = contets
-    if (results[0].id == myCursor) {
-      results = results.slice(1)
-    } else if (results.length > offset) {
-      results.pop()
-    }
-    return results
-  }
-
-  async getAdminContests(
-    myCursor: number,
-    offset: number
-  ): Promise<Partial<Contest>[]> {
-    //커서를 안보낸다. ==> default 설정
-    let skipNum = 1
-    if (!myCursor) {
-      skipNum = 0
-      myCursor = 1
-    }
-    return await this.prisma.contest.findMany({
-      skip: skipNum,
-      take: offset,
-      cursor: {
-        id: myCursor
-=======
   async getAdminContests(
     cursor: number,
     take: number
@@ -360,7 +293,6 @@
       take: take,
       cursor: {
         id: cursor
->>>>>>> 67d94183
       },
       where: {
         groupId: 1
@@ -385,18 +317,6 @@
 
   async getAdminContestsByGroupId(
     groupId: number,
-<<<<<<< HEAD
-    myCursor: number,
-    offset: number
-  ): Promise<Partial<Contest>[]> {
-    let skipNum = 1
-    if (!myCursor) (skipNum = 0), (myCursor = 1)
-    return await this.prisma.contest.findMany({
-      skip: skipNum,
-      take: offset,
-      cursor: {
-        id: myCursor
-=======
     cursor: number,
     take: number
   ): Promise<Partial<Contest>[]> {
@@ -410,7 +330,6 @@
       take: take,
       cursor: {
         id: cursor
->>>>>>> 67d94183
       },
       where: { groupId },
       select: { ...this.contestSelectOption, config: true }
