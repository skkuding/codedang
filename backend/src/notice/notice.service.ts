import { UserNotice } from './interface/user-notice.interface'
import { Injectable } from '@nestjs/common'
import { Notice } from '@prisma/client'
import { PrismaService } from 'src/prisma/prisma.service'
import { UpdateNoticeDto } from './dto/update-notice.dto'
import { CreateNoticeDto } from './dto/create-notice.dto'
import { EntityNotExistException } from 'src/common/exception/business.exception'

@Injectable()
export class NoticeService {
  constructor(private readonly prisma: PrismaService) {}

  async createNotice(
    userId: number,
    groupId: number,
    noticeDto: CreateNoticeDto
  ): Promise<Notice> {
    await this.prisma.group.findUnique({
      where: {
        id: groupId
      },
      rejectOnNotFound: () => new EntityNotExistException('group')
    })

    const notice = await this.prisma.notice.create({
      data: {
        title: noticeDto.title,
        content: noticeDto.content,
        isVisible: noticeDto.isVisible,
        isFixed: noticeDto.isFixed,
        group: {
          connect: { id: groupId }
        },
        createdBy: {
          connect: { id: userId }
        }
      }
    })

    return notice
  }

  async getNoticesByGroupId(
    groupId: number,
    cursor: number,
    take: number
  ): Promise<Partial<Notice>[]> {
    let skip = 1
    if (cursor === 0) {
      cursor = 1
      skip = 0
    }
    return await this.prisma.notice.findMany({
      take,
      skip,
      cursor: {
        id: cursor
      },
      where: {
        groupId: groupId,
        isVisible: true
      },
      select: {
        id: true,
        title: true,
        createTime: true,
<<<<<<< HEAD
        fixed: true
      }
=======
        isFixed: true
      },
      skip: offset - 1,
      take: 10
>>>>>>> 4bbb8e86
    })
  }

  async getNotice(id: number, groupId: number): Promise<UserNotice> {
    const current = await this.prisma.notice.findFirst({
      where: {
        id: id,
        isVisible: true
      },
      select: {
        title: true,
        content: true,
        createTime: true,
        updateTime: true
      },
      rejectOnNotFound: () => new EntityNotExistException('notice')
    })

    const navigate = (pos: 'prev' | 'next') => {
      type Order = 'asc' | 'desc'
      const options =
        pos === 'prev'
          ? { compare: { lt: id }, order: 'desc' as Order }
          : { compare: { gt: id }, order: 'asc' as Order }
      return {
        where: {
          id: options.compare,
          groupId: groupId,
          isVisible: true
        },
        orderBy: {
          id: options.order
        },
        select: {
          id: true,
          title: true
        }
      }
    }

    return {
      current,
      prev: await this.prisma.notice.findFirst(navigate('prev')),
      next: await this.prisma.notice.findFirst(navigate('next'))
    }
  }

  async getAdminNotices(
    cursor: number,
    take: number
  ): Promise<Partial<Notice>[]> {
    let skip = 1
    if (cursor === 0) {
      cursor = 1
      skip = 0
    }
    return await this.prisma.notice.findMany({
      take,
      skip,
      cursor: {
        id: cursor
      },
      where: {
        groupId: 1
      },
      select: {
        id: true,
        group: {
          select: {
            id: true,
            groupName: true
          }
        },
        title: true,
        updateTime: true,
        createdBy: true,
<<<<<<< HEAD
        visible: true
      }
=======
        isVisible: true
      },
      skip: offset - 1,
      take: 5
>>>>>>> 4bbb8e86
    })
  }

  async getAdminNoticesByGroupId(
    groupId: number,
    take: number,
    cursor: number
  ): Promise<Partial<Notice>[]> {
    let skip = 1
    if (cursor === 0) {
      cursor = 1
      skip = 0
    }
    return await this.prisma.notice.findMany({
      take,
      skip,
      cursor: {
        id: cursor
      },
      where: {
        groupId: groupId
      },
      select: {
        id: true,
        title: true,
        updateTime: true,
<<<<<<< HEAD
        visible: true,
        fixed: true
      }
=======
        isVisible: true,
        isFixed: true
      },
      skip: offset - 1,
      take: 5
>>>>>>> 4bbb8e86
    })
  }

  async getAdminNotice(id: number): Promise<Partial<Notice>> {
    return await this.prisma.notice.findUnique({
      where: {
        id: id
      },
      select: {
        group: {
          select: {
            groupName: true
          }
        },
        title: true,
        content: true,
        isVisible: true,
        isFixed: true
      },
      rejectOnNotFound: () => new EntityNotExistException('notice')
    })
  }

  async updateNotice(id: number, noticeDto: UpdateNoticeDto): Promise<Notice> {
    await this.prisma.notice.findUnique({
      where: {
        id: id
      },
      rejectOnNotFound: () => new EntityNotExistException('notice')
    })

    const notice = await this.prisma.notice.update({
      where: {
        id: id
      },
      data: {
        ...noticeDto
      }
    })

    return notice
  }

  async deleteNotice(id: number) {
    await this.prisma.notice.findUnique({
      where: {
        id: id
      },
      rejectOnNotFound: () => new EntityNotExistException('notice')
    })

    await this.prisma.notice.delete({
      where: {
        id: id
      }
    })
  }
}<|MERGE_RESOLUTION|>--- conflicted
+++ resolved
@@ -64,15 +64,8 @@
         id: true,
         title: true,
         createTime: true,
-<<<<<<< HEAD
-        fixed: true
-      }
-=======
         isFixed: true
-      },
-      skip: offset - 1,
-      take: 10
->>>>>>> 4bbb8e86
+      }
     })
   }
 
@@ -149,15 +142,8 @@
         title: true,
         updateTime: true,
         createdBy: true,
-<<<<<<< HEAD
-        visible: true
-      }
-=======
         isVisible: true
-      },
-      skip: offset - 1,
-      take: 5
->>>>>>> 4bbb8e86
+      }
     })
   }
 
@@ -184,17 +170,9 @@
         id: true,
         title: true,
         updateTime: true,
-<<<<<<< HEAD
-        visible: true,
-        fixed: true
-      }
-=======
         isVisible: true,
         isFixed: true
-      },
-      skip: offset - 1,
-      take: 5
->>>>>>> 4bbb8e86
+      }
     })
   }
 
