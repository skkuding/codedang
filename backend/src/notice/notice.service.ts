import { UserNotice } from './interface/user-notice.interface'
import { Injectable } from '@nestjs/common'
import { Notice } from '@prisma/client'
import { PrismaService } from 'src/prisma/prisma.service'
import { UpdateNoticeDto } from './dto/update-notice.dto'
import { CreateNoticeDto } from './dto/create-notice.dto'
import { EntityNotExistException } from 'src/common/exception/business.exception'

@Injectable()
export class NoticeService {
  constructor(private readonly prisma: PrismaService) {}

  async createNotice(
    userId: number,
    groupId: number,
    noticeDto: CreateNoticeDto
  ): Promise<Notice> {
    await this.prisma.group.findUnique({
      where: {
        id: groupId
      },
      rejectOnNotFound: () => new EntityNotExistException('group')
    })

    const notice = await this.prisma.notice.create({
      data: {
        title: noticeDto.title,
        content: noticeDto.content,
        isVisible: noticeDto.isVisible,
        isFixed: noticeDto.isFixed,
        group: {
          connect: { id: groupId }
        },
        createdBy: {
          connect: { id: userId }
        }
      }
    })

    return notice
  }

  async getNoticesByGroupId(
    groupId: number,
    cursor: number,
    take: number
  ): Promise<Partial<Notice>[]> {
<<<<<<< HEAD
    let skip
    if (cursor === 0) {
      cursor = 1
      skip = 0
    } else if (cursor > 0) {
      skip = 1
=======
    let skip = 1
    if (cursor === 0) {
      cursor = 1
      skip = 0
>>>>>>> 67d94183
    }
    return await this.prisma.notice.findMany({
      take,
      skip,
      cursor: {
        id: cursor
      },
      where: {
        groupId: groupId,
        isVisible: true
      },
      select: {
        id: true,
        title: true,
        createTime: true,
<<<<<<< HEAD
        fixed: true
=======
        isFixed: true
>>>>>>> 67d94183
      }
    })
  }

  async getNotice(id: number, groupId: number): Promise<UserNotice> {
    const current = await this.prisma.notice.findFirst({
      where: {
        id: id,
        isVisible: true
      },
      select: {
        title: true,
        content: true,
        createTime: true,
        updateTime: true
      },
      rejectOnNotFound: () => new EntityNotExistException('notice')
    })

    const navigate = (pos: 'prev' | 'next') => {
      type Order = 'asc' | 'desc'
      const options =
        pos === 'prev'
          ? { compare: { lt: id }, order: 'desc' as Order }
          : { compare: { gt: id }, order: 'asc' as Order }
      return {
        where: {
          id: options.compare,
          groupId: groupId,
          isVisible: true
        },
        orderBy: {
          id: options.order
        },
        select: {
          id: true,
          title: true
        }
      }
    }

    return {
      current,
      prev: await this.prisma.notice.findFirst(navigate('prev')),
      next: await this.prisma.notice.findFirst(navigate('next'))
    }
  }

  async getAdminNotices(
    cursor: number,
    take: number
  ): Promise<Partial<Notice>[]> {
<<<<<<< HEAD
    let skip
    if (cursor === 0) {
      cursor = 1
      skip = 0
    } else if (cursor > 0) {
      skip = 1
=======
    let skip = 1
    if (cursor === 0) {
      cursor = 1
      skip = 0
>>>>>>> 67d94183
    }
    return await this.prisma.notice.findMany({
      take,
      skip,
      cursor: {
        id: cursor
      },
      where: {
        groupId: 1
      },
      select: {
        id: true,
        group: {
          select: {
            id: true,
            groupName: true
          }
        },
        title: true,
        updateTime: true,
        createdBy: true,
<<<<<<< HEAD
        visible: true
=======
        isVisible: true
>>>>>>> 67d94183
      }
    })
  }

  async getAdminNoticesByGroupId(
    groupId: number,
    take: number,
    cursor: number
  ): Promise<Partial<Notice>[]> {
<<<<<<< HEAD
    let skip
    if (cursor === 0) {
      cursor = 1
      skip = 0
    } else if (cursor > 0) {
      skip = 1
=======
    let skip = 1
    if (cursor === 0) {
      cursor = 1
      skip = 0
>>>>>>> 67d94183
    }
    return await this.prisma.notice.findMany({
      take,
      skip,
      cursor: {
        id: cursor
      },
      where: {
        groupId: groupId
      },
      select: {
        id: true,
        title: true,
        updateTime: true,
<<<<<<< HEAD
        visible: true,
        fixed: true
=======
        isVisible: true,
        isFixed: true
>>>>>>> 67d94183
      }
    })
  }

  async getAdminNotice(id: number): Promise<Partial<Notice>> {
    return await this.prisma.notice.findUnique({
      where: {
        id: id
      },
      select: {
        group: {
          select: {
            groupName: true
          }
        },
        title: true,
        content: true,
        isVisible: true,
        isFixed: true
      },
      rejectOnNotFound: () => new EntityNotExistException('notice')
    })
  }

  async updateNotice(id: number, noticeDto: UpdateNoticeDto): Promise<Notice> {
    await this.prisma.notice.findUnique({
      where: {
        id: id
      },
      rejectOnNotFound: () => new EntityNotExistException('notice')
    })

    const notice = await this.prisma.notice.update({
      where: {
        id: id
      },
      data: {
        ...noticeDto
      }
    })

    return notice
  }

  async deleteNotice(id: number) {
    await this.prisma.notice.findUnique({
      where: {
        id: id
      },
      rejectOnNotFound: () => new EntityNotExistException('notice')
    })

    await this.prisma.notice.delete({
      where: {
        id: id
      }
    })
  }
}<|MERGE_RESOLUTION|>--- conflicted
+++ resolved
@@ -45,19 +45,10 @@
     cursor: number,
     take: number
   ): Promise<Partial<Notice>[]> {
-<<<<<<< HEAD
-    let skip
-    if (cursor === 0) {
-      cursor = 1
-      skip = 0
-    } else if (cursor > 0) {
-      skip = 1
-=======
     let skip = 1
     if (cursor === 0) {
       cursor = 1
       skip = 0
->>>>>>> 67d94183
     }
     return await this.prisma.notice.findMany({
       take,
@@ -73,11 +64,7 @@
         id: true,
         title: true,
         createTime: true,
-<<<<<<< HEAD
-        fixed: true
-=======
         isFixed: true
->>>>>>> 67d94183
       }
     })
   }
@@ -130,19 +117,10 @@
     cursor: number,
     take: number
   ): Promise<Partial<Notice>[]> {
-<<<<<<< HEAD
-    let skip
-    if (cursor === 0) {
-      cursor = 1
-      skip = 0
-    } else if (cursor > 0) {
-      skip = 1
-=======
     let skip = 1
     if (cursor === 0) {
       cursor = 1
       skip = 0
->>>>>>> 67d94183
     }
     return await this.prisma.notice.findMany({
       take,
@@ -164,11 +142,7 @@
         title: true,
         updateTime: true,
         createdBy: true,
-<<<<<<< HEAD
-        visible: true
-=======
         isVisible: true
->>>>>>> 67d94183
       }
     })
   }
@@ -178,19 +152,10 @@
     take: number,
     cursor: number
   ): Promise<Partial<Notice>[]> {
-<<<<<<< HEAD
-    let skip
-    if (cursor === 0) {
-      cursor = 1
-      skip = 0
-    } else if (cursor > 0) {
-      skip = 1
-=======
     let skip = 1
     if (cursor === 0) {
       cursor = 1
       skip = 0
->>>>>>> 67d94183
     }
     return await this.prisma.notice.findMany({
       take,
@@ -205,13 +170,8 @@
         id: true,
         title: true,
         updateTime: true,
-<<<<<<< HEAD
-        visible: true,
-        fixed: true
-=======
         isVisible: true,
         isFixed: true
->>>>>>> 67d94183
       }
     })
   }
