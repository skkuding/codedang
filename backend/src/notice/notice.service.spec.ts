import { Test, TestingModule } from '@nestjs/testing'
import { expect, use } from 'chai'
import { stub } from 'sinon'
import * as chaiAsPromised from 'chai-as-promised'
import { PrismaService } from 'src/prisma/prisma.service'
import { Group, Notice } from '@prisma/client'
import { NoticeService } from './notice.service'
import { CreateNoticeDto } from './dto/create-notice.dto'
import { UpdateNoticeDto } from './dto/update-notice.dto'
import { EntityNotExistException } from 'src/common/exception/business.exception'
import { GroupService } from 'src/group/group.service'

use(chaiAsPromised)

const noticeId = 2
const userId = 1
const groupId = 1

const createNoticeDto: CreateNoticeDto = {
  title: 'Title',
  content: 'Content',
  visible: true,
  fixed: true
}

const updateNoticeDto: UpdateNoticeDto = {
  title: 'Title',
  content: 'Content',
  visible: true,
  fixed: true
}

const notice: Notice = {
  id: noticeId,
  createdById: userId,
  groupId: groupId,
  title: 'Title',
  content: 'Content',
  visible: true,
  fixed: true,
  createTime: new Date(),
  updateTime: new Date()
}

const noticePrev: Notice = {
  ...notice,
  id: 1
}

const noticeNext: Notice = {
  ...notice,
  id: 3
}

const group: Group = {
  id: groupId,
  createdById: 1,
  groupName: 'group_name',
  private: true,
  invitationCode: '1',
  description: 'description',
  createTime: new Date(),
  updateTime: new Date()
}

const db = {
  notice: {
    findMany: stub(),
    findUnique: stub().resolves(notice),
    findFirst: stub(),
    create: stub().resolves(notice),
    update: stub().resolves(notice),
    delete: stub()
  },
  group: {
    findUnique: stub().resolves(group)
  },
  userGroup: {
    findMany: stub().resolves([groupId])
  }
}

describe('NoticeService', () => {
  let service: NoticeService
  let groupService: GroupService

  beforeEach(async () => {
    const module: TestingModule = await Test.createTestingModule({
      providers: [
        NoticeService,
        GroupService,
        { provide: PrismaService, useValue: db }
      ]
    }).compile()

    service = module.get<NoticeService>(NoticeService)
    groupService = module.get<GroupService>(GroupService)
  })

  it('should be defined', () => {
    expect(service).to.be.ok
  })

  describe('createNotice', () => {
    beforeEach(() => {
      db.group.findUnique.resolves(group)
    })

    it('should return new created notice data', async () => {
      const createResult = await service.createNotice(
        userId,
        groupId,
        createNoticeDto
      )
      expect(createResult).to.deep.equal(notice)
    })

    it('should throw error when given group does not exist', async () => {
      db.group.findUnique.rejects(new EntityNotExistException('group'))
      await expect(
        service.createNotice(userId, groupId, createNoticeDto)
      ).to.be.rejectedWith(EntityNotExistException)
    })
  })

  describe('getNoticesByGroupId', () => {
    const noticeArray = [
      {
        id: noticePrev.id,
        title: noticePrev.title,
        createTime: noticePrev.createTime,
        fixed: noticePrev.fixed
      },
      {
        id: notice.id,
        title: notice.title,
        createTime: notice.createTime,
        fixed: notice.fixed
      },
      {
        id: noticeNext.id,
        title: noticeNext.title,
        createTime: noticeNext.createTime,
        fixed: noticeNext.fixed
      }
    ]

    it('should return notice list of the group', async () => {
      db.notice.findMany.resolves(noticeArray)

      const getNoticesByGroupId = await service.getNoticesByGroupId(group.id, 1)
      expect(getNoticesByGroupId).to.deep.equal(noticeArray)
    })
  })

  describe('getNotice', () => {
    const userNotice = {
      current: {
        title: notice.title,
        content: notice.content,
        createTime: notice.createTime,
        updateTime: notice.updateTime
      },
      prev: {
        id: noticePrev.id,
        title: noticePrev.title
      },
      next: {
        id: noticeNext.id,
        title: noticeNext.title
      }
    }

    it('should return a notice and previews', async () => {
      db.notice.findFirst
        .onFirstCall()
        .resolves(userNotice.current)
        .onSecondCall()
        .resolves(userNotice.prev)
        .onThirdCall()
        .resolves(userNotice.next)

      const getNotice = await service.getNotice(noticeId, group.id)
      expect(getNotice).to.deep.equal(userNotice)
    })

    it('should throw error when the notice does not exist', async () => {
      db.notice.findFirst.rejects(new EntityNotExistException('notice'))

      await expect(service.getNotice(noticeId, group.id)).to.be.rejectedWith(
        EntityNotExistException
      )
    })
  })

  describe('getAdminNoticesByGroupId', () => {
    const noticeArray = [
      {
        id: noticePrev.id,
        title: noticePrev.title,
        updateTime: noticePrev.updateTime,
        visible: noticePrev.visible,
        fixed: noticePrev.fixed
      },
      {
        id: notice.id,
        title: notice.title,
        updateTime: notice.updateTime,
        visible: notice.visible,
        fixed: notice.fixed
      },
      {
        id: noticeNext.id,
        title: noticeNext.title,
        updateTime: noticeNext.updateTime,
        visible: noticeNext.visible,
        fixed: noticeNext.fixed
      }
    ]

    it('should return notice list of the group', async () => {
      db.notice.findMany.resolves(noticeArray)

      const getNoticesByGroupId = await service.getAdminNotices(groupId, 1)
      expect(getNoticesByGroupId).to.deep.equal(noticeArray)
    })
  })

  describe('getAdminNotice', () => {
    const adminNotice = {
      group: {
        groupName: group.groupName
      },
      title: notice.title,
      content: notice.content,
      visible: notice.visible,
      fixed: notice.fixed
    }

    it('should return a notice', async () => {
      db.notice.findUnique.onFirstCall().resolves(adminNotice)

      const getNotice = await service.getAdminNotice(noticeId)
      expect(getNotice).to.deep.equal(adminNotice)
      db.notice.findUnique.reset()
    })

    it('should throw error when given notice does not exist', async () => {
      db.notice.findUnique
        .onFirstCall()
        .rejects(new EntityNotExistException('notice'))

      await expect(service.getAdminNotice(noticeId)).to.be.rejectedWith(
        EntityNotExistException
      )
      db.notice.findUnique.reset()
    })
  })

  describe('getAdminNotices', () => {
    const noticeArray = [
      {
        id: noticePrev.id,
        group: {
          id: group.id,
          groupName: group.groupName
        },
        title: noticePrev.title,
        updateTime: noticePrev.updateTime,
        visible: noticePrev.visible
      },
      {
        id: notice.id,
        group: {
          id: group.id,
          groupName: group.groupName
        },
        title: notice.title,
        updateTime: notice.updateTime,
        visible: notice.visible
      },
      {
        id: noticeNext.id,
        group: {
          id: group.id,
          groupName: group.groupName
        },
        title: noticeNext.title,
        updateTime: noticeNext.updateTime,
        visible: noticeNext.visible
      }
    ]

    it('should return notice list of the group', async () => {
<<<<<<< HEAD
      const getUserGroupManagerListSpy = stub(
=======
      const getUserGroupLeaderListSpy = jest.spyOn(
>>>>>>> 6573e8e9
        groupService,
        'getUserGroupLeaderList'
      )
      db.notice.findMany.resolves(noticeArray)

      const getNoticesByGroupId = await service.getAdminNotices(userId, 1)
<<<<<<< HEAD
      expect(getUserGroupManagerListSpy.calledWith(userId)).to.be.true
      expect(getNoticesByGroupId).to.deep.equal(noticeArray)
=======
      expect(getUserGroupLeaderListSpy).toBeCalledWith(userId)
      expect(getNoticesByGroupId).toEqual(noticeArray)
>>>>>>> 6573e8e9
    })
  })

  describe('updateNotice', () => {
    afterEach(() => {
      db.notice.findUnique.resolves(notice)
    })

    it('should return updated Notice', async () => {
      const updateResult = await service.updateNotice(noticeId, updateNoticeDto)
      expect(updateResult).to.deep.equal(notice)
    })

    it('should throw error when given notice does not exist', async () => {
      db.notice.findUnique.rejects(new EntityNotExistException('notice'))
      await expect(
        service.updateNotice(noticeId, updateNoticeDto)
      ).to.be.rejectedWith(EntityNotExistException)
    })
  })

  describe('deleteContest', () => {
    afterEach(() => {
      db.notice.delete.reset()
    })

    it('should successfully delete given notice', async () => {
      await service.deleteNotice(noticeId)
      expect(db.notice.delete.calledOnce).to.be.true
    })

    it('should throw error when given notice does not exist', async () => {
      db.notice.findUnique.rejects(new EntityNotExistException('notice'))

      await expect(service.deleteNotice(noticeId)).to.be.rejectedWith(
        EntityNotExistException
      )
      expect(db.notice.delete.called).to.be.false
    })
  })
})<|MERGE_RESOLUTION|>--- conflicted
+++ resolved
@@ -292,24 +292,15 @@
     ]
 
     it('should return notice list of the group', async () => {
-<<<<<<< HEAD
-      const getUserGroupManagerListSpy = stub(
-=======
-      const getUserGroupLeaderListSpy = jest.spyOn(
->>>>>>> 6573e8e9
+      const getUserGroupLeaderListSpy = stub(
         groupService,
         'getUserGroupLeaderList'
       )
       db.notice.findMany.resolves(noticeArray)
 
       const getNoticesByGroupId = await service.getAdminNotices(userId, 1)
-<<<<<<< HEAD
-      expect(getUserGroupManagerListSpy.calledWith(userId)).to.be.true
+      expect(getUserGroupLeaderListSpy.calledWith(userId)).to.be.true
       expect(getNoticesByGroupId).to.deep.equal(noticeArray)
-=======
-      expect(getUserGroupLeaderListSpy).toBeCalledWith(userId)
-      expect(getNoticesByGroupId).toEqual(noticeArray)
->>>>>>> 6573e8e9
     })
   })
 
