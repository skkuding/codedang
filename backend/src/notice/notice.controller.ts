--- conflicted
+++ resolved
@@ -25,17 +25,7 @@
 
   @Get()
   async getNotices(
-<<<<<<< HEAD
-    @Query(
-      'cursor',
-      CursorValidationPipe,
-      new DefaultValuePipe(0),
-      ParseIntPipe
-    )
-    cursor: number,
-=======
-    @Query('cursor', new DefaultValuePipe(0), ParseIntPipe) cursor: number,
->>>>>>> 67d94183
+    @Query('cursor', CursorValidationPipe) cursor: number,
     @Query('take', ParseIntPipe) take: number
   ): Promise<Partial<Notice>[]> {
     return await this.noticeService.getNoticesByGroupId(1, cursor, take)
@@ -62,12 +52,7 @@
   @Get('')
   async getNotices(
     @Param('groupId', ParseIntPipe) groupId: number,
-<<<<<<< HEAD
-    @Query('cursor', CursorValidationPipe)
-    cursor: number,
-=======
-    @Query('cursor', new DefaultValuePipe(0), ParseIntPipe) cursor: number,
->>>>>>> 67d94183
+    @Query('cursor', CursorValidationPipe) cursor: number,
     @Query('take', ParseIntPipe) take: number
   ): Promise<Partial<Notice>[]> {
     return await this.noticeService.getNoticesByGroupId(groupId, cursor, take)
