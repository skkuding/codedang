--- conflicted
+++ resolved
@@ -52,11 +52,8 @@
     "pino-http": "^9.0.0",
     "pino-pretty": "^10.3.1",
     "reflect-metadata": "^0.1.14",
-<<<<<<< HEAD
-    "sql-formatter": "^15.0.2"
-=======
+    "sql-formatter": "^15.0.2",
     "zod": "^3.22.4"
->>>>>>> 1e7be6dc
   },
   "devDependencies": {
     "@faker-js/faker": "^8.3.1",
