--- conflicted
+++ resolved
@@ -31,15 +31,10 @@
     "class-transformer": "^0.5.1",
     "class-validator": "^0.14.0",
     "cookie-parser": "^1.4.6",
-<<<<<<< HEAD
     "dayjs": "^1.11.8",
     "exceljs": "^4.3.0",
     "graphql": "^16.6.0",
     "graphql-upload": "13.0.0",
-=======
-    "dayjs": "^1.11.9",
-    "graphql": "^16.7.1",
->>>>>>> 0ba60e9f
     "handlebars": "^4.7.7",
     "minio": "^7.1.1",
     "nodemailer": "^6.9.3",
