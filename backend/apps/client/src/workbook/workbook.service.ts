--- conflicted
+++ resolved
@@ -36,16 +36,9 @@
     workbookId: number,
     groupId = OPEN_SPACE_ID
   ): Promise<Partial<Workbook> & { problems: Partial<Problem>[] }> {
-<<<<<<< HEAD
-    const workbook = await this.prisma.workbook.findFirst({
-      where: { id: workbookId, isVisible: true },
-      select: { id: true, title: true },
-      rejectOnNotFound: () => new EntityNotExistException('Workbook')
-=======
     const workbook = await this.prisma.workbook.findUniqueOrThrow({
       where: { id: workbookId, groupId, isVisible: true },
       select: { id: true, title: true }
->>>>>>> 47246096
     })
 
     const rawProblems = await this.prisma.workbookProblem.findMany({
@@ -81,90 +74,7 @@
     }
   }
 
-<<<<<<< HEAD
-  async getAdminWorkbookById(workbookId: number): Promise<Partial<Workbook>> {
-    const workbook = await this.prisma.workbook.findFirst({
-      where: { id: workbookId },
-      select: {
-        id: true,
-        title: true,
-        createdBy: {
-          select: {
-            username: true
-          }
-        },
-        isVisible: true
-      },
-      rejectOnNotFound: () => new EntityNotExistException('Workbook')
-    })
-    return workbook
-  }
-
-  async createWorkbook(
-    createWorkbookDto: CreateWorkbookDto,
-    userId: number,
-    groupId = OPEN_SPACE_ID
-  ): Promise<Workbook> {
-    const newWorkbook = await this.prisma.workbook.create({
-      data: {
-        groupId,
-        createdById: userId,
-        ...createWorkbookDto
-      }
-    })
-    return newWorkbook
-  }
-
-  async updateWorkbook(
-    workbookId: number,
-    updateWorkbookDto: UpdateWorkbookDto
-  ): Promise<Workbook> {
-    try {
-      const updatedWorkbook = await this.prisma.workbook.update({
-        where: {
-          id: workbookId
-        },
-        data: {
-          ...updateWorkbookDto
-        }
-      })
-      return updatedWorkbook
-    } catch (error) {
-      if (
-        error instanceof Prisma.PrismaClientKnownRequestError &&
-        error.code === 'P2025'
-      ) {
-        throw new EntityNotExistException('Workbook')
-      } else {
-        throw error
-      }
-    }
-  }
-
-  async deleteWorkbook(workbookId: number): Promise<Workbook> {
-    try {
-      const deletedWorkbook = await this.prisma.workbook.delete({
-        where: {
-          id: workbookId
-        }
-      })
-      return deletedWorkbook
-    } catch (error) {
-      if (
-        error instanceof Prisma.PrismaClientKnownRequestError &&
-        error.code === 'P2025'
-      ) {
-        throw new EntityNotExistException('Workbook')
-      } else {
-        throw error
-      }
-    }
-  }
-
-  async isVisible(workbookId: number, groupId: number): Promise<boolean> {
-=======
   async isVisible(id: number, groupId: number): Promise<boolean> {
->>>>>>> 47246096
     return !!(await this.prisma.workbook.count({
       where: { id, groupId, isVisible: true }
     }))
