--- conflicted
+++ resolved
@@ -4,14 +4,7 @@
 import { Cache } from 'cache-manager'
 import { joinGroupCacheKey } from '@libs/cache'
 import { JOIN_GROUP_REQUEST_EXPIRE_TIME } from '@libs/constants'
-<<<<<<< HEAD
-import {
-  ConflictFoundException,
-  EntityNotExistException
-} from '@libs/exception'
-=======
-import { ActionNotAllowedException } from '@libs/exception'
->>>>>>> 47246096
+import { ConflictFoundException } from '@libs/exception'
 import { PrismaService } from '@libs/prisma'
 import type { GroupJoinRequest } from './interface/group-join-request.interface'
 import type { UserGroupData } from './interface/user-group-data.interface'
@@ -56,12 +49,7 @@
           description: true,
           userGroup: true,
           config: true
-<<<<<<< HEAD
-        },
-        rejectOnNotFound: () => new EntityNotExistException('Group')
-=======
-        }
->>>>>>> 47246096
+        }
       })
 
       return {
@@ -207,12 +195,7 @@
             userId: true
           }
         }
-<<<<<<< HEAD
-      },
-      rejectOnNotFound: () => new EntityNotExistException('Group')
-=======
-      }
->>>>>>> 47246096
+      }
     })
 
     const isJoined = group.userGroup.some(
