--- conflicted
+++ resolved
@@ -9,11 +9,7 @@
   EntityNotExistException
 } from '@libs/exception'
 import { PrismaService } from '@libs/prisma'
-<<<<<<< HEAD
-import type { GroupData } from './interface/group-data.interface'
-=======
 import type { GroupJoinRequest } from './interface/group-join-request.interface'
->>>>>>> 351e1aee
 import type { UserGroupData } from './interface/user-group-data.interface'
 
 @Injectable()
