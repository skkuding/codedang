import { type Problem, Language, Level, Role } from '@generated'
import type { CreateTemplateDto } from '../dto/create-user-problem.dto'

export const problems: Problem[] = [
  {
    id: 1,
    createdById: 1,
    groupId: 1,
    title: 'public problem',
    description: '',
    inputDescription: '',
    outputDescription: '',
    hint: '',
    languages: [Language.C],
    timeLimit: 0,
    memoryLimit: 0,
    difficulty: Level.Level1,
    source: '',
    exposeTime: undefined,
    createTime: undefined,
    updateTime: undefined,
    inputExamples: [],
    outputExamples: [],
    template: []
  },
  {
    id: 2,
    createdById: 1,
    groupId: 1,
    title: 'problem',
    description: '',
    inputDescription: '',
    outputDescription: '',
    hint: '',
    languages: [Language.Cpp],
    timeLimit: 0,
    memoryLimit: 0,
    difficulty: Level.Level2,
    source: '',
    exposeTime: undefined,
    createTime: undefined,
    updateTime: undefined,
    inputExamples: [],
    outputExamples: [],
    template: []
  }
]

export const contestProblems = [
  {
    order: 1,
    contestId: 1,
    problemId: 1,
    score: 0,
    createTime: undefined,
    updateTime: undefined,
    contest: {
      startTime: new Date()
    }
  },
  {
    order: 2,
    contestId: 1,
    problemId: 2,
    score: 0,
    createTime: undefined,
    updateTime: undefined,
    contest: {
      startTime: new Date()
    }
  }
]

export const workbookProblems = [
  {
    order: 1,
    workbookId: 1,
    problemId: 1,
    score: 0,
    createTime: undefined,
    updateTime: undefined
  },
  {
    order: 2,
    workbookId: 1,
    problemId: 2,
    score: 0,
    createTime: undefined,
    updateTime: undefined
  }
]

export const problemTag = {
  tag: {
    id: 1,
    name: 'Tag'
  }
}

<<<<<<< HEAD
export const mockUser = {
  id: 4,
  username: 'user01',
  password: 'Useruser',
  role: Role.User,
  email: 'user01@example.com',
  lastLogin: undefined,
  createTime: undefined,
  updateTime: undefined
}

export const mockUserProblem = {
  id: 2,
  userId: 4,
  problemId: 2,
  template: [
    {
      code: [
        {
          id: 1,
          text: '#include <bits/stdc++.h>\nusing namespace std;\nint main() {\n',
          locked: true
        },
        {
          id: 2,
          text: '    cout << "hello, world" << endl;\n',
          locked: false
        },
        {
          id: 3,
          text: '    return 0;\n}\n',
          locked: true
        }
      ],
      language: 'Cpp'
    },
    {
      code: [
        {
          id: 1,
          text: 'print("hello, world")\n',
          locked: false
        }
      ],
      language: 'Python3'
    }
  ],
  createTime: '2023-12-27T16:17:11.260Z',
  updateTime: '2023-12-27T16:17:11.260Z'
}

export const mockTemplate: CreateTemplateDto = {
  template: [
    {
      language: Language.Cpp,
      code: [
        {
          id: 1,
          text: '#include <bits/stdc++.h>\n using namespace std;\n int main() { cout << "hello, world" << endl;\n return 0; }',
          locked: false
        }
      ]
    }
  ]
=======
export const tag = {
  id: 1,
  name: 'Tag'
>>>>>>> 09d43354
}<|MERGE_RESOLUTION|>--- conflicted
+++ resolved
@@ -97,7 +97,11 @@
   }
 }
 
-<<<<<<< HEAD
+export const tag = {
+  id: 1,
+  name: 'Tag'
+}
+
 export const mockUser = {
   id: 4,
   username: 'user01',
@@ -162,9 +166,4 @@
       ]
     }
   ]
-=======
-export const tag = {
-  id: 1,
-  name: 'Tag'
->>>>>>> 09d43354
 }