--- conflicted
+++ resolved
@@ -1,11 +1,7 @@
-<<<<<<< HEAD
 import { type Problem, Language, Level, Role } from '@generated'
-import type { CreateTemplateDto } from '../dto/create-code-draft.dto'
-=======
 import { faker } from '@faker-js/faker'
 import type { Contest, ContestProblem, WorkbookProblem } from '@prisma/client'
-import { type Problem, Language, Level } from '@prisma/client'
->>>>>>> 3a89834b
+import type { CreateTemplateDto } from '../dto/create-code-draft.dto'
 
 export const problems: Problem[] = [
   {
