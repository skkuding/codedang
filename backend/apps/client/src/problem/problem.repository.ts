/* eslint-disable @typescript-eslint/naming-convention */
import { Injectable } from '@nestjs/common'
import type { CodeDraftUpdateInput } from '@generated'
import type { Problem, Tag, CodeDraft, Prisma } from '@prisma/client'
import { PrismaService } from '@libs/prisma'
import type { CreateTemplateDto } from './dto/create-code-draft.dto'
import type { ProblemOrder } from './schema/problem-order.schema'

/**
 * repository에서는 partial entity를 반환합니다.
 * 반환된 data를 service에서 class-transformer를 사용하여 ResponseDto로 변환합니다
 *
 * repository는 ORM 쿼리를 위한 layer입니다. unit test에서는 제외하고, 통합 테스트(e2e test)에서 실제 반환값과 ResponseDto가 일치하는지 비교를 통해 검증합니다
 * https://softwareengineering.stackexchange.com/questions/185326/why-do-i-need-unit-tests-for-testing-repository-methods
 *
 */

@Injectable()
export class ProblemRepository {
  constructor(private readonly prisma: PrismaService) {}

  private readonly problemsSelectOption = {
    id: true,
    title: true,
    exposeTime: true,
    difficulty: true,
    acceptedRate: true,
    submissionCount: true
  }

  private readonly problemSelectOption = {
    ...this.problemsSelectOption,
    description: true,
    inputDescription: true,
    outputDescription: true,
    hint: true,
    languages: true,
    timeLimit: true,
    memoryLimit: true,
    source: true,
    acceptedCount: true,
    inputExamples: true,
    outputExamples: true
  }

  private readonly codeDraftSelectOption = {
    userId: true,
    problemId: true,
    template: true,
    createTime: true,
    updateTime: true
  }

  async getProblems({
    cursor,
    take,
    groupId,
    order,
    search
  }: {
    cursor: number | null
    take: number
    groupId: number
    order?: ProblemOrder
    search?: string
  }) {
    const paginator = this.prisma.getPaginator(cursor)

    const orderByMapper: Record<
      ProblemOrder,
      Prisma.ProblemOrderByWithRelationAndSearchRelevanceInput[]
    > = {
      'id-asc': [{ id: 'asc' }],
      'id-desc': [{ id: 'desc' }],
      'title-asc': [{ title: 'asc' }, { id: 'asc' }],
      'title-desc': [{ title: 'desc' }, { id: 'asc' }],
      'level-asc': [{ difficulty: 'asc' }, { id: 'asc' }],
      'level-desc': [{ difficulty: 'desc' }, { id: 'asc' }],
      'acrate-asc': [{ acceptedRate: 'asc' }, { id: 'asc' }],
      'acrate-desc': [{ acceptedRate: 'desc' }, { id: 'asc' }],
      'submit-asc': [{ submissionCount: 'asc' }, { id: 'asc' }],
      'submit-desc': [{ submissionCount: 'desc' }, { id: 'asc' }]
    }

    const orderBy = orderByMapper[order ?? 'id-asc']

    return await this.prisma.problem.findMany({
      ...paginator,
      take,
      orderBy,
      where: {
        groupId,
        title: {
          // TODO/FIXME: postgreSQL의 full text search를 사용하여 검색하려 했으나
          // 그럴 경우 띄어쓰기를 기준으로 나눠진 단어 단위로만 검색이 가능하다
          // ex) "hello world"를 검색하면 "hello"와 "world"로 검색이 된다.
          // 글자 단위로 검색하기 위해서, 성능을 희생하더라도 contains를 사용하여 구현했다.
          // 추후에 검색 성능을 개선할 수 있는 방법을 찾아보자
          // 아니면 텍스트가 많은 field에서는 full-text search를 사용하고, 텍스트가 적은 field에서는 contains를 사용하는 방법도 고려해보자.
          contains: search
        },
        isVisible: true
      },
      select: {
        ...this.problemsSelectOption,
        problemTag: {
          select: {
            tagId: true
          }
        }
      }
    })
  }

  async getProblemTotalCount(groupId: number, search?: string) {
    return await this.prisma.problem.count({
      where: {
        groupId,
        title: {
          // TODO: 검색 방식 변경 시 함께 변경 요함
          contains: search
        },
        isVisible: true
      }
    })
  }

  async getProblemTags(problemId: number): Promise<Partial<Tag>[]> {
    return (
      await this.prisma.problemTag.findMany({
        where: {
          problemId
        },
        select: {
          tag: {
            select: {
              id: true,
              name: true
            }
          }
        }
      })
    ).map((tag) => tag.tag)
  }

  async getProblem(
    problemId: number,
    groupId: number
  ): Promise<Partial<Problem>> {
    return await this.prisma.problem.findUniqueOrThrow({
      where: {
        id: problemId,
        groupId,
        isVisible: true
      },
      select: this.problemSelectOption
    })
  }

  async getProblemsTags(tagIds: number[]) {
    return await this.prisma.tag.findMany({
      where: {
        id: {
          in: tagIds
        }
      },
      select: {
        id: true,
        name: true
      }
    })
  }

  async getContestProblems(
    contestId: number,
    cursor: number | null,
    take: number
  ) {
    const paginator = this.prisma.getPaginator(cursor, (value) => ({
      // eslint-disable-next-line @typescript-eslint/naming-convention
      contestId_problemId: {
        contestId,
        problemId: value
      }
    }))

    return await this.prisma.contestProblem.findMany({
      ...paginator,
      take,
<<<<<<< HEAD
      orderBy: { order: 'asc' },
      where: { contestId },
=======
      where: {
        contestId,
        problem: {
          isVisible: true
        }
      },
>>>>>>> c14e3902
      select: {
        order: true,
        problem: {
          select: this.problemsSelectOption
        },
        contest: {
          select: {
            startTime: true
          }
        }
      }
    })
  }

  async getContestProblemTotalCount(contestId: number) {
    return await this.prisma.contestProblem.count({
      where: {
        contestId,
        problem: {
          isVisible: true
        }
      }
    })
  }

  async getContestProblem(contestId: number, problemId: number) {
    return await this.prisma.contestProblem.findUniqueOrThrow({
      where: {
        // eslint-disable-next-line @typescript-eslint/naming-convention
        contestId_problemId: {
          contestId,
          problemId
        },
        problem: {
          isVisible: true
        }
      },
      select: {
        order: true,
        problem: {
          select: this.problemSelectOption
        },
        contest: {
          select: {
            startTime: true
          }
        }
      }
    })
  }

  async getWorkbookProblems(
    workbookId: number,
    cursor: number | null,
    take: number
  ) {
    const paginator = this.prisma.getPaginator(cursor, (value) => ({
      // eslint-disable-next-line @typescript-eslint/naming-convention
      workbookId_problemId: {
        workbookId,
        problemId: value
      }
    }))

    return await this.prisma.workbookProblem.findMany({
      ...paginator,
      take,
      where: {
        workbookId,
        problem: {
          isVisible: true
        }
      },
      select: {
        order: true,
        problem: {
          select: this.problemsSelectOption
        }
      }
    })
  }

  async getWorkbookProblemTotalCount(workbookId: number) {
    return await this.prisma.workbookProblem.count({
      where: {
        workbookId,
        problem: {
          isVisible: true
        }
      }
    })
  }

  async getWorkbookProblem(workbookId: number, problemId: number) {
    return await this.prisma.workbookProblem.findUniqueOrThrow({
      where: {
        // eslint-disable-next-line @typescript-eslint/naming-convention
        workbookId_problemId: {
          workbookId,
          problemId
        },
        problem: {
          isVisible: true
        }
      },
      select: {
        order: true,
        problem: {
          select: this.problemSelectOption
        }
      }
    })
  }

  async getCodeDraft(
    userId: number,
    problemId: number
  ): Promise<Partial<CodeDraft>> {
    return await this.prisma.codeDraft.findUniqueOrThrow({
      where: {
        codeDraftId: {
          userId,
          problemId
        }
      },
      select: this.codeDraftSelectOption
    })
  }

  async upsertCodeDraft(
    userId: number,
    problemId: number,
    template: CreateTemplateDto
  ): Promise<Partial<CodeDraft>> {
    return await this.prisma.codeDraft.upsert({
      where: {
        codeDraftId: {
          userId,
          problemId
        }
      },
      update: {
        template: template.template as CodeDraftUpdateInput['template']
      },
      create: {
        userId,
        problemId,
        template: template.template as CodeDraftUpdateInput['template']
      },
      select: this.codeDraftSelectOption
    })
  }
}<|MERGE_RESOLUTION|>--- conflicted
+++ resolved
@@ -187,17 +187,13 @@
     return await this.prisma.contestProblem.findMany({
       ...paginator,
       take,
-<<<<<<< HEAD
       orderBy: { order: 'asc' },
-      where: { contestId },
-=======
       where: {
         contestId,
         problem: {
           isVisible: true
         }
       },
->>>>>>> c14e3902
       select: {
         order: true,
         problem: {
