--- conflicted
+++ resolved
@@ -1,21 +1,10 @@
 /* eslint-disable @typescript-eslint/naming-convention */
 import { Injectable } from '@nestjs/common'
-<<<<<<< HEAD
-import type {
-  Problem,
-  ProblemTag,
-  Submission,
-  Tag,
-  CodeDraft
-} from '@prisma/client'
+import type { Problem, Tag, CodeDraft } from '@prisma/client'
 import type { JsonArray } from '@prisma/client/runtime/library'
 import { PrismaService } from '@libs/prisma'
 import type { CreateSubmissionDto } from '@client/submission/dto/create-submission.dto'
-=======
-import type { Prisma, Problem, Tag } from '@prisma/client'
-import { PrismaService } from '@libs/prisma'
 import type { ProblemOrder } from './schema/problem-order.schema'
->>>>>>> 3a89834b
 
 /**
  * repository에서는 partial entity를 반환합니다.
@@ -54,7 +43,6 @@
     outputExamples: true
   }
 
-<<<<<<< HEAD
   private readonly codeDraftSelectOption = {
     userId: true,
     problemId: true,
@@ -63,10 +51,14 @@
     updateTime: true
   }
 
-  async getProblems(
-    cursor: number,
-    take: number,
-=======
+  private readonly codeDraftSelectOption = {
+    userId: true,
+    problemId: true,
+    template: true,
+    createTime: true,
+    updateTime: true
+  }
+
   async getProblems({
     cursor,
     take,
@@ -76,7 +68,6 @@
   }: {
     cursor: number | null
     take: number
->>>>>>> 3a89834b
     groupId: number
     order?: ProblemOrder
     search?: string
