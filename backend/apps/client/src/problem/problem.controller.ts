--- conflicted
+++ resolved
@@ -11,7 +11,6 @@
 } from '@nestjs/common'
 import { Prisma } from '@prisma/client'
 import { AuthNotNeeded, GroupMemberGuard } from '@libs/auth'
-import { EntityNotExistException } from '@libs/exception'
 import { CursorValidationPipe } from '@libs/pipe'
 import { ProblemService } from './problem.service'
 
@@ -39,122 +38,12 @@
   async getProblem(@Param('problemId', ParseIntPipe) problemId: number) {
     try {
       return await this.problemService.getProblem(problemId)
-<<<<<<< HEAD
     } catch (error) {
-      if (error instanceof EntityNotExistException) {
+      if (
+        error instanceof Prisma.PrismaClientKnownRequestError &&
+        error.name === 'NotFoundError'
+      ) {
         throw new NotFoundException(error.message)
-      }
-      this.logger.error(error.message, error.stack)
-      throw new InternalServerErrorException()
-    }
-  }
-}
-
-@Controller('contest/:contestId/problem')
-@AuthNotNeeded()
-export class ContestProblemController {
-  private readonly logger = new Logger(ContestProblemController.name)
-
-  constructor(private readonly contestProblemService: ContestProblemService) {}
-
-  @Get()
-  async getContestProblems(
-    @Param('contestId', ParseIntPipe) contestId: number,
-    @Query('cursor', CursorValidationPipe) cursor: number,
-    @Query('take', ParseIntPipe) take: number
-  ) {
-    try {
-      return await this.contestProblemService.getContestProblems(
-        contestId,
-        cursor,
-        take
-      )
-    } catch (error) {
-      if (error instanceof EntityNotExistException) {
-        throw new NotFoundException(error.message)
-      } else if (error instanceof ForbiddenAccessException) {
-        throw new ForbiddenException(error.message)
-      }
-      this.logger.error(error.message, error.stack)
-      throw new InternalServerErrorException()
-    }
-  }
-
-  @Get(':problemId')
-  async getContestProblem(
-    @Param('contestId', ParseIntPipe) contestId: number,
-    @Param('problemId', ParseIntPipe) problemId: number
-  ) {
-    try {
-      return await this.contestProblemService.getContestProblem(
-        contestId,
-        problemId
-      )
-    } catch (error) {
-      if (error instanceof EntityNotExistException) {
-        throw new NotFoundException(error.message)
-      } else if (error instanceof ForbiddenAccessException) {
-        throw new ForbiddenException(error.message)
-      }
-      this.logger.error(error.message, error.stack)
-      throw new InternalServerErrorException()
-    }
-  }
-}
-
-@Controller('group/:groupId/contest/:contestId/problem')
-@UseGuards(RolesGuard, GroupMemberGuard)
-export class GroupContestProblemController {
-  private readonly logger = new Logger(GroupContestProblemController.name)
-
-  constructor(private readonly contestProblemService: ContestProblemService) {}
-
-  @Get()
-  async getContestProblems(
-    @Param('groupId', ParseIntPipe) groupId: number,
-    @Param('contestId', ParseIntPipe) contestId: number,
-    @Query('cursor', CursorValidationPipe) cursor: number,
-    @Query('take', ParseIntPipe) take: number
-  ) {
-    try {
-      return await this.contestProblemService.getContestProblems(
-        contestId,
-        cursor,
-        take,
-        groupId
-      )
-    } catch (error) {
-      if (error instanceof EntityNotExistException) {
-        throw new NotFoundException(error.message)
-      }
-      this.logger.error(error.message, error.stack)
-      throw new InternalServerErrorException()
-    }
-  }
-
-  @Get(':problemId')
-  async getContestProblem(
-    @Param('groupId', ParseIntPipe) groupId: number,
-    @Param('contestId', ParseIntPipe) contestId: number,
-    @Param('problemId', ParseIntPipe) problemId: number
-  ) {
-    try {
-      return await this.contestProblemService.getContestProblem(
-        contestId,
-        problemId,
-        groupId
-      )
-    } catch (error) {
-      if (error instanceof EntityNotExistException) {
-        throw new NotFoundException(error.message)
-=======
-    } catch (err) {
-      if (
-        err instanceof Prisma.PrismaClientKnownRequestError &&
-        err.name === 'NotFoundError'
-      ) {
-        throw new NotFoundException(err.message)
->>>>>>> 47246096
       }
       this.logger.error(error.message, error.stack)
       throw new InternalServerErrorException()
@@ -167,59 +56,7 @@
 export class GroupProblemController {
   private readonly logger = new Logger(GroupProblemController.name)
 
-<<<<<<< HEAD
-  @Get()
-  async getWorkbookProblems(
-    @Param('workbookId', ParseIntPipe) workbookId: number,
-    @Query('cursor', CursorValidationPipe) cursor: number,
-    @Query('take', ParseIntPipe) take: number
-  ) {
-    try {
-      return await this.workbookProblemService.getWorkbookProblems(
-        workbookId,
-        cursor,
-        take
-      )
-    } catch (error) {
-      if (error instanceof EntityNotExistException) {
-        throw new NotFoundException(error.message)
-      }
-      this.logger.error(error.message, error.stack)
-      throw new InternalServerErrorException()
-    }
-  }
-
-  @Get(':problemId')
-  async getWorkbookProblem(
-    @Param('workbookId', ParseIntPipe) workbookId: number,
-    @Param('problemId', ParseIntPipe) problemId: number
-  ) {
-    try {
-      return await this.workbookProblemService.getWorkbookProblem(
-        workbookId,
-        problemId
-      )
-    } catch (error) {
-      if (error instanceof EntityNotExistException) {
-        throw new NotFoundException(error.message)
-      }
-      this.logger.error(error.message, error.stack)
-      throw new InternalServerErrorException()
-    }
-  }
-}
-
-@Controller('group/:groupId/workbook/:workbookId/problem')
-@UseGuards(RolesGuard, GroupMemberGuard)
-export class GroupWorkbookProblemController {
-  private readonly logger = new Logger(GroupWorkbookProblemController.name)
-
-  constructor(
-    private readonly workbookProblemService: WorkbookProblemService
-  ) {}
-=======
   constructor(private readonly problemService: ProblemService) {}
->>>>>>> 47246096
 
   @Get()
   async getProblems(
@@ -228,23 +65,9 @@
     @Query('take', ParseIntPipe) take: number
   ) {
     try {
-<<<<<<< HEAD
-      return await this.workbookProblemService.getWorkbookProblems(
-        workbookId,
-        cursor,
-        take,
-        groupId
-      )
+      return await this.problemService.getProblems(cursor, take, groupId)
     } catch (error) {
-      if (error instanceof EntityNotExistException) {
-        throw new NotFoundException(error.message)
-      }
       this.logger.error(error.message, error.stack)
-=======
-      return await this.problemService.getProblems(cursor, take, groupId)
-    } catch (err) {
-      this.logger.error(err.message, err.stack)
->>>>>>> 47246096
       throw new InternalServerErrorException()
     }
   }
@@ -255,21 +78,13 @@
     @Param('problemId', ParseIntPipe) problemId: number
   ) {
     try {
-<<<<<<< HEAD
-      return await this.workbookProblemService.getWorkbookProblem(
-        workbookId,
-        problemId,
-        groupId
-      )
+      return await this.problemService.getProblem(problemId, groupId)
     } catch (error) {
-      if (error instanceof EntityNotExistException) {
+      if (
+        error instanceof Prisma.PrismaClientKnownRequestError &&
+        error.name === 'NotFoundError'
+      ) {
         throw new NotFoundException(error.message)
-=======
-      return await this.problemService.getProblem(problemId, groupId)
-    } catch (err) {
-      if (err instanceof EntityNotExistException) {
-        throw new NotFoundException(err.message)
->>>>>>> 47246096
       }
       this.logger.error(error.message, error.stack)
       throw new InternalServerErrorException()
