--- conflicted
+++ resolved
@@ -1,10 +1,10 @@
-import {
-  type MailerOptions,
-  type MailerOptionsFactory
+import type {
+  MailerOptions,
+  MailerOptionsFactory
 } from '@nestjs-modules/mailer'
+import { HandlebarsAdapter } from '@nestjs-modules/mailer/dist/adapters/handlebars.adapter'
 import { Injectable } from '@nestjs/common'
 import { ConfigService } from '@nestjs/config'
-import { HandlebarsAdapter } from '@nestjs-modules/mailer/dist/adapters/handlebars.adapter'
 
 @Injectable()
 export class MailerConfigService implements MailerOptionsFactory {
@@ -13,22 +13,14 @@
   createMailerOptions(): MailerOptions {
     return {
       transport: {
-<<<<<<< HEAD
-        service: 'gmail',
-=======
         host: this.config.get('NODEMAILER_HOST'),
->>>>>>> 5cd37be0
         auth: {
           user: this.config.get('NODEMAILER_USER'),
           pass: this.config.get('NODEMAILER_PASS')
         }
       },
       defaults: {
-<<<<<<< HEAD
-        from: `"SKKU CODING PLATFORM" <${this.config.get('NODEMAILER_USER')}>`
-=======
         from: this.config.get('NODEMAILER_FROM')
->>>>>>> 5cd37be0
       },
       template: {
         adapter: new HandlebarsAdapter(),
