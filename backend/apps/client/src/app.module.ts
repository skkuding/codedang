import { MailerModule } from '@nestjs-modules/mailer'
import { CacheModule } from '@nestjs/cache-manager'
import { Module, type OnApplicationBootstrap } from '@nestjs/common'
import { ConfigModule } from '@nestjs/config'
<<<<<<< HEAD
import { APP_FILTER, APP_GUARD } from '@nestjs/core'
=======
import { APP_GUARD, HttpAdapterHost } from '@nestjs/core'
import type { Server } from 'http'
>>>>>>> 16bd9094
import { LoggerModule } from 'nestjs-pino'
import { JwtAuthModule, JwtAuthGuard } from '@libs/auth'
import { CacheConfigService } from '@libs/cache'
import {
  BusinessExceptionFilter,
  HttpExceptionFilter,
  UnknownExceptionFilter
} from '@libs/exception'
import { pinoLoggerModuleOption } from '@libs/logger'
import { PrismaModule } from '@libs/prisma'
import { AnnouncementModule } from './announcement/announcement.module'
import { AppController } from './app.controller'
import { AppService } from './app.service'
import { AuthModule } from './auth/auth.module'
import { ContestModule } from './contest/contest.module'
import { EmailModule } from './email/email.module'
import { MailerConfigService } from './email/mailerConfig.service'
import { GroupModule } from './group/group.module'
import { NoticeModule } from './notice/notice.module'
import { ProblemModule } from './problem/problem.module'
import { SubmissionModule } from './submission/submission.module'
import { UserModule } from './user/user.module'
import { WorkbookModule } from './workbook/workbook.module'

@Module({
  imports: [
    ConfigModule.forRoot({ isGlobal: true }),
    CacheModule.registerAsync({
      isGlobal: true,
      useClass: CacheConfigService
    }),
    JwtAuthModule,
    MailerModule.forRootAsync({
      useClass: MailerConfigService
    }),
    PrismaModule,
    AuthModule,
    ContestModule,
    GroupModule,
    NoticeModule,
    ProblemModule,
    SubmissionModule,
    UserModule,
    WorkbookModule,
    EmailModule,
    AnnouncementModule,
    LoggerModule.forRoot(pinoLoggerModuleOption)
  ],
  controllers: [AppController],
  providers: [
    AppService,
    { provide: APP_GUARD, useClass: JwtAuthGuard },
    { provide: APP_FILTER, useClass: UnknownExceptionFilter },
    { provide: APP_FILTER, useClass: HttpExceptionFilter },
    { provide: APP_FILTER, useClass: BusinessExceptionFilter }
  ]
})
export class AppModule implements OnApplicationBootstrap {
  constructor(private readonly refHost: HttpAdapterHost) {}

  onApplicationBootstrap() {
    // Keep-Alive timeout of reverse proxy must be longer than of the backend
    // Set timeout of Caddy to 60s and of the backend to 61s to avoid timeout error
    // https://adamcrowder.net/posts/node-express-api-and-aws-alb-502/
    const server: Server = this.refHost.httpAdapter.getHttpServer()
    server.keepAliveTimeout = 61 * 1000
    server.headersTimeout = 62 * 1000
  }
}<|MERGE_RESOLUTION|>--- conflicted
+++ resolved
@@ -2,12 +2,8 @@
 import { CacheModule } from '@nestjs/cache-manager'
 import { Module, type OnApplicationBootstrap } from '@nestjs/common'
 import { ConfigModule } from '@nestjs/config'
-<<<<<<< HEAD
-import { APP_FILTER, APP_GUARD } from '@nestjs/core'
-=======
-import { APP_GUARD, HttpAdapterHost } from '@nestjs/core'
+import { APP_GUARD, APP_FILTER, HttpAdapterHost } from '@nestjs/core'
 import type { Server } from 'http'
->>>>>>> 16bd9094
 import { LoggerModule } from 'nestjs-pino'
 import { JwtAuthModule, JwtAuthGuard } from '@libs/auth'
 import { CacheConfigService } from '@libs/cache'
