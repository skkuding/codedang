import { Injectable } from '@nestjs/common'
import type { Notice } from '@prisma/client'
import { OPEN_SPACE_ID } from '@libs/constants'
import { PrismaService } from '@libs/prisma'

@Injectable()
export class NoticeService {
  constructor(private readonly prisma: PrismaService) {}

<<<<<<< HEAD
  async createNotice(
    noticeDto: CreateNoticeDto,
    userId: number,
    groupId: number
  ): Promise<Notice> {
    await this.prisma.group.findUnique({
      where: {
        id: groupId
      },
      rejectOnNotFound: () => new EntityNotExistException('Group')
    })

    const notice = await this.prisma.notice.create({
      data: {
        title: noticeDto.title,
        content: noticeDto.content,
        isVisible: noticeDto.isVisible,
        isFixed: noticeDto.isFixed,
        group: {
          connect: { id: groupId }
        },
        createdBy: {
          connect: { id: userId }
        }
      }
    })

    return notice
  }

=======
>>>>>>> 47246096
  async getNoticesByGroupId(
    cursor: number,
    take: number,
    groupId = OPEN_SPACE_ID
  ): Promise<Partial<Notice>[]> {
    let skip = 1
    if (cursor === 0) {
      cursor = 1
      skip = 0
    }
    return await this.prisma.notice.findMany({
      where: {
        groupId,
        isVisible: true
      },
      select: {
        id: true,
        title: true,
        createTime: true,
        isFixed: true
      },
      take,
      skip,
      cursor: {
        id: cursor
      }
    })
  }

  async getNotice(id: number, groupId = OPEN_SPACE_ID) {
    const current = await this.prisma.notice.findUniqueOrThrow({
      where: {
        id,
        groupId,
        isVisible: true
      },
      select: {
        title: true,
        content: true,
        createTime: true,
        updateTime: true
<<<<<<< HEAD
      },
      rejectOnNotFound: () => new EntityNotExistException('Notice')
=======
      }
>>>>>>> 47246096
    })

    const navigate = (pos: 'prev' | 'next') => {
      type Order = 'asc' | 'desc'
      const options =
        pos === 'prev'
          ? { compare: { lt: id }, order: 'desc' as Order }
          : { compare: { gt: id }, order: 'asc' as Order }
      return {
        where: {
          id: options.compare,
          groupId,
          isVisible: true
        },
        orderBy: {
          id: options.order
        },
        select: {
          id: true,
          title: true
        }
      }
    }

    return {
      current,
      prev: await this.prisma.notice.findFirst(navigate('prev')),
      next: await this.prisma.notice.findFirst(navigate('next'))
    }
  }
<<<<<<< HEAD

  async getAdminNoticesByGroupId(
    cursor: number,
    take: number,
    groupId = OPEN_SPACE_ID
  ): Promise<Partial<Notice>[]> {
    let skip = 1
    if (cursor === 0) {
      cursor = 1
      skip = 0
    }
    return await this.prisma.notice.findMany({
      where: { groupId },
      select: {
        id: true,
        title: true,
        createdBy: true,
        updateTime: true,
        isVisible: true,
        isFixed: true
      },
      take,
      skip,
      cursor: {
        id: cursor
      }
    })
  }

  async getAdminNotice(id: number): Promise<Partial<Notice>> {
    return await this.prisma.notice.findUnique({
      where: {
        id: id
      },
      select: {
        group: {
          select: {
            groupName: true
          }
        },
        title: true,
        content: true,
        isVisible: true,
        isFixed: true
      },
      rejectOnNotFound: () => new EntityNotExistException('Notice')
    })
  }

  async updateNotice(id: number, noticeDto: UpdateNoticeDto): Promise<Notice> {
    await this.prisma.notice.findUnique({
      where: {
        id: id
      },
      rejectOnNotFound: () => new EntityNotExistException('Notice')
    })

    const notice = await this.prisma.notice.update({
      where: {
        id: id
      },
      data: {
        ...noticeDto
      }
    })

    return notice
  }

  async deleteNotice(id: number) {
    await this.prisma.notice.findUnique({
      where: {
        id: id
      },
      rejectOnNotFound: () => new EntityNotExistException('Notice')
    })

    await this.prisma.notice.delete({
      where: {
        id: id
      }
    })
  }
=======
>>>>>>> 47246096
}<|MERGE_RESOLUTION|>--- conflicted
+++ resolved
@@ -7,39 +7,6 @@
 export class NoticeService {
   constructor(private readonly prisma: PrismaService) {}
 
-<<<<<<< HEAD
-  async createNotice(
-    noticeDto: CreateNoticeDto,
-    userId: number,
-    groupId: number
-  ): Promise<Notice> {
-    await this.prisma.group.findUnique({
-      where: {
-        id: groupId
-      },
-      rejectOnNotFound: () => new EntityNotExistException('Group')
-    })
-
-    const notice = await this.prisma.notice.create({
-      data: {
-        title: noticeDto.title,
-        content: noticeDto.content,
-        isVisible: noticeDto.isVisible,
-        isFixed: noticeDto.isFixed,
-        group: {
-          connect: { id: groupId }
-        },
-        createdBy: {
-          connect: { id: userId }
-        }
-      }
-    })
-
-    return notice
-  }
-
-=======
->>>>>>> 47246096
   async getNoticesByGroupId(
     cursor: number,
     take: number,
@@ -81,12 +48,7 @@
         content: true,
         createTime: true,
         updateTime: true
-<<<<<<< HEAD
-      },
-      rejectOnNotFound: () => new EntityNotExistException('Notice')
-=======
       }
->>>>>>> 47246096
     })
 
     const navigate = (pos: 'prev' | 'next') => {
@@ -117,90 +79,4 @@
       next: await this.prisma.notice.findFirst(navigate('next'))
     }
   }
-<<<<<<< HEAD
-
-  async getAdminNoticesByGroupId(
-    cursor: number,
-    take: number,
-    groupId = OPEN_SPACE_ID
-  ): Promise<Partial<Notice>[]> {
-    let skip = 1
-    if (cursor === 0) {
-      cursor = 1
-      skip = 0
-    }
-    return await this.prisma.notice.findMany({
-      where: { groupId },
-      select: {
-        id: true,
-        title: true,
-        createdBy: true,
-        updateTime: true,
-        isVisible: true,
-        isFixed: true
-      },
-      take,
-      skip,
-      cursor: {
-        id: cursor
-      }
-    })
-  }
-
-  async getAdminNotice(id: number): Promise<Partial<Notice>> {
-    return await this.prisma.notice.findUnique({
-      where: {
-        id: id
-      },
-      select: {
-        group: {
-          select: {
-            groupName: true
-          }
-        },
-        title: true,
-        content: true,
-        isVisible: true,
-        isFixed: true
-      },
-      rejectOnNotFound: () => new EntityNotExistException('Notice')
-    })
-  }
-
-  async updateNotice(id: number, noticeDto: UpdateNoticeDto): Promise<Notice> {
-    await this.prisma.notice.findUnique({
-      where: {
-        id: id
-      },
-      rejectOnNotFound: () => new EntityNotExistException('Notice')
-    })
-
-    const notice = await this.prisma.notice.update({
-      where: {
-        id: id
-      },
-      data: {
-        ...noticeDto
-      }
-    })
-
-    return notice
-  }
-
-  async deleteNotice(id: number) {
-    await this.prisma.notice.findUnique({
-      where: {
-        id: id
-      },
-      rejectOnNotFound: () => new EntityNotExistException('Notice')
-    })
-
-    await this.prisma.notice.delete({
-      where: {
-        id: id
-      }
-    })
-  }
-=======
->>>>>>> 47246096
 }