import { HttpService } from '@nestjs/axios'
import { Injectable, Logger, type OnModuleInit } from '@nestjs/common'
import { ConfigService } from '@nestjs/config'
import { AmqpConnection, Nack } from '@golevelup/nestjs-rabbitmq'
import {
  ResultStatus,
  type Submission,
  type SubmissionResult,
  type Language,
  type Problem
} from '@prisma/client'
import type { AxiosRequestConfig } from 'axios'
import { plainToInstance } from 'class-transformer'
import { ValidationError, validateOrReject } from 'class-validator'
import {
  OPEN_SPACE_ID,
  Status,
  CONSUME_CHANNEL,
  EXCHANGE,
  ORIGIN_HANDLER_NAME,
  PUBLISH_TYPE,
  RESULT_KEY,
  RESULT_QUEUE,
  SUBMISSION_KEY
} from '@libs/constants'
import {
  ConflictFoundException,
  EntityNotExistException,
  ForbiddenAccessException,
  UnprocessableDataException
} from '@libs/exception'
import { PrismaService } from '@libs/prisma'
import {
  type CreateSubmissionDto,
  Snippet,
  Template
} from './dto/create-submission.dto'
import { JudgeRequest } from './dto/judge-request.class'
import { JudgerResponse } from './dto/judger-response.dto'

@Injectable()
export class SubmissionService implements OnModuleInit {
  private readonly logger = new Logger(SubmissionService.name)

  constructor(
    private readonly prisma: PrismaService,
    private readonly amqpConnection: AmqpConnection,
    private readonly configService: ConfigService,
    private readonly httpService: HttpService
  ) {}
  onModuleInit() {
    this.amqpConnection.createSubscriber(
      async (msg: object) => {
        try {
          const res = await this.validateJudgerResponse(msg)
          await this.handleJudgerMessage(res)
        } catch (error) {
          if (
            Array.isArray(error) &&
            error.every((e) => e instanceof ValidationError)
          ) {
            this.logger.error(error, 'Message format error')
          } else if (error instanceof UnprocessableDataException) {
            this.logger.error(error, 'Iris exception')
          } else {
            this.logger.error(error, 'Unexpected error')
          }
          return new Nack()
        }
      },
      {
        exchange: EXCHANGE,
        routingKey: RESULT_KEY,
        queue: RESULT_QUEUE,
        queueOptions: {
          channel: CONSUME_CHANNEL
        }
      },
      ORIGIN_HANDLER_NAME
    )
  }

  async submitToProblem(
    submissionDto: CreateSubmissionDto,
    userId: number,
    problemId: number,
    groupId = OPEN_SPACE_ID
  ) {
    const problem = await this.prisma.problem.findFirstOrThrow({
      where: {
        id: problemId,
        groupId,
        exposeTime: {
          lt: new Date()
        }
      }
    })
    return await this.createSubmission({ submissionDto, problem, userId })
  }

  async submitToContest(
    submissionDto: CreateSubmissionDto,
    userId: number,
    problemId: number,
    contestId: number,
    groupId = OPEN_SPACE_ID
  ) {
    const now = new Date()

    const { contest } = await this.prisma.contestRecord.findUniqueOrThrow({
      where: {
        // eslint-disable-next-line @typescript-eslint/naming-convention
        contestId_userId: {
          contestId,
          userId
        }
      },
      select: {
        contest: {
          select: {
            groupId: true,
            startTime: true,
            endTime: true
          }
        }
      }
    })
    if (contest.groupId !== groupId) {
      throw new EntityNotExistException('Contest Not Found')
    } else if (contest.startTime > now || contest.endTime <= now) {
      throw new ConflictFoundException(
        'Submission is only allowed to ongoing contests'
      )
    }

    const { problem } = await this.prisma.contestProblem.findUniqueOrThrow({
      where: {
        // eslint-disable-next-line @typescript-eslint/naming-convention
        contestId_problemId: {
          problemId,
          contestId
        }
      },
      include: {
        problem: true
      }
    })
<<<<<<< HEAD
    // 해당 대회에서 해당 유저가 해당 문제를 이미 맞혔는지 확인한다. (이미 AC를 받았으면 return)
    if (
      await this.prisma.submission.findFirst({
        where: {
          contestId,
          userId,
          problemId,
          result: ResultStatus.Accepted
        }
      })
    ) {
      throw new ConflictFoundException('You already got AC for this problem')
    }
    return await this.createSubmission({
      submissionDto,
      problem,
      userId,
=======

    return await this.createSubmission(submissionDto, problem, userId, {
>>>>>>> 4780930c
      contestId
    })
  }

  async submitToWorkbook(
    submissionDto: CreateSubmissionDto,
    userId: number,
    problemId: number,
    workbookId: number,
    groupId = OPEN_SPACE_ID
  ) {
    const { problem } = await this.prisma.workbookProblem.findUniqueOrThrow({
      where: {
        // eslint-disable-next-line @typescript-eslint/naming-convention
        workbookId_problemId: {
          problemId,
          workbookId
        }
      },
      include: {
        problem: true
      }
    })
    if (problem.groupId !== groupId || problem.exposeTime >= new Date()) {
      throw new EntityNotExistException('problem')
    }

<<<<<<< HEAD
    return await this.createSubmission({
      submissionDto,
      problem,
      userId,
=======
    return await this.createSubmission(submissionDto, problem, userId, {
>>>>>>> 4780930c
      workbookId
    })
  }

<<<<<<< HEAD
  async createSubmission({
    submissionDto,
    problem,
    userId,
    contestId,
    workbookId
  }: {
    submissionDto: CreateSubmissionDto
    problem: Problem
    userId: number
    contestId?: number
    workbookId?: number
  }) {
=======
  async createSubmission(
    submissionDto: CreateSubmissionDto,
    problem: Problem,
    userId: number,
    idOptions?: { contestId?: number; workbookId?: number }
  ) {
    let submission: Submission

>>>>>>> 4780930c
    if (!problem.languages.includes(submissionDto.language)) {
      throw new ConflictFoundException(
        `This problem does not support language ${submissionDto.language}`
      )
    }
    const { code, ...data } = submissionDto
    if (
      !this.isValidCode(
        code,
        submissionDto.language,
        plainToInstance(Template, problem.template)
      )
    ) {
      throw new ConflictFoundException('Modifying template is not allowed')
    }

<<<<<<< HEAD
    const submission = await this.prisma.submission.create({
      data: {
        code: code.map((snippet) => ({ ...snippet })), // convert to plain object
        result: ResultStatus.Judging,
        userId,
        problemId: problem.id,
        contestId,
        workbookId,
        ...data
      }
    })
=======
    const submissionData = {
      code: code.map((snippet) => ({ ...snippet })), // convert to plain object
      result: ResultStatus.Judging,
      userId,
      problemId: problem.id,
      codeSize: new TextEncoder().encode(code[0].text).length,
      ...data
    }

    if (idOptions && idOptions.contestId) {
      submission = await this.prisma.submission.create({
        data: { ...submissionData, contestId: idOptions.contestId }
      })
    } else if (idOptions && idOptions.workbookId) {
      submission = await this.prisma.submission.create({
        data: { ...submissionData, workbookId: idOptions.workbookId }
      })
    } else {
      submission = await this.prisma.submission.create({
        data: submissionData
      })
    }

>>>>>>> 4780930c
    await this.publishJudgeRequestMessage(code, submission)

    return submission
  }

  isValidCode(code: Snippet[], language: Language, templates: Template[]) {
    const template = templates.find((code) => code.language === language)?.code
    if (!template || template.length === 0) return true

    if (template.length !== code.length) return false
    template.sort(this.snippetOrderCompare)
    code.sort(this.snippetOrderCompare)

    for (let i = 0; i < template.length; i++) {
      if (template[i].id !== code[i].id) return false
      else if (template[i].locked && template[i].text !== code[i].text)
        return false
    }
    return true
  }

  snippetOrderCompare(a: Snippet, b: Snippet) {
    if (a.id < b.id) {
      return -1
    } else if (a.id > b.id) {
      return 1
    }
    return 0
  }

  hash() {
    return Math.floor(Math.random() * 16777215)
      .toString(16)
      .padStart(6, '0')
  }

  async checkDelay() {
    const baseUrl = this.configService.get(
      'RABBITMQ_API_URL',
      'http://127.0.0.1:15672/api'
    )

    const url =
      baseUrl +
      '/queues/' +
      this.configService.get('RABBITMQ_DEFAULT_VHOST') +
      '/' +
      this.configService.get('JUDGE_SUBMISSION_QUEUE_NAME')

    const config: AxiosRequestConfig = {
      method: 'GET',
      withCredentials: true,
      auth: {
        username: this.configService.get('RABBITMQ_DEFAULT_USER', ''),
        password: this.configService.get('RABBITMQ_DEFAULT_PASS', '')
      }
    }
    const res = await this.httpService.axiosRef(url, config)
    const threshold = 0.9

    if (res.status == 200) {
      if (res.data.consumer_capacity > threshold) return { isDelay: false }
      return { isDelay: true, cause: 'Judge server is not working.' }
    } else {
      return { isDelay: true, cause: 'RabbitMQ is not working.' }
    }
  }

  async publishJudgeRequestMessage(code: Snippet[], submission: Submission) {
    const problem = await this.prisma.problem.findUnique({
      where: { id: submission.problemId },
      select: {
        id: true,
        timeLimit: true,
        memoryLimit: true
      }
    })

    if (!problem) {
      throw new EntityNotExistException('problem')
    }

    const judgeRequest = new JudgeRequest(code, submission.language, problem)
    // TODO: problem 단위가 아닌 testcase 단위로 채점하도록 iris 수정

    this.amqpConnection.publish(EXCHANGE, SUBMISSION_KEY, judgeRequest, {
      messageId: String(submission.id),
      persistent: true,
      type: PUBLISH_TYPE
    })
  }

  async validateJudgerResponse(msg: object): Promise<JudgerResponse> {
    const res: JudgerResponse = plainToInstance(JudgerResponse, msg)
    await validateOrReject(res)

    return res
  }

  async handleJudgerMessage(msg: JudgerResponse) {
    const submissionId = parseInt(msg.submissionId)
    const resultStatus = Status(msg.resultCode)

    if (resultStatus === ResultStatus.ServerError) {
      await this.updateSubmissionResult(submissionId, resultStatus, [])
      throw new UnprocessableDataException(
        `${msg.submissionId} ${msg.error} ${msg.data}`
      )
    }

    // TODO: 컴파일 메시지 데이터베이스에 저장하기
    if (resultStatus === ResultStatus.CompileError) {
      await this.updateSubmissionResult(submissionId, resultStatus, [])
      return
    }

    const results = msg.data.judgeResult.map((result) => {
      return {
        problemTestcaseId: parseInt(result.testcaseId.split(':')[1], 10),
        result: Status(result.resultCode),
        cpuTime: Number(result.cpuTime),
        memoryUsage: result.memory
      }
    })

    await this.updateSubmissionResult(submissionId, resultStatus, results)
  }

  async updateSubmissionResult(
    id: number,
    resultStatus: ResultStatus,
    results: Array<
      Partial<SubmissionResult> &
        Pick<SubmissionResult, 'result' | 'cpuTime' | 'memoryUsage'>
    >
  ) {
    await Promise.all(
      results.map(
        async (result) =>
          await this.prisma.submissionResult.create({
            data: {
              submission: {
                connect: { id }
              },
              problemTestcase: {
                connect: { id: result.problemTestcaseId }
              },
              result: result.result,
              cpuTime: result.cpuTime,
              memoryUsage: result.memoryUsage
            }
          })
      )
    )

    // FIXME: 현재 코드는 message 하나에 특정 problem에 대한 모든 테스트케이스의 채점 결과가 전송된다고 가정하고, 이를 받아서 submission의 overall result를 업데이트합니다.
    //        테스트케이스별로 DB 업데이트가 이루어진다면 아래 코드를 수정해야 합니다.
    const submission = await this.prisma.submission.update({
      where: {
        id
      },
      data: {
        result: resultStatus
      }
    })

    if (
      resultStatus !== ResultStatus.Judging &&
      resultStatus !== ResultStatus.ServerError
    ) {
      const problem = await this.prisma.problem.findFirstOrThrow({
        where: {
          id: submission.problemId
        },
        select: {
          submissionCount: true,
          acceptedCount: true,
          acceptedRate: true
        }
      })
      const submissionCount = problem.submissionCount + 1
      const acceptedCount =
        resultStatus === ResultStatus.Accepted
          ? problem.acceptedCount + 1
          : problem.acceptedCount
      await this.prisma.problem.update({
        where: {
          id: submission.problemId
        },
        data: {
          submissionCount,
          acceptedCount,
          acceptedRate: acceptedCount / submissionCount
        }
      })
      // id에 해당하는 submission record에 contestId가 존재하는지 먼저 확인하고, 없으면 return (대회에 참여 중인 게 아니게 되므로)
      if (!submission.contestId) {
        return
      }
      // userId가 존재하는지 확인하고, 없으면 return (대회에 참여 중인 게 아니게 되므로)
      if (!submission.userId) {
        return
      }
      // 해당 대회에 해당 유저가 이미 해당 문제를 맞혔는지 확인한다. (이미 AC를 받았으면 return)
      if (
        await this.prisma.submission.findFirst({
          where: {
            contestId: submission.contestId,
            userId: submission.userId,
            problemId: submission.problemId,
            result: ResultStatus.Accepted
          }
        })
      ) {
        return
      }
      // ContestProblem의 score를 참고한다.
      const contestProblem = await this.prisma.contestProblem.findUniqueOrThrow(
        {
          where: {
            // eslint-disable-next-line @typescript-eslint/naming-convention
            contestId_problemId: {
              contestId: submission.contestId,
              problemId: submission.problemId
            }
          },
          select: {
            score: true
          }
        }
      )
      if (resultStatus === ResultStatus.Accepted) {
        // 문제를 맞혔으면, User의 ContestRecord의 score를 upsert한다.
        await this.prisma.contestRecord.update({
          where: {
            // eslint-disable-next-line @typescript-eslint/naming-convention
            contestId_userId: {
              contestId: submission.contestId,
              userId: submission.userId
            }
          },
          data: {
            score: {
              increment: contestProblem.score
            },
            acceptedProblemNum: {
              increment: 1
            },
            latestAcceptedTime: new Date()
          }
        })
      } else {
        // 문제를 틀렸으면, User의 ContestRecord의 penalty(5분)를 upsert한다.
        await this.prisma.contestRecord.update({
          where: {
            // eslint-disable-next-line @typescript-eslint/naming-convention
            contestId_userId: {
              contestId: submission.contestId,
              userId: submission.userId
            }
          },
          data: {
            totalPenalty: {
              increment: 5
            }
          }
        })
      }
    }
  }

  // FIXME: Workbook 구분
  async getSubmissions({
    problemId,
    groupId = OPEN_SPACE_ID,
    cursor = null,
    take = 10
  }: {
    problemId: number
    groupId?: number
    cursor?: number | null
    take?: number
  }): Promise<Partial<Submission>[]> {
    const paginator = this.prisma.getPaginator(cursor)
    console.log(paginator)
    await this.prisma.problem.findFirstOrThrow({
      where: {
        id: problemId,
        groupId,
        exposeTime: {
          lt: new Date()
        }
      }
    })

    const submissions = await this.prisma.submission.findMany({
      ...paginator,
      take,
      where: {
        problemId
      },
      select: {
        id: true,
        user: {
          select: {
            username: true
          }
        },
        createTime: true,
        language: true,
        result: true,
        codeSize: true
      },
      orderBy: [{ id: 'desc' }, { createTime: 'desc' }]
    })

    return submissions
  }

  async getSubmission(
    id: number,
    problemId: number,
    userId: number,
    groupId = OPEN_SPACE_ID
  ) {
    await this.prisma.problem.findFirstOrThrow({
      where: {
        id: problemId,
        groupId,
        exposeTime: {
          lt: new Date()
        }
      }
    })

    const submission = await this.prisma.submission.findFirstOrThrow({
      where: {
        id,
        problemId
      },
      select: {
        userId: true,
        user: {
          select: {
            username: true
          }
        },
        language: true,
        code: true,
        createTime: true,
        result: true,
        submissionResult: true,
        codeSize: true
      }
    })
    if (
      submission.userId === userId ||
      (await this.hasPassedProblem(userId, { problemId }))
    ) {
      const code = plainToInstance(Snippet, submission.code)
      const results = submission.submissionResult.map((result) => {
        return {
          ...result,
          cpuTime: result.cpuTime.toString()
        }
      })

      return {
        problemId,
        username: submission.user?.username,
        code: code.map((snippet) => snippet.text).join('\n'),
        language: submission.language,
        createTime: submission.createTime,
        result: submission.result,
        testcaseResult: results
      }
    }
    throw new ForbiddenAccessException(
      "You must pass the problem first to browse other people's submissions"
    )
  }

  async hasPassedProblem(
    userId: number,
    where: { problemId: number; contestId?: number }
  ): Promise<boolean> {
    const submissions = await this.prisma.submission.findMany({
      where: {
        ...where,
        userId
      },
      select: { result: true }
    })

    return submissions.some(
      (submission) => submission.result === ResultStatus.Accepted
    )
  }

  async getContestSubmissions({
    problemId,
    contestId,
    userId,
    groupId = OPEN_SPACE_ID,
    cursor = null,
    take = 10
  }: {
    problemId: number
    contestId: number
    userId: number
    groupId?: number
    cursor?: number | null
    take?: number
  }): Promise<Partial<Submission>[]> {
    const paginator = this.prisma.getPaginator(cursor)

    await this.prisma.contestRecord.findUniqueOrThrow({
      where: {
        // eslint-disable-next-line @typescript-eslint/naming-convention
        contestId_userId: {
          contestId,
          userId
        }
      }
    })
    await this.prisma.contestProblem.findFirstOrThrow({
      where: {
        problem: {
          id: problemId,
          groupId
        },
        contestId
      }
    })

    return await this.prisma.submission.findMany({
      ...paginator,
      take,
      where: {
        problemId,
        contestId
      },
      select: {
        id: true,
        user: {
          select: {
            username: true
          }
        },
        createTime: true,
        language: true,
        result: true,
        codeSize: true
      },
      orderBy: [{ id: 'desc' }, { createTime: 'desc' }]
    })
  }

  async getContestSubmission(
    id: number,
    problemId: number,
    contestId: number,
    userId: number,
    groupId = OPEN_SPACE_ID
  ): Promise<SubmissionResult[]> {
    const now = new Date()
    const { contest } = await this.prisma.contestRecord.findUniqueOrThrow({
      where: {
        // eslint-disable-next-line @typescript-eslint/naming-convention
        contestId_userId: {
          contestId,
          userId
        }
      },
      select: {
        contest: {
          select: {
            groupId: true,
            startTime: true,
            endTime: true
          }
        }
      }
    })
    if (contest.groupId !== groupId) {
      throw new EntityNotExistException('contest')
    }

    const submission = await this.prisma.submission.findFirstOrThrow({
      where: {
        id,
        problemId,
        contestId
      },
      select: {
        userId: true,
        submissionResult: true,
        codeSize: true
      }
    })
    this.logger.debug('pass')
    if (
      contest.startTime <= now &&
      contest.endTime > now &&
      submission.userId !== userId
    ) {
      throw new ForbiddenAccessException(
        "Contest should end first before you browse other people's submissions"
      )
    }
    return submission.submissionResult
  }
}<|MERGE_RESOLUTION|>--- conflicted
+++ resolved
@@ -145,7 +145,6 @@
         problem: true
       }
     })
-<<<<<<< HEAD
     // 해당 대회에서 해당 유저가 해당 문제를 이미 맞혔는지 확인한다. (이미 AC를 받았으면 return)
     if (
       await this.prisma.submission.findFirst({
@@ -159,14 +158,7 @@
     ) {
       throw new ConflictFoundException('You already got AC for this problem')
     }
-    return await this.createSubmission({
-      submissionDto,
-      problem,
-      userId,
-=======
-
-    return await this.createSubmission(submissionDto, problem, userId, {
->>>>>>> 4780930c
+    return await this.createSubmission(submissionDto, problem, {
       contestId
     })
   }
@@ -194,33 +186,11 @@
       throw new EntityNotExistException('problem')
     }
 
-<<<<<<< HEAD
-    return await this.createSubmission({
-      submissionDto,
-      problem,
-      userId,
-=======
     return await this.createSubmission(submissionDto, problem, userId, {
->>>>>>> 4780930c
       workbookId
     })
   }
 
-<<<<<<< HEAD
-  async createSubmission({
-    submissionDto,
-    problem,
-    userId,
-    contestId,
-    workbookId
-  }: {
-    submissionDto: CreateSubmissionDto
-    problem: Problem
-    userId: number
-    contestId?: number
-    workbookId?: number
-  }) {
-=======
   async createSubmission(
     submissionDto: CreateSubmissionDto,
     problem: Problem,
@@ -229,7 +199,6 @@
   ) {
     let submission: Submission
 
->>>>>>> 4780930c
     if (!problem.languages.includes(submissionDto.language)) {
       throw new ConflictFoundException(
         `This problem does not support language ${submissionDto.language}`
@@ -246,19 +215,6 @@
       throw new ConflictFoundException('Modifying template is not allowed')
     }
 
-<<<<<<< HEAD
-    const submission = await this.prisma.submission.create({
-      data: {
-        code: code.map((snippet) => ({ ...snippet })), // convert to plain object
-        result: ResultStatus.Judging,
-        userId,
-        problemId: problem.id,
-        contestId,
-        workbookId,
-        ...data
-      }
-    })
-=======
     const submissionData = {
       code: code.map((snippet) => ({ ...snippet })), // convert to plain object
       result: ResultStatus.Judging,
@@ -282,7 +238,6 @@
       })
     }
 
->>>>>>> 4780930c
     await this.publishJudgeRequestMessage(code, submission)
 
     return submission
