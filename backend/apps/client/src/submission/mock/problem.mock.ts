import { faker } from '@faker-js/faker'
import { type Problem, Language, Level } from '@prisma/client'

export const problems: Problem[] = [
  {
    id: 1,
    createdById: 1,
    groupId: 1,
    title: 'public problem',
    description: '',
    inputDescription: '',
    outputDescription: '',
    hint: '',
    template: [
      {
        language: Language.C,
        code: [
          { id: 1, text: 'code', locked: false },
          { id: 2, text: 'unchanged', locked: true }
        ]
      }
    ],
    languages: [Language.C],
    timeLimit: 1000,
    memoryLimit: 4096,
    difficulty: Level.Level1,
    source: '',
    submissionCount: 10,
    acceptedCount: 5,
    acceptedRate: 0.5,
    exposeTime: new Date(),
    createTime: faker.date.past(),
    updateTime: faker.date.past(),
<<<<<<< HEAD
    isVisible: true
=======
    inputExamples: [],
    outputExamples: [],
    isVisible: true,
    engTitle: null,
    engDescription: null,
    engHint: null,
    engInputDescription: null,
    engOutputDescription: null
>>>>>>> 15b6d6da
  }
]<|MERGE_RESOLUTION|>--- conflicted
+++ resolved
@@ -31,17 +31,12 @@
     exposeTime: new Date(),
     createTime: faker.date.past(),
     updateTime: faker.date.past(),
-<<<<<<< HEAD
-    isVisible: true
-=======
-    inputExamples: [],
-    outputExamples: [],
+    samples: [],
     isVisible: true,
     engTitle: null,
     engDescription: null,
     engHint: null,
     engInputDescription: null,
     engOutputDescription: null
->>>>>>> 15b6d6da
   }
 ]