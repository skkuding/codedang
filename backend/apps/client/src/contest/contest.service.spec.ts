--- conflicted
+++ resolved
@@ -11,12 +11,7 @@
 import { stub } from 'sinon'
 import {
   ConflictFoundException,
-<<<<<<< HEAD
   EntityNotExistException
-=======
-  EntityNotExistException,
-  ForbiddenAccessException
->>>>>>> b7049cdd
 } from '@libs/exception'
 import { PrismaService } from '@libs/prisma'
 import { type ContestSelectResult, ContestService } from './contest.service'
