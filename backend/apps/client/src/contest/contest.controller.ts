import {
  Controller,
  InternalServerErrorException,
  NotFoundException,
  Param,
  Post,
  Req,
  Get,
  Query,
  Logger,
<<<<<<< HEAD
  ConflictException,
  DefaultValuePipe,
  Delete,
  ForbiddenException
=======
  DefaultValuePipe
>>>>>>> 155591de
} from '@nestjs/common'
import { Prisma } from '@prisma/client'
import { AuthNotNeededIfOpenSpace, AuthenticatedRequest } from '@libs/auth'
import {
  ConflictFoundException,
  EntityNotExistException,
  ForbiddenAccessException
} from '@libs/exception'
import { CursorValidationPipe, GroupIDPipe, RequiredIntPipe } from '@libs/pipe'
import { ContestService } from './contest.service'

@Controller('contest')
export class ContestController {
  private readonly logger = new Logger(ContestController.name)

  constructor(private readonly contestService: ContestService) {}

  @Get()
  @AuthNotNeededIfOpenSpace()
  async getContests(
    @Req() req: AuthenticatedRequest,
    @Query('groupId', GroupIDPipe) groupId: number
  ) {
    try {
      return await this.contestService.getContestsByGroupId(
        req.user?.id,
        groupId
      )
    } catch (error) {
      if (
        error instanceof Prisma.PrismaClientKnownRequestError &&
        error.name === 'NotFoundError'
      ) {
        throw new NotFoundException(error.message)
      }
      this.logger.error(error)
      throw new InternalServerErrorException()
    }
  }

  @Get('auth')
  async authGetContests(@Req() req: AuthenticatedRequest) {
    try {
      return await this.contestService.getContestsByGroupId(req.user.id)
    } catch (error) {
      this.logger.error(error)
      throw new InternalServerErrorException()
    }
  }

  @Get('finished')
  @AuthNotNeededIfOpenSpace()
  async getFinishedContests(
    @Query('groupId', GroupIDPipe) groupId: number,
    @Query('cursor', CursorValidationPipe) cursor: number | null,
    @Query('take', new DefaultValuePipe(10), new RequiredIntPipe('take'))
    take: number
  ) {
    try {
      return await this.contestService.getFinishedContestsByGroupId(
        cursor,
        take,
        groupId
      )
    } catch (error) {
      this.logger.error(error)
      throw new InternalServerErrorException()
    }
  }

  @Get(':id')
  @AuthNotNeededIfOpenSpace()
  async getContest(
    @Query('groupId', GroupIDPipe) groupId: number,
    @Param('id', new RequiredIntPipe('id')) id: number
  ) {
    try {
      return await this.contestService.getContest(id, groupId)
    } catch (error) {
      if (
        (error instanceof Prisma.PrismaClientKnownRequestError &&
          error.name === 'NotFoundError') ||
        error instanceof EntityNotExistException
      ) {
        throw new NotFoundException(error.message)
      }
      this.logger.error(error)
      throw new InternalServerErrorException()
    }
  }

  @Post(':id/participation')
  async createContestRecord(
    @Req() req: AuthenticatedRequest,
    @Query('groupId', GroupIDPipe) groupId: number,
    @Param('id', new RequiredIntPipe('id')) contestId: number
  ) {
    try {
      return await this.contestService.createContestRecord(
        contestId,
        req.user?.id,
        groupId
      )
    } catch (error) {
      if (
        error instanceof Prisma.PrismaClientKnownRequestError &&
        error.name === 'NotFoundError'
      ) {
        throw new NotFoundException(error.message)
      } else if (error instanceof ConflictFoundException) {
        throw error.convert2HTTPException()
      }
      this.logger.error(error)
      throw new InternalServerErrorException(error.message)
    }
  }

  // unregister only for upcoming contest
  @Delete(':id/participation')
  async deleteContestRecord(
    @Req() req: AuthenticatedRequest,
    @Query('groupId', GroupIDPipe) groupId: number,
    @Param('id', new RequiredIntPipe('id')) contestId: number
  ) {
    try {
      return await this.contestService.deleteContestRecord(
        contestId,
        req.user?.id,
        groupId
      )
    } catch (error) {
      if (
        error instanceof Prisma.PrismaClientKnownRequestError &&
        error.name === 'NotFoundError'
      ) {
        throw new NotFoundException(error.message)
      } else if (error instanceof ForbiddenAccessException) {
        throw new ForbiddenException(error.message)
      }
      this.logger.error(error)
      throw new InternalServerErrorException(error.message)
    }
  }
}<|MERGE_RESOLUTION|>--- conflicted
+++ resolved
@@ -8,14 +8,8 @@
   Get,
   Query,
   Logger,
-<<<<<<< HEAD
-  ConflictException,
   DefaultValuePipe,
-  Delete,
-  ForbiddenException
-=======
-  DefaultValuePipe
->>>>>>> 155591de
+  Delete
 } from '@nestjs/common'
 import { Prisma } from '@prisma/client'
 import { AuthNotNeededIfOpenSpace, AuthenticatedRequest } from '@libs/auth'
@@ -153,7 +147,7 @@
       ) {
         throw new NotFoundException(error.message)
       } else if (error instanceof ForbiddenAccessException) {
-        throw new ForbiddenException(error.message)
+        throw new convert2HTTPException()
       }
       this.logger.error(error)
       throw new InternalServerErrorException(error.message)
