import { Injectable } from '@nestjs/common'
import type { Prisma, Contest } from '@prisma/client'
import { OPEN_SPACE_ID } from '@libs/constants'
import {
<<<<<<< HEAD
  ConflictFoundException,
  EntityNotExistException,
  UnprocessableDataException
=======
  ActionNotAllowedException,
  EntityNotExistException
>>>>>>> 47246096
} from '@libs/exception'
import { PrismaService } from '@libs/prisma'

@Injectable()
export class ContestService {
  constructor(private readonly prisma: PrismaService) {}

  private contestSelectOption = {
    id: true,
    title: true,
    startTime: true,
    endTime: true,
    group: { select: { id: true, groupName: true } }
  }

<<<<<<< HEAD
  async createContest(
    contestDto: CreateContestDto,
    userId: number
  ): Promise<Contest> {
    if (!this.isValidPeriod(contestDto.startTime, contestDto.endTime)) {
      throw new UnprocessableDataException(
        'Start time must be earlier than end time'
      )
    }

    const contest: Contest = await this.prisma.contest.create({
      data: {
        title: contestDto.title,
        description: contestDto.description,
        startTime: contestDto.startTime,
        endTime: contestDto.endTime,
        config: {
          isVisible: contestDto.isVisible,
          isRankVisible: contestDto.isRankVisible
        },
        group: {
          connect: { id: contestDto.groupId }
        },
        createdBy: {
          connect: { id: userId }
        }
      }
    })

    return contest
  }

  async updateContest(
    contestId: number,
    contestDto: UpdateContestDto
  ): Promise<Contest> {
    await this.prisma.contest.findUnique({
      where: {
        id: contestId
      },
      rejectOnNotFound: () => new EntityNotExistException('Contest')
    })

    if (!this.isValidPeriod(contestDto.startTime, contestDto.endTime)) {
      throw new UnprocessableDataException(
        'Start time must be earlier than end time'
      )
    }

    return await this.prisma.contest.update({
      where: {
        id: contestId
      },
      data: {
        title: contestDto.title,
        description: contestDto.description,
        startTime: contestDto.startTime,
        endTime: contestDto.endTime,
        config: {
          isVisible: contestDto.isVisible,
          isRankVisible: contestDto.isRankVisible
        }
      }
    })
  }

  isValidPeriod(startTime: Date, endTime: Date): boolean {
    if (startTime > endTime) {
      return false
    }
    return true
  }

  async deleteContest(contestId: number) {
    await this.prisma.contest.findUnique({
      where: {
        id: contestId
      },
      rejectOnNotFound: () => new EntityNotExistException('Contest')
    })

    await this.prisma.contest.delete({
      where: {
        id: contestId
      }
    })
  }

=======
>>>>>>> 47246096
  async getContestsByGroupId<T extends number>(
    userId?: T,
    groupId?: number
  ): Promise<
    T extends undefined
      ? {
          ongoing: Partial<Contest>[]
          upcoming: Partial<Contest>[]
        }
      : {
          registeredOngoing: Partial<Contest>[]
          registeredUpcoming: Partial<Contest>[]
          ongoing: Partial<Contest>[]
          upcoming: Partial<Contest>[]
        }
  >

  async getContestsByGroupId(
    userId: number = undefined,
    groupId = OPEN_SPACE_ID
  ) {
    const now = new Date()
    if (userId === undefined) {
      const contests = await this.prisma.contest.findMany({
        where: {
          groupId,
          endTime: {
            gt: now
          },
          config: {
            path: ['isVisible'],
            equals: true
          }
        },
        select: this.contestSelectOption,
        orderBy: {
          endTime: 'asc'
        }
      })
      return {
        ongoing: this.filterOngoing(contests),
        upcoming: this.filterUpcoming(contests)
      }
    }

    const registeredContests = (
      await this.prisma.user.findUnique({
        where: {
          id: userId
        },
        select: {
          contest: {
            where: {
              endTime: {
                gt: now
              }
            },
            select: this.contestSelectOption,
            orderBy: {
              endTime: 'asc'
            }
          }
        }
      })
    ).contest

    const registeredContestId = registeredContests.map((contest) => contest.id)
    const contests = await this.prisma.contest.findMany({
      where: {
        groupId,
        endTime: {
          gt: now
        },
        config: {
          path: ['isVisible'],
          equals: true
        },
        id: {
          notIn: registeredContestId
        }
      },
      select: this.contestSelectOption,
      orderBy: {
        endTime: 'asc'
      }
    })

    return {
      registeredOngoing: this.filterOngoing(registeredContests),
      registeredUpcoming: this.filterUpcoming(registeredContests),
      ongoing: this.filterOngoing(contests),
      upcoming: this.filterUpcoming(contests)
    }
  }

  async getFinishedContestsByGroupId(
    cursor: number,
    take: number,
    groupId = OPEN_SPACE_ID
  ): Promise<{
    finished: Partial<Contest>[]
  }> {
    const now = new Date()
    let findOptions: Prisma.ContestFindManyArgs = {
      where: {
        endTime: {
          lte: now
        },
        groupId,
        config: {
          path: ['isVisible'],
          equals: true
        }
      },
      take,
      select: this.contestSelectOption,
      orderBy: {
        endTime: 'desc'
      }
    }
    if (cursor) {
      findOptions = {
        ...findOptions,
        skip: 1,
        cursor: {
          id: cursor
        }
      }
    }

    const finished = await this.prisma.contest.findMany(findOptions)
    return { finished }
  }

  startTimeCompare(a: Contest, b: Contest) {
    if (a.startTime < b.startTime) {
      return -1
    }
    if (a.startTime > b.startTime) {
      return 1
    }
    return 0
  }

  filterOngoing(contests: Partial<Contest>[]): Partial<Contest>[] {
    const now = new Date()
    const ongoingContest = contests.filter(
      (contest) => contest.startTime <= now && contest.endTime > now
    )
    return ongoingContest
  }

  filterUpcoming(contests: Partial<Contest>[]): Partial<Contest>[] {
    const now = new Date()
    const upcomingContest = contests.filter(
      (contest) => contest.startTime > now
    )
    upcomingContest.sort(this.startTimeCompare)
    return upcomingContest
  }

  async getContest(
    id: number,
    groupId = OPEN_SPACE_ID
  ): Promise<Partial<Contest>> {
    const contest = await this.prisma.contest.findUniqueOrThrow({
      where: {
        id,
        groupId,
        config: {
          path: ['isVisible'],
          equals: true
        }
      },
      select: {
        ...this.contestSelectOption,
        description: true
<<<<<<< HEAD
      },
      rejectOnNotFound: () => new EntityNotExistException('Contest')
    })

    return contest
  }

  async getAdminContests(
    cursor: number,
    take: number,
    groupId = OPEN_SPACE_ID
  ): Promise<Partial<Contest>[]> {
    let skip = 1
    if (!cursor) {
      cursor = 1
      skip = 0
    }
    return await this.prisma.contest.findMany({
      where: { groupId },
      select: { ...this.contestSelectOption, config: true },
      skip: skip,
      take: take,
      cursor: {
        id: cursor
      }
    })
  }

  async getAdminOngoingContests(
    cursor: number,
    take: number,
    groupId = OPEN_SPACE_ID
  ): Promise<Partial<Contest>[]> {
    const now = new Date()
    return await this.prisma.contest.findMany({
      where: {
        AND: [
          { groupId: groupId },
          { startTime: { lte: now } },
          { endTime: { gte: now } }
        ],
        NOT: [{ id: cursor }]
      },
      select: this.contestSelectOption,
      take: take,
      cursor: {
        id: cursor ? cursor : 1
      }
    })
  }

  async getAdminContest(contestId: number): Promise<Partial<Contest>> {
    const contest = await this.prisma.contest.findUnique({
      where: { id: contestId },
      select: {
        ...this.contestSelectOption,
        config: true,
        description: true
      },
      rejectOnNotFound: () => new EntityNotExistException('Contest')
    })
=======
      }
    })
>>>>>>> 47246096

    return contest
  }

<<<<<<< HEAD
  async createContestPublicizingRequest(contestId: number, userId: number) {
    const duplicateRequest = await this.cacheManager.get(
      contestPublicizingRequestKey(contestId)
    )
    if (duplicateRequest) {
      throw new ConflictFoundException(
        'Already requested to publicize this contest'
      )
    }

    await this.cacheManager.set(
      contestPublicizingRequestKey(contestId),
      {
        contest: contestId,
        user: userId,
        createTime: new Date()
      },
      1000 * PUBLICIZING_REQUEST_EXPIRE_TIME
    )
  }

  async getContestPublicizingRequests() {
    const keys = await this.cacheManager.store.keys()
    const filteredKeys = keys.filter((key) => key.includes(':publicize'))
    const requests = filteredKeys.map(
      async (key) => await this.cacheManager.get<StoredPublicizingRequest>(key)
    )
    return Promise.all(requests)
  }

  async respondContestPublicizingRequest(
    contestId: number,
    { accepted }: RespondContestPublicizingRequestDto
  ) {
    const requestKey = contestPublicizingRequestKey(contestId)
    if (!(await this.cacheManager.get(requestKey))) {
      throw new EntityNotExistException('Request to publicizie contest')
    }

    if (accepted) {
      await this.updateContestToPublic(contestId)
    }
    await this.cacheManager.del(contestPublicizingRequestKey(contestId))
  }

  async updateContestToPublic(id: number) {
    await this.prisma.contest.update({
      where: {
        id
      },
      data: {
        groupId: OPEN_SPACE_ID
      }
    })
  }

=======
>>>>>>> 47246096
  async createContestRecord(
    contestId: number,
    userId: number,
    groupId = OPEN_SPACE_ID
  ) {
    const contest = await this.prisma.contest.findFirst({
      where: { id: contestId, groupId },
      select: { startTime: true, endTime: true, groupId: true }
    })
    if (!contest) {
      throw new EntityNotExistException('Contest')
    }

    const hasRegistered = await this.prisma.contestRecord.findFirst({
      where: { userId, contestId }
    })
<<<<<<< HEAD
    if (isAlreadyRecord) {
      throw new ConflictFoundException('Already participated this contest')
=======
    if (hasRegistered) {
      throw new ActionNotAllowedException('repetitive participation', 'contest')
>>>>>>> 47246096
    }
    const now = new Date()
    if (now < contest.startTime || now >= contest.endTime) {
      throw new ConflictFoundException('Cannot participate ended contest')
    }

    return await this.prisma.contestRecord.create({
      data: { contestId, userId }
    })
  }

  async isVisible(contestId: number, groupId: number): Promise<boolean> {
    return !!(await this.prisma.contest.count({
      where: {
        id: contestId,
        config: {
          path: ['isVisible'],
          equals: true
        },
        groupId: groupId
      }
    }))
  }
}<|MERGE_RESOLUTION|>--- conflicted
+++ resolved
@@ -1,16 +1,7 @@
 import { Injectable } from '@nestjs/common'
 import type { Prisma, Contest } from '@prisma/client'
 import { OPEN_SPACE_ID } from '@libs/constants'
-import {
-<<<<<<< HEAD
-  ConflictFoundException,
-  EntityNotExistException,
-  UnprocessableDataException
-=======
-  ActionNotAllowedException,
-  EntityNotExistException
->>>>>>> 47246096
-} from '@libs/exception'
+import { ConflictFoundException } from '@libs/exception'
 import { PrismaService } from '@libs/prisma'
 
 @Injectable()
@@ -25,97 +16,6 @@
     group: { select: { id: true, groupName: true } }
   }
 
-<<<<<<< HEAD
-  async createContest(
-    contestDto: CreateContestDto,
-    userId: number
-  ): Promise<Contest> {
-    if (!this.isValidPeriod(contestDto.startTime, contestDto.endTime)) {
-      throw new UnprocessableDataException(
-        'Start time must be earlier than end time'
-      )
-    }
-
-    const contest: Contest = await this.prisma.contest.create({
-      data: {
-        title: contestDto.title,
-        description: contestDto.description,
-        startTime: contestDto.startTime,
-        endTime: contestDto.endTime,
-        config: {
-          isVisible: contestDto.isVisible,
-          isRankVisible: contestDto.isRankVisible
-        },
-        group: {
-          connect: { id: contestDto.groupId }
-        },
-        createdBy: {
-          connect: { id: userId }
-        }
-      }
-    })
-
-    return contest
-  }
-
-  async updateContest(
-    contestId: number,
-    contestDto: UpdateContestDto
-  ): Promise<Contest> {
-    await this.prisma.contest.findUnique({
-      where: {
-        id: contestId
-      },
-      rejectOnNotFound: () => new EntityNotExistException('Contest')
-    })
-
-    if (!this.isValidPeriod(contestDto.startTime, contestDto.endTime)) {
-      throw new UnprocessableDataException(
-        'Start time must be earlier than end time'
-      )
-    }
-
-    return await this.prisma.contest.update({
-      where: {
-        id: contestId
-      },
-      data: {
-        title: contestDto.title,
-        description: contestDto.description,
-        startTime: contestDto.startTime,
-        endTime: contestDto.endTime,
-        config: {
-          isVisible: contestDto.isVisible,
-          isRankVisible: contestDto.isRankVisible
-        }
-      }
-    })
-  }
-
-  isValidPeriod(startTime: Date, endTime: Date): boolean {
-    if (startTime > endTime) {
-      return false
-    }
-    return true
-  }
-
-  async deleteContest(contestId: number) {
-    await this.prisma.contest.findUnique({
-      where: {
-        id: contestId
-      },
-      rejectOnNotFound: () => new EntityNotExistException('Contest')
-    })
-
-    await this.prisma.contest.delete({
-      where: {
-        id: contestId
-      }
-    })
-  }
-
-=======
->>>>>>> 47246096
   async getContestsByGroupId<T extends number>(
     userId?: T,
     groupId?: number
@@ -293,158 +193,27 @@
       select: {
         ...this.contestSelectOption,
         description: true
-<<<<<<< HEAD
-      },
-      rejectOnNotFound: () => new EntityNotExistException('Contest')
+      }
     })
 
     return contest
   }
 
-  async getAdminContests(
-    cursor: number,
-    take: number,
-    groupId = OPEN_SPACE_ID
-  ): Promise<Partial<Contest>[]> {
-    let skip = 1
-    if (!cursor) {
-      cursor = 1
-      skip = 0
-    }
-    return await this.prisma.contest.findMany({
-      where: { groupId },
-      select: { ...this.contestSelectOption, config: true },
-      skip: skip,
-      take: take,
-      cursor: {
-        id: cursor
-      }
-    })
-  }
-
-  async getAdminOngoingContests(
-    cursor: number,
-    take: number,
-    groupId = OPEN_SPACE_ID
-  ): Promise<Partial<Contest>[]> {
-    const now = new Date()
-    return await this.prisma.contest.findMany({
-      where: {
-        AND: [
-          { groupId: groupId },
-          { startTime: { lte: now } },
-          { endTime: { gte: now } }
-        ],
-        NOT: [{ id: cursor }]
-      },
-      select: this.contestSelectOption,
-      take: take,
-      cursor: {
-        id: cursor ? cursor : 1
-      }
-    })
-  }
-
-  async getAdminContest(contestId: number): Promise<Partial<Contest>> {
-    const contest = await this.prisma.contest.findUnique({
-      where: { id: contestId },
-      select: {
-        ...this.contestSelectOption,
-        config: true,
-        description: true
-      },
-      rejectOnNotFound: () => new EntityNotExistException('Contest')
-    })
-=======
-      }
-    })
->>>>>>> 47246096
-
-    return contest
-  }
-
-<<<<<<< HEAD
-  async createContestPublicizingRequest(contestId: number, userId: number) {
-    const duplicateRequest = await this.cacheManager.get(
-      contestPublicizingRequestKey(contestId)
-    )
-    if (duplicateRequest) {
-      throw new ConflictFoundException(
-        'Already requested to publicize this contest'
-      )
-    }
-
-    await this.cacheManager.set(
-      contestPublicizingRequestKey(contestId),
-      {
-        contest: contestId,
-        user: userId,
-        createTime: new Date()
-      },
-      1000 * PUBLICIZING_REQUEST_EXPIRE_TIME
-    )
-  }
-
-  async getContestPublicizingRequests() {
-    const keys = await this.cacheManager.store.keys()
-    const filteredKeys = keys.filter((key) => key.includes(':publicize'))
-    const requests = filteredKeys.map(
-      async (key) => await this.cacheManager.get<StoredPublicizingRequest>(key)
-    )
-    return Promise.all(requests)
-  }
-
-  async respondContestPublicizingRequest(
-    contestId: number,
-    { accepted }: RespondContestPublicizingRequestDto
-  ) {
-    const requestKey = contestPublicizingRequestKey(contestId)
-    if (!(await this.cacheManager.get(requestKey))) {
-      throw new EntityNotExistException('Request to publicizie contest')
-    }
-
-    if (accepted) {
-      await this.updateContestToPublic(contestId)
-    }
-    await this.cacheManager.del(contestPublicizingRequestKey(contestId))
-  }
-
-  async updateContestToPublic(id: number) {
-    await this.prisma.contest.update({
-      where: {
-        id
-      },
-      data: {
-        groupId: OPEN_SPACE_ID
-      }
-    })
-  }
-
-=======
->>>>>>> 47246096
   async createContestRecord(
     contestId: number,
     userId: number,
     groupId = OPEN_SPACE_ID
   ) {
-    const contest = await this.prisma.contest.findFirst({
+    const contest = await this.prisma.contest.findUniqueOrThrow({
       where: { id: contestId, groupId },
       select: { startTime: true, endTime: true, groupId: true }
     })
-    if (!contest) {
-      throw new EntityNotExistException('Contest')
-    }
 
     const hasRegistered = await this.prisma.contestRecord.findFirst({
       where: { userId, contestId }
     })
-<<<<<<< HEAD
-    if (isAlreadyRecord) {
+    if (hasRegistered) {
       throw new ConflictFoundException('Already participated this contest')
-=======
-    if (hasRegistered) {
-      throw new ActionNotAllowedException('repetitive participation', 'contest')
->>>>>>> 47246096
     }
     const now = new Date()
     if (now < contest.startTime || now >= contest.endTime) {
