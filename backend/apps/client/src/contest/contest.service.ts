--- conflicted
+++ resolved
@@ -3,12 +3,7 @@
 import { OPEN_SPACE_ID } from '@libs/constants'
 import {
   ConflictFoundException,
-<<<<<<< HEAD
   EntityNotExistException
-=======
-  EntityNotExistException,
-  ForbiddenAccessException
->>>>>>> b7049cdd
 } from '@libs/exception'
 import { PrismaService } from '@libs/prisma'
 
