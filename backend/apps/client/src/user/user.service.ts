import { CACHE_MANAGER } from '@nestjs/cache-manager'
import { Inject, Injectable } from '@nestjs/common'
import { ConfigService } from '@nestjs/config'
import { JwtService, type JwtVerifyOptions } from '@nestjs/jwt'
import type { User, UserProfile } from '@prisma/client'
import { hash } from 'argon2'
import { Cache } from 'cache-manager'
import { randomInt } from 'crypto'
import type { Request } from 'express'
import { ExtractJwt } from 'passport-jwt'
import { type AuthenticatedRequest, JwtAuthService } from '@libs/auth'
import { emailAuthenticationPinCacheKey } from '@libs/cache'
import { EMAIL_AUTH_EXPIRE_TIME } from '@libs/constants'
import {
<<<<<<< HEAD
  DuplicateFoundException,
  EntityNotExistException,
=======
>>>>>>> 47246096
  InvalidJwtTokenException,
  UnidentifiedException,
  UnprocessableDataException
} from '@libs/exception'
import { PrismaService } from '@libs/prisma'
import { EmailService } from '@client/email/email.service'
import { GroupService } from '@client/group/group.service'
import type { UserGroupData } from '@client/group/interface/user-group-data.interface'
import type { EmailAuthenticationPinDto } from './dto/email-auth-pin.dto'
import type { NewPasswordDto } from './dto/newPassword.dto'
import type { SignUpDto } from './dto/signup.dto'
import type { UpdateUserEmailDto } from './dto/update-user-email.dto'
import type { UpdateUserProfileRealNameDto } from './dto/update-userprofile-realname.dto'
import type { UserEmailDto } from './dto/userEmail.dto'
import type { WithdrawalDto } from './dto/withdrawal.dto'
import type { CreateUserProfileData } from './interface/create-userprofile.interface'
import type {
  EmailAuthJwtPayload,
  EmailAuthJwtObject
} from './interface/jwt.interface'

@Injectable()
export class UserService {
  constructor(
    @Inject(CACHE_MANAGER) private cacheManager: Cache,

    private readonly prisma: PrismaService,
    private readonly emailService: EmailService,
    private readonly jwtService: JwtService,
    private readonly config: ConfigService,
    private readonly groupService: GroupService,
    private readonly jwtAuthService: JwtAuthService
  ) {}

  async updateLastLogin(username: string) {
    await this.prisma.user.update({
      where: { username },
      data: { lastLogin: new Date() }
    })
  }

  async sendPinForRegisterNewEmail({ email }: UserEmailDto): Promise<string> {
    const duplicatedUser = await this.getUserCredentialByEmail(email)
    if (duplicatedUser) {
      throw new DuplicateFoundException('Email')
    }

    return this.createPinAndSendEmail(email)
  }

  async sendPinForPasswordReset({ email }: UserEmailDto): Promise<string> {
    const user = await this.getUserCredentialByEmail(email)
    if (!user) {
      throw new UnidentifiedException(`email ${email}`)
    }

    return this.createPinAndSendEmail(user.email)
  }

  async getUserCredentialByEmail(email: string): Promise<User> {
    return await this.prisma.user.findUnique({
      where: { email }
    })
  }

  async createPinAndSendEmail(email: string): Promise<string> {
    const pin = this.createPinRandomly(6)

    await this.emailService.sendEmailAuthenticationPin(email, pin)

    await this.cacheManager.set(
      emailAuthenticationPinCacheKey(email),
      pin,
      1000 * EMAIL_AUTH_EXPIRE_TIME
    )

    return 'Email authentication pin is sent to your email address'
  }

  createPinRandomly(numberOfDigits: number): string {
    return randomInt(0, Number('1'.padEnd(numberOfDigits + 1, '0')))
      .toString()
      .padStart(numberOfDigits, '0')
  }

  async updatePassword(
    { newPassword }: NewPasswordDto,
    req: Request
  ): Promise<string> {
    if (!this.isValidPassword(newPassword)) {
      throw new UnprocessableDataException('Bad password')
    }

    const { email } = await this.verifyJwtFromRequestHeader(req)
    await this.updateUserPasswordInPrisma(email, newPassword)

    return 'Password Reset successfully'
  }

  async verifyJwtFromRequestHeader(
    req: Request,
    jwtVerifyOptions: JwtVerifyOptions = {}
  ): Promise<EmailAuthJwtObject> {
    const token = ExtractJwt.fromHeader('email-auth')(req)
    const options = {
      secret: this.config.get('JWT_SECRET'),
      ...jwtVerifyOptions
    }
    try {
      return await this.jwtService.verifyAsync(token, options)
    } catch (error) {
      throw new InvalidJwtTokenException(error.message)
    }
  }

  async updateUserPasswordInPrisma(
    email: string,
    newPassword: string
  ): Promise<User> {
    return await this.prisma.user.update({
      where: {
        email
      },
      data: {
        password: await hash(newPassword)
      }
    })
  }

  async verifyPinAndIssueJwt({
    pin,
    email
  }: EmailAuthenticationPinDto): Promise<string> {
    await this.verifyPin(pin, email)
    await this.deletePinFromCache(emailAuthenticationPinCacheKey(email))

    const payload: EmailAuthJwtPayload = { email }
    const token = await this.createJwt(payload)

    return token
  }

  async verifyPin(pin: string, email: string): Promise<boolean> | never {
    const storedResetPin: string = await this.getPinFromCache(
      emailAuthenticationPinCacheKey(email)
    )

    if (!storedResetPin || pin !== storedResetPin) {
      throw new UnidentifiedException(`pin ${pin}`)
    }
    return true
  }

  async getPinFromCache(key: string): Promise<string> {
    const storedPin: string = await this.cacheManager.get(key)
    return storedPin
  }

  async deletePinFromCache(key: string): Promise<void> {
    await this.cacheManager.del(key)
  }

  async createJwt(payload: EmailAuthJwtPayload): Promise<string> {
    return await this.jwtService.signAsync(payload, {
      expiresIn: EMAIL_AUTH_EXPIRE_TIME
    })
  }

  async signUp(req: Request, signUpDto: SignUpDto): Promise<User> {
    const { email } = await this.verifyJwtFromRequestHeader(req)
    if (email != signUpDto.email) {
      throw new UnprocessableDataException('The email is not authenticated one')
    }

    const duplicatedUser: User = await this.prisma.user.findUnique({
      where: {
        username: signUpDto.username
      }
    })
    if (duplicatedUser) {
      throw new DuplicateFoundException('Username')
    }

    if (!this.isValidUsername(signUpDto.username)) {
      throw new UnprocessableDataException('Bad username')
    } else if (!this.isValidPassword(signUpDto.password)) {
      throw new UnprocessableDataException('Bad password')
    }

    const user: User = await this.createUser(signUpDto)
    const CreateUserProfileData: CreateUserProfileData = {
      userId: user.id,
      realName: signUpDto.realName
    }
    await this.createUserProfile(CreateUserProfileData)
    await this.registerUserToPublicGroup(user.id)

    return user
  }

  isValidUsername(username: string): boolean {
    const validUsername = /^[a-z0-9]{3,10}$/
    if (!validUsername.test(username)) {
      return false
    }
    return true
  }

  isValidPassword(password: string): boolean {
    const invalidPassword = /^(.{0,7}|[a-z]*|[A-Z]*|[0-9]*|[^a-zA-Z0-9]*)$/
    if (invalidPassword.test(password)) {
      return false
    }
    return true
  }

  async createUser(signUpDto: SignUpDto): Promise<User> {
    const encryptedPassword = await hash(signUpDto.password)

    return await this.prisma.user.create({
      data: {
        username: signUpDto.username,
        password: encryptedPassword,
        email: signUpDto.email
      }
    })
  }

  async createUserProfile(
    createUserProfileData: CreateUserProfileData
  ): Promise<UserProfile> {
    return await this.prisma.userProfile.create({
      data: {
        realName: createUserProfileData.realName,
        user: {
          connect: { id: createUserProfileData.userId }
        }
      }
    })
  }

  async registerUserToPublicGroup(userId: number) {
    const userGroupData: UserGroupData = {
      userId,
      groupId: 1,
      isGroupLeader: false
    }
    await this.groupService.createUserGroup(userGroupData)
  }

  async withdrawal(username: string, withdrawalDto: WithdrawalDto) {
    const user: User = await this.getUserCredential(username)

    if (
      !(await this.jwtAuthService.isValidUser(user, withdrawalDto.password))
    ) {
      throw new UnidentifiedException('password')
    }

    this.deleteUser(username)
  }

  async getUserCredential(username: string): Promise<User> {
    return await this.prisma.user.findUnique({
      where: { username }
    })
  }

  async deleteUser(username: string) {
    await this.prisma.user.findUniqueOrThrow({
      where: {
        username
<<<<<<< HEAD
      },
      rejectOnNotFound: () => new EntityNotExistException('User')
=======
      }
>>>>>>> 47246096
    })

    await this.prisma.user.delete({
      where: {
        username
      }
    })
  }

  async getUserProfile(username: string) {
    return await this.prisma.user.findUniqueOrThrow({
      where: { username },
      select: {
        username: true,
        role: true,
        email: true,
        lastLogin: true,
        updateTime: true,
        userProfile: {
          select: {
            realName: true
          }
        }
<<<<<<< HEAD
      },
      rejectOnNotFound: () => new EntityNotExistException('User')
=======
      }
>>>>>>> 47246096
    })
  }

  async updateUserEmail(
    req: AuthenticatedRequest,
    updateUserEmailDto: UpdateUserEmailDto
  ): Promise<User> {
    const { email } = await this.verifyJwtFromRequestHeader(req)
    if (email != updateUserEmailDto.email) {
      throw new UnprocessableDataException('The email is not authenticated one')
    }

<<<<<<< HEAD
    await this.prisma.user.findUnique({
      where: { id: req.user.id },
      rejectOnNotFound: () => new EntityNotExistException('User')
=======
    await this.prisma.user.findUniqueOrThrow({
      where: { id: req.user.id }
>>>>>>> 47246096
    })

    return await this.prisma.user.update({
      where: { id: req.user.id },
      data: {
        email: updateUserEmailDto.email
      }
    })
  }

  async updateUserProfileRealName(
    userId: number,
    updateUserProfileRealNameDto: UpdateUserProfileRealNameDto
  ): Promise<UserProfile> {
<<<<<<< HEAD
    await this.prisma.userProfile.findUnique({
      where: { userId },
      rejectOnNotFound: () => new EntityNotExistException('User profile')
=======
    await this.prisma.userProfile.findUniqueOrThrow({
      where: { userId }
>>>>>>> 47246096
    })

    return await this.prisma.userProfile.update({
      where: { userId },
      data: {
        realName: updateUserProfileRealNameDto.realName
      }
    })
  }
}<|MERGE_RESOLUTION|>--- conflicted
+++ resolved
@@ -12,11 +12,7 @@
 import { emailAuthenticationPinCacheKey } from '@libs/cache'
 import { EMAIL_AUTH_EXPIRE_TIME } from '@libs/constants'
 import {
-<<<<<<< HEAD
   DuplicateFoundException,
-  EntityNotExistException,
-=======
->>>>>>> 47246096
   InvalidJwtTokenException,
   UnidentifiedException,
   UnprocessableDataException
@@ -289,12 +285,7 @@
     await this.prisma.user.findUniqueOrThrow({
       where: {
         username
-<<<<<<< HEAD
-      },
-      rejectOnNotFound: () => new EntityNotExistException('User')
-=======
-      }
->>>>>>> 47246096
+      }
     })
 
     await this.prisma.user.delete({
@@ -318,12 +309,7 @@
             realName: true
           }
         }
-<<<<<<< HEAD
-      },
-      rejectOnNotFound: () => new EntityNotExistException('User')
-=======
-      }
->>>>>>> 47246096
+      }
     })
   }
 
@@ -336,14 +322,8 @@
       throw new UnprocessableDataException('The email is not authenticated one')
     }
 
-<<<<<<< HEAD
-    await this.prisma.user.findUnique({
-      where: { id: req.user.id },
-      rejectOnNotFound: () => new EntityNotExistException('User')
-=======
     await this.prisma.user.findUniqueOrThrow({
       where: { id: req.user.id }
->>>>>>> 47246096
     })
 
     return await this.prisma.user.update({
@@ -358,14 +338,8 @@
     userId: number,
     updateUserProfileRealNameDto: UpdateUserProfileRealNameDto
   ): Promise<UserProfile> {
-<<<<<<< HEAD
-    await this.prisma.userProfile.findUnique({
-      where: { userId },
-      rejectOnNotFound: () => new EntityNotExistException('User profile')
-=======
     await this.prisma.userProfile.findUniqueOrThrow({
       where: { userId }
->>>>>>> 47246096
     })
 
     return await this.prisma.userProfile.update({
