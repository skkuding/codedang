--- conflicted
+++ resolved
@@ -10,11 +10,6 @@
   Delete,
   Query
 } from '@nestjs/common'
-<<<<<<< HEAD
-=======
-import { Prisma } from '@prisma/client'
-import { PrismaClientKnownRequestError } from '@prisma/client/runtime/library'
->>>>>>> 56386904
 import { Request, type Response } from 'express'
 import { AuthenticatedRequest, AuthNotNeededIfOpenSpace } from '@libs/auth'
 import { DeleteUserDto } from './dto/deleteUser.dto'
