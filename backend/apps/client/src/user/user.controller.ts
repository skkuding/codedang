import {
  Body,
  Get,
  InternalServerErrorException,
  Patch,
  UnprocessableEntityException,
  Post,
  Req,
  Res,
  UnauthorizedException,
  Controller,
  NotFoundException,
  Logger,
  ConflictException,
  Delete
} from '@nestjs/common'
import { Prisma } from '@prisma/client'
import { Request, type Response } from 'express'
import { AuthenticatedRequest, AuthNotNeeded } from '@libs/auth'
import {
  UnprocessableDataException,
  InvalidJwtTokenException,
  DuplicateFoundException,
  UnidentifiedException
} from '@libs/exception'
import { DeleteUserDto } from './dto/deleteUser.dto'
import { EmailAuthenticationPinDto } from './dto/email-auth-pin.dto'
import { NewPasswordDto } from './dto/newPassword.dto'
import { SignUpDto } from './dto/signup.dto'
import { SocialSignUpDto } from './dto/social-signup.dto'
import { UpdateUserEmailDto } from './dto/update-user-email.dto'
import { UpdateUserProfileRealNameDto } from './dto/update-userprofile-realname.dto'
import { UserEmailDto } from './dto/userEmail.dto'
import { UserService } from './user.service'

@Controller('user')
export class UserController {
  private readonly logger = new Logger(UserController.name)

  constructor(private readonly userService: UserService) {}

  @Patch('password-reset')
  @AuthNotNeeded()
  async updatePassword(
    @Body() newPasswordDto: NewPasswordDto,
    @Req() req: Request
  ) {
    try {
      return await this.userService.updatePassword(newPasswordDto, req)
    } catch (error) {
      if (error instanceof UnidentifiedException) {
        throw new UnauthorizedException(error.message)
      } else if (error instanceof UnprocessableDataException) {
        throw new UnprocessableEntityException(error.message)
      }
      this.logger.error(error.message, error.stack)
      throw new InternalServerErrorException('password reset failed')
    }
  }

  @Post('sign-up')
  @AuthNotNeeded()
  async signUp(@Body() signUpDto: SignUpDto, @Req() req: Request) {
    try {
      await this.userService.signUp(req, signUpDto)
    } catch (error) {
      if (error instanceof UnprocessableDataException) {
        throw new UnprocessableEntityException(error.message)
      } else if (error instanceof DuplicateFoundException) {
        throw new ConflictException(error.message)
      } else if (error instanceof InvalidJwtTokenException) {
        throw new UnauthorizedException(error.message)
      }
      this.logger.error(error.message, error.stack)
      throw new InternalServerErrorException()
    }
  }

<<<<<<< HEAD
  @Post('social-sign-up')
  @AuthNotNeeded()
  async socialSignUp(@Body() socialSignUpDto: SocialSignUpDto) {
    try {
      return await this.userService.socialSignUp(socialSignUpDto)
    } catch (error) {
      if (error instanceof UnprocessableDataException) {
        throw new UnprocessableEntityException(error.message)
      } else if (error instanceof DuplicateFoundException) {
        throw new ConflictException(error.message)
      } else if (error instanceof InvalidJwtTokenException) {
        throw new UnauthorizedException(error.message)
      }
      this.logger.error(error.message, error.stack)
      throw new InternalServerErrorException()
    }
  }

  @Post('withdrawal')
  async withdrawal(
=======
  @Delete()
  async deleteUser(
>>>>>>> f93b5d94
    @Req() req: AuthenticatedRequest,
    @Body() deleteUserDto: DeleteUserDto
  ) {
    try {
      await this.userService.deleteUser(
        req.user.username,
        deleteUserDto.password
      )
    } catch (error) {
      if (
        error instanceof UnidentifiedException ||
        (error instanceof Prisma.PrismaClientKnownRequestError &&
          error.name === 'RecordNotFound')
      ) {
        throw new UnauthorizedException(error.message)
      }
      this.logger.error(error.message, error.stack)
      throw new InternalServerErrorException()
    }
  }

  @Get()
  async getUserProfile(@Req() req: AuthenticatedRequest) {
    try {
      return await this.userService.getUserProfile(req.user.username)
    } catch (error) {
      if (
        error instanceof Prisma.PrismaClientKnownRequestError &&
        error.name === 'NotFoundError'
      ) {
        throw new NotFoundException(error.message)
      }
      this.logger.error(error.message, error.stack)
      throw new InternalServerErrorException()
    }
  }

  @Patch('email')
  async updateUserEmail(
    @Req() req: AuthenticatedRequest,
    @Body() updateUserEmail: UpdateUserEmailDto
  ) {
    try {
      return await this.userService.updateUserEmail(req, updateUserEmail)
    } catch (error) {
      if (error instanceof UnprocessableDataException) {
        throw new UnprocessableEntityException(error.message)
      } else if (error instanceof InvalidJwtTokenException) {
        throw new UnauthorizedException(error.message)
      } else if (
        error instanceof Prisma.PrismaClientKnownRequestError &&
        error.name === 'NotFoundError'
      ) {
        throw new NotFoundException(error.message)
      }
      this.logger.error(error.message, error.stack)
      throw new InternalServerErrorException()
    }
  }

  @Patch('realname')
  async updateUserProfileRealName(
    @Req() req: AuthenticatedRequest,
    @Body() updateUserProfileRealNameDto: UpdateUserProfileRealNameDto
  ) {
    try {
      return await this.userService.updateUserProfileRealName(
        req.user.id,
        updateUserProfileRealNameDto
      )
    } catch (error) {
      if (
        error instanceof Prisma.PrismaClientKnownRequestError &&
        error.name === 'NotFoundError'
      ) {
        throw new NotFoundException(error.message)
      }
      this.logger.error(error.message, error.stack)
      throw new InternalServerErrorException()
    }
  }
}

@Controller('email-auth')
@AuthNotNeeded()
export class EmailAuthenticationController {
  private readonly logger = new Logger(EmailAuthenticationController.name)

  constructor(private readonly userService: UserService) {}

  setJwtInHeader(res: Response, jwt: string) {
    res.setHeader('email-auth', `${jwt}`)
  }

  @Post('send-email/password-reset')
  async sendPinForPasswordReset(@Body() userEmailDto: UserEmailDto) {
    try {
      return await this.userService.sendPinForPasswordReset(userEmailDto)
    } catch (error) {
      if (error instanceof UnidentifiedException) {
        throw new UnauthorizedException(error.message)
      }
      this.logger.error(error.message, error.stack)
      throw new InternalServerErrorException()
    }
  }

  @Post('send-email/register-new')
  async sendPinForRegisterNewEmail(@Body() userEmailDto: UserEmailDto) {
    try {
      return await this.userService.sendPinForRegisterNewEmail(userEmailDto)
    } catch (error) {
      if (error instanceof DuplicateFoundException) {
        throw new ConflictException(error.message)
      }
      this.logger.error(error.message, error.stack)
      throw new InternalServerErrorException(error.message)
    }
  }

  @Post('verify-pin')
  async verifyPinAndIssueJwt(
    @Res({ passthrough: true }) res,
    @Body() emailAuthenticationpinDto: EmailAuthenticationPinDto
  ) {
    try {
      const jwt = await this.userService.verifyPinAndIssueJwt(
        emailAuthenticationpinDto
      )
      this.setJwtInHeader(res, jwt)
    } catch (error) {
      if (error instanceof UnidentifiedException) {
        throw new UnauthorizedException(error.message)
      }
      this.logger.error(error.message, error.stack)
      throw new InternalServerErrorException()
    }
  }
}<|MERGE_RESOLUTION|>--- conflicted
+++ resolved
@@ -76,7 +76,6 @@
     }
   }
 
-<<<<<<< HEAD
   @Post('social-sign-up')
   @AuthNotNeeded()
   async socialSignUp(@Body() socialSignUpDto: SocialSignUpDto) {
@@ -95,12 +94,26 @@
     }
   }
 
-  @Post('withdrawal')
-  async withdrawal(
-=======
+  @Post('social-sign-up')
+  @AuthNotNeeded()
+  async socialSignUp(@Body() socialSignUpDto: SocialSignUpDto) {
+    try {
+      return await this.userService.socialSignUp(socialSignUpDto)
+    } catch (error) {
+      if (error instanceof UnprocessableDataException) {
+        throw new UnprocessableEntityException(error.message)
+      } else if (error instanceof DuplicateFoundException) {
+        throw new ConflictException(error.message)
+      } else if (error instanceof InvalidJwtTokenException) {
+        throw new UnauthorizedException(error.message)
+      }
+      this.logger.error(error.message, error.stack)
+      throw new InternalServerErrorException()
+    }
+  }
+
   @Delete()
   async deleteUser(
->>>>>>> f93b5d94
     @Req() req: AuthenticatedRequest,
     @Body() deleteUserDto: DeleteUserDto
   ) {
