--- conflicted
+++ resolved
@@ -17,11 +17,6 @@
 import { Request, type Response } from 'express'
 import { AuthenticatedRequest, AuthNotNeeded } from '@libs/auth'
 import {
-<<<<<<< HEAD
-  EntityNotExistException,
-=======
-  InvalidUserException,
->>>>>>> 47246096
   UnprocessableDataException,
   EmailTransmissionFailedException,
   InvalidJwtTokenException,
@@ -89,14 +84,9 @@
       await this.userService.withdrawal(req.user.username, withdrawalDto)
     } catch (error) {
       if (
-<<<<<<< HEAD
         error instanceof UnidentifiedException ||
-        error instanceof EntityNotExistException
-=======
-        error instanceof InvalidUserException ||
         (error instanceof Prisma.PrismaClientKnownRequestError &&
           error.name === 'NotFoundError')
->>>>>>> 47246096
       ) {
         throw new UnauthorizedException(error.message)
       }
