import { ValidationPipe } from '@nestjs/common'
import { NestFactory } from '@nestjs/core'
import { graphqlUploadExpress } from 'graphql-upload'
import { AdminModule } from './admin.module'

const bootstrap = async () => {
  const app = await NestFactory.create(AdminModule)
<<<<<<< HEAD
  app.useGlobalPipes(new ValidationPipe({ whitelist: true, transform: true }))
  app.use(graphqlUploadExpress({ maxFileSize: 10000000, maxFiles: 2 }))
=======
  app.enableCors({
    allowedHeaders: ['*'],
    exposedHeaders: ['authorization'],
    credentials: true
  })
>>>>>>> 62929b41
  await app.listen(3000)
}

bootstrap()<|MERGE_RESOLUTION|>--- conflicted
+++ resolved
@@ -5,16 +5,13 @@
 
 const bootstrap = async () => {
   const app = await NestFactory.create(AdminModule)
-<<<<<<< HEAD
   app.useGlobalPipes(new ValidationPipe({ whitelist: true, transform: true }))
   app.use(graphqlUploadExpress({ maxFileSize: 10000000, maxFiles: 2 }))
-=======
   app.enableCors({
     allowedHeaders: ['*'],
     exposedHeaders: ['authorization'],
     credentials: true
   })
->>>>>>> 62929b41
   await app.listen(3000)
 }
 
