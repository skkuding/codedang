--- conflicted
+++ resolved
@@ -1,20 +1,12 @@
-<<<<<<< HEAD
+import { InternalServerErrorException, NotFoundException } from '@nestjs/common'
 import { Resolver, Query, Mutation, Args, Int, ID } from '@nestjs/graphql'
-import { UserService } from './user.service'
-import { User } from '../@generated/user/user.model'
-import { UserCreateInput } from '../@generated/user/user-create.input'
-import { UserUpdateInput } from '../@generated/user/user-update.input'
-import { InternalServerErrorException, NotFoundException } from '@nestjs/common'
-import { GroupMember } from './dto/groupMember.dto'
 import { UserGroup } from '@admin/@generated/user-group/user-group.model'
-import { GetUsersInput } from './dto/getUsersInput.dto'
-=======
-import { Resolver, Query, Mutation, Args, Int } from '@nestjs/graphql'
 import { UserCreateInput } from '../@generated/user/user-create.input'
 import { UserUpdateInput } from '../@generated/user/user-update.input'
 import { User } from '../@generated/user/user.model'
+import { GetUsersInput } from './dto/getUsersInput.dto'
+import { GroupMember } from './dto/groupMember.dto'
 import { UserService } from './user.service'
->>>>>>> 4c49e194
 
 @Resolver(() => User)
 export class UserResolver {
