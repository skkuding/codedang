<<<<<<< HEAD
=======
import { Language, Level } from '@generated'
import type {
  Problem,
  Workbook,
  WorkbookProblem,
  Contest,
  ContestProblem,
  ProblemTag,
  Tag
} from '@generated'
>>>>>>> aedd998c
import { faker } from '@faker-js/faker'
import { createReadStream } from 'fs'
import { Language, Level } from '@admin/@generated'
import type { Problem } from '@admin/@generated'
import type { FileUploadDto } from '../dto/file-upload.dto'
import type { UploadFileInput } from '../model/problem.input'
import type { Template } from '../model/template.input'
import type { Testcase } from '../model/testcase.input'

export const problemId = 1
export const groupId = 1
export const template: Template = {
  language: Language.Cpp,
  code: [
    {
      id: 1,
      text: 'int main(void) {}',
      locked: false
    }
  ]
}
export const problems: Problem[] = [
  {
    id: 1,
    createdById: 1,
    groupId: 1,
    title: 'group problem0',
    description: 'description1',
    inputDescription: 'inputDescription1',
    outputDescription: 'outputDescription1',
    hint: 'hit rather hint',
    template: [template],
    languages: [Language.Cpp],
    timeLimit: 0,
    memoryLimit: 0,
    difficulty: Level.Level2,
    source: 'mustard source',
    submissionCount: 10,
    acceptedCount: 5,
    acceptedRate: 0.5,
    createTime: faker.date.past(),
    updateTime: faker.date.past(),
    exposeTime: faker.date.anytime(),
    samples: [],
    isVisible: true,
    engTitle: null,
    engDescription: null,
    engHint: null,
    engInputDescription: null,
    engOutputDescription: null
  },
  {
    id: 2,
    createdById: 1,
    groupId: 1,
    title: 'group problem1',
    description: 'description2',
    inputDescription: 'inputDescription2',
    outputDescription: 'outputDescription2',
    hint: 'hit rather hint',
    template: [template],
    languages: [Language.Cpp],
    timeLimit: 0,
    memoryLimit: 0,
    difficulty: Level.Level2,
    source: 'soy source',
    submissionCount: 10,
    acceptedCount: 5,
    acceptedRate: 0.5,
    createTime: faker.date.past(),
    updateTime: faker.date.past(),
    exposeTime: faker.date.anytime(),
    samples: [],
    isVisible: true,
    engTitle: null,
    engDescription: null,
    engHint: null,
    engInputDescription: null,
    engOutputDescription: null
  }
]

export const testcaseInput: Testcase = {
  input: "wake up, daddy's home",
  output: 'welcome home, sir',
  scoreWeight: 1
}

const file: Promise<FileUploadDto> = new Promise((resolve) => {
  const data = {
    createReadStream: () =>
      createReadStream('apps/admin/src/problem/mock/testdata.xlsx'),
    filename: 'testdata.xlsx',
    mimetype:
      'application/vnd.openxmlformats-officedocument.spreadsheetml.sheet',
    encoding: '7bit'
  }
  resolve(data)
})
export const fileUploadInput: UploadFileInput = { file }
export const importedProblems: Problem[] = [
  {
    id: 32,
    createdById: 2,
    groupId: 2,
    title: '정수 더하기',
    description:
      '<p>두 정수 A와 B를 입력받은 다음, A+B를 출력하는 프로그램을 작성하시오. 첫째 줄에 A와 B가 주어진다. (0 < A, B < 10) 첫째 줄에 A+B를 출력한다. </p>',
    inputDescription: '',
    outputDescription: '',
    hint: '',
    template: [
      {
        code: {
          text: '#include <stdio.h>\n\nint main()\n{\n        int num;\n        scanf("%d", &num);\n\n        printf("%d", num);\n  return 0;\n}',
          readonly: false
        },
        language: 'C'
      }
    ],
    languages: ['C'],
    timeLimit: 2000,
    memoryLimit: 512,
    difficulty: 'Level3',
    source: '',
    submissionCount: 10,
    acceptedCount: 5,
    acceptedRate: 0.5,
    createTime: faker.date.past(),
    updateTime: faker.date.past(),
    exposeTime: faker.date.anytime(),
    samples: [],
    isVisible: true,
    engTitle: null,
    engDescription: null,
    engHint: null,
    engInputDescription: null,
    engOutputDescription: null
  },
  {
    id: 33,
    createdById: 2,
    groupId: 2,
    title: '정수 빼기',
    description:
      '<p>두 정수 A와 B를 입력받은 다음, A-B를 출력하는 프로그램을 작성하시오. 첫째 줄에 A와 B가 주어진다. (0 < A, B < 10) 첫째 줄에 A-B를 출력한다. </p>',
    inputDescription: '',
    outputDescription: '',
    hint: '',
    template: [
      {
        code: {
          text: '#include <stdio.h>\n\nint main()\n{\n        int num;\n        scanf("%d", &num);\n\n        printf("%d", num);\n  return 0;\n}',
          readonly: false
        },
        language: 'C'
      },
      {
        code: {
          text: "import java.util.Scanner;\n \npublic class Main {\n \n\tpublic static void main(String[] args) {\n\n\t\tScanner in = new Scanner(System.in);\n\t\t\n\t\tSystem.out.println('answer');\n \n\t\tin.close();\n\t}\n}",
          readonly: false
        },
        language: 'Java'
      }
    ],
    languages: ['C', 'Java'],
    timeLimit: 2000,
    memoryLimit: 512,
    difficulty: 'Level4',
    source: '',
    submissionCount: 10,
    acceptedCount: 5,
    acceptedRate: 0.5,
    createTime: faker.date.past(),
    updateTime: faker.date.past(),
    exposeTime: faker.date.anytime(),
    samples: [],
    isVisible: true,
    engTitle: null,
    engDescription: null,
    engHint: null,
    engInputDescription: null,
    engOutputDescription: null
  }
]

export const exampleWorkbook: Workbook = {
  id: 1,
  title: 'example',
  description: 'example',
  groupId: 1,
  createdById: 1,
  isVisible: true,
  createTime: new Date(),
  updateTime: new Date()
}

export const exampleWorkbookProblems: WorkbookProblem[] = [
  {
    order: 1,
    workbookId: 1,
    problemId: 1,
    createTime: new Date(),
    updateTime: new Date()
  },
  {
    order: 2,
    workbookId: 1,
    problemId: 2,
    createTime: new Date(),
    updateTime: new Date()
  },
  {
    order: 3,
    workbookId: 1,
    problemId: 3,
    createTime: new Date(),
    updateTime: new Date()
  },
  {
    order: 4,
    workbookId: 1,
    problemId: 4,
    createTime: new Date(),
    updateTime: new Date()
  },
  {
    order: 5,
    workbookId: 1,
    problemId: 5,
    createTime: new Date(),
    updateTime: new Date()
  },
  {
    order: 6,
    workbookId: 1,
    problemId: 6,
    createTime: new Date(),
    updateTime: new Date()
  },
  {
    order: 7,
    workbookId: 1,
    problemId: 7,
    createTime: new Date(),
    updateTime: new Date()
  },
  {
    order: 8,
    workbookId: 1,
    problemId: 8,
    createTime: new Date(),
    updateTime: new Date()
  },
  {
    order: 9,
    workbookId: 1,
    problemId: 9,
    createTime: new Date(),
    updateTime: new Date()
  },
  {
    order: 10,
    workbookId: 1,
    problemId: 10,
    createTime: new Date(),
    updateTime: new Date()
  }
]

export const exampleOrderUpdatedWorkbookProblems: WorkbookProblem[] = [
  {
    order: 1,
    workbookId: 1,
    problemId: 2,
    createTime: new Date(),
    updateTime: new Date()
  },
  {
    order: 2,
    workbookId: 1,
    problemId: 3,
    createTime: new Date(),
    updateTime: new Date()
  },
  {
    order: 3,
    workbookId: 1,
    problemId: 4,
    createTime: new Date(),
    updateTime: new Date()
  },
  {
    order: 4,
    workbookId: 1,
    problemId: 5,
    createTime: new Date(),
    updateTime: new Date()
  },
  {
    order: 5,
    workbookId: 1,
    problemId: 6,
    createTime: new Date(),
    updateTime: new Date()
  },
  {
    order: 6,
    workbookId: 1,
    problemId: 7,
    createTime: new Date(),
    updateTime: new Date()
  },
  {
    order: 7,
    workbookId: 1,
    problemId: 8,
    createTime: new Date(),
    updateTime: new Date()
  },
  {
    order: 8,
    workbookId: 1,
    problemId: 9,
    createTime: new Date(),
    updateTime: new Date()
  },
  {
    order: 9,
    workbookId: 1,
    problemId: 10,
    createTime: new Date(),
    updateTime: new Date()
  },
  {
    order: 10,
    workbookId: 1,
    problemId: 1,
    createTime: new Date(),
    updateTime: new Date()
  }
]

export const exampleContest: Contest = {
  id: 1,
  title: 'example',
  description: 'example',
  groupId: 1,
  createdById: 1,
  config: { isVisible: true, isRankVisible: true },
  startTime: new Date(),
  endTime: new Date(),
  createTime: new Date(),
  updateTime: new Date()
}
export const exampleContestProblems: ContestProblem[] = [
  {
    order: 1,
    contestId: 1,
    problemId: 1,
    score: 1,
    createTime: new Date(),
    updateTime: new Date()
  },
  {
    order: 2,
    contestId: 1,
    problemId: 2,
    score: 1,
    createTime: new Date(),
    updateTime: new Date()
  },
  {
    order: 3,
    contestId: 1,
    problemId: 3,
    score: 1,
    createTime: new Date(),
    updateTime: new Date()
  },
  {
    order: 4,
    contestId: 1,
    problemId: 4,
    score: 1,
    createTime: new Date(),
    updateTime: new Date()
  },
  {
    order: 5,
    contestId: 1,
    problemId: 5,
    score: 1,
    createTime: new Date(),
    updateTime: new Date()
  },
  {
    order: 6,
    contestId: 1,
    problemId: 6,
    score: 1,
    createTime: new Date(),
    updateTime: new Date()
  },
  {
    order: 7,
    contestId: 1,
    problemId: 7,
    score: 1,
    createTime: new Date(),
    updateTime: new Date()
  },
  {
    order: 8,
    contestId: 1,
    problemId: 8,
    score: 1,
    createTime: new Date(),
    updateTime: new Date()
  },
  {
    order: 9,
    contestId: 1,
    problemId: 9,
    score: 1,
    createTime: new Date(),
    updateTime: new Date()
  },
  {
    order: 10,
    contestId: 1,
    problemId: 10,
    score: 1,
    createTime: new Date(),
    updateTime: new Date()
  }
]

export const exampleOrderUpdatedContestProblems: ContestProblem[] = [
  {
    order: 1,
    contestId: 1,
    problemId: 2,
    score: 1,
    createTime: new Date(),
    updateTime: new Date()
  },
  {
    order: 2,
    contestId: 1,
    problemId: 3,
    score: 1,
    createTime: new Date(),
    updateTime: new Date()
  },
  {
    order: 3,
    contestId: 1,
    problemId: 4,
    score: 1,
    createTime: new Date(),
    updateTime: new Date()
  },
  {
    order: 4,
    contestId: 1,
    problemId: 5,
    score: 1,
    createTime: new Date(),
    updateTime: new Date()
  },
  {
    order: 5,
    contestId: 1,
    problemId: 6,
    score: 1,
    createTime: new Date(),
    updateTime: new Date()
  },
  {
    order: 6,
    contestId: 1,
    problemId: 7,
    score: 1,
    createTime: new Date(),
    updateTime: new Date()
  },
  {
    order: 7,
    contestId: 1,
    problemId: 8,
    score: 1,
    createTime: new Date(),
    updateTime: new Date()
  },
  {
    order: 8,
    contestId: 1,
    problemId: 9,
    score: 1,
    createTime: new Date(),
    updateTime: new Date()
  },
  {
    order: 9,
    contestId: 1,
    problemId: 10,
    score: 1,
    createTime: new Date(),
    updateTime: new Date()
  },
  {
    order: 10,
    contestId: 1,
    problemId: 1,
    score: 1,
    createTime: new Date(),
    updateTime: new Date()
  }
]

export const exampleProblemTestcases = [
  {
    id: '1:1',
    input: '1',
    output: '1'
  }
]

export const exampleProblemTags: ProblemTag[] = [
  {
    id: 1,
    problemId: 1,
    tagId: 1
  }
]

export const exampleTag: Tag = {
  id: 1,
  name: 'brute force',
  createTime: new Date(),
  updateTime: new Date()
}<|MERGE_RESOLUTION|>--- conflicted
+++ resolved
@@ -1,16 +1,3 @@
-<<<<<<< HEAD
-=======
-import { Language, Level } from '@generated'
-import type {
-  Problem,
-  Workbook,
-  WorkbookProblem,
-  Contest,
-  ContestProblem,
-  ProblemTag,
-  Tag
-} from '@generated'
->>>>>>> aedd998c
 import { faker } from '@faker-js/faker'
 import { createReadStream } from 'fs'
 import { Language, Level } from '@admin/@generated'
