import {
  InternalServerErrorException,
  Logger,
  NotFoundException,
  ParseArrayPipe,
  UnprocessableEntityException,
  UsePipes,
  ValidationPipe
} from '@nestjs/common'
<<<<<<< HEAD
import { Args, Context, Query, Int, Mutation, Resolver } from '@nestjs/graphql'
=======
import {
  Args,
  Context,
  Query,
  Int,
  Mutation,
  Resolver,
  ResolveField,
  Parent
} from '@nestjs/graphql'
import {
  ContestProblem,
  Problem,
  ProblemTag,
  ProblemTestcase,
  WorkbookProblem
} from '@generated'
>>>>>>> aedd998c
import { Prisma } from '@prisma/client'
import { AuthenticatedRequest } from '@libs/auth'
import { OPEN_SPACE_ID } from '@libs/constants'
import {
  ConflictFoundException,
  ForbiddenAccessException,
  UnprocessableDataException
} from '@libs/exception'
import { CursorValidationPipe, GroupIDPipe, RequiredIntPipe } from '@libs/pipe'
import {
  ContestProblem,
  Problem,
  Tag,
  WorkbookProblem
} from '@admin/@generated'
import {
  CreateProblemInput,
  UploadFileInput,
  FilterProblemsInput,
  UpdateProblemInput
} from './model/problem.input'
import { ProblemService } from './problem.service'

@Resolver(() => Problem)
export class ProblemResolver {
  private readonly logger = new Logger(ProblemResolver.name)

  constructor(private readonly problemService: ProblemService) {}

  @Mutation(() => Problem)
  async createProblem(
    @Context('req') req: AuthenticatedRequest,
    @Args(
      'groupId',
      { type: () => Int, defaultValue: OPEN_SPACE_ID },
      GroupIDPipe
    )
    groupId: number,
    @Args('input') input: CreateProblemInput
  ) {
    try {
      return await this.problemService.createProblem(
        input,
        req.user.id,
        groupId
      )
    } catch (error) {
      if (error instanceof UnprocessableDataException) {
        throw error.convert2HTTPException()
      } else if (
        error instanceof Prisma.PrismaClientKnownRequestError &&
        error.code === 'P2003'
      ) {
        throw new UnprocessableEntityException(error.message)
      }
      this.logger.error(error)
      throw new InternalServerErrorException()
    }
  }

  @Mutation(() => [Problem])
  @UsePipes(new ValidationPipe({ whitelist: true, transform: true }))
  async uploadProblems(
    @Context('req') req: AuthenticatedRequest,
    @Args(
      'groupId',
      { type: () => Int, defaultValue: OPEN_SPACE_ID },
      GroupIDPipe
    )
    groupId: number,
    @Args('input') input: UploadFileInput
  ) {
    try {
      return await this.problemService.uploadProblems(
        input,
        req.user.id,
        groupId
      )
    } catch (error) {
      if (error instanceof UnprocessableDataException) {
        throw error.convert2HTTPException()
      }
      this.logger.error(error)
      throw new InternalServerErrorException()
    }
  }

  @Query(() => [Problem])
  async getProblems(
    @Args(
      'groupId',
      { type: () => Int, defaultValue: OPEN_SPACE_ID },
      GroupIDPipe
    )
    groupId: number,
    @Args('cursor', { nullable: true, type: () => Int }, CursorValidationPipe)
    cursor: number | null,
    @Args('take', { type: () => Int, defaultValue: 10 }) take: number,
    @Args('input') input: FilterProblemsInput
  ) {
    return await this.problemService.getProblems(input, groupId, cursor, take)
  }

  @Query(() => Problem)
  async getProblem(
    @Args(
      'groupId',
      { type: () => Int, defaultValue: OPEN_SPACE_ID },
      GroupIDPipe
    )
    groupId: number,
    @Args('id', { type: () => Int }, new RequiredIntPipe('id')) id: number
  ) {
    try {
      return await this.problemService.getProblem(id, groupId)
    } catch (error) {
      if (
        error instanceof Prisma.PrismaClientKnownRequestError &&
        error.name == 'NotFoundError'
      ) {
        throw new NotFoundException(error.message)
      }
      this.logger.error(error)
      throw new InternalServerErrorException()
    }
  }

  @ResolveField('tag', () => [ProblemTag])
  async getProblemTags(@Parent() problem: Problem) {
    try {
      return await this.problemService.getProblemTags(problem.id)
    } catch (error) {
      this.logger.error(error)
      throw new InternalServerErrorException()
    }
  }

  @ResolveField('testcase', () => [ProblemTestcase])
  async getProblemTestCases(@Parent() problem: Problem) {
    try {
      return await this.problemService.getProblemTestcases(problem.id)
    } catch (error) {
      this.logger.error(error)
      throw new InternalServerErrorException()
    }
  }

  @Mutation(() => Problem)
  async updateProblem(
    @Args(
      'groupId',
      { type: () => Int, defaultValue: OPEN_SPACE_ID },
      GroupIDPipe
    )
    groupId: number,
    @Args('input') input: UpdateProblemInput
  ) {
    try {
      return await this.problemService.updateProblem(input, groupId)
    } catch (error) {
      if (
        error instanceof UnprocessableDataException ||
        error instanceof ConflictFoundException
      ) {
        throw error.convert2HTTPException()
      } else if (error instanceof Prisma.PrismaClientKnownRequestError) {
        if (error.name == 'NotFoundError') {
          throw new NotFoundException(error.message)
        } else if (error.code === 'P2003') {
          throw new UnprocessableEntityException(error.message)
        }
      }
      this.logger.error(error)
      throw new InternalServerErrorException()
    }
  }

  @Mutation(() => Problem)
  async deleteProblem(
    @Args(
      'groupId',
      { type: () => Int, defaultValue: OPEN_SPACE_ID },
      GroupIDPipe
    )
    groupId: number,
    @Args('id', { type: () => Int }, new RequiredIntPipe('id')) id: number
  ) {
    try {
      return await this.problemService.deleteProblem(id, groupId)
    } catch (error) {
      if (
        error instanceof Prisma.PrismaClientKnownRequestError &&
        error.name == 'NotFoundError'
      ) {
        throw new NotFoundException(error.message)
      }
      this.logger.error(error)
      throw new InternalServerErrorException()
    }
  }

  @Query(() => [WorkbookProblem], { name: 'getWorkbookProblems' })
  async getWorkbookProblems(
    @Args(
      'groupId',
      { defaultValue: OPEN_SPACE_ID, type: () => Int },
      GroupIDPipe
    )
    groupId: number,
    @Args('workbookId', { type: () => Int }, new RequiredIntPipe('workbookId'))
    workbookId: number
  ) {
    try {
      return await this.problemService.getWorkbookProblems(groupId, workbookId)
    } catch (error) {
      if (
        error instanceof UnprocessableDataException ||
        error instanceof ForbiddenAccessException
      ) {
        throw error.convert2HTTPException()
      } else if (error.code == 'P2025') {
        throw new NotFoundException(error.message)
      }
      this.logger.error(error)
      throw new InternalServerErrorException(error.message)
    }
  }

  @Mutation(() => [WorkbookProblem])
  async updateWorkbookProblemsOrder(
    @Args(
      'groupId',
      { defaultValue: OPEN_SPACE_ID, type: () => Int },
      GroupIDPipe
    )
    groupId: number,
    @Args('workbookId', { type: () => Int }, new RequiredIntPipe('workbookId'))
    workbookId: number,
    // orders는 항상 workbookId에 해당하는 workbookProblems들이 모두 딸려 온다.
    @Args('orders', { type: () => [Int] }, ParseArrayPipe) orders: number[]
  ) {
    try {
      return await this.problemService.updateWorkbookProblemsOrder(
        groupId,
        workbookId,
        orders
      )
    } catch (error) {
      if (
        error instanceof UnprocessableDataException ||
        error instanceof ForbiddenAccessException
      ) {
        throw error.convert2HTTPException()
      } else if (error.code == 'P2025') {
        throw new NotFoundException(error.message)
      }
      this.logger.error(error)
      throw new InternalServerErrorException(error.message)
    }
  }

  @Query(() => [ContestProblem], { name: 'getContestProblems' })
  async getContestProblems(
    @Args(
      'groupId',
      { defaultValue: OPEN_SPACE_ID, type: () => Int },
      GroupIDPipe
    )
    groupId: number,
    @Args('contestId', { type: () => Int }, new RequiredIntPipe('contestId'))
    contestId: number
  ) {
    try {
      return await this.problemService.getContestProblems(groupId, contestId)
    } catch (error) {
      if (
        error instanceof UnprocessableDataException ||
        error instanceof ForbiddenAccessException
      ) {
        throw error.convert2HTTPException()
      } else if (error.code == 'P2025') {
        throw new NotFoundException(error.message)
      }
      this.logger.error(error)
      throw new InternalServerErrorException(error.message)
    }
  }

  @Mutation(() => [ContestProblem])
  async updateContestProblemsOrder(
    @Args(
      'groupId',
      { defaultValue: OPEN_SPACE_ID, type: () => Int },
      GroupIDPipe
    )
    groupId: number,
    @Args('contestId', { type: () => Int }, new RequiredIntPipe('contestId'))
    contestId: number,
    @Args('orders', { type: () => [Int] }, ParseArrayPipe) orders: number[]
  ) {
    try {
      return await this.problemService.updateContestProblemsOrder(
        groupId,
        contestId,
        orders
      )
    } catch (error) {
      if (
        error instanceof UnprocessableDataException ||
        error instanceof ForbiddenAccessException
      ) {
        throw error.convert2HTTPException()
      } else if (error.code == 'P2025') {
        throw new NotFoundException(error.message)
      }
      this.logger.error(error)
      throw new InternalServerErrorException(error.message)
    }
  }
}<|MERGE_RESOLUTION|>--- conflicted
+++ resolved
@@ -7,9 +7,6 @@
   UsePipes,
   ValidationPipe
 } from '@nestjs/common'
-<<<<<<< HEAD
-import { Args, Context, Query, Int, Mutation, Resolver } from '@nestjs/graphql'
-=======
 import {
   Args,
   Context,
@@ -27,7 +24,6 @@
   ProblemTestcase,
   WorkbookProblem
 } from '@generated'
->>>>>>> aedd998c
 import { Prisma } from '@prisma/client'
 import { AuthenticatedRequest } from '@libs/auth'
 import { OPEN_SPACE_ID } from '@libs/constants'
