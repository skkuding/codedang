--- conflicted
+++ resolved
@@ -287,21 +287,6 @@
       } catch (error) {
         continue
       }
-<<<<<<< HEAD
-=======
-
-      contestProblems.push(
-        await this.prisma.contestProblem.create({
-          data: {
-            // 원래 id: 'temp'이었는데, contestProblem db schema field가 바뀌어서
-            // 임시 방편으로 order: 0으로 설정합니다.
-            order: 0,
-            contestId,
-            problemId
-          }
-        })
-      )
->>>>>>> 3a89834b
     }
 
     return contestProblems
