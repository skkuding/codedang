--- conflicted
+++ resolved
@@ -200,11 +200,7 @@
       ).to.be.rejectedWith(ForbiddenAccessException)
     })
 
-<<<<<<< HEAD
-    it('should throw error when either user role is not higher than Admin', async () => {
-=======
-    it('should return throw error when either user role is not higher than Admin or the group is not created by the user', async () => {
->>>>>>> 172e1528
+    it('should throw error when either user is not group leader or their role is higher than Admin', async () => {
       const userReq = new AuthenticatedUser(2, user.username)
       db.userGroup.findUnique.resolves(null)
 
