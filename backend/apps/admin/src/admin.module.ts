--- conflicted
+++ resolved
@@ -2,11 +2,7 @@
 import { CacheModule } from '@nestjs/cache-manager'
 import { Module, type OnApplicationBootstrap } from '@nestjs/common'
 import { ConfigModule } from '@nestjs/config'
-<<<<<<< HEAD
-import { APP_FILTER, APP_GUARD } from '@nestjs/core'
-=======
-import { APP_GUARD, HttpAdapterHost } from '@nestjs/core'
->>>>>>> 16bd9094
+import { APP_GUARD, APP_FILTER, HttpAdapterHost } from '@nestjs/core'
 import { GraphQLModule } from '@nestjs/graphql'
 import type { Server } from 'http'
 import { LoggerModule } from 'nestjs-pino'
