--- conflicted
+++ resolved
@@ -37,11 +37,8 @@
     JwtAuthModule,
     RolesModule,
     PrismaModule,
-<<<<<<< HEAD
     WorkbookModule,
-=======
     ContestModule,
->>>>>>> e3e57879
     ProblemModule,
     StorageModule,
     GroupModule,
