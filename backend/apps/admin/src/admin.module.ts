import { ApolloDriver, type ApolloDriverConfig } from '@nestjs/apollo'
import { CacheModule } from '@nestjs/cache-manager'
import { Module } from '@nestjs/common'
import { ConfigModule } from '@nestjs/config'
import { APP_GUARD } from '@nestjs/core'
import { GraphQLModule } from '@nestjs/graphql'
import {
  JwtAuthModule,
  JwtAuthGuard,
  RolesModule,
  GroupLeaderGuard
} from '@libs/auth'
import { CacheConfigService } from '@libs/cache'
import { PrismaModule } from '@libs/prisma'
import { AdminController } from './admin.controller'
import { AdminService } from './admin.service'
import { ContestModule } from './contest/contest.module'
import { GroupModule } from './group/group.module'
import { ProblemModule } from './problem/problem.module'
import { StorageModule } from './storage/storage.module'
import { UserModule } from './user/user.module'

@Module({
  imports: [
    ConfigModule.forRoot({ isGlobal: true }),
    GraphQLModule.forRoot<ApolloDriverConfig>({
      driver: ApolloDriver,
      autoSchemaFile: 'schema.gql',
      sortSchema: true
    }),
    CacheModule.registerAsync({
      isGlobal: true,
      useClass: CacheConfigService
    }),
    JwtAuthModule,
    RolesModule,
    PrismaModule,
<<<<<<< HEAD
    ContestModule,
=======
    ProblemModule,
>>>>>>> 076fd124
    StorageModule,
    GroupModule,
    UserModule
  ],
  controllers: [AdminController],
  providers: [
    AdminService,
    { provide: APP_GUARD, useClass: JwtAuthGuard },
    { provide: APP_GUARD, useClass: GroupLeaderGuard }
  ]
})
export class AdminModule {}<|MERGE_RESOLUTION|>--- conflicted
+++ resolved
@@ -35,11 +35,8 @@
     JwtAuthModule,
     RolesModule,
     PrismaModule,
-<<<<<<< HEAD
     ContestModule,
-=======
     ProblemModule,
->>>>>>> 076fd124
     StorageModule,
     GroupModule,
     UserModule
