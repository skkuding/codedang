import { ApolloDriver, type ApolloDriverConfig } from '@nestjs/apollo'
import { Module } from '@nestjs/common'
import { ConfigModule } from '@nestjs/config'
import { APP_GUARD } from '@nestjs/core'
import { GraphQLModule } from '@nestjs/graphql'
import {
  JwtAuthModule,
  JwtAuthGuard,
  RolesModule,
  GroupLeaderGuard
} from '@libs/auth'
import { PrismaModule } from '@libs/prisma'
import { AdminController } from './admin.controller'
import { AdminService } from './admin.service'
import { GroupModule } from './group/group.module'
import { UserModule } from './user/user.module'
<<<<<<< HEAD
import { APP_GUARD } from '@nestjs/core'
import { JwtAuthGuard } from '@admin/auth/guard/jwt-auth.guard'
import { RolesGuard } from './user/guard/roles.guard'
import { PrismaModule } from '@libs/prisma'
import { ConfigModule } from '@nestjs/config'
import { AuthModule } from '@admin/auth/auth.module'
import { ProblemModule } from './problem/problem.module'
=======
>>>>>>> 0ba60e9f

@Module({
  imports: [
    ConfigModule.forRoot({ isGlobal: true }),
    GraphQLModule.forRoot<ApolloDriverConfig>({
      driver: ApolloDriver,
      autoSchemaFile: 'schema.gql',
      sortSchema: true
    }),
    JwtAuthModule,
    RolesModule,
    UserModule,
    PrismaModule,
<<<<<<< HEAD
    AuthModule,
    ProblemModule
=======
    GroupModule
>>>>>>> 0ba60e9f
  ],
  controllers: [AdminController],
  providers: [
    AdminService,
    { provide: APP_GUARD, useClass: JwtAuthGuard },
    { provide: APP_GUARD, useClass: GroupLeaderGuard }
  ]
})
export class AdminModule {}<|MERGE_RESOLUTION|>--- conflicted
+++ resolved
@@ -13,17 +13,8 @@
 import { AdminController } from './admin.controller'
 import { AdminService } from './admin.service'
 import { GroupModule } from './group/group.module'
+import { ProblemModule } from './problem/problem.module'
 import { UserModule } from './user/user.module'
-<<<<<<< HEAD
-import { APP_GUARD } from '@nestjs/core'
-import { JwtAuthGuard } from '@admin/auth/guard/jwt-auth.guard'
-import { RolesGuard } from './user/guard/roles.guard'
-import { PrismaModule } from '@libs/prisma'
-import { ConfigModule } from '@nestjs/config'
-import { AuthModule } from '@admin/auth/auth.module'
-import { ProblemModule } from './problem/problem.module'
-=======
->>>>>>> 0ba60e9f
 
 @Module({
   imports: [
@@ -37,12 +28,8 @@
     RolesModule,
     UserModule,
     PrismaModule,
-<<<<<<< HEAD
-    AuthModule,
-    ProblemModule
-=======
+    ProblemModule,
     GroupModule
->>>>>>> 0ba60e9f
   ],
   controllers: [AdminController],
   providers: [
