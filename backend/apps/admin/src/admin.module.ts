import { ApolloDriver, type ApolloDriverConfig } from '@nestjs/apollo'
import { Module } from '@nestjs/common'
import { ConfigModule } from '@nestjs/config'
import { APP_GUARD } from '@nestjs/core'
import { GraphQLModule } from '@nestjs/graphql'
import {
  JwtAuthModule,
  JwtAuthGuard,
  RolesModule,
  GroupLeaderGuard
} from '@libs/auth'
import { PrismaModule } from '@libs/prisma'
import { AdminController } from './admin.controller'
import { AdminService } from './admin.service'
import { GroupModule } from './group/group.module'
import { ProblemModule } from './problem/problem.module'
import { StorageModule } from './storage/storage.module'
import { UserModule } from './user/user.module'
import { WorkbookModule } from './workbook/workbook.module'

@Module({
  imports: [
    ConfigModule.forRoot({ isGlobal: true }),
    GraphQLModule.forRoot<ApolloDriverConfig>({
      driver: ApolloDriver,
      autoSchemaFile: 'schema.gql',
      sortSchema: true
    }),
    JwtAuthModule,
    RolesModule,
    PrismaModule,
<<<<<<< HEAD
    WorkbookModule,
=======
    ProblemModule,
    StorageModule,
>>>>>>> 78b59936
    GroupModule,
    UserModule
  ],
  controllers: [AdminController],
  providers: [
    AdminService,
    { provide: APP_GUARD, useClass: JwtAuthGuard },
    { provide: APP_GUARD, useClass: GroupLeaderGuard }
  ]
})
export class AdminModule {}<|MERGE_RESOLUTION|>--- conflicted
+++ resolved
@@ -29,12 +29,9 @@
     JwtAuthModule,
     RolesModule,
     PrismaModule,
-<<<<<<< HEAD
     WorkbookModule,
-=======
     ProblemModule,
     StorageModule,
->>>>>>> 78b59936
     GroupModule,
     UserModule
   ],
