import { ApolloDriver, type ApolloDriverConfig } from '@nestjs/apollo'
import { CacheModule } from '@nestjs/cache-manager'
import { Module } from '@nestjs/common'
import { ConfigModule } from '@nestjs/config'
import { APP_GUARD } from '@nestjs/core'
import { GraphQLModule } from '@nestjs/graphql'
import { LoggerModule } from 'nestjs-pino'
import {
  JwtAuthModule,
  JwtAuthGuard,
  RolesModule,
  GroupLeaderGuard
} from '@libs/auth'
import { CacheConfigService } from '@libs/cache'
import { pinoLoggerModuleOption } from '@libs/logger'
import { PrismaModule } from '@libs/prisma'
import { AdminController } from './admin.controller'
import { AdminService } from './admin.service'
import { AnnouncementModule } from './announcement/announcement.module'
import { ContestModule } from './contest/contest.module'
import { GroupModule } from './group/group.module'
import { ProblemModule } from './problem/problem.module'
import { StorageModule } from './storage/storage.module'
import { UserModule } from './user/user.module'

@Module({
  imports: [
    ConfigModule.forRoot({ isGlobal: true }),
    GraphQLModule.forRoot<ApolloDriverConfig>({
      driver: ApolloDriver,
      autoSchemaFile: 'schema.gql',
      sortSchema: true,
      introspection: true
    }),
    CacheModule.registerAsync({
      isGlobal: true,
      useClass: CacheConfigService
    }),
    JwtAuthModule,
    RolesModule,
    PrismaModule,
    ContestModule,
    ProblemModule,
    StorageModule,
    GroupModule,
    UserModule,
<<<<<<< HEAD
    LoggerModule.forRoot(pinoLoggerModuleOption)
=======
    AnnouncementModule
>>>>>>> 958954bc
  ],
  controllers: [AdminController],
  providers: [
    AdminService,
    { provide: APP_GUARD, useClass: JwtAuthGuard },
    { provide: APP_GUARD, useClass: GroupLeaderGuard }
  ]
})
export class AdminModule {}<|MERGE_RESOLUTION|>--- conflicted
+++ resolved
@@ -44,11 +44,8 @@
     StorageModule,
     GroupModule,
     UserModule,
-<<<<<<< HEAD
+    AnnouncementModule,
     LoggerModule.forRoot(pinoLoggerModuleOption)
-=======
-    AnnouncementModule
->>>>>>> 958954bc
   ],
   controllers: [AdminController],
   providers: [
