--- conflicted
+++ resolved
@@ -12,12 +12,8 @@
 import { PrismaModule } from '@libs/prisma'
 import { AdminController } from './admin.controller'
 import { AdminService } from './admin.service'
-<<<<<<< HEAD
+import { GroupModule } from './group/group.module'
 import { ProblemModule } from './problem/problem.module'
-import { ProblemService } from './problem/problem.service'
-=======
-import { GroupModule } from './group/group.module'
->>>>>>> 201278e2
 import { UserModule } from './user/user.module'
 
 @Module({
@@ -32,11 +28,8 @@
     RolesModule,
     UserModule,
     PrismaModule,
-<<<<<<< HEAD
-    ProblemModule
-=======
+    ProblemModule,
     GroupModule
->>>>>>> 201278e2
   ],
   controllers: [AdminController],
   providers: [
