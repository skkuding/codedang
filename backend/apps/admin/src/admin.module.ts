import { ApolloDriver, type ApolloDriverConfig } from '@nestjs/apollo'
import { Module } from '@nestjs/common'
import { ConfigModule } from '@nestjs/config'
import { APP_GUARD } from '@nestjs/core'
import { GraphQLModule } from '@nestjs/graphql'
import {
  JwtAuthModule,
  JwtAuthGuard,
  RolesModule,
  GroupLeaderGuard
} from '@libs/auth'
import { PrismaModule } from '@libs/prisma'
import { AdminController } from './admin.controller'
import { AdminService } from './admin.service'
import { GroupModule } from './group/group.module'
import { UserModule } from './user/user.module'
import { WorkbookModule } from './workbook/workbook.module'

@Module({
  imports: [
    ConfigModule.forRoot({ isGlobal: true }),
    GraphQLModule.forRoot<ApolloDriverConfig>({
      driver: ApolloDriver,
      autoSchemaFile: 'schema.gql',
      sortSchema: true
    }),
    JwtAuthModule,
    RolesModule,
    UserModule,
    PrismaModule,
<<<<<<< HEAD
    WorkbookModule
=======
    GroupModule
>>>>>>> ab0745f7
  ],
  controllers: [AdminController],
  providers: [
    AdminService,
    { provide: APP_GUARD, useClass: JwtAuthGuard },
    { provide: APP_GUARD, useClass: GroupLeaderGuard }
  ]
})
export class AdminModule {}<|MERGE_RESOLUTION|>--- conflicted
+++ resolved
@@ -28,11 +28,8 @@
     RolesModule,
     UserModule,
     PrismaModule,
-<<<<<<< HEAD
-    WorkbookModule
-=======
+    WorkbookModule,
     GroupModule
->>>>>>> ab0745f7
   ],
   controllers: [AdminController],
   providers: [
