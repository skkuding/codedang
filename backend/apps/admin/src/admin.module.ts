import { ApolloDriver, type ApolloDriverConfig } from '@nestjs/apollo'
import { Module } from '@nestjs/common'
import { ConfigModule } from '@nestjs/config'
import { APP_GUARD } from '@nestjs/core'
import { GraphQLModule } from '@nestjs/graphql'
import {
  JwtAuthModule,
  JwtAuthGuard,
  RolesModule,
  RolesGuard
} from '@libs/auth'
import { PrismaModule } from '@libs/prisma'
import { AdminController } from './admin.controller'
import { AdminService } from './admin.service'
import { UserModule } from './user/user.module'
import { ProblemModule } from './problem/problem.module'
import { PrismaModule } from '@client/prisma/prisma.module'
import { ConfigModule } from '@nestjs/config'

@Module({
  imports: [
<<<<<<< HEAD
    ConfigModule.forRoot({ isGlobal: true }), //????????
=======
    ConfigModule.forRoot({ isGlobal: true }),
>>>>>>> f9ace591
    GraphQLModule.forRoot<ApolloDriverConfig>({
      driver: ApolloDriver,
      autoSchemaFile: 'schema.gql',
      sortSchema: true
    }),
<<<<<<< HEAD
    UserModule,
    AdminModule,
    ProblemModule,
=======
    JwtAuthModule,
    RolesModule,
    UserModule,
>>>>>>> f9ace591
    PrismaModule
  ],
  controllers: [AdminController],
  providers: [
    AdminService,
    { provide: APP_GUARD, useClass: JwtAuthGuard },
    { provide: APP_GUARD, useClass: RolesGuard }
  ]
})
export class AdminModule {}<|MERGE_RESOLUTION|>--- conflicted
+++ resolved
@@ -12,33 +12,22 @@
 import { PrismaModule } from '@libs/prisma'
 import { AdminController } from './admin.controller'
 import { AdminService } from './admin.service'
+import { ProblemModule } from './problem/problem.module'
 import { UserModule } from './user/user.module'
-import { ProblemModule } from './problem/problem.module'
-import { PrismaModule } from '@client/prisma/prisma.module'
-import { ConfigModule } from '@nestjs/config'
 
 @Module({
   imports: [
-<<<<<<< HEAD
-    ConfigModule.forRoot({ isGlobal: true }), //????????
-=======
     ConfigModule.forRoot({ isGlobal: true }),
->>>>>>> f9ace591
     GraphQLModule.forRoot<ApolloDriverConfig>({
       driver: ApolloDriver,
       autoSchemaFile: 'schema.gql',
       sortSchema: true
     }),
-<<<<<<< HEAD
-    UserModule,
-    AdminModule,
-    ProblemModule,
-=======
     JwtAuthModule,
     RolesModule,
     UserModule,
->>>>>>> f9ace591
-    PrismaModule
+    PrismaModule,
+    ProblemModule
   ],
   controllers: [AdminController],
   providers: [
