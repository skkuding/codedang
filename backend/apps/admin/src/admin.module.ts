--- conflicted
+++ resolved
@@ -14,16 +14,11 @@
 import { PrismaModule } from '@libs/prisma'
 import { AdminController } from './admin.controller'
 import { AdminService } from './admin.service'
-<<<<<<< HEAD
-import { ContestProblemModule } from './contest-problem/contest-problem.module'
-=======
 import { ContestModule } from './contest/contest.module'
->>>>>>> e3e57879
 import { GroupModule } from './group/group.module'
 import { ProblemModule } from './problem/problem.module'
 import { StorageModule } from './storage/storage.module'
 import { UserModule } from './user/user.module'
-import { WorkbookProblemModule } from './workbook-problem/workbook-problem.module'
 
 @Module({
   imports: [
@@ -45,9 +40,7 @@
     ProblemModule,
     StorageModule,
     GroupModule,
-    UserModule,
-    WorkbookProblemModule,
-    ContestProblemModule
+    UserModule
   ],
   controllers: [AdminController],
   providers: [
