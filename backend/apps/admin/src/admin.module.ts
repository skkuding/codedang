--- conflicted
+++ resolved
@@ -14,11 +14,8 @@
 import { PrismaModule } from '@libs/prisma'
 import { AdminController } from './admin.controller'
 import { AdminService } from './admin.service'
-<<<<<<< HEAD
 import { ContestModule } from './contest/contest.module'
-=======
 import { GroupModule } from './group/group.module'
->>>>>>> ab0745f7
 import { UserModule } from './user/user.module'
 
 @Module({
@@ -37,11 +34,8 @@
     RolesModule,
     UserModule,
     PrismaModule,
-<<<<<<< HEAD
-    ContestModule
-=======
+    ContestModule,
     GroupModule
->>>>>>> ab0745f7
   ],
   controllers: [AdminController],
   providers: [
