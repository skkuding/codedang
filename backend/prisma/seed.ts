import {
  PrismaClient,
  Role,
  Level,
  Language,
  ResultStatus,
  type Group,
  type User,
  type Problem,
  type Tag,
  type Contest,
  type Workbook,
  type Submission,
  type ProblemTestcase,
  type Announcement
} from '@prisma/client'
import { hash } from 'argon2'
import * as dayjs from 'dayjs'
import { readFile } from 'fs/promises'
import { join } from 'path'

const prisma = new PrismaClient()
const fixturePath = join(__dirname, '__fixtures__')

let superAdminUser: User
let managerUser: User
const users: User[] = []
let publicGroup: Group
let privateGroup: Group
const problems: Problem[] = []
const problemTestcases: ProblemTestcase[] = []
let contest: Contest
const workbooks: Workbook[] = []
const privateWorkbooks: Workbook[] = []
const submissions: Submission[] = []
const announcements: Announcement[] = []

const createUsers = async () => {
  // create super admin user
  superAdminUser = await prisma.user.create({
    data: {
      username: 'super',
      password: await hash('Supersuper'),
      email: 'skkucodingplatform@gmail.com',
      lastLogin: new Date(),
      role: Role.SuperAdmin
    }
  })

  // create admin user
  await prisma.user.create({
    data: {
      username: 'admin',
      password: await hash('Adminadmin'),
      email: 'admin@example.com',
      lastLogin: new Date(),
      role: Role.Admin
    }
  })

  // create manager user
  managerUser = await prisma.user.create({
    data: {
      username: 'manager',
      password: await hash('Managermanager'),
      email: 'manager@example.com',
      lastLogin: new Date(),
      role: Role.Manager
    }
  })

  // create general users
  for (let i = 1; i <= 10; i++) {
    const specifier = i.toString().padStart(2, '0')
    const user = await prisma.user.create({
      data: {
        username: `user${specifier}`,
        password: await hash('Useruser'),
        email: `user${specifier}@example.com`,
        lastLogin: new Date(),
        role: Role.User
      }
    })
    users.push(user)
  }

  // create super admin user's profile
  await prisma.userProfile.create({
    data: {
      userId: superAdminUser.id,
      realName: 'Yuljeon Kim'
    }
  })
}

const createGroups = async () => {
  // create public group
  // NOTE: ID가 1인 group은 모두에게 공개된 group
  publicGroup = await prisma.group.create({
    data: {
      groupName: 'Example Group',
      description:
        'This is an example group just for testing. This group should not be shown on production environment.',
      config: {
        showOnList: false,
        allowJoinFromSearch: false,
        allowJoinWithURL: false,
        requireApprovalBeforeJoin: false
      }
    }
  })

  // create empty private group
  privateGroup = await prisma.group.create({
    data: {
      groupName: 'Example Private Group',
      description:
        'This is an example private group just for testing. Check if this group is not shown to users not registered to this group.',
      config: {
        showOnList: false,
        allowJoinFromSearch: false,
        allowJoinWithURL: true,
        requireApprovalBeforeJoin: true
      }
    }
  })
  await prisma.userGroup.create({
    data: {
      userId: managerUser.id,
      groupId: privateGroup.id,
      isGroupLeader: true
    }
  })

  // create empty private group
  // 'showOnList'가 true 이면서 가입시 사전 승인이 필요한 그룹을 테스트할 때 사용합니다
  let tempGroup = await prisma.group.create({
    data: {
      groupName: 'Example Private Group 2',
      description:
        'This is an example private group just for testing. Check if this group is not shown to users not registered to this group.',
      config: {
        showOnList: true,
        allowJoinFromSearch: true,
        allowJoinWithURL: true,
        requireApprovalBeforeJoin: true
      }
    }
  })
  await prisma.userGroup.create({
    data: {
      userId: managerUser.id,
      groupId: tempGroup.id,
      isGroupLeader: true
    }
  })

  // create empty private group
  // 'showOnList'가 true 이면서 가입시 사전 승인이 필요없는 그룹을 테스트할 때 사용합니다
  tempGroup = await prisma.group.create({
    data: {
      groupName: 'Example Private Group 3',
      description:
        'This is an example private group just for testing. Check if this group is not shown to users not registered to this group.',
      config: {
        showOnList: true,
        allowJoinFromSearch: true,
        allowJoinWithURL: true,
        requireApprovalBeforeJoin: false
      }
    }
  })
  await prisma.userGroup.create({
    data: {
      userId: managerUser.id,
      groupId: tempGroup.id,
      isGroupLeader: true
    }
  })

  const allUsers = await prisma.user.findMany()

  // add users to public group
  // group leader: user01
  for (const user of allUsers) {
    await prisma.userGroup.create({
      data: {
        userId: user.id,
        groupId: publicGroup.id,
        isGroupLeader: user.username === 'user01'
      }
    })
  }

  // add users to private group
  // group leader: user01
  // registered: user01, user03, user05, user07, user09
  for (const user of users) {
    await prisma.userGroup.create({
      data: {
        userId: user.id,
        groupId: privateGroup.id,
        isGroupLeader: user.username === 'user01'
      }
    })
  }

  await prisma.userGroup.create({
    data: {
      userId: superAdminUser.id,
      groupId: 4,
      isGroupLeader: true
    }
  })
}

const createNotices = async () => {
  await prisma.notice.createMany({
    data: [
      {
        title: '아주 중요한 공지사항 (1)',
        content: '<p>사실 별 내용 없어요 😇</p>',
        createdById: superAdminUser.id,
        groupId: 1
      },
      {
        title: '더 중요한 공지사항 (2)',
        content: `<p>아래 내용은 한글 Lorem Ipsum으로 생성된 내용입니다! 별 의미 없어요.</p>
<p>모든 국민은 신속한 재판을 받을 권리를 가진다. 형사피고인은 상당한 이유가 없는 한 지체없이 공개재판을 받을 권리를 가진다.</p>
<p>법관은 탄핵 또는 금고 이상의 형의 선고에 의하지 아니하고는 파면되지 아니하며, 징계처분에 의하지 아니하고는 정직·감봉 기타 불리한 처분을 받지 아니한다.</p>
<p>일반사면을 명하려면 국회의 동의를 얻어야 한다. 연소자의 근로는 특별한 보호를 받는다.</p>
<p>국회에서 의결된 법률안은 정부에 이송되어 15일 이내에 대통령이 공포한다.</p>
<p>법률이 정하는 주요방위산업체에 종사하는 근로자의 단체행동권은 법률이 정하는 바에 의하여 이를 제한하거나 인정하지 아니할 수 있다.</p>
<p>법률은 특별한 규정이 없는 한 공포한 날로부터 20일을 경과함으로써 효력을 발생한다.</p>
<p>비상계엄이 선포된 때에는 법률이 정하는 바에 의하여 영장제도, 언론·출판·집회·결사의 자유, 정부나 법원의 권한에 관하여 특별한 조치를 할 수 있다.</p>`,
        createdById: superAdminUser.id,
        groupId: 1
      },
      {
        title: '제일 중요한 공지사항 (3)',
        content: `<p>아래 내용은 한글 Lorem Ipsum으로 생성된 내용입니다! 별 의미 없어요.</p>
<p>민주평화통일자문회의의 조직·직무범위 기타 필요한 사항은 법률로 정한다.</p>
<p>형사피의자 또는 형사피고인으로서 구금되었던 자가 법률이 정하는 불기소처분을 받거나 무죄판결을 받은 때에는 법률이 정하는 바에 의하여 국가에 정당한 보상을 청구할 수 있다.</p>
<p>대통령은 법률이 정하는 바에 의하여 사면·감형 또는 복권을 명할 수 있다.</p>
<p>국무위원은 국정에 관하여 대통령을 보좌하며, 국무회의의 구성원으로서 국정을 심의한다.</p>
<p>국민의 모든 자유와 권리는 국가안전보장·질서유지 또는 공공복리를 위하여 필요한 경우에 한하여 법률로써 제한할 수 있으며, 제한하는 경우에도 자유와 권리의 본질적인 내용을 침해할 수 없다.</p>
<p>한 회계연도를 넘어 계속하여 지출할 필요가 있을 때에는 정부는 연한을 정하여 계속비로서 국회의 의결을 얻어야 한다.</p>
<p>국가는 재해를 예방하고 그 위험으로부터 국민을 보호하기 위하여 노력하여야 한다.</p>`,
        createdById: superAdminUser.id,
        groupId: 1
      },
      {
        title: 'HTML element들 테스트해봐요 (4)',
        content: `<h1>Heading 1</h1>
<h2>Heading 2</h2>
<p>Simple Text</p>
<p><strong>Bold Text</strong></p>
<p><em>Italic Text</em></p>
<p><s>Text with Strike</s></p>
<p><code>Inline Code</code></p>
<pre><code>#include &lt;stdio.h&gt;

int main() {
  printf("Hello, world!");
  return 0;
}
</code></pre>
<ul>
  <li><p>Bullet List Item 1</p></li>
  <li><p>Bullet List Item 2</p></li>
  <li><p>Bullet List Item 3</p></li>
</ul>
<ol>
  <li><p>Ordered List Item 1</p></li>
  <li><p>Ordered List Item 2</p></li>
  <li><p>Ordered List Item 3</p></li>
</ol>`,
        createdById: managerUser.id,
        groupId: 1
      },
      {
        title: '아주 중요한 공지사항 (5)',
        content: '<p>사실 별 내용 없어요 😇</p>',
        createdById: superAdminUser.id,
        groupId: 1
      },
      {
        title: '더 중요한 공지사항 (6)',
        content: `<p>아래 내용은 한글 Lorem Ipsum으로 생성된 내용입니다! 별 의미 없어요.</p>
<p>모든 국민은 신속한 재판을 받을 권리를 가진다. 형사피고인은 상당한 이유가 없는 한 지체없이 공개재판을 받을 권리를 가진다.</p>
<p>법관은 탄핵 또는 금고 이상의 형의 선고에 의하지 아니하고는 파면되지 아니하며, 징계처분에 의하지 아니하고는 정직·감봉 기타 불리한 처분을 받지 아니한다.</p>
<p>일반사면을 명하려면 국회의 동의를 얻어야 한다. 연소자의 근로는 특별한 보호를 받는다.</p>
<p>국회에서 의결된 법률안은 정부에 이송되어 15일 이내에 대통령이 공포한다.</p>
<p>법률이 정하는 주요방위산업체에 종사하는 근로자의 단체행동권은 법률이 정하는 바에 의하여 이를 제한하거나 인정하지 아니할 수 있다.</p>
<p>법률은 특별한 규정이 없는 한 공포한 날로부터 20일을 경과함으로써 효력을 발생한다.</p>
<p>비상계엄이 선포된 때에는 법률이 정하는 바에 의하여 영장제도, 언론·출판·집회·결사의 자유, 정부나 법원의 권한에 관하여 특별한 조치를 할 수 있다.</p>`,
        createdById: superAdminUser.id,
        groupId: 1
      },
      {
        title: '제일 중요한 공지사항 (7)',
        content: `<p>아래 내용은 한글 Lorem Ipsum으로 생성된 내용입니다! 별 의미 없어요.</p>
<p>민주평화통일자문회의의 조직·직무범위 기타 필요한 사항은 법률로 정한다.</p>
<p>형사피의자 또는 형사피고인으로서 구금되었던 자가 법률이 정하는 불기소처분을 받거나 무죄판결을 받은 때에는 법률이 정하는 바에 의하여 국가에 정당한 보상을 청구할 수 있다.</p>
<p>대통령은 법률이 정하는 바에 의하여 사면·감형 또는 복권을 명할 수 있다.</p>
<p>국무위원은 국정에 관하여 대통령을 보좌하며, 국무회의의 구성원으로서 국정을 심의한다.</p>
<p>국민의 모든 자유와 권리는 국가안전보장·질서유지 또는 공공복리를 위하여 필요한 경우에 한하여 법률로써 제한할 수 있으며, 제한하는 경우에도 자유와 권리의 본질적인 내용을 침해할 수 없다.</p>
<p>한 회계연도를 넘어 계속하여 지출할 필요가 있을 때에는 정부는 연한을 정하여 계속비로서 국회의 의결을 얻어야 한다.</p>
<p>국가는 재해를 예방하고 그 위험으로부터 국민을 보호하기 위하여 노력하여야 한다.</p>`,
        createdById: superAdminUser.id,
        groupId: 1
      },
      {
        title: 'HTML element들 테스트해봐요 (8)',
        content: `<h1>Heading 1</h1>
<h2>Heading 2</h2>
<p>Simple Text</p>
<p><strong>Bold Text</strong></p>
<p><em>Italic Text</em></p>
<p><s>Text with Strike</s></p>
<p><code>Inline Code</code></p>
<pre><code>#include &lt;stdio.h&gt;

int main() {
  printf("Hello, world!");
  return 0;
}
</code></pre>
<ul>
  <li><p>Bullet List Item 1</p></li>
  <li><p>Bullet List Item 2</p></li>
  <li><p>Bullet List Item 3</p></li>
</ul>
<ol>
  <li><p>Ordered List Item 1</p></li>
  <li><p>Ordered List Item 2</p></li>
  <li><p>Ordered List Item 3</p></li>
</ol>`,
        createdById: managerUser.id,
        groupId: 1
      },
      {
        title: '아주 중요한 공지사항 (9)',
        content: '<p>사실 별 내용 없어요 😇</p>',
        createdById: superAdminUser.id,
        groupId: 1
      },
      {
        title: '더 중요한 공지사항 (10)',
        content: `<p>아래 내용은 한글 Lorem Ipsum으로 생성된 내용입니다! 별 의미 없어요.</p>
<p>모든 국민은 신속한 재판을 받을 권리를 가진다. 형사피고인은 상당한 이유가 없는 한 지체없이 공개재판을 받을 권리를 가진다.</p>
<p>법관은 탄핵 또는 금고 이상의 형의 선고에 의하지 아니하고는 파면되지 아니하며, 징계처분에 의하지 아니하고는 정직·감봉 기타 불리한 처분을 받지 아니한다.</p>
<p>일반사면을 명하려면 국회의 동의를 얻어야 한다. 연소자의 근로는 특별한 보호를 받는다.</p>
<p>국회에서 의결된 법률안은 정부에 이송되어 15일 이내에 대통령이 공포한다.</p>
<p>법률이 정하는 주요방위산업체에 종사하는 근로자의 단체행동권은 법률이 정하는 바에 의하여 이를 제한하거나 인정하지 아니할 수 있다.</p>
<p>법률은 특별한 규정이 없는 한 공포한 날로부터 20일을 경과함으로써 효력을 발생한다.</p>
<p>비상계엄이 선포된 때에는 법률이 정하는 바에 의하여 영장제도, 언론·출판·집회·결사의 자유, 정부나 법원의 권한에 관하여 특별한 조치를 할 수 있다.</p>`,
        createdById: superAdminUser.id,
        groupId: 1
      },
      {
        title: '제일 중요한 공지사항 (11)',
        content: `<p>아래 내용은 한글 Lorem Ipsum으로 생성된 내용입니다! 별 의미 없어요.</p>
<p>민주평화통일자문회의의 조직·직무범위 기타 필요한 사항은 법률로 정한다.</p>
<p>형사피의자 또는 형사피고인으로서 구금되었던 자가 법률이 정하는 불기소처분을 받거나 무죄판결을 받은 때에는 법률이 정하는 바에 의하여 국가에 정당한 보상을 청구할 수 있다.</p>
<p>대통령은 법률이 정하는 바에 의하여 사면·감형 또는 복권을 명할 수 있다.</p>
<p>국무위원은 국정에 관하여 대통령을 보좌하며, 국무회의의 구성원으로서 국정을 심의한다.</p>
<p>국민의 모든 자유와 권리는 국가안전보장·질서유지 또는 공공복리를 위하여 필요한 경우에 한하여 법률로써 제한할 수 있으며, 제한하는 경우에도 자유와 권리의 본질적인 내용을 침해할 수 없다.</p>
<p>한 회계연도를 넘어 계속하여 지출할 필요가 있을 때에는 정부는 연한을 정하여 계속비로서 국회의 의결을 얻어야 한다.</p>
<p>국가는 재해를 예방하고 그 위험으로부터 국민을 보호하기 위하여 노력하여야 한다.</p>`,
        createdById: superAdminUser.id,
        groupId: 1
      },
      {
        title: 'HTML element들 테스트해봐요 (12)',
        content: `<h1>Heading 1</h1>
<h2>Heading 2</h2>
<p>Simple Text</p>
<p><strong>Bold Text</strong></p>
<p><em>Italic Text</em></p>
<p><s>Text with Strike</s></p>
<p><code>Inline Code</code></p>
<pre><code>#include &lt;stdio.h&gt;

int main() {
  printf("Hello, world!");
  return 0;
}
</code></pre>
<ul>
  <li><p>Bullet List Item 1</p></li>
  <li><p>Bullet List Item 2</p></li>
  <li><p>Bullet List Item 3</p></li>
</ul>
<ol>
  <li><p>Ordered List Item 1</p></li>
  <li><p>Ordered List Item 2</p></li>
  <li><p>Ordered List Item 3</p></li>
</ol>`,
        createdById: managerUser.id,
        groupId: 1
      },
      {
        title: '아주 중요한 공지사항 (13)',
        content: '<p>사실 별 내용 없어요 😇</p>',
        createdById: superAdminUser.id,
        groupId: 1
      },
      {
        title: '더 중요한 공지사항 (14)',
        content: `<p>아래 내용은 한글 Lorem Ipsum으로 생성된 내용입니다! 별 의미 없어요.</p>
<p>모든 국민은 신속한 재판을 받을 권리를 가진다. 형사피고인은 상당한 이유가 없는 한 지체없이 공개재판을 받을 권리를 가진다.</p>
<p>법관은 탄핵 또는 금고 이상의 형의 선고에 의하지 아니하고는 파면되지 아니하며, 징계처분에 의하지 아니하고는 정직·감봉 기타 불리한 처분을 받지 아니한다.</p>
<p>일반사면을 명하려면 국회의 동의를 얻어야 한다. 연소자의 근로는 특별한 보호를 받는다.</p>
<p>국회에서 의결된 법률안은 정부에 이송되어 15일 이내에 대통령이 공포한다.</p>
<p>법률이 정하는 주요방위산업체에 종사하는 근로자의 단체행동권은 법률이 정하는 바에 의하여 이를 제한하거나 인정하지 아니할 수 있다.</p>
<p>법률은 특별한 규정이 없는 한 공포한 날로부터 20일을 경과함으로써 효력을 발생한다.</p>
<p>비상계엄이 선포된 때에는 법률이 정하는 바에 의하여 영장제도, 언론·출판·집회·결사의 자유, 정부나 법원의 권한에 관하여 특별한 조치를 할 수 있다.</p>`,
        createdById: superAdminUser.id,
        groupId: 1
      },
      {
        title: '제일 중요한 공지사항 (15)',
        content: `<p>아래 내용은 한글 Lorem Ipsum으로 생성된 내용입니다! 별 의미 없어요.</p>
<p>민주평화통일자문회의의 조직·직무범위 기타 필요한 사항은 법률로 정한다.</p>
<p>형사피의자 또는 형사피고인으로서 구금되었던 자가 법률이 정하는 불기소처분을 받거나 무죄판결을 받은 때에는 법률이 정하는 바에 의하여 국가에 정당한 보상을 청구할 수 있다.</p>
<p>대통령은 법률이 정하는 바에 의하여 사면·감형 또는 복권을 명할 수 있다.</p>
<p>국무위원은 국정에 관하여 대통령을 보좌하며, 국무회의의 구성원으로서 국정을 심의한다.</p>
<p>국민의 모든 자유와 권리는 국가안전보장·질서유지 또는 공공복리를 위하여 필요한 경우에 한하여 법률로써 제한할 수 있으며, 제한하는 경우에도 자유와 권리의 본질적인 내용을 침해할 수 없다.</p>
<p>한 회계연도를 넘어 계속하여 지출할 필요가 있을 때에는 정부는 연한을 정하여 계속비로서 국회의 의결을 얻어야 한다.</p>
<p>국가는 재해를 예방하고 그 위험으로부터 국민을 보호하기 위하여 노력하여야 한다.</p>`,
        createdById: superAdminUser.id,
        groupId: 1
      },
      {
        title: 'HTML element들 테스트해봐요 (16)',
        content: `<h1>Heading 1</h1>
<h2>Heading 2</h2>
<p>Simple Text</p>
<p><strong>Bold Text</strong></p>
<p><em>Italic Text</em></p>
<p><s>Text with Strike</s></p>
<p><code>Inline Code</code></p>
<pre><code>#include &lt;stdio.h&gt;

int main() {
  printf("Hello, world!");
  return 0;
}
</code></pre>
<ul>
  <li><p>Bullet List Item 1</p></li>
  <li><p>Bullet List Item 2</p></li>
  <li><p>Bullet List Item 3</p></li>
</ul>
<ol>
  <li><p>Ordered List Item 1</p></li>
  <li><p>Ordered List Item 2</p></li>
  <li><p>Ordered List Item 3</p></li>
</ol>`,
        createdById: managerUser.id,
        groupId: 1
      },
      {
        title: '아주 중요한 공지사항 (17)',
        content: '<p>사실 별 내용 없어요 😇</p>',
        createdById: superAdminUser.id,
        groupId: 1
      },
      {
        title: '더 중요한 공지사항 (18)',
        content: `<p>아래 내용은 한글 Lorem Ipsum으로 생성된 내용입니다! 별 의미 없어요.</p>
<p>모든 국민은 신속한 재판을 받을 권리를 가진다. 형사피고인은 상당한 이유가 없는 한 지체없이 공개재판을 받을 권리를 가진다.</p>
<p>법관은 탄핵 또는 금고 이상의 형의 선고에 의하지 아니하고는 파면되지 아니하며, 징계처분에 의하지 아니하고는 정직·감봉 기타 불리한 처분을 받지 아니한다.</p>
<p>일반사면을 명하려면 국회의 동의를 얻어야 한다. 연소자의 근로는 특별한 보호를 받는다.</p>
<p>국회에서 의결된 법률안은 정부에 이송되어 15일 이내에 대통령이 공포한다.</p>
<p>법률이 정하는 주요방위산업체에 종사하는 근로자의 단체행동권은 법률이 정하는 바에 의하여 이를 제한하거나 인정하지 아니할 수 있다.</p>
<p>법률은 특별한 규정이 없는 한 공포한 날로부터 20일을 경과함으로써 효력을 발생한다.</p>
<p>비상계엄이 선포된 때에는 법률이 정하는 바에 의하여 영장제도, 언론·출판·집회·결사의 자유, 정부나 법원의 권한에 관하여 특별한 조치를 할 수 있다.</p>`,
        createdById: superAdminUser.id,
        groupId: 1
      },
      {
        title: '제일 중요한 공지사항 (19)',
        content: `<p>아래 내용은 한글 Lorem Ipsum으로 생성된 내용입니다! 별 의미 없어요.</p>
<p>민주평화통일자문회의의 조직·직무범위 기타 필요한 사항은 법률로 정한다.</p>
<p>형사피의자 또는 형사피고인으로서 구금되었던 자가 법률이 정하는 불기소처분을 받거나 무죄판결을 받은 때에는 법률이 정하는 바에 의하여 국가에 정당한 보상을 청구할 수 있다.</p>
<p>대통령은 법률이 정하는 바에 의하여 사면·감형 또는 복권을 명할 수 있다.</p>
<p>국무위원은 국정에 관하여 대통령을 보좌하며, 국무회의의 구성원으로서 국정을 심의한다.</p>
<p>국민의 모든 자유와 권리는 국가안전보장·질서유지 또는 공공복리를 위하여 필요한 경우에 한하여 법률로써 제한할 수 있으며, 제한하는 경우에도 자유와 권리의 본질적인 내용을 침해할 수 없다.</p>
<p>한 회계연도를 넘어 계속하여 지출할 필요가 있을 때에는 정부는 연한을 정하여 계속비로서 국회의 의결을 얻어야 한다.</p>
<p>국가는 재해를 예방하고 그 위험으로부터 국민을 보호하기 위하여 노력하여야 한다.</p>`,
        createdById: superAdminUser.id,
        groupId: 1
      },
      {
        title: 'HTML element들 테스트해봐요 (20)',
        content: `<h1>Heading 1</h1>
<h2>Heading 2</h2>
<p>Simple Text</p>
<p><strong>Bold Text</strong></p>
<p><em>Italic Text</em></p>
<p><s>Text with Strike</s></p>
<p><code>Inline Code</code></p>
<pre><code>#include &lt;stdio.h&gt;

int main() {
  printf("Hello, world!");
  return 0;
}
</code></pre>
<ul>
  <li><p>Bullet List Item 1</p></li>
  <li><p>Bullet List Item 2</p></li>
  <li><p>Bullet List Item 3</p></li>
</ul>
<ol>
  <li><p>Ordered List Item 1</p></li>
  <li><p>Ordered List Item 2</p></li>
  <li><p>Ordered List Item 3</p></li>
</ol>`,
        createdById: managerUser.id,
        groupId: 1
      },
      {
        title: '아주 중요한 공지사항 (21)',
        content: '<p>사실 별 내용 없어요 😇</p>',
        createdById: superAdminUser.id,
        groupId: 1
      },
      {
        title: '더 중요한 공지사항 (22)',
        content: `<p>아래 내용은 한글 Lorem Ipsum으로 생성된 내용입니다! 별 의미 없어요.</p>
<p>모든 국민은 신속한 재판을 받을 권리를 가진다. 형사피고인은 상당한 이유가 없는 한 지체없이 공개재판을 받을 권리를 가진다.</p>
<p>법관은 탄핵 또는 금고 이상의 형의 선고에 의하지 아니하고는 파면되지 아니하며, 징계처분에 의하지 아니하고는 정직·감봉 기타 불리한 처분을 받지 아니한다.</p>
<p>일반사면을 명하려면 국회의 동의를 얻어야 한다. 연소자의 근로는 특별한 보호를 받는다.</p>
<p>국회에서 의결된 법률안은 정부에 이송되어 15일 이내에 대통령이 공포한다.</p>
<p>법률이 정하는 주요방위산업체에 종사하는 근로자의 단체행동권은 법률이 정하는 바에 의하여 이를 제한하거나 인정하지 아니할 수 있다.</p>
<p>법률은 특별한 규정이 없는 한 공포한 날로부터 20일을 경과함으로써 효력을 발생한다.</p>
<p>비상계엄이 선포된 때에는 법률이 정하는 바에 의하여 영장제도, 언론·출판·집회·결사의 자유, 정부나 법원의 권한에 관하여 특별한 조치를 할 수 있다.</p>`,
        createdById: superAdminUser.id,
        groupId: 1
      },
      {
        title: '제일 중요한 공지사항 (23)',
        content: `<p>아래 내용은 한글 Lorem Ipsum으로 생성된 내용입니다! 별 의미 없어요.</p>
<p>민주평화통일자문회의의 조직·직무범위 기타 필요한 사항은 법률로 정한다.</p>
<p>형사피의자 또는 형사피고인으로서 구금되었던 자가 법률이 정하는 불기소처분을 받거나 무죄판결을 받은 때에는 법률이 정하는 바에 의하여 국가에 정당한 보상을 청구할 수 있다.</p>
<p>대통령은 법률이 정하는 바에 의하여 사면·감형 또는 복권을 명할 수 있다.</p>
<p>국무위원은 국정에 관하여 대통령을 보좌하며, 국무회의의 구성원으로서 국정을 심의한다.</p>
<p>국민의 모든 자유와 권리는 국가안전보장·질서유지 또는 공공복리를 위하여 필요한 경우에 한하여 법률로써 제한할 수 있으며, 제한하는 경우에도 자유와 권리의 본질적인 내용을 침해할 수 없다.</p>
<p>한 회계연도를 넘어 계속하여 지출할 필요가 있을 때에는 정부는 연한을 정하여 계속비로서 국회의 의결을 얻어야 한다.</p>
<p>국가는 재해를 예방하고 그 위험으로부터 국민을 보호하기 위하여 노력하여야 한다.</p>`,
        createdById: superAdminUser.id,
        groupId: 1
      },
      {
        title: 'HTML element들 테스트해봐요 (24)',
        content: `<h1>Heading 1</h1>
<h2>Heading 2</h2>
<p>Simple Text</p>
<p><strong>Bold Text</strong></p>
<p><em>Italic Text</em></p>
<p><s>Text with Strike</s></p>
<p><code>Inline Code</code></p>
<pre><code>#include &lt;stdio.h&gt;

int main() {
  printf("Hello, world!");
  return 0;
}
</code></pre>
<ul>
  <li><p>Bullet List Item 1</p></li>
  <li><p>Bullet List Item 2</p></li>
  <li><p>Bullet List Item 3</p></li>
</ul>
<ol>
  <li><p>Ordered List Item 1</p></li>
  <li><p>Ordered List Item 2</p></li>
  <li><p>Ordered List Item 3</p></li>
</ol>`,
        createdById: managerUser.id,
        groupId: 1
      }
    ]
  })
}

const createProblems = async () => {
  problems.push(
    await prisma.problem.create({
      data: {
        title: '정수 더하기',
        createdById: superAdminUser.id,
        groupId: publicGroup.id,
        description: await readFile(
          join(fixturePath, 'problem/1-description.html'),
          'utf-8'
        ),
        difficulty: Level.Level1,
        inputDescription: await readFile(
          join(fixturePath, 'problem/1-input.html'),
          'utf-8'
        ),
        outputDescription: await readFile(
          join(fixturePath, 'problem/1-output.html'),
          'utf-8'
        ),
        languages: [Language.C, Language.Cpp, Language.Java, Language.Python3],
        hint: '',
        timeLimit: 2000,
        memoryLimit: 512,
        source: ''
      }
    })
  )

  problems.push(
    await prisma.problem.create({
      data: {
        title: '가파른 경사',
        createdById: superAdminUser.id,
        groupId: publicGroup.id,
        description: await readFile(
          join(fixturePath, 'problem/2-description.html'),
          'utf-8'
        ),
        difficulty: Level.Level1,
        inputDescription: await readFile(
          join(fixturePath, 'problem/2-input.html'),
          'utf-8'
        ),
        outputDescription: await readFile(
          join(fixturePath, 'problem/2-output.html'),
          'utf-8'
        ),
        languages: [Language.C],
        hint: '',
        timeLimit: 2000,
        memoryLimit: 512,
        source: 'Canadian Computing Competition(CCC) 2012 Junior 2번'
      }
    })
  )

  problems.push(
    await prisma.problem.create({
      data: {
        title: '회전 표지판',
        createdById: superAdminUser.id,
        groupId: publicGroup.id,
        description: await readFile(
          join(fixturePath, 'problem/3-description.html'),
          'utf-8'
        ),
        difficulty: Level.Level1,
        inputDescription: await readFile(
          join(fixturePath, 'problem/3-input.html'),
          'utf-8'
        ),
        outputDescription: await readFile(
          join(fixturePath, 'problem/3-output.html'),
          'utf-8'
        ),
        languages: [Language.Cpp],
        hint: '',
        timeLimit: 1000,
        memoryLimit: 128,
        source: 'Canadian Computing Competition(CCC) 2013 Junior 2번'
      }
    })
  )

  problems.push(
    await prisma.problem.create({
      data: {
        title: '붕어빵',
        createdById: superAdminUser.id,
        groupId: publicGroup.id,
        description: await readFile(
          join(fixturePath, 'problem/4-description.html'),
          'utf-8'
        ),
        difficulty: Level.Level2,
        inputDescription: await readFile(
          join(fixturePath, 'problem/4-input.html'),
          'utf-8'
        ),
        outputDescription: await readFile(
          join(fixturePath, 'problem/4-output.html'),
          'utf-8'
        ),
        languages: [Language.Java],
        hint: await readFile(join(fixturePath, 'problem/4-hint.html'), 'utf-8'),
        timeLimit: 1000,
        memoryLimit: 128,
        source: 'USACO 2012 US Open Bronze 1번'
      }
    })
  )

  problems.push(
    await prisma.problem.create({
      data: {
        title: '채권관계',
        createdById: superAdminUser.id,
        groupId: publicGroup.id,
        description: await readFile(
          join(fixturePath, 'problem/5-description.html'),
          'utf-8'
        ),
        difficulty: Level.Level2,
        inputDescription: await readFile(
          join(fixturePath, 'problem/5-input.html'),
          'utf-8'
        ),
        outputDescription: await readFile(
          join(fixturePath, 'problem/5-output.html'),
          'utf-8'
        ),
        languages: [Language.Python3],
        hint: '',
        timeLimit: 1000,
        memoryLimit: 128,
        source: 'ICPC Regionals NCPC 2009 B번'
      }
    })
  )

  problems.push(
    await prisma.problem.create({
      data: {
        title: '타일 교환',
        createdById: superAdminUser.id,
        groupId: publicGroup.id,
        description: await readFile(
          join(fixturePath, 'problem/6-description.html'),
          'utf-8'
        ),
        difficulty: Level.Level3,
        inputDescription: await readFile(
          join(fixturePath, 'problem/6-input.html'),
          'utf-8'
        ),
        outputDescription: await readFile(
          join(fixturePath, 'problem/6-output.html'),
          'utf-8'
        ),
        languages: [Language.C, Language.Java],
        hint: await readFile(join(fixturePath, 'problem/6-hint.html'), 'utf-8'),
        timeLimit: 1000,
        memoryLimit: 128,
        source: 'USACO November 2011 Silver 3번'
      }
    })
  )

  problems.push(
    await prisma.problem.create({
      data: {
        title: '천재 디자이너',
        createdById: superAdminUser.id,
        groupId: publicGroup.id,
        description: await readFile(
          join(fixturePath, 'problem/7-description.html'),
          'utf8'
        ),
        difficulty: Level.Level3,
        inputDescription: await readFile(
          join(fixturePath, 'problem/7-input.html'),
          'utf8'
        ),
        outputDescription: await readFile(
          join(fixturePath, 'problem/7-output.html'),
          'utf8'
        ),
        languages: [Language.Cpp, Language.Python3],
        hint: '',
        timeLimit: 2000,
        memoryLimit: 512,
        source: 'COCI 2019/2020 Contest #3 2번'
      }
    })
  )

  problems.push(
    await prisma.problem.create({
      data: {
        title: '사이클 분할',
        createdById: superAdminUser.id,
        groupId: publicGroup.id,
        description: await readFile(
          join(fixturePath, 'problem/8-description.html'),
          'utf-8'
        ),
        difficulty: Level.Level3,
        inputDescription: await readFile(
          join(fixturePath, 'problem/8-input.html'),
          'utf-8'
        ),
        outputDescription: await readFile(
          join(fixturePath, 'problem/8-output.html'),
          'utf-8'
        ),
        languages: [Language.C, Language.Cpp, Language.Java, Language.Python3],
        hint: await readFile(join(fixturePath, 'problem/8-hint.html'), 'utf-8'),
        timeLimit: 2000,
        memoryLimit: 256,
        source: 'ICPC Regionals SEERC 2019 J번'
      }
    })
  )

  // add simple testcases
  for (const problem of problems) {
    problemTestcases.push(
      await prisma.problemTestcase.create({
        data: {
          problemId: problem.id,
          input: 'input.in',
          output: 'output.out'
        }
      })
    )
  }

  const tagNames = [
    'If Statement',
    'Iteration',
    'Brute Force',
    'DFS',
    'Dynamic Programming',
    'Binary Search',
    'Graph'
  ]

  const tags: Tag[] = []

  // add tags
  for (const name of tagNames) {
    tags.push(
      await prisma.tag.create({
        data: {
          name
        }
      })
    )
  }

  // allocate tags to each problem
  for (const [index, tag] of tags.entries()) {
    await prisma.problemTag.create({
      data: {
        problemId: problems[index].id,
        tagId: tag.id
      }
    })
  }
}

const createContests = async () => {
  // add ongoing contenst
  contest = await prisma.contest.create({
    data: {
      title: 'SKKU Coding Platform 모의대회',
      description: `<p>
  대통령은 내란 또는 외환의 죄를 범한 경우를 제외하고는 재직중 형사상의 소추를
  받지 아니한다. 모든 국민은 자기의 행위가 아닌 친족의 행위로 인하여 불이익한
  처우를 받지 아니한다.
</p>

<p>
  위원은 탄핵 또는 금고 이상의 형의 선고에 의하지 아니하고는 파면되지 아니한다.
  대통령은 국무회의의 의장이 되고, 국무총리는 부의장이 된다. 모든 국민은 헌법과
  법률이 정한 법관에 의하여 법률에 의한 재판을 받을 권리를 가진다.
</p>

<p>
  국회의원은 현행범인인 경우를 제외하고는 회기중 국회의 동의없이 체포 또는
  구금되지 아니한다. 헌법재판소의 장은 국회의 동의를 얻어 재판관중에서 대통령이
  임명한다.
</p>

<p>
  국가는 지역간의 균형있는 발전을 위하여 지역경제를 육성할 의무를 진다. 제3항의
  승인을 얻지 못한 때에는 그 처분 또는 명령은 그때부터 효력을 상실한다. 이 경우
  그 명령에 의하여 개정 또는 폐지되었던 법률은 그 명령이 승인을 얻지 못한 때부터
  당연히 효력을 회복한다.
</p>

<p>
  모든 국민은 신체의 자유를 가진다. 누구든지 법률에 의하지 아니하고는
  체포·구속·압수·수색 또는 심문을 받지 아니하며, 법률과 적법한 절차에 의하지
  아니하고는 처벌·보안처분 또는 강제노역을 받지 아니한다.
</p>`,
      createdById: superAdminUser.id,
      groupId: publicGroup.id,
      startTime: dayjs().add(-30, 'day').toDate(),
      endTime: dayjs().add(30, 'day').toDate(),
      config: {
        isVisible: true,
        isRankVisible: true
      }
    }
  })

  // add ended contest
  await prisma.contest.create({
    data: {
      title: 'Long Time Ago Contest',
      description: '<p>이 대회는 오래 전에 끝났어요</p>',
      createdById: superAdminUser.id,
      groupId: publicGroup.id,
      startTime: dayjs().add(-1, 'hour').add(-1, 'year').toDate(),
      endTime: dayjs().add(2, 'hour').add(-1, 'year').toDate(),
      config: {
        isVisible: true,
        isRankVisible: false
      }
    }
  })

  // add oncoming contest
  await prisma.contest.create({
    data: {
      title: 'Future Contest',
      description: '<p>이 대회는 언젠가 열리겠죠...?</p>',
      createdById: superAdminUser.id,
      groupId: privateGroup.id,
      startTime: dayjs().add(-1, 'hour').add(1, 'year').toDate(),
      endTime: dayjs().add(2, 'hour').add(1, 'year').toDate(),
      config: {
        isVisible: true,
        isRankVisible: true
      }
    }
  })

  // add problems to contest
  for (const problem of problems) {
    await prisma.contestProblem.create({
      data: {
<<<<<<< HEAD
        id: String(problem.id),
=======
        order: problem.id,
>>>>>>> b6183af0
        contestId: contest.id,
        problemId: problem.id
      }
    })
  }

  // TODO: add records and ranks
}

const createWorkbooks = async () => {
  for (let i = 1; i <= 3; i++) {
    workbooks.push(
      await prisma.workbook.create({
        data: {
          title: '모의대회 문제집',
          description: '모의대회 문제들을 모아뒀습니다!',
          createdById: superAdminUser.id,
          groupId: publicGroup.id
        }
      })
    )
  }
  for (let i = 1; i <= 3; i++) {
    privateWorkbooks.push(
      await prisma.workbook.create({
        data: {
          title: '모의대회 문제집',
          description: '모의대회 문제들을 모아뒀습니다!',
          createdById: superAdminUser.id,
          groupId: privateGroup.id
        }
      })
    )
  }

  for (const problem of problems) {
    await prisma.workbookProblem.create({
      data: {
        order: problem.id,
        workbookId: workbooks[0].id,
        problemId: problem.id
      }
    })
    await prisma.workbookProblem.create({
      data: {
        order: problem.id,
        workbookId: privateWorkbooks[0].id,
        problemId: problem.id
      }
    })
  }
}

const createSubmissions = async () => {
  const generateHash = () => {
    return Math.floor(Math.random() * 16777215)
      .toString(16)
      .padStart(6, '0')
  }

  submissions.push(
    await prisma.submission.create({
      data: {
        id: generateHash(),
        userId: users[0].id,
        problemId: problems[0].id,
        contestId: contest.id,
        code: [
          {
            id: 1,
            locked: false,
            text: `#include <stdio.h>
int main(void) {
    printf("Hello, World!\n");
    return 0;
}`
          }
        ],
        language: Language.C,
        result: ResultStatus.Judging
      }
    })
  )
  await prisma.submissionResult.create({
    data: {
      submissionId: submissions[0].id,
      problemTestcaseId: problemTestcases[0].id,
      result: ResultStatus.Accepted,
      cpuTime: 12345,
      memoryUsage: 12345
    }
  })
  await prisma.submission.update({
    where: {
      id: submissions[0].id
    },
    data: { result: ResultStatus.Accepted }
  })

  submissions.push(
    await prisma.submission.create({
      data: {
        id: generateHash(),
        userId: users[1].id,
        problemId: problems[1].id,
        contestId: contest.id,
        code: [
          {
            id: 1,
            locked: false,
            text: `#include <iostream>
int main(void) {
    std::cout << "Hello, World!" << endl;
    return 0;
}`
          }
        ],
        language: Language.Cpp,
        result: ResultStatus.Judging
      }
    })
  )
  await prisma.submissionResult.create({
    data: {
      submissionId: submissions[1].id,
      problemTestcaseId: problemTestcases[1].id,
      result: ResultStatus.WrongAnswer,
      cpuTime: 12345,
      memoryUsage: 12345
    }
  })
  await prisma.submission.update({
    where: {
      id: submissions[0].id
    },
    data: { result: ResultStatus.WrongAnswer }
  })

  submissions.push(
    await prisma.submission.create({
      data: {
        id: generateHash(),
        userId: users[2].id,
        problemId: problems[2].id,
        contestId: contest.id,
        code: [
          {
            id: 1,
            locked: false,
            text: `class Main {
    public static void main(String[] args) {
        System.out.println("Hello, World!");
    }
}`
          }
        ],
        language: Language.Java,
        result: ResultStatus.Judging
      }
    })
  )
  await prisma.submissionResult.create({
    data: {
      submissionId: submissions[2].id,
      problemTestcaseId: problemTestcases[2].id,
      result: ResultStatus.CompileError,
      cpuTime: 12345,
      memoryUsage: 12345
    }
  })
  await prisma.submission.update({
    where: {
      id: submissions[0].id
    },
    data: { result: ResultStatus.CompileError }
  })

  submissions.push(
    await prisma.submission.create({
      data: {
        id: generateHash(),
        userId: users[3].id,
        problemId: problems[3].id,
        contestId: contest.id,
        code: [
          {
            id: 1,
            locked: false,
            text: `print("Hello, World!")`
          }
        ],
        language: Language.Python3,
        result: ResultStatus.Judging
      }
    })
  )
  await prisma.submissionResult.create({
    data: {
      submissionId: submissions[3].id,
      problemTestcaseId: problemTestcases[3].id,
      result: ResultStatus.RuntimeError,
      cpuTime: 12345,
      memoryUsage: 12345
    }
  })
  await prisma.submission.update({
    where: {
      id: submissions[0].id
    },
    data: { result: ResultStatus.RuntimeError }
  })

  submissions.push(
    await prisma.submission.create({
      data: {
        id: generateHash(),
        userId: users[4].id,
        problemId: problems[4].id,
        contestId: contest.id,
        code: [
          {
            id: 1,
            locked: false,
            text: `#include <stdio.h>
int main(void) {
    printf("Hello, World!\n");
    return 0;
}`
          }
        ],
        language: Language.C,
        result: ResultStatus.Judging
      }
    })
  )
  await prisma.submissionResult.create({
    data: {
      submissionId: submissions[4].id,
      problemTestcaseId: problemTestcases[4].id,
      result: ResultStatus.TimeLimitExceeded,
      cpuTime: 12345,
      memoryUsage: 12345
    }
  })
  await prisma.submission.update({
    where: {
      id: submissions[0].id
    },
    data: { result: ResultStatus.TimeLimitExceeded }
  })

  submissions.push(
    await prisma.submission.create({
      data: {
        id: generateHash(),
        userId: users[5].id,
        problemId: problems[5].id,
        workbookId: workbooks[0].id,
        code: [
          {
            id: 1,
            locked: false,
            text: `#include <iostream>
int main(void) {
    std::cout << "Hello, World!" << endl;
    return 0;
}`
          }
        ],
        language: Language.Cpp,
        result: ResultStatus.Judging
      }
    })
  )
  await prisma.submissionResult.create({
    data: {
      submissionId: submissions[5].id,
      problemTestcaseId: problemTestcases[5].id,
      result: ResultStatus.MemoryLimitExceeded,
      cpuTime: 12345,
      memoryUsage: 12345
    }
  })
  await prisma.submission.update({
    where: {
      id: submissions[0].id
    },
    data: { result: ResultStatus.MemoryLimitExceeded }
  })

  submissions.push(
    await prisma.submission.create({
      data: {
        id: generateHash(),
        userId: users[6].id,
        problemId: problems[6].id,
        workbookId: workbooks[0].id,
        code: [
          {
            id: 1,
            locked: false,
            text: `print("Hello, World!")`
          }
        ],
        language: Language.Python3,
        result: ResultStatus.Judging
      }
    })
  )
  await prisma.submissionResult.create({
    data: {
      submissionId: submissions[6].id,
      problemTestcaseId: problemTestcases[6].id,
      result: ResultStatus.OutputLimitExceeded,
      cpuTime: 12345,
      memoryUsage: 12345
    }
  })
  await prisma.submission.update({
    where: {
      id: submissions[0].id
    },
    data: { result: ResultStatus.OutputLimitExceeded }
  })
}

const createAnnouncements = async () => {
  for (let i = 0; i < 5; ++i) {
    announcements.push(
      await prisma.announcement.create({
        data: {
          content: `Announcement_${i}`,
          problemId: problems[i].id
        }
      })
    )
  }
}

const main = async () => {
  await createUsers()
  await createGroups()
  await createNotices()
  await createProblems()
  await createContests()
  await createWorkbooks()
  await createSubmissions()
  await createAnnouncements()
}

main()
  .then(async () => {
    await prisma.$disconnect()
  })
  .catch(async (e) => {
    console.error(e)
    process.exit(1)
  })<|MERGE_RESOLUTION|>--- conflicted
+++ resolved
@@ -941,11 +941,7 @@
   for (const problem of problems) {
     await prisma.contestProblem.create({
       data: {
-<<<<<<< HEAD
-        id: String(problem.id),
-=======
         order: problem.id,
->>>>>>> b6183af0
         contestId: contest.id,
         problemId: problem.id
       }
