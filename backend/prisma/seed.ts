import {
  PrismaClient,
  Role,
  Level,
  Language,
  ResultStatus,
  type Group,
  type User,
  type Problem,
  type Tag,
  type Contest,
  type Workbook,
  type Submission,
  type ProblemTestcase,
  type Announcement,
  type CodeDraft,
  type ContestRecord
} from '@prisma/client'
import { hash } from 'argon2'
import { readFile } from 'fs/promises'
import { join } from 'path'

const prisma = new PrismaClient()
const fixturePath = join(__dirname, '__fixtures__')

let superAdminUser: User
let managerUser: User
const users: User[] = []
let publicGroup: Group
let privateGroup: Group
const problems: Problem[] = []
const problemTestcases: ProblemTestcase[] = []
const contests: Contest[] = []
const endedContests: Contest[] = []
const ongoingContests: Contest[] = []
const upcomingContests: Contest[] = []
const workbooks: Workbook[] = []
const privateWorkbooks: Workbook[] = []
const submissions: Submission[] = []
const announcements: Announcement[] = []

const createUsers = async () => {
  // create super admin user
  superAdminUser = await prisma.user.create({
    data: {
      username: 'super',
      password: await hash('Supersuper'),
      email: 'skkucodingplatform@gmail.com',
      lastLogin: new Date(),
      role: Role.SuperAdmin
    }
  })

  // create admin user
  await prisma.user.create({
    data: {
      username: 'admin',
      password: await hash('Adminadmin'),
      email: 'admin@example.com',
      lastLogin: new Date(),
      role: Role.Admin
    }
  })

  // create manager user
  managerUser = await prisma.user.create({
    data: {
      username: 'manager',
      password: await hash('Managermanager'),
      email: 'manager@example.com',
      lastLogin: new Date(),
      role: Role.Manager
    }
  })

  // create general users
  for (let i = 1; i <= 10; i++) {
    const specifier = i.toString().padStart(2, '0')
    const user = await prisma.user.create({
      data: {
        username: `user${specifier}`,
        password: await hash('Useruser'),
        email: `user${specifier}@example.com`,
        lastLogin: new Date(),
        role: Role.User
      }
    })
    users.push(user)
  }

  // create super admin user's profile
  await prisma.userProfile.create({
    data: {
      userId: superAdminUser.id,
      realName: 'Yuljeon Kim'
    }
  })
}

const createGroups = async () => {
  // create public group
  // NOTE: ID가 1인 group은 모두에게 공개된 group
  publicGroup = await prisma.group.create({
    data: {
      groupName: 'Example Group',
      description:
        'This is an example group just for testing. This group should not be shown on production environment.',
      config: {
        showOnList: false,
        allowJoinFromSearch: false,
        allowJoinWithURL: false,
        requireApprovalBeforeJoin: false
      }
    }
  })

  // create empty private group
  privateGroup = await prisma.group.create({
    data: {
      groupName: 'Example Private Group',
      description:
        'This is an example private group just for testing. Check if this group is not shown to users not registered to this group.',
      config: {
        showOnList: false,
        allowJoinFromSearch: false,
        allowJoinWithURL: true,
        requireApprovalBeforeJoin: true
      }
    }
  })
  await prisma.userGroup.create({
    data: {
      userId: managerUser.id,
      groupId: privateGroup.id,
      isGroupLeader: true
    }
  })

  // create empty private group
  // 'showOnList'가 true 이면서 가입시 사전 승인이 필요한 그룹을 테스트할 때 사용합니다
  let tempGroup = await prisma.group.create({
    data: {
      groupName: 'Example Private Group 2',
      description:
        'This is an example private group just for testing. Check if this group is not shown to users not registered to this group.',
      config: {
        showOnList: true,
        allowJoinFromSearch: true,
        allowJoinWithURL: true,
        requireApprovalBeforeJoin: true
      }
    }
  })
  await prisma.userGroup.create({
    data: {
      userId: managerUser.id,
      groupId: tempGroup.id,
      isGroupLeader: true
    }
  })

  // create empty private group
  // 'showOnList'가 true 이면서 가입시 사전 승인이 필요없는 그룹을 테스트할 때 사용합니다
  tempGroup = await prisma.group.create({
    data: {
      groupName: 'Example Private Group 3',
      description:
        'This is an example private group just for testing. Check if this group is not shown to users not registered to this group.',
      config: {
        showOnList: true,
        allowJoinFromSearch: true,
        allowJoinWithURL: true,
        requireApprovalBeforeJoin: false
      }
    }
  })
  await prisma.userGroup.create({
    data: {
      userId: managerUser.id,
      groupId: tempGroup.id,
      isGroupLeader: true
    }
  })

  const allUsers = await prisma.user.findMany()

  // add users to public group
  // group leader: user01
  for (const user of allUsers) {
    await prisma.userGroup.create({
      data: {
        userId: user.id,
        groupId: publicGroup.id,
        isGroupLeader: user.username === 'user01'
      }
    })
  }

  // add users to private group
  // group leader: user01
  // registered: user01, user03, user05, user07, user09
  for (const user of users) {
    await prisma.userGroup.create({
      data: {
        userId: user.id,
        groupId: privateGroup.id,
        isGroupLeader: user.username === 'user01'
      }
    })
  }

  await prisma.userGroup.create({
    data: {
      userId: superAdminUser.id,
      groupId: 4,
      isGroupLeader: true
    }
  })
}

const createNotices = async () => {
  await prisma.notice.createMany({
    data: [
      {
        title: '아주 중요한 공지사항 (1)',
        content: '<p>사실 별 내용 없어요 😇</p>',
        createdById: superAdminUser.id,
        groupId: 1
      },
      {
        title: '더 중요한 공지사항 (2)',
        content: `<p>아래 내용은 한글 Lorem Ipsum으로 생성된 내용입니다! 별 의미 없어요.</p>
<p>모든 국민은 신속한 재판을 받을 권리를 가진다. 형사피고인은 상당한 이유가 없는 한 지체없이 공개재판을 받을 권리를 가진다.</p>
<p>법관은 탄핵 또는 금고 이상의 형의 선고에 의하지 아니하고는 파면되지 아니하며, 징계처분에 의하지 아니하고는 정직·감봉 기타 불리한 처분을 받지 아니한다.</p>
<p>일반사면을 명하려면 국회의 동의를 얻어야 한다. 연소자의 근로는 특별한 보호를 받는다.</p>
<p>국회에서 의결된 법률안은 정부에 이송되어 15일 이내에 대통령이 공포한다.</p>
<p>법률이 정하는 주요방위산업체에 종사하는 근로자의 단체행동권은 법률이 정하는 바에 의하여 이를 제한하거나 인정하지 아니할 수 있다.</p>
<p>법률은 특별한 규정이 없는 한 공포한 날로부터 20일을 경과함으로써 효력을 발생한다.</p>
<p>비상계엄이 선포된 때에는 법률이 정하는 바에 의하여 영장제도, 언론·출판·집회·결사의 자유, 정부나 법원의 권한에 관하여 특별한 조치를 할 수 있다.</p>`,
        createdById: superAdminUser.id,
        groupId: 1
      },
      {
        title: '제일 중요한 공지사항 (3)',
        content: `<p>아래 내용은 한글 Lorem Ipsum으로 생성된 내용입니다! 별 의미 없어요.</p>
<p>민주평화통일자문회의의 조직·직무범위 기타 필요한 사항은 법률로 정한다.</p>
<p>형사피의자 또는 형사피고인으로서 구금되었던 자가 법률이 정하는 불기소처분을 받거나 무죄판결을 받은 때에는 법률이 정하는 바에 의하여 국가에 정당한 보상을 청구할 수 있다.</p>
<p>대통령은 법률이 정하는 바에 의하여 사면·감형 또는 복권을 명할 수 있다.</p>
<p>국무위원은 국정에 관하여 대통령을 보좌하며, 국무회의의 구성원으로서 국정을 심의한다.</p>
<p>국민의 모든 자유와 권리는 국가안전보장·질서유지 또는 공공복리를 위하여 필요한 경우에 한하여 법률로써 제한할 수 있으며, 제한하는 경우에도 자유와 권리의 본질적인 내용을 침해할 수 없다.</p>
<p>한 회계연도를 넘어 계속하여 지출할 필요가 있을 때에는 정부는 연한을 정하여 계속비로서 국회의 의결을 얻어야 한다.</p>
<p>국가는 재해를 예방하고 그 위험으로부터 국민을 보호하기 위하여 노력하여야 한다.</p>`,
        createdById: superAdminUser.id,
        groupId: 1
      },
      {
        title: 'HTML element들 테스트해봐요 (4)',
        isFixed: true,
        content: `<h1>Heading 1</h1>
<h2>Heading 2</h2>
<p>Simple Text</p>
<p><strong>Bold Text</strong></p>
<p><em>Italic Text</em></p>
<p><s>Text with Strike</s></p>
<p><code>Inline Code</code></p>
<pre><code>#include &lt;stdio.h&gt;

int main() {
  printf("Hello, world!");
  return 0;
}
</code></pre>
<ul>
  <li><p>Bullet List Item 1</p></li>
  <li><p>Bullet List Item 2</p></li>
  <li><p>Bullet List Item 3</p></li>
</ul>
<ol>
  <li><p>Ordered List Item 1</p></li>
  <li><p>Ordered List Item 2</p></li>
  <li><p>Ordered List Item 3</p></li>
</ol>`,
        createdById: managerUser.id,
        groupId: 1
      },
      {
        title: '아주 중요한 공지사항 (5)',
        content: '<p>사실 별 내용 없어요 😇</p>',
        createdById: superAdminUser.id,
        groupId: 1
      },
      {
        title: '더 중요한 공지사항 (6)',
        content: `<p>아래 내용은 한글 Lorem Ipsum으로 생성된 내용입니다! 별 의미 없어요.</p>
<p>모든 국민은 신속한 재판을 받을 권리를 가진다. 형사피고인은 상당한 이유가 없는 한 지체없이 공개재판을 받을 권리를 가진다.</p>
<p>법관은 탄핵 또는 금고 이상의 형의 선고에 의하지 아니하고는 파면되지 아니하며, 징계처분에 의하지 아니하고는 정직·감봉 기타 불리한 처분을 받지 아니한다.</p>
<p>일반사면을 명하려면 국회의 동의를 얻어야 한다. 연소자의 근로는 특별한 보호를 받는다.</p>
<p>국회에서 의결된 법률안은 정부에 이송되어 15일 이내에 대통령이 공포한다.</p>
<p>법률이 정하는 주요방위산업체에 종사하는 근로자의 단체행동권은 법률이 정하는 바에 의하여 이를 제한하거나 인정하지 아니할 수 있다.</p>
<p>법률은 특별한 규정이 없는 한 공포한 날로부터 20일을 경과함으로써 효력을 발생한다.</p>
<p>비상계엄이 선포된 때에는 법률이 정하는 바에 의하여 영장제도, 언론·출판·집회·결사의 자유, 정부나 법원의 권한에 관하여 특별한 조치를 할 수 있다.</p>`,
        createdById: superAdminUser.id,
        groupId: 1
      },
      {
        title: '제일 중요한 공지사항 (7)',
        isFixed: true,
        content: `<p>아래 내용은 한글 Lorem Ipsum으로 생성된 내용입니다! 별 의미 없어요.</p>
<p>민주평화통일자문회의의 조직·직무범위 기타 필요한 사항은 법률로 정한다.</p>
<p>형사피의자 또는 형사피고인으로서 구금되었던 자가 법률이 정하는 불기소처분을 받거나 무죄판결을 받은 때에는 법률이 정하는 바에 의하여 국가에 정당한 보상을 청구할 수 있다.</p>
<p>대통령은 법률이 정하는 바에 의하여 사면·감형 또는 복권을 명할 수 있다.</p>
<p>국무위원은 국정에 관하여 대통령을 보좌하며, 국무회의의 구성원으로서 국정을 심의한다.</p>
<p>국민의 모든 자유와 권리는 국가안전보장·질서유지 또는 공공복리를 위하여 필요한 경우에 한하여 법률로써 제한할 수 있으며, 제한하는 경우에도 자유와 권리의 본질적인 내용을 침해할 수 없다.</p>
<p>한 회계연도를 넘어 계속하여 지출할 필요가 있을 때에는 정부는 연한을 정하여 계속비로서 국회의 의결을 얻어야 한다.</p>
<p>국가는 재해를 예방하고 그 위험으로부터 국민을 보호하기 위하여 노력하여야 한다.</p>`,
        createdById: superAdminUser.id,
        groupId: 1
      },
      {
        title: 'HTML element들 테스트해봐요 (8)',
        content: `<h1>Heading 1</h1>
<h2>Heading 2</h2>
<p>Simple Text</p>
<p><strong>Bold Text</strong></p>
<p><em>Italic Text</em></p>
<p><s>Text with Strike</s></p>
<p><code>Inline Code</code></p>
<pre><code>#include &lt;stdio.h&gt;

int main() {
  printf("Hello, world!");
  return 0;
}
</code></pre>
<ul>
  <li><p>Bullet List Item 1</p></li>
  <li><p>Bullet List Item 2</p></li>
  <li><p>Bullet List Item 3</p></li>
</ul>
<ol>
  <li><p>Ordered List Item 1</p></li>
  <li><p>Ordered List Item 2</p></li>
  <li><p>Ordered List Item 3</p></li>
</ol>`,
        createdById: managerUser.id,
        groupId: 1
      },
      {
        title: '아주 중요한 공지사항 (9)',
        content: '<p>사실 별 내용 없어요 😇</p>',
        createdById: superAdminUser.id,
        groupId: 1
      },
      {
        title: '더 중요한 공지사항 (10)',
        content: `<p>아래 내용은 한글 Lorem Ipsum으로 생성된 내용입니다! 별 의미 없어요.</p>
<p>모든 국민은 신속한 재판을 받을 권리를 가진다. 형사피고인은 상당한 이유가 없는 한 지체없이 공개재판을 받을 권리를 가진다.</p>
<p>법관은 탄핵 또는 금고 이상의 형의 선고에 의하지 아니하고는 파면되지 아니하며, 징계처분에 의하지 아니하고는 정직·감봉 기타 불리한 처분을 받지 아니한다.</p>
<p>일반사면을 명하려면 국회의 동의를 얻어야 한다. 연소자의 근로는 특별한 보호를 받는다.</p>
<p>국회에서 의결된 법률안은 정부에 이송되어 15일 이내에 대통령이 공포한다.</p>
<p>법률이 정하는 주요방위산업체에 종사하는 근로자의 단체행동권은 법률이 정하는 바에 의하여 이를 제한하거나 인정하지 아니할 수 있다.</p>
<p>법률은 특별한 규정이 없는 한 공포한 날로부터 20일을 경과함으로써 효력을 발생한다.</p>
<p>비상계엄이 선포된 때에는 법률이 정하는 바에 의하여 영장제도, 언론·출판·집회·결사의 자유, 정부나 법원의 권한에 관하여 특별한 조치를 할 수 있다.</p>`,
        createdById: superAdminUser.id,
        groupId: 1
      },
      {
        title: '제일 중요한 공지사항 (11)',
        content: `<p>아래 내용은 한글 Lorem Ipsum으로 생성된 내용입니다! 별 의미 없어요.</p>
<p>민주평화통일자문회의의 조직·직무범위 기타 필요한 사항은 법률로 정한다.</p>
<p>형사피의자 또는 형사피고인으로서 구금되었던 자가 법률이 정하는 불기소처분을 받거나 무죄판결을 받은 때에는 법률이 정하는 바에 의하여 국가에 정당한 보상을 청구할 수 있다.</p>
<p>대통령은 법률이 정하는 바에 의하여 사면·감형 또는 복권을 명할 수 있다.</p>
<p>국무위원은 국정에 관하여 대통령을 보좌하며, 국무회의의 구성원으로서 국정을 심의한다.</p>
<p>국민의 모든 자유와 권리는 국가안전보장·질서유지 또는 공공복리를 위하여 필요한 경우에 한하여 법률로써 제한할 수 있으며, 제한하는 경우에도 자유와 권리의 본질적인 내용을 침해할 수 없다.</p>
<p>한 회계연도를 넘어 계속하여 지출할 필요가 있을 때에는 정부는 연한을 정하여 계속비로서 국회의 의결을 얻어야 한다.</p>
<p>국가는 재해를 예방하고 그 위험으로부터 국민을 보호하기 위하여 노력하여야 한다.</p>`,
        createdById: superAdminUser.id,
        groupId: 1
      },
      {
        title: 'HTML element들 테스트해봐요 (12)',
        content: `<h1>Heading 1</h1>
<h2>Heading 2</h2>
<p>Simple Text</p>
<p><strong>Bold Text</strong></p>
<p><em>Italic Text</em></p>
<p><s>Text with Strike</s></p>
<p><code>Inline Code</code></p>
<pre><code>#include &lt;stdio.h&gt;

int main() {
  printf("Hello, world!");
  return 0;
}
</code></pre>
<ul>
  <li><p>Bullet List Item 1</p></li>
  <li><p>Bullet List Item 2</p></li>
  <li><p>Bullet List Item 3</p></li>
</ul>
<ol>
  <li><p>Ordered List Item 1</p></li>
  <li><p>Ordered List Item 2</p></li>
  <li><p>Ordered List Item 3</p></li>
</ol>`,
        createdById: managerUser.id,
        groupId: 1
      },
      {
        title: '아주 중요한 공지사항 (13)',
        content: '<p>사실 별 내용 없어요 😇</p>',
        createdById: superAdminUser.id,
        groupId: 1
      },
      {
        title: '더 중요한 공지사항 (14)',
        content: `<p>아래 내용은 한글 Lorem Ipsum으로 생성된 내용입니다! 별 의미 없어요.</p>
<p>모든 국민은 신속한 재판을 받을 권리를 가진다. 형사피고인은 상당한 이유가 없는 한 지체없이 공개재판을 받을 권리를 가진다.</p>
<p>법관은 탄핵 또는 금고 이상의 형의 선고에 의하지 아니하고는 파면되지 아니하며, 징계처분에 의하지 아니하고는 정직·감봉 기타 불리한 처분을 받지 아니한다.</p>
<p>일반사면을 명하려면 국회의 동의를 얻어야 한다. 연소자의 근로는 특별한 보호를 받는다.</p>
<p>국회에서 의결된 법률안은 정부에 이송되어 15일 이내에 대통령이 공포한다.</p>
<p>법률이 정하는 주요방위산업체에 종사하는 근로자의 단체행동권은 법률이 정하는 바에 의하여 이를 제한하거나 인정하지 아니할 수 있다.</p>
<p>법률은 특별한 규정이 없는 한 공포한 날로부터 20일을 경과함으로써 효력을 발생한다.</p>
<p>비상계엄이 선포된 때에는 법률이 정하는 바에 의하여 영장제도, 언론·출판·집회·결사의 자유, 정부나 법원의 권한에 관하여 특별한 조치를 할 수 있다.</p>`,
        createdById: superAdminUser.id,
        groupId: 1
      },
      {
        title: '제일 중요한 공지사항 (15)',
        content: `<p>아래 내용은 한글 Lorem Ipsum으로 생성된 내용입니다! 별 의미 없어요.</p>
<p>민주평화통일자문회의의 조직·직무범위 기타 필요한 사항은 법률로 정한다.</p>
<p>형사피의자 또는 형사피고인으로서 구금되었던 자가 법률이 정하는 불기소처분을 받거나 무죄판결을 받은 때에는 법률이 정하는 바에 의하여 국가에 정당한 보상을 청구할 수 있다.</p>
<p>대통령은 법률이 정하는 바에 의하여 사면·감형 또는 복권을 명할 수 있다.</p>
<p>국무위원은 국정에 관하여 대통령을 보좌하며, 국무회의의 구성원으로서 국정을 심의한다.</p>
<p>국민의 모든 자유와 권리는 국가안전보장·질서유지 또는 공공복리를 위하여 필요한 경우에 한하여 법률로써 제한할 수 있으며, 제한하는 경우에도 자유와 권리의 본질적인 내용을 침해할 수 없다.</p>
<p>한 회계연도를 넘어 계속하여 지출할 필요가 있을 때에는 정부는 연한을 정하여 계속비로서 국회의 의결을 얻어야 한다.</p>
<p>국가는 재해를 예방하고 그 위험으로부터 국민을 보호하기 위하여 노력하여야 한다.</p>`,
        createdById: superAdminUser.id,
        groupId: 1
      },
      {
        title: 'HTML element들 테스트해봐요 (16)',
        content: `<h1>Heading 1</h1>
<h2>Heading 2</h2>
<p>Simple Text</p>
<p><strong>Bold Text</strong></p>
<p><em>Italic Text</em></p>
<p><s>Text with Strike</s></p>
<p><code>Inline Code</code></p>
<pre><code>#include &lt;stdio.h&gt;

int main() {
  printf("Hello, world!");
  return 0;
}
</code></pre>
<ul>
  <li><p>Bullet List Item 1</p></li>
  <li><p>Bullet List Item 2</p></li>
  <li><p>Bullet List Item 3</p></li>
</ul>
<ol>
  <li><p>Ordered List Item 1</p></li>
  <li><p>Ordered List Item 2</p></li>
  <li><p>Ordered List Item 3</p></li>
</ol>`,
        createdById: managerUser.id,
        groupId: 1
      },
      {
        title: '아주 중요한 공지사항 (17)',
        content: '<p>사실 별 내용 없어요 😇</p>',
        createdById: superAdminUser.id,
        groupId: 1
      },
      {
        title: '더 중요한 공지사항 (18)',
        content: `<p>아래 내용은 한글 Lorem Ipsum으로 생성된 내용입니다! 별 의미 없어요.</p>
<p>모든 국민은 신속한 재판을 받을 권리를 가진다. 형사피고인은 상당한 이유가 없는 한 지체없이 공개재판을 받을 권리를 가진다.</p>
<p>법관은 탄핵 또는 금고 이상의 형의 선고에 의하지 아니하고는 파면되지 아니하며, 징계처분에 의하지 아니하고는 정직·감봉 기타 불리한 처분을 받지 아니한다.</p>
<p>일반사면을 명하려면 국회의 동의를 얻어야 한다. 연소자의 근로는 특별한 보호를 받는다.</p>
<p>국회에서 의결된 법률안은 정부에 이송되어 15일 이내에 대통령이 공포한다.</p>
<p>법률이 정하는 주요방위산업체에 종사하는 근로자의 단체행동권은 법률이 정하는 바에 의하여 이를 제한하거나 인정하지 아니할 수 있다.</p>
<p>법률은 특별한 규정이 없는 한 공포한 날로부터 20일을 경과함으로써 효력을 발생한다.</p>
<p>비상계엄이 선포된 때에는 법률이 정하는 바에 의하여 영장제도, 언론·출판·집회·결사의 자유, 정부나 법원의 권한에 관하여 특별한 조치를 할 수 있다.</p>`,
        createdById: superAdminUser.id,
        groupId: 1
      },
      {
        title: '제일 중요한 공지사항 (19)',
        content: `<p>아래 내용은 한글 Lorem Ipsum으로 생성된 내용입니다! 별 의미 없어요.</p>
<p>민주평화통일자문회의의 조직·직무범위 기타 필요한 사항은 법률로 정한다.</p>
<p>형사피의자 또는 형사피고인으로서 구금되었던 자가 법률이 정하는 불기소처분을 받거나 무죄판결을 받은 때에는 법률이 정하는 바에 의하여 국가에 정당한 보상을 청구할 수 있다.</p>
<p>대통령은 법률이 정하는 바에 의하여 사면·감형 또는 복권을 명할 수 있다.</p>
<p>국무위원은 국정에 관하여 대통령을 보좌하며, 국무회의의 구성원으로서 국정을 심의한다.</p>
<p>국민의 모든 자유와 권리는 국가안전보장·질서유지 또는 공공복리를 위하여 필요한 경우에 한하여 법률로써 제한할 수 있으며, 제한하는 경우에도 자유와 권리의 본질적인 내용을 침해할 수 없다.</p>
<p>한 회계연도를 넘어 계속하여 지출할 필요가 있을 때에는 정부는 연한을 정하여 계속비로서 국회의 의결을 얻어야 한다.</p>
<p>국가는 재해를 예방하고 그 위험으로부터 국민을 보호하기 위하여 노력하여야 한다.</p>`,
        createdById: superAdminUser.id,
        groupId: 1
      },
      {
        title: 'HTML element들 테스트해봐요 (20)',
        content: `<h1>Heading 1</h1>
<h2>Heading 2</h2>
<p>Simple Text</p>
<p><strong>Bold Text</strong></p>
<p><em>Italic Text</em></p>
<p><s>Text with Strike</s></p>
<p><code>Inline Code</code></p>
<pre><code>#include &lt;stdio.h&gt;

int main() {
  printf("Hello, world!");
  return 0;
}
</code></pre>
<ul>
  <li><p>Bullet List Item 1</p></li>
  <li><p>Bullet List Item 2</p></li>
  <li><p>Bullet List Item 3</p></li>
</ul>
<ol>
  <li><p>Ordered List Item 1</p></li>
  <li><p>Ordered List Item 2</p></li>
  <li><p>Ordered List Item 3</p></li>
</ol>`,
        createdById: managerUser.id,
        groupId: 1
      },
      {
        title: '아주 중요한 공지사항 (21)',
        content: '<p>사실 별 내용 없어요 😇</p>',
        createdById: superAdminUser.id,
        groupId: 1
      },
      {
        title: '더 중요한 공지사항 (22)',
        content: `<p>아래 내용은 한글 Lorem Ipsum으로 생성된 내용입니다! 별 의미 없어요.</p>
<p>모든 국민은 신속한 재판을 받을 권리를 가진다. 형사피고인은 상당한 이유가 없는 한 지체없이 공개재판을 받을 권리를 가진다.</p>
<p>법관은 탄핵 또는 금고 이상의 형의 선고에 의하지 아니하고는 파면되지 아니하며, 징계처분에 의하지 아니하고는 정직·감봉 기타 불리한 처분을 받지 아니한다.</p>
<p>일반사면을 명하려면 국회의 동의를 얻어야 한다. 연소자의 근로는 특별한 보호를 받는다.</p>
<p>국회에서 의결된 법률안은 정부에 이송되어 15일 이내에 대통령이 공포한다.</p>
<p>법률이 정하는 주요방위산업체에 종사하는 근로자의 단체행동권은 법률이 정하는 바에 의하여 이를 제한하거나 인정하지 아니할 수 있다.</p>
<p>법률은 특별한 규정이 없는 한 공포한 날로부터 20일을 경과함으로써 효력을 발생한다.</p>
<p>비상계엄이 선포된 때에는 법률이 정하는 바에 의하여 영장제도, 언론·출판·집회·결사의 자유, 정부나 법원의 권한에 관하여 특별한 조치를 할 수 있다.</p>`,
        createdById: superAdminUser.id,
        groupId: 1
      },
      {
        title: '제일 중요한 공지사항 (23)',
        content: `<p>아래 내용은 한글 Lorem Ipsum으로 생성된 내용입니다! 별 의미 없어요.</p>
<p>민주평화통일자문회의의 조직·직무범위 기타 필요한 사항은 법률로 정한다.</p>
<p>형사피의자 또는 형사피고인으로서 구금되었던 자가 법률이 정하는 불기소처분을 받거나 무죄판결을 받은 때에는 법률이 정하는 바에 의하여 국가에 정당한 보상을 청구할 수 있다.</p>
<p>대통령은 법률이 정하는 바에 의하여 사면·감형 또는 복권을 명할 수 있다.</p>
<p>국무위원은 국정에 관하여 대통령을 보좌하며, 국무회의의 구성원으로서 국정을 심의한다.</p>
<p>국민의 모든 자유와 권리는 국가안전보장·질서유지 또는 공공복리를 위하여 필요한 경우에 한하여 법률로써 제한할 수 있으며, 제한하는 경우에도 자유와 권리의 본질적인 내용을 침해할 수 없다.</p>
<p>한 회계연도를 넘어 계속하여 지출할 필요가 있을 때에는 정부는 연한을 정하여 계속비로서 국회의 의결을 얻어야 한다.</p>
<p>국가는 재해를 예방하고 그 위험으로부터 국민을 보호하기 위하여 노력하여야 한다.</p>`,
        createdById: superAdminUser.id,
        groupId: 1
      },
      {
        title: 'HTML element들 테스트해봐요 (24)',
        content: `<h1>Heading 1</h1>
<h2>Heading 2</h2>
<p>Simple Text</p>
<p><strong>Bold Text</strong></p>
<p><em>Italic Text</em></p>
<p><s>Text with Strike</s></p>
<p><code>Inline Code</code></p>
<pre><code>#include &lt;stdio.h&gt;

int main() {
  printf("Hello, world!");
  return 0;
}
</code></pre>
<ul>
  <li><p>Bullet List Item 1</p></li>
  <li><p>Bullet List Item 2</p></li>
  <li><p>Bullet List Item 3</p></li>
</ul>
<ol>
  <li><p>Ordered List Item 1</p></li>
  <li><p>Ordered List Item 2</p></li>
  <li><p>Ordered List Item 3</p></li>
</ol>`,
        createdById: managerUser.id,
        groupId: 1
      }
    ]
  })
}

const createProblems = async () => {
  problems.push(
    await prisma.problem.create({
      data: {
        title: '정수 더하기',
        engTitle: 'Integer Addition',
        createdById: superAdminUser.id,
        groupId: publicGroup.id,
        description: await readFile(
          join(fixturePath, 'problem/1-description.html'),
          'utf-8'
        ),
        engDescription: await readFile(
          join(fixturePath, 'problem/1-description-eng.html'),
          'utf-8'
        ),
        difficulty: Level.Level1,
        inputDescription: await readFile(
          join(fixturePath, 'problem/1-input.html'),
          'utf-8'
        ),
        engInputDescription: await readFile(
          join(fixturePath, 'problem/1-input-eng.html'),
          'utf-8'
        ),
        outputDescription: await readFile(
          join(fixturePath, 'problem/1-output.html'),
          'utf-8'
        ),
        engOutputDescription: await readFile(
          join(fixturePath, 'problem/1-output-eng.html'),
          'utf-8'
        ),
        languages: [Language.C, Language.Cpp, Language.Java, Language.Python3],
        hint: '',
        timeLimit: 2000,
        memoryLimit: 512,
        source: '',
        samples: {
          create: [
            {
              input: '1 2',
              output: '3'
            },
            {
              input: '11 12',
              output: '23'
            }
          ]
        }
      }
    })
  )

  problems.push(
    await prisma.problem.create({
      data: {
        title: '가파른 경사',
        createdById: superAdminUser.id,
        groupId: publicGroup.id,
        description: await readFile(
          join(fixturePath, 'problem/2-description.html'),
          'utf-8'
        ),
        difficulty: Level.Level1,
        inputDescription: await readFile(
          join(fixturePath, 'problem/2-input.html'),
          'utf-8'
        ),
        outputDescription: await readFile(
          join(fixturePath, 'problem/2-output.html'),
          'utf-8'
        ),
        languages: [Language.C],
        hint: '',
        timeLimit: 2000,
        memoryLimit: 512,
        source: 'Canadian Computing Competition(CCC) 2012 Junior 2번',
        samples: {
          create: [{ input: '1\n10\n12\n13', output: 'Uphill' }]
        }
      }
    })
  )

  problems.push(
    await prisma.problem.create({
      data: {
        title: '회전 표지판',
        createdById: superAdminUser.id,
        groupId: publicGroup.id,
        description: await readFile(
          join(fixturePath, 'problem/3-description.html'),
          'utf-8'
        ),
        difficulty: Level.Level1,
        inputDescription: await readFile(
          join(fixturePath, 'problem/3-input.html'),
          'utf-8'
        ),
        outputDescription: await readFile(
          join(fixturePath, 'problem/3-output.html'),
          'utf-8'
        ),
        languages: [Language.Cpp],
        hint: '',
        timeLimit: 1000,
        memoryLimit: 128,
        source: 'Canadian Computing Competition(CCC) 2013 Junior 2번',
        samples: {
          create: [
            { input: 'SHINS', output: 'YES' },
            { input: 'NO', output: 'YES' },
            { input: 'SHOW', output: 'NO' }
          ]
        }
      }
    })
  )

  problems.push(
    await prisma.problem.create({
      data: {
        title: '붕어빵',
        createdById: superAdminUser.id,
        groupId: publicGroup.id,
        description: await readFile(
          join(fixturePath, 'problem/4-description.html'),
          'utf-8'
        ),
        difficulty: Level.Level2,
        inputDescription: await readFile(
          join(fixturePath, 'problem/4-input.html'),
          'utf-8'
        ),
        outputDescription: await readFile(
          join(fixturePath, 'problem/4-output.html'),
          'utf-8'
        ),
        languages: [Language.Java],
        hint: await readFile(join(fixturePath, 'problem/4-hint.html'), 'utf-8'),
        timeLimit: 1000,
        memoryLimit: 128,
        source: 'USACO 2012 US Open Bronze 1번',
        samples: {
          create: [{ input: '9\n2\n7\n3\n7\n7\n3\n7\n5\n7\n', output: '4' }]
        }
      }
    })
  )

  problems.push(
    await prisma.problem.create({
      data: {
        title: '채권관계',
        createdById: superAdminUser.id,
        groupId: publicGroup.id,
        description: await readFile(
          join(fixturePath, 'problem/5-description.html'),
          'utf-8'
        ),
        difficulty: Level.Level2,
        inputDescription: await readFile(
          join(fixturePath, 'problem/5-input.html'),
          'utf-8'
        ),
        outputDescription: await readFile(
          join(fixturePath, 'problem/5-output.html'),
          'utf-8'
        ),
        languages: [Language.Python3],
        hint: '',
        timeLimit: 1000,
        memoryLimit: 128,
        source: 'ICPC Regionals NCPC 2009 B번',
        samples: {
          create: [
            {
              input: '5 3\n100\n-75\n-25\n-42\n42\n0 1\n1 2\n3 4',
              output: 'POSSIBLE'
            }
          ]
        }
      }
    })
  )

  problems.push(
    await prisma.problem.create({
      data: {
        title: '타일 교환',
        createdById: superAdminUser.id,
        groupId: publicGroup.id,
        description: await readFile(
          join(fixturePath, 'problem/6-description.html'),
          'utf-8'
        ),
        difficulty: Level.Level3,
        inputDescription: await readFile(
          join(fixturePath, 'problem/6-input.html'),
          'utf-8'
        ),
        outputDescription: await readFile(
          join(fixturePath, 'problem/6-output.html'),
          'utf-8'
        ),
        languages: [Language.C, Language.Java],
        hint: await readFile(join(fixturePath, 'problem/6-hint.html'), 'utf-8'),
        timeLimit: 1000,
        memoryLimit: 128,
        source: 'USACO November 2011 Silver 3번',
        samples: { create: [{ input: '3 6', output: '5' }] }
      }
    })
  )

  problems.push(
    await prisma.problem.create({
      data: {
        title: '천재 디자이너',
        createdById: superAdminUser.id,
        groupId: publicGroup.id,
        description: await readFile(
          join(fixturePath, 'problem/7-description.html'),
          'utf8'
        ),
        difficulty: Level.Level3,
        inputDescription: await readFile(
          join(fixturePath, 'problem/7-input.html'),
          'utf8'
        ),
        outputDescription: await readFile(
          join(fixturePath, 'problem/7-output.html'),
          'utf8'
        ),
        languages: [Language.Cpp, Language.Python3],
        hint: '',
        timeLimit: 2000,
        memoryLimit: 512,
        source: 'COCI 2019/2020 Contest #3 2번',
        samples: {
          create: [
            { input: 'aaaaa\n2\n1 2\n4 5\n2 4 1 5 3', output: '2' },
            {
              input: 'abbabaab\n3\n1 3\n4 7\n3 5\n6 3 5 1 4 2 7 8',
              output: '5'
            },
            {
              input: 'abcd\n1\n1 4\n1 2 3 4',
              output: '0'
            }
          ]
        }
      }
    })
  )

  problems.push(
    await prisma.problem.create({
      data: {
        title: '사이클 분할',
        createdById: superAdminUser.id,
        groupId: publicGroup.id,
        description: await readFile(
          join(fixturePath, 'problem/8-description.html'),
          'utf-8'
        ),
        difficulty: Level.Level3,
        inputDescription: await readFile(
          join(fixturePath, 'problem/8-input.html'),
          'utf-8'
        ),
        outputDescription: await readFile(
          join(fixturePath, 'problem/8-output.html'),
          'utf-8'
        ),
        languages: [Language.C, Language.Cpp, Language.Java, Language.Python3],
        hint: await readFile(join(fixturePath, 'problem/8-hint.html'), 'utf-8'),
        timeLimit: 2000,
        memoryLimit: 256,
        source: 'ICPC Regionals SEERC 2019 J번',
<<<<<<< HEAD
        samples: {
          create: [
            {
              input: '3\n1 2 1\n2 3 1\n3 1 1',
              output: '3'
            },
            {
              input:
                '5\n4 5 4\n1 3 4\n1 2 4\n3 2 3\n3 5 2\n1 4 3\n4 2 2\n1 5 4\n5 2 4\n3 4 2',
              output: '35'
            }
          ]
        }
=======
        inputExamples: [
          '3\n1 2 1\n2 3 1\n3 1 1',
          '5\n4 5 4\n1 3 4\n1 2 4\n3 2 3\n3 5 2\n1 4 3\n4 2 2\n1 5 4\n5 2 4\n3 4 2'
        ],
        outputExamples: ['3', '35'],
        isVisible: false
      }
    })
  )

  problems.push(
    await prisma.problem.create({
      data: {
        title: '수정중인 문제',
        createdById: superAdminUser.id,
        groupId: publicGroup.id,
        description: `<p>수정 작업 중</p>`,
        difficulty: Level.Level3,
        inputDescription: `<p>비공개</p>`,
        outputDescription: `<p>비공개</p>`,
        languages: [Language.C, Language.Cpp, Language.Java, Language.Python3],
        hint: `<p>작성중</p>`,
        timeLimit: 2000,
        memoryLimit: 256,
        source: '2024 육군훈련소 입소 코딩 테스트',
        inputExamples: [
          '3\n1 2 1\n2 3 1\n3 1 1',
          '5\n4 5 4\n1 3 4\n1 2 4\n3 2 3\n3 5 2\n1 4 3\n4 2 2\n1 5 4\n5 2 4\n3 4 2'
        ],
        outputExamples: ['3', '35'],
        isVisible: false
>>>>>>> 15b6d6da
      }
    })
  )

  // add simple testcases
  for (const problem of problems) {
    problemTestcases.push(
      await prisma.problemTestcase.create({
        data: {
          problemId: problem.id,
          input: 'input.in',
          output: 'output.out'
        }
      })
    )
  }

  const tagNames = [
    'If Statement',
    'Iteration',
    'Brute Force',
    'DFS',
    'Dynamic Programming',
    'Binary Search',
    'Graph'
  ]

  const tags: Tag[] = []

  // add tags
  for (const name of tagNames) {
    tags.push(
      await prisma.tag.create({
        data: {
          name
        }
      })
    )
  }

  // allocate tags to each problem
  for (const [index, tag] of tags.entries()) {
    await prisma.problemTag.create({
      data: {
        problemId: problems[index].id,
        tagId: tag.id
      }
    })
  }
}

const createContests = async () => {
  const contestData = [
    // Ongoing Contests
    {
      data: {
        title: 'SKKU Coding Platform 모의대회',
        description: `<p>
  대통령은 내란 또는 외환의 죄를 범한 경우를 제외하고는 재직중 형사상의 소추를
  받지 아니한다. 모든 국민은 자기의 행위가 아닌 친족의 행위로 인하여 불이익한
  처우를 받지 아니한다.
</p>

<p>
  위원은 탄핵 또는 금고 이상의 형의 선고에 의하지 아니하고는 파면되지 아니한다.
  대통령은 국무회의의 의장이 되고, 국무총리는 부의장이 된다. 모든 국민은 헌법과
  법률이 정한 법관에 의하여 법률에 의한 재판을 받을 권리를 가진다.
</p>

<p>
  국회의원은 현행범인인 경우를 제외하고는 회기중 국회의 동의없이 체포 또는
  구금되지 아니한다. 헌법재판소의 장은 국회의 동의를 얻어 재판관중에서 대통령이
  임명한다.
</p>

<p>
  국가는 지역간의 균형있는 발전을 위하여 지역경제를 육성할 의무를 진다. 제3항의
  승인을 얻지 못한 때에는 그 처분 또는 명령은 그때부터 효력을 상실한다. 이 경우
  그 명령에 의하여 개정 또는 폐지되었던 법률은 그 명령이 승인을 얻지 못한 때부터
  당연히 효력을 회복한다.
</p>

<p>
  모든 국민은 신체의 자유를 가진다. 누구든지 법률에 의하지 아니하고는
  체포·구속·압수·수색 또는 심문을 받지 아니하며, 법률과 적법한 절차에 의하지
  아니하고는 처벌·보안처분 또는 강제노역을 받지 아니한다.
</p>`,
        createdById: superAdminUser.id,
        groupId: publicGroup.id,
        startTime: new Date('2024-01-01T00:00:00.000Z'),
        endTime: new Date('2028-01-01T23:59:59.000Z'),
        config: {
          isVisible: true,
          isRankVisible: true
        }
      }
    },
    {
      data: {
        title: '24년도 소프트웨어학과 신입생 입학 테스트1',
        description: '<p>이 대회는 현재 진행 중입니다 !</p>',
        createdById: superAdminUser.id,
        groupId: publicGroup.id,
        startTime: new Date('2024-01-01T00:00:00.000Z'),
        endTime: new Date('2028-01-01T23:59:59.000Z'),
        config: {
          isVisible: true,
          isRankVisible: true
        }
      }
    },
    {
      data: {
        title: '24년도 소프트웨어학과 신입생 입학 테스트2',
        description: '<p>이 대회는 현재 진행 중입니다 !</p>',
        createdById: superAdminUser.id,
        groupId: publicGroup.id,
        startTime: new Date('2024-01-01T00:00:00.000Z'),
        endTime: new Date('2028-01-01T23:59:59.000Z'),
        config: {
          isVisible: true,
          isRankVisible: true
        }
      }
    },
    {
      data: {
        title: '24년도 소프트웨어학과 신입생 입학 테스트3',
        description: '<p>이 대회는 현재 진행 중입니다 !</p>',
        createdById: superAdminUser.id,
        groupId: publicGroup.id,
        startTime: new Date('2024-01-01T00:00:00.000Z'),
        endTime: new Date('2028-01-01T23:59:59.000Z'),
        config: {
          isVisible: true,
          isRankVisible: true
        }
      }
    },
    {
      data: {
        title: '24년도 아늑배 스파게티 코드 만들기 대회',
        description: '<p>이 대회는 현재 진행 중입니다 ! (private group)</p>',
        createdById: superAdminUser.id,
        groupId: privateGroup.id,
        startTime: new Date('2024-01-01T00:00:00.000Z'),
        endTime: new Date('2028-01-01T23:59:59.000Z'),
        config: {
          isVisible: true,
          isRankVisible: true
        }
      }
    },
    // Finished Contests
    {
      data: {
        title: 'Long Time Ago Contest',
        description: '<p>이 대회는 오래 전에 끝났어요</p>',
        createdById: superAdminUser.id,
        groupId: publicGroup.id,
        startTime: new Date('2023-01-01T00:00:00.000Z'),
        endTime: new Date('2024-01-01T23:59:59.000Z'),
        config: {
          isVisible: true,
          isRankVisible: false
        }
      }
    },
    {
      data: {
        title: '23년도 소프트웨어학과 신입생 입학 테스트',
        description: '<p>이 대회는 오래 전에 끝났어요</p>',
        createdById: superAdminUser.id,
        groupId: publicGroup.id,
        startTime: new Date('2023-01-01T00:00:00.000Z'),
        endTime: new Date('2024-01-01T23:59:59.000Z'),
        config: {
          isVisible: true,
          isRankVisible: true
        }
      }
    },
    {
      data: {
        title: '소프트의 아침',
        description: '<p>이 대회는 오래 전에 끝났어요</p>',
        createdById: superAdminUser.id,
        groupId: publicGroup.id,
        startTime: new Date('2023-01-01T00:00:00.000Z'),
        endTime: new Date('2024-01-01T23:59:59.000Z'),
        config: {
          isVisible: true,
          isRankVisible: false
        }
      }
    },
    {
      data: {
        title: '소프트의 낮',
        description: '<p>이 대회는 오래 전에 끝났어요</p>',
        createdById: superAdminUser.id,
        groupId: publicGroup.id,
        startTime: new Date('2023-01-01T00:00:00.000Z'),
        endTime: new Date('2024-01-01T23:59:59.000Z'),
        config: {
          isVisible: true,
          isRankVisible: false
        }
      }
    },
    {
      data: {
        title: '소프트의 밤',
        description: '<p>이 대회는 오래 전에 끝났어요</p>',
        createdById: superAdminUser.id,
        groupId: publicGroup.id,
        startTime: new Date('2023-01-01T00:00:00.000Z'),
        endTime: new Date('2024-01-01T23:59:59.000Z'),
        config: {
          isVisible: true,
          isRankVisible: false
        }
      }
    },
    {
      data: {
        title: '2023 SKKU 프로그래밍 대회',
        description: '<p>이 대회는 오래 전에 끝났어요</p>',
        createdById: superAdminUser.id,
        groupId: publicGroup.id,
        startTime: new Date('2023-01-01T00:00:00.000Z'),
        endTime: new Date('2024-01-01T23:59:59.000Z'),
        config: {
          isVisible: true,
          isRankVisible: false
        }
      }
    },
    {
      data: {
        title: '소프트의 오전',
        description: '<p>이 대회는 오래 전에 끝났어요</p>',
        createdById: superAdminUser.id,
        groupId: publicGroup.id,
        startTime: new Date('2023-01-01T00:00:00.000Z'),
        endTime: new Date('2024-01-01T23:59:59.000Z'),
        config: {
          isVisible: true,
          isRankVisible: false
        }
      }
    },
    {
      data: {
        title: '소프트의 오후',
        description: '<p>이 대회는 오래 전에 끝났어요</p>',
        createdById: superAdminUser.id,
        groupId: publicGroup.id,
        startTime: new Date('2023-01-01T00:00:00.000Z'),
        endTime: new Date('2024-01-01T23:59:59.000Z'),
        config: {
          isVisible: true,
          isRankVisible: false
        }
      }
    },
    {
      data: {
        title: '23년도 아늑배 스파게티 코드 만들기 대회',
        description: '<p>이 대회는 오래 전에 끝났어요 (private group)</p>',
        createdById: superAdminUser.id,
        groupId: privateGroup.id,
        startTime: new Date('2023-01-01T00:00:00.000Z'),
        endTime: new Date('2024-01-01T23:59:59.000Z'),
        config: {
          isVisible: true,
          isRankVisible: true
        }
      }
    },
    // Upcoming Contests
    {
      data: {
        title: 'Future Contest',
        description: '<p>이 대회는 언젠가 열리겠죠...?</p>',
        createdById: superAdminUser.id,
        groupId: publicGroup.id,
        startTime: new Date('3024-01-01T00:00:00.000Z'),
        endTime: new Date('3025-01-01T23:59:59.000Z'),
        config: {
          isVisible: true,
          isRankVisible: true
        }
      }
    },
    {
      data: {
        title: '2024 SKKU 프로그래밍 대회',
        description: '<p>이 대회는 언젠가 열리겠죠...?</p>',
        createdById: superAdminUser.id,
        groupId: publicGroup.id,
        startTime: new Date('3024-01-01T00:00:00.000Z'),
        endTime: new Date('3025-01-01T23:59:59.000Z'),
        config: {
          isVisible: true,
          isRankVisible: true
        }
      }
    },
    {
      data: {
        title: '2024 스꾸딩 프로그래밍 대회',
        description:
          '<p>이 대회는 언젠가 열리겠죠...? isVisible이 false인 contest입니다</p>',
        createdById: superAdminUser.id,
        groupId: publicGroup.id,
        startTime: new Date('3024-01-01T00:00:00.000Z'),
        endTime: new Date('3025-01-01T23:59:59.000Z'),
        config: {
          isVisible: false,
          isRankVisible: true
        }
      }
    },
    {
      data: {
        title: '25년도 아늑배 스파게티 코드 만들기 대회',
        description: '<p>이 대회는 언젠가 열리겠죠...? (private group)</p>',
        createdById: superAdminUser.id,
        groupId: privateGroup.id,
        startTime: new Date('3024-01-01T00:00:00.000Z'),
        endTime: new Date('3025-01-01T23:59:59.000Z'),
        config: {
          isVisible: true,
          isRankVisible: true
        }
      }
    }
  ]

  const now = new Date()
  for (const obj of contestData) {
    const contest = await prisma.contest.create(obj)
    contests.push(contest)
    if (now < obj.data.startTime) {
      upcomingContests.push(contest)
    } else if (obj.data.endTime < now) {
      endedContests.push(contest)
    } else {
      ongoingContests.push(contest)
    }
  }

  // add problems to contest
  for (const problem of problems) {
    await prisma.contestProblem.create({
      data: {
        order: problem.id - 1,
        contestId: ongoingContests[0].id,
        problemId: problem.id
      }
    })
  }

  // TODO: add records and ranks
}

const createWorkbooks = async () => {
  for (let i = 1; i <= 3; i++) {
    workbooks.push(
      await prisma.workbook.create({
        data: {
          title: '모의대회 문제집',
          description: '모의대회 문제들을 모아뒀습니다!',
          createdById: superAdminUser.id,
          groupId: publicGroup.id
        }
      })
    )
  }
  for (let i = 1; i <= 3; i++) {
    privateWorkbooks.push(
      await prisma.workbook.create({
        data: {
          title: '모의대회 문제집',
          description: '모의대회 문제들을 모아뒀습니다!',
          createdById: superAdminUser.id,
          groupId: privateGroup.id
        }
      })
    )
  }

  for (const problem of problems) {
    await prisma.workbookProblem.create({
      data: {
        order: problem.id - 1,
        workbookId: workbooks[0].id,
        problemId: problem.id
      }
    })
    await prisma.workbookProblem.create({
      data: {
        order: problem.id - 1,
        workbookId: privateWorkbooks[0].id,
        problemId: problem.id
      }
    })
  }
}

const createSubmissions = async () => {
  submissions.push(
    await prisma.submission.create({
      data: {
        userId: users[0].id,
        problemId: problems[0].id,
        contestId: ongoingContests[0].id,
        code: [
          {
            id: 1,
            locked: false,
            text: `#include <stdio.h>
int main(void) {
    printf("Hello, World!\n");
    return 0;
}`
          }
        ],
        language: Language.C,
        result: ResultStatus.Judging
      }
    })
  )
  await prisma.submissionResult.create({
    data: {
      submissionId: submissions[0].id,
      problemTestcaseId: problemTestcases[0].id,
      result: ResultStatus.Accepted,
      cpuTime: 12345,
      memoryUsage: 12345
    }
  })
  await prisma.submission.update({
    where: {
      id: submissions[0].id
    },
    data: { result: ResultStatus.Accepted }
  })

  submissions.push(
    await prisma.submission.create({
      data: {
        userId: users[1].id,
        problemId: problems[1].id,
        contestId: ongoingContests[0].id,
        code: [
          {
            id: 1,
            locked: false,
            text: `#include <iostream>
int main(void) {
    std::cout << "Hello, World!" << endl;
    return 0;
}`
          }
        ],
        language: Language.Cpp,
        result: ResultStatus.Judging
      }
    })
  )
  await prisma.submissionResult.create({
    data: {
      submissionId: submissions[1].id,
      problemTestcaseId: problemTestcases[1].id,
      result: ResultStatus.WrongAnswer,
      cpuTime: 12345,
      memoryUsage: 12345
    }
  })
  await prisma.submission.update({
    where: {
      id: submissions[0].id
    },
    data: { result: ResultStatus.WrongAnswer }
  })

  submissions.push(
    await prisma.submission.create({
      data: {
        userId: users[2].id,
        problemId: problems[2].id,
        contestId: ongoingContests[0].id,
        code: [
          {
            id: 1,
            locked: false,
            text: `class Main {
    public static void main(String[] args) {
        System.out.println("Hello, World!");
    }
}`
          }
        ],
        language: Language.Java,
        result: ResultStatus.Judging
      }
    })
  )
  await prisma.submissionResult.create({
    data: {
      submissionId: submissions[2].id,
      problemTestcaseId: problemTestcases[2].id,
      result: ResultStatus.CompileError,
      cpuTime: 12345,
      memoryUsage: 12345
    }
  })
  await prisma.submission.update({
    where: {
      id: submissions[0].id
    },
    data: { result: ResultStatus.CompileError }
  })

  submissions.push(
    await prisma.submission.create({
      data: {
        userId: users[3].id,
        problemId: problems[3].id,
        contestId: ongoingContests[0].id,
        code: [
          {
            id: 1,
            locked: false,
            text: `print("Hello, World!")`
          }
        ],
        language: Language.Python3,
        result: ResultStatus.Judging
      }
    })
  )
  await prisma.submissionResult.create({
    data: {
      submissionId: submissions[3].id,
      problemTestcaseId: problemTestcases[3].id,
      result: ResultStatus.RuntimeError,
      cpuTime: 12345,
      memoryUsage: 12345
    }
  })
  await prisma.submission.update({
    where: {
      id: submissions[0].id
    },
    data: { result: ResultStatus.RuntimeError }
  })

  submissions.push(
    await prisma.submission.create({
      data: {
        userId: users[4].id,
        problemId: problems[4].id,
        contestId: ongoingContests[0].id,
        code: [
          {
            id: 1,
            locked: false,
            text: `#include <stdio.h>
int main(void) {
    printf("Hello, World!\n");
    return 0;
}`
          }
        ],
        language: Language.C,
        result: ResultStatus.Judging
      }
    })
  )
  await prisma.submissionResult.create({
    data: {
      submissionId: submissions[4].id,
      problemTestcaseId: problemTestcases[4].id,
      result: ResultStatus.TimeLimitExceeded,
      cpuTime: 12345,
      memoryUsage: 12345
    }
  })
  await prisma.submission.update({
    where: {
      id: submissions[0].id
    },
    data: { result: ResultStatus.TimeLimitExceeded }
  })

  submissions.push(
    await prisma.submission.create({
      data: {
        userId: users[5].id,
        problemId: problems[5].id,
        workbookId: workbooks[0].id,
        code: [
          {
            id: 1,
            locked: false,
            text: `#include <iostream>
int main(void) {
    std::cout << "Hello, World!" << endl;
    return 0;
}`
          }
        ],
        language: Language.Cpp,
        result: ResultStatus.Judging
      }
    })
  )
  await prisma.submissionResult.create({
    data: {
      submissionId: submissions[5].id,
      problemTestcaseId: problemTestcases[5].id,
      result: ResultStatus.MemoryLimitExceeded,
      cpuTime: 12345,
      memoryUsage: 12345
    }
  })
  await prisma.submission.update({
    where: {
      id: submissions[0].id
    },
    data: { result: ResultStatus.MemoryLimitExceeded }
  })

  submissions.push(
    await prisma.submission.create({
      data: {
        userId: users[6].id,
        problemId: problems[6].id,
        workbookId: workbooks[0].id,
        code: [
          {
            id: 1,
            locked: false,
            text: `print("Hello, World!")`
          }
        ],
        language: Language.Python3,
        result: ResultStatus.Judging
      }
    })
  )
  await prisma.submissionResult.create({
    data: {
      submissionId: submissions[6].id,
      problemTestcaseId: problemTestcases[6].id,
      result: ResultStatus.OutputLimitExceeded,
      cpuTime: 12345,
      memoryUsage: 12345
    }
  })
  await prisma.submission.update({
    where: {
      id: submissions[0].id
    },
    data: { result: ResultStatus.OutputLimitExceeded }
  })
}

const createAnnouncements = async () => {
  for (let i = 0; i < 5; ++i) {
    announcements.push(
      await prisma.announcement.create({
        data: {
          content: `Announcement_0_${i}`,
          contestId: ongoingContests[i].id
        }
      })
    )
  }

  for (let i = 0; i < 5; ++i) {
    announcements.push(
      await prisma.announcement.create({
        data: {
          content: `Announcement_1_${i}...
아래 내용은 한글 Lorem Ipsum으로 생성된 내용입니다! 별 의미 없어요.
모든 국민은 신속한 재판을 받을 권리를 가진다. 형사피고인은 상당한 이유가 없는 한 지체없이 공개재판을 받을 권리를 가진다.
법관은 탄핵 또는 금고 이상의 형의 선고에 의하지 아니하고는 파면되지 아니하며, 징계처분에 의하지 아니하고는 정직·감봉 기타 불리한 처분을 받지 아니한다.
일반사면을 명하려면 국회의 동의를 얻어야 한다. 연소자의 근로는 특별한 보호를 받는다.`,
          contestId: ongoingContests[i].id,
          problemId: problems[i].id
        }
      })
    )
  }
}

const createCodeDrafts = async () => {
  const codeDrafts: CodeDraft[] = []

  // Assuming you want to create a CodeDraft for 'user01' and problem combination
  const user = users[0]
  for (const problem of problems) {
    // Skip problemId: 8
    if (problem.id === 8) {
      continue
    }
    const codeDraft = await prisma.codeDraft.create({
      data: {
        userId: user.id,
        problemId: problem.id,
        // Example template (modify as needed)
        template: [
          {
            language: Language.Cpp, // Example language
            code: [
              {
                id: 1,
                text: '#include <bits/stdc++.h>\nusing namespace std;\nint main() {\n',
                locked: true
              },
              {
                id: 2,
                text: '    cout << "hello, world" << endl;\n',
                locked: false
              },
              {
                id: 3,
                text: '    return 0;\n}\n',
                locked: true
              }
              // ... add more code blocks if needed
            ]
          },
          {
            language: Language.Python3,
            code: [
              {
                id: 1,
                text: 'print("hello, world")\n',
                locked: false
              }
            ]
          }
        ]
      }
    })
    codeDrafts.push(codeDraft)
  }

  return codeDrafts
}

const createContestRecords = async () => {
  const contestRecords: ContestRecord[] = []
  let i = 0
  // group 1 users
  const group1Users = await prisma.userGroup.findMany({
    where: {
      groupId: 1
    }
  })
  for (const user of group1Users) {
    const contestRecord = await prisma.contestRecord.create({
      data: {
        userId: user.userId,
        contestId: 1,
        acceptedProblemNum: user.userId,
        totalPenalty: i * 60
      }
    })
    contestRecords.push(contestRecord)
    i++
  }

  // upcoming contest에 참가한 User 1의 contest register를 un-register하는 기능과,
  // registered upcoming, ongoing, finished contest를 조회하는 기능을 확인하기 위함
  const user01Id = 4
  for (let contestId = 3; contestId <= contests.length; contestId += 2) {
    contestRecords.push(
      await prisma.contestRecord.create({
        data: {
          userId: user01Id,
          contestId,
          acceptedProblemNum: 0,
          score: 0,
          totalPenalty: 0
        }
      })
    )
  }

  return contestRecords
}

const main = async () => {
  await createUsers()
  await createGroups()
  await createNotices()
  await createProblems()
  await createContests()
  await createWorkbooks()
  await createSubmissions()
  await createAnnouncements()
  await createCodeDrafts()
  await createContestRecords()
}

main()
  .then(async () => {
    await prisma.$disconnect()
  })
  .catch(async (e) => {
    console.error(e)
    process.exit(1)
  })<|MERGE_RESOLUTION|>--- conflicted
+++ resolved
@@ -874,7 +874,6 @@
         timeLimit: 2000,
         memoryLimit: 256,
         source: 'ICPC Regionals SEERC 2019 J번',
-<<<<<<< HEAD
         samples: {
           create: [
             {
@@ -887,13 +886,7 @@
               output: '35'
             }
           ]
-        }
-=======
-        inputExamples: [
-          '3\n1 2 1\n2 3 1\n3 1 1',
-          '5\n4 5 4\n1 3 4\n1 2 4\n3 2 3\n3 5 2\n1 4 3\n4 2 2\n1 5 4\n5 2 4\n3 4 2'
-        ],
-        outputExamples: ['3', '35'],
+        },
         isVisible: false
       }
     })
@@ -914,13 +907,20 @@
         timeLimit: 2000,
         memoryLimit: 256,
         source: '2024 육군훈련소 입소 코딩 테스트',
-        inputExamples: [
-          '3\n1 2 1\n2 3 1\n3 1 1',
-          '5\n4 5 4\n1 3 4\n1 2 4\n3 2 3\n3 5 2\n1 4 3\n4 2 2\n1 5 4\n5 2 4\n3 4 2'
-        ],
-        outputExamples: ['3', '35'],
+        samples: {
+          create: [
+            {
+              input: '3\n1 2 1\n2 3 1\n3 1 1',
+              output: '3'
+            },
+            {
+              input:
+                '5\n4 5 4\n1 3 4\n1 2 4\n3 2 3\n3 5 2\n1 4 3\n4 2 2\n1 5 4\n5 2 4\n3 4 2',
+              output: '35'
+            }
+          ]
+        },
         isVisible: false
->>>>>>> 15b6d6da
       }
     })
   )
