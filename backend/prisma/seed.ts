import {
  PrismaClient,
  Role,
  Level,
  Language,
  ResultStatus,
  type Group,
  type User,
  type Problem,
  type Tag,
  type Contest,
  type Workbook,
  type Submission,
  type ProblemTestcase,
  type Announcement
} from '@prisma/client'
import { hash } from 'argon2'
import * as dayjs from 'dayjs'
import { readFile } from 'fs/promises'
import { join } from 'path'

const prisma = new PrismaClient()
const fixturePath = join(__dirname, '__fixtures__')

let superAdminUser: User
let managerUser: User
const users: User[] = []
let publicGroup: Group
let privateGroup: Group
const problems: Problem[] = []
const problemTestcases: ProblemTestcase[] = []
let contest: Contest
const workbooks: Workbook[] = []
const privateWorkbooks: Workbook[] = []
const submissions: Submission[] = []
const announcements: Announcement[] = []

const createUsers = async () => {
  // create super admin user
  superAdminUser = await prisma.user.create({
    data: {
      username: 'super',
      password: await hash('Supersuper'),
      email: 'skkucodingplatform@gmail.com',
      lastLogin: new Date(),
      role: Role.SuperAdmin
    }
  })

  // create admin user
  await prisma.user.create({
    data: {
      username: 'admin',
      password: await hash('Adminadmin'),
      email: 'admin@example.com',
      lastLogin: new Date(),
      role: Role.Admin
    }
  })

  // create manager user
  managerUser = await prisma.user.create({
    data: {
      username: 'manager',
      password: await hash('Managermanager'),
      email: 'manager@example.com',
      lastLogin: new Date(),
      role: Role.Manager
    }
  })

  // create general users
  for (let i = 1; i <= 10; i++) {
    const specifier = i.toString().padStart(2, '0')
    const user = await prisma.user.create({
      data: {
        username: `user${specifier}`,
        password: await hash('Useruser'),
        email: `user${specifier}@example.com`,
        lastLogin: new Date(),
        role: Role.User
      }
    })
    users.push(user)
  }

  // create super admin user's profile
  await prisma.userProfile.create({
    data: {
      userId: superAdminUser.id,
      realName: 'Yuljeon Kim'
    }
  })
}

const createGroups = async () => {
  // create public group
  // NOTE: ID가 1인 group은 모두에게 공개된 group
  publicGroup = await prisma.group.create({
    data: {
      groupName: 'Example Group',
      description:
        'This is an example group just for testing. This group should not be shown on production environment.',
      config: {
        showOnList: false,
        allowJoinFromSearch: false,
        allowJoinWithURL: false,
        requireApprovalBeforeJoin: false
      }
    }
  })

  // create empty private group
  privateGroup = await prisma.group.create({
    data: {
      groupName: 'Example Private Group',
      description:
        'This is an example private group just for testing. Check if this group is not shown to users not registered to this group.',
      config: {
        showOnList: false,
        allowJoinFromSearch: false,
        allowJoinWithURL: true,
        requireApprovalBeforeJoin: true
      }
    }
  })
  await prisma.userGroup.create({
    data: {
      userId: managerUser.id,
      groupId: privateGroup.id,
      isGroupLeader: true
    }
  })

  // create empty private group
  // 'showOnList'가 true 이면서 가입시 사전 승인이 필요한 그룹을 테스트할 때 사용합니다
  let tempGroup = await prisma.group.create({
    data: {
      groupName: 'Example Private Group 2',
      description:
        'This is an example private group just for testing. Check if this group is not shown to users not registered to this group.',
      config: {
        showOnList: true,
        allowJoinFromSearch: true,
        allowJoinWithURL: true,
        requireApprovalBeforeJoin: true
      }
    }
  })
  await prisma.userGroup.create({
    data: {
      userId: managerUser.id,
      groupId: tempGroup.id,
      isGroupLeader: true
    }
  })

  // create empty private group
  // 'showOnList'가 true 이면서 가입시 사전 승인이 필요없는 그룹을 테스트할 때 사용합니다
  tempGroup = await prisma.group.create({
    data: {
      groupName: 'Example Private Group 3',
      description:
        'This is an example private group just for testing. Check if this group is not shown to users not registered to this group.',
      config: {
        showOnList: true,
        allowJoinFromSearch: true,
        allowJoinWithURL: true,
        requireApprovalBeforeJoin: false
      }
    }
  })
  await prisma.userGroup.create({
    data: {
      userId: managerUser.id,
      groupId: tempGroup.id,
      isGroupLeader: true
    }
  })

  const allUsers = await prisma.user.findMany()

  // add users to public group
  // group leader: user01
  for (const user of allUsers) {
    await prisma.userGroup.create({
      data: {
        userId: user.id,
        groupId: publicGroup.id,
        isGroupLeader: user.username === 'user01'
      }
    })
  }

  // add users to private group
  // group leader: user01
  // registered: user01, user03, user05, user07, user09
  for (const user of users) {
    await prisma.userGroup.create({
      data: {
        userId: user.id,
        groupId: privateGroup.id,
        isGroupLeader: user.username === 'user01'
      }
    })
  }

  await prisma.userGroup.create({
    data: {
      userId: superAdminUser.id,
      groupId: 4,
      isGroupLeader: true
    }
  })
}

const createNotices = async () => {
  await prisma.notice.createMany({
    data: [
      {
        title: '아주 중요한 공지사항 (1)',
        content: '<p>사실 별 내용 없어요 😇</p>',
        createdById: superAdminUser.id,
        groupId: 1
      },
      {
        title: '더 중요한 공지사항 (2)',
        content: `<p>아래 내용은 한글 Lorem Ipsum으로 생성된 내용입니다! 별 의미 없어요.</p>
<p>모든 국민은 신속한 재판을 받을 권리를 가진다. 형사피고인은 상당한 이유가 없는 한 지체없이 공개재판을 받을 권리를 가진다.</p>
<p>법관은 탄핵 또는 금고 이상의 형의 선고에 의하지 아니하고는 파면되지 아니하며, 징계처분에 의하지 아니하고는 정직·감봉 기타 불리한 처분을 받지 아니한다.</p>
<p>일반사면을 명하려면 국회의 동의를 얻어야 한다. 연소자의 근로는 특별한 보호를 받는다.</p>
<p>국회에서 의결된 법률안은 정부에 이송되어 15일 이내에 대통령이 공포한다.</p>
<p>법률이 정하는 주요방위산업체에 종사하는 근로자의 단체행동권은 법률이 정하는 바에 의하여 이를 제한하거나 인정하지 아니할 수 있다.</p>
<p>법률은 특별한 규정이 없는 한 공포한 날로부터 20일을 경과함으로써 효력을 발생한다.</p>
<p>비상계엄이 선포된 때에는 법률이 정하는 바에 의하여 영장제도, 언론·출판·집회·결사의 자유, 정부나 법원의 권한에 관하여 특별한 조치를 할 수 있다.</p>`,
        createdById: superAdminUser.id,
        groupId: 1
      },
      {
        title: '제일 중요한 공지사항 (3)',
        content: `<p>아래 내용은 한글 Lorem Ipsum으로 생성된 내용입니다! 별 의미 없어요.</p>
<p>민주평화통일자문회의의 조직·직무범위 기타 필요한 사항은 법률로 정한다.</p>
<p>형사피의자 또는 형사피고인으로서 구금되었던 자가 법률이 정하는 불기소처분을 받거나 무죄판결을 받은 때에는 법률이 정하는 바에 의하여 국가에 정당한 보상을 청구할 수 있다.</p>
<p>대통령은 법률이 정하는 바에 의하여 사면·감형 또는 복권을 명할 수 있다.</p>
<p>국무위원은 국정에 관하여 대통령을 보좌하며, 국무회의의 구성원으로서 국정을 심의한다.</p>
<p>국민의 모든 자유와 권리는 국가안전보장·질서유지 또는 공공복리를 위하여 필요한 경우에 한하여 법률로써 제한할 수 있으며, 제한하는 경우에도 자유와 권리의 본질적인 내용을 침해할 수 없다.</p>
<p>한 회계연도를 넘어 계속하여 지출할 필요가 있을 때에는 정부는 연한을 정하여 계속비로서 국회의 의결을 얻어야 한다.</p>
<p>국가는 재해를 예방하고 그 위험으로부터 국민을 보호하기 위하여 노력하여야 한다.</p>`,
        createdById: superAdminUser.id,
        groupId: 1
      },
      {
        title: 'HTML element들 테스트해봐요 (4)',
        content: `<h1>Heading 1</h1>
<h2>Heading 2</h2>
<p>Simple Text</p>
<p><strong>Bold Text</strong></p>
<p><em>Italic Text</em></p>
<p><s>Text with Strike</s></p>
<p><code>Inline Code</code></p>
<pre><code>#include &lt;stdio.h&gt;

int main() {
  printf("Hello, world!");
  return 0;
}
</code></pre>
<ul>
  <li><p>Bullet List Item 1</p></li>
  <li><p>Bullet List Item 2</p></li>
  <li><p>Bullet List Item 3</p></li>
</ul>
<ol>
  <li><p>Ordered List Item 1</p></li>
  <li><p>Ordered List Item 2</p></li>
  <li><p>Ordered List Item 3</p></li>
</ol>`,
        createdById: managerUser.id,
        groupId: 1
      },
      {
        title: '아주 중요한 공지사항 (5)',
        content: '<p>사실 별 내용 없어요 😇</p>',
        createdById: superAdminUser.id,
        groupId: 1
      },
      {
        title: '더 중요한 공지사항 (6)',
        content: `<p>아래 내용은 한글 Lorem Ipsum으로 생성된 내용입니다! 별 의미 없어요.</p>
<p>모든 국민은 신속한 재판을 받을 권리를 가진다. 형사피고인은 상당한 이유가 없는 한 지체없이 공개재판을 받을 권리를 가진다.</p>
<p>법관은 탄핵 또는 금고 이상의 형의 선고에 의하지 아니하고는 파면되지 아니하며, 징계처분에 의하지 아니하고는 정직·감봉 기타 불리한 처분을 받지 아니한다.</p>
<p>일반사면을 명하려면 국회의 동의를 얻어야 한다. 연소자의 근로는 특별한 보호를 받는다.</p>
<p>국회에서 의결된 법률안은 정부에 이송되어 15일 이내에 대통령이 공포한다.</p>
<p>법률이 정하는 주요방위산업체에 종사하는 근로자의 단체행동권은 법률이 정하는 바에 의하여 이를 제한하거나 인정하지 아니할 수 있다.</p>
<p>법률은 특별한 규정이 없는 한 공포한 날로부터 20일을 경과함으로써 효력을 발생한다.</p>
<p>비상계엄이 선포된 때에는 법률이 정하는 바에 의하여 영장제도, 언론·출판·집회·결사의 자유, 정부나 법원의 권한에 관하여 특별한 조치를 할 수 있다.</p>`,
        createdById: superAdminUser.id,
        groupId: 1
      },
      {
        title: '제일 중요한 공지사항 (7)',
        content: `<p>아래 내용은 한글 Lorem Ipsum으로 생성된 내용입니다! 별 의미 없어요.</p>
<p>민주평화통일자문회의의 조직·직무범위 기타 필요한 사항은 법률로 정한다.</p>
<p>형사피의자 또는 형사피고인으로서 구금되었던 자가 법률이 정하는 불기소처분을 받거나 무죄판결을 받은 때에는 법률이 정하는 바에 의하여 국가에 정당한 보상을 청구할 수 있다.</p>
<p>대통령은 법률이 정하는 바에 의하여 사면·감형 또는 복권을 명할 수 있다.</p>
<p>국무위원은 국정에 관하여 대통령을 보좌하며, 국무회의의 구성원으로서 국정을 심의한다.</p>
<p>국민의 모든 자유와 권리는 국가안전보장·질서유지 또는 공공복리를 위하여 필요한 경우에 한하여 법률로써 제한할 수 있으며, 제한하는 경우에도 자유와 권리의 본질적인 내용을 침해할 수 없다.</p>
<p>한 회계연도를 넘어 계속하여 지출할 필요가 있을 때에는 정부는 연한을 정하여 계속비로서 국회의 의결을 얻어야 한다.</p>
<p>국가는 재해를 예방하고 그 위험으로부터 국민을 보호하기 위하여 노력하여야 한다.</p>`,
        createdById: superAdminUser.id,
        groupId: 1
      },
      {
        title: 'HTML element들 테스트해봐요 (8)',
        content: `<h1>Heading 1</h1>
<h2>Heading 2</h2>
<p>Simple Text</p>
<p><strong>Bold Text</strong></p>
<p><em>Italic Text</em></p>
<p><s>Text with Strike</s></p>
<p><code>Inline Code</code></p>
<pre><code>#include &lt;stdio.h&gt;

int main() {
  printf("Hello, world!");
  return 0;
}
</code></pre>
<ul>
  <li><p>Bullet List Item 1</p></li>
  <li><p>Bullet List Item 2</p></li>
  <li><p>Bullet List Item 3</p></li>
</ul>
<ol>
  <li><p>Ordered List Item 1</p></li>
  <li><p>Ordered List Item 2</p></li>
  <li><p>Ordered List Item 3</p></li>
</ol>`,
        createdById: managerUser.id,
        groupId: 1
      },
      {
        title: '아주 중요한 공지사항 (9)',
        content: '<p>사실 별 내용 없어요 😇</p>',
        createdById: superAdminUser.id,
        groupId: 1
      },
      {
        title: '더 중요한 공지사항 (10)',
        content: `<p>아래 내용은 한글 Lorem Ipsum으로 생성된 내용입니다! 별 의미 없어요.</p>
<p>모든 국민은 신속한 재판을 받을 권리를 가진다. 형사피고인은 상당한 이유가 없는 한 지체없이 공개재판을 받을 권리를 가진다.</p>
<p>법관은 탄핵 또는 금고 이상의 형의 선고에 의하지 아니하고는 파면되지 아니하며, 징계처분에 의하지 아니하고는 정직·감봉 기타 불리한 처분을 받지 아니한다.</p>
<p>일반사면을 명하려면 국회의 동의를 얻어야 한다. 연소자의 근로는 특별한 보호를 받는다.</p>
<p>국회에서 의결된 법률안은 정부에 이송되어 15일 이내에 대통령이 공포한다.</p>
<p>법률이 정하는 주요방위산업체에 종사하는 근로자의 단체행동권은 법률이 정하는 바에 의하여 이를 제한하거나 인정하지 아니할 수 있다.</p>
<p>법률은 특별한 규정이 없는 한 공포한 날로부터 20일을 경과함으로써 효력을 발생한다.</p>
<p>비상계엄이 선포된 때에는 법률이 정하는 바에 의하여 영장제도, 언론·출판·집회·결사의 자유, 정부나 법원의 권한에 관하여 특별한 조치를 할 수 있다.</p>`,
        createdById: superAdminUser.id,
        groupId: 1
      },
      {
        title: '제일 중요한 공지사항 (11)',
        content: `<p>아래 내용은 한글 Lorem Ipsum으로 생성된 내용입니다! 별 의미 없어요.</p>
<p>민주평화통일자문회의의 조직·직무범위 기타 필요한 사항은 법률로 정한다.</p>
<p>형사피의자 또는 형사피고인으로서 구금되었던 자가 법률이 정하는 불기소처분을 받거나 무죄판결을 받은 때에는 법률이 정하는 바에 의하여 국가에 정당한 보상을 청구할 수 있다.</p>
<p>대통령은 법률이 정하는 바에 의하여 사면·감형 또는 복권을 명할 수 있다.</p>
<p>국무위원은 국정에 관하여 대통령을 보좌하며, 국무회의의 구성원으로서 국정을 심의한다.</p>
<p>국민의 모든 자유와 권리는 국가안전보장·질서유지 또는 공공복리를 위하여 필요한 경우에 한하여 법률로써 제한할 수 있으며, 제한하는 경우에도 자유와 권리의 본질적인 내용을 침해할 수 없다.</p>
<p>한 회계연도를 넘어 계속하여 지출할 필요가 있을 때에는 정부는 연한을 정하여 계속비로서 국회의 의결을 얻어야 한다.</p>
<p>국가는 재해를 예방하고 그 위험으로부터 국민을 보호하기 위하여 노력하여야 한다.</p>`,
        createdById: superAdminUser.id,
        groupId: 1
      },
      {
        title: 'HTML element들 테스트해봐요 (12)',
        content: `<h1>Heading 1</h1>
<h2>Heading 2</h2>
<p>Simple Text</p>
<p><strong>Bold Text</strong></p>
<p><em>Italic Text</em></p>
<p><s>Text with Strike</s></p>
<p><code>Inline Code</code></p>
<pre><code>#include &lt;stdio.h&gt;

int main() {
  printf("Hello, world!");
  return 0;
}
</code></pre>
<ul>
  <li><p>Bullet List Item 1</p></li>
  <li><p>Bullet List Item 2</p></li>
  <li><p>Bullet List Item 3</p></li>
</ul>
<ol>
  <li><p>Ordered List Item 1</p></li>
  <li><p>Ordered List Item 2</p></li>
  <li><p>Ordered List Item 3</p></li>
</ol>`,
        createdById: managerUser.id,
        groupId: 1
      },
      {
        title: '아주 중요한 공지사항 (13)',
        content: '<p>사실 별 내용 없어요 😇</p>',
        createdById: superAdminUser.id,
        groupId: 1
      },
      {
        title: '더 중요한 공지사항 (14)',
        content: `<p>아래 내용은 한글 Lorem Ipsum으로 생성된 내용입니다! 별 의미 없어요.</p>
<p>모든 국민은 신속한 재판을 받을 권리를 가진다. 형사피고인은 상당한 이유가 없는 한 지체없이 공개재판을 받을 권리를 가진다.</p>
<p>법관은 탄핵 또는 금고 이상의 형의 선고에 의하지 아니하고는 파면되지 아니하며, 징계처분에 의하지 아니하고는 정직·감봉 기타 불리한 처분을 받지 아니한다.</p>
<p>일반사면을 명하려면 국회의 동의를 얻어야 한다. 연소자의 근로는 특별한 보호를 받는다.</p>
<p>국회에서 의결된 법률안은 정부에 이송되어 15일 이내에 대통령이 공포한다.</p>
<p>법률이 정하는 주요방위산업체에 종사하는 근로자의 단체행동권은 법률이 정하는 바에 의하여 이를 제한하거나 인정하지 아니할 수 있다.</p>
<p>법률은 특별한 규정이 없는 한 공포한 날로부터 20일을 경과함으로써 효력을 발생한다.</p>
<p>비상계엄이 선포된 때에는 법률이 정하는 바에 의하여 영장제도, 언론·출판·집회·결사의 자유, 정부나 법원의 권한에 관하여 특별한 조치를 할 수 있다.</p>`,
        createdById: superAdminUser.id,
        groupId: 1
      },
      {
        title: '제일 중요한 공지사항 (15)',
        content: `<p>아래 내용은 한글 Lorem Ipsum으로 생성된 내용입니다! 별 의미 없어요.</p>
<p>민주평화통일자문회의의 조직·직무범위 기타 필요한 사항은 법률로 정한다.</p>
<p>형사피의자 또는 형사피고인으로서 구금되었던 자가 법률이 정하는 불기소처분을 받거나 무죄판결을 받은 때에는 법률이 정하는 바에 의하여 국가에 정당한 보상을 청구할 수 있다.</p>
<p>대통령은 법률이 정하는 바에 의하여 사면·감형 또는 복권을 명할 수 있다.</p>
<p>국무위원은 국정에 관하여 대통령을 보좌하며, 국무회의의 구성원으로서 국정을 심의한다.</p>
<p>국민의 모든 자유와 권리는 국가안전보장·질서유지 또는 공공복리를 위하여 필요한 경우에 한하여 법률로써 제한할 수 있으며, 제한하는 경우에도 자유와 권리의 본질적인 내용을 침해할 수 없다.</p>
<p>한 회계연도를 넘어 계속하여 지출할 필요가 있을 때에는 정부는 연한을 정하여 계속비로서 국회의 의결을 얻어야 한다.</p>
<p>국가는 재해를 예방하고 그 위험으로부터 국민을 보호하기 위하여 노력하여야 한다.</p>`,
        createdById: superAdminUser.id,
        groupId: 1
      },
      {
        title: 'HTML element들 테스트해봐요 (16)',
        content: `<h1>Heading 1</h1>
<h2>Heading 2</h2>
<p>Simple Text</p>
<p><strong>Bold Text</strong></p>
<p><em>Italic Text</em></p>
<p><s>Text with Strike</s></p>
<p><code>Inline Code</code></p>
<pre><code>#include &lt;stdio.h&gt;

int main() {
  printf("Hello, world!");
  return 0;
}
</code></pre>
<ul>
  <li><p>Bullet List Item 1</p></li>
  <li><p>Bullet List Item 2</p></li>
  <li><p>Bullet List Item 3</p></li>
</ul>
<ol>
  <li><p>Ordered List Item 1</p></li>
  <li><p>Ordered List Item 2</p></li>
  <li><p>Ordered List Item 3</p></li>
</ol>`,
        createdById: managerUser.id,
        groupId: 1
      },
      {
        title: '아주 중요한 공지사항 (17)',
        content: '<p>사실 별 내용 없어요 😇</p>',
        createdById: superAdminUser.id,
        groupId: 1
      },
      {
        title: '더 중요한 공지사항 (18)',
        content: `<p>아래 내용은 한글 Lorem Ipsum으로 생성된 내용입니다! 별 의미 없어요.</p>
<p>모든 국민은 신속한 재판을 받을 권리를 가진다. 형사피고인은 상당한 이유가 없는 한 지체없이 공개재판을 받을 권리를 가진다.</p>
<p>법관은 탄핵 또는 금고 이상의 형의 선고에 의하지 아니하고는 파면되지 아니하며, 징계처분에 의하지 아니하고는 정직·감봉 기타 불리한 처분을 받지 아니한다.</p>
<p>일반사면을 명하려면 국회의 동의를 얻어야 한다. 연소자의 근로는 특별한 보호를 받는다.</p>
<p>국회에서 의결된 법률안은 정부에 이송되어 15일 이내에 대통령이 공포한다.</p>
<p>법률이 정하는 주요방위산업체에 종사하는 근로자의 단체행동권은 법률이 정하는 바에 의하여 이를 제한하거나 인정하지 아니할 수 있다.</p>
<p>법률은 특별한 규정이 없는 한 공포한 날로부터 20일을 경과함으로써 효력을 발생한다.</p>
<p>비상계엄이 선포된 때에는 법률이 정하는 바에 의하여 영장제도, 언론·출판·집회·결사의 자유, 정부나 법원의 권한에 관하여 특별한 조치를 할 수 있다.</p>`,
        createdById: superAdminUser.id,
        groupId: 1
      },
      {
        title: '제일 중요한 공지사항 (19)',
        content: `<p>아래 내용은 한글 Lorem Ipsum으로 생성된 내용입니다! 별 의미 없어요.</p>
<p>민주평화통일자문회의의 조직·직무범위 기타 필요한 사항은 법률로 정한다.</p>
<p>형사피의자 또는 형사피고인으로서 구금되었던 자가 법률이 정하는 불기소처분을 받거나 무죄판결을 받은 때에는 법률이 정하는 바에 의하여 국가에 정당한 보상을 청구할 수 있다.</p>
<p>대통령은 법률이 정하는 바에 의하여 사면·감형 또는 복권을 명할 수 있다.</p>
<p>국무위원은 국정에 관하여 대통령을 보좌하며, 국무회의의 구성원으로서 국정을 심의한다.</p>
<p>국민의 모든 자유와 권리는 국가안전보장·질서유지 또는 공공복리를 위하여 필요한 경우에 한하여 법률로써 제한할 수 있으며, 제한하는 경우에도 자유와 권리의 본질적인 내용을 침해할 수 없다.</p>
<p>한 회계연도를 넘어 계속하여 지출할 필요가 있을 때에는 정부는 연한을 정하여 계속비로서 국회의 의결을 얻어야 한다.</p>
<p>국가는 재해를 예방하고 그 위험으로부터 국민을 보호하기 위하여 노력하여야 한다.</p>`,
        createdById: superAdminUser.id,
        groupId: 1
      },
      {
        title: 'HTML element들 테스트해봐요 (20)',
        content: `<h1>Heading 1</h1>
<h2>Heading 2</h2>
<p>Simple Text</p>
<p><strong>Bold Text</strong></p>
<p><em>Italic Text</em></p>
<p><s>Text with Strike</s></p>
<p><code>Inline Code</code></p>
<pre><code>#include &lt;stdio.h&gt;

int main() {
  printf("Hello, world!");
  return 0;
}
</code></pre>
<ul>
  <li><p>Bullet List Item 1</p></li>
  <li><p>Bullet List Item 2</p></li>
  <li><p>Bullet List Item 3</p></li>
</ul>
<ol>
  <li><p>Ordered List Item 1</p></li>
  <li><p>Ordered List Item 2</p></li>
  <li><p>Ordered List Item 3</p></li>
</ol>`,
        createdById: managerUser.id,
        groupId: 1
      },
      {
        title: '아주 중요한 공지사항 (21)',
        content: '<p>사실 별 내용 없어요 😇</p>',
        createdById: superAdminUser.id,
        groupId: 1
      },
      {
        title: '더 중요한 공지사항 (22)',
        content: `<p>아래 내용은 한글 Lorem Ipsum으로 생성된 내용입니다! 별 의미 없어요.</p>
<p>모든 국민은 신속한 재판을 받을 권리를 가진다. 형사피고인은 상당한 이유가 없는 한 지체없이 공개재판을 받을 권리를 가진다.</p>
<p>법관은 탄핵 또는 금고 이상의 형의 선고에 의하지 아니하고는 파면되지 아니하며, 징계처분에 의하지 아니하고는 정직·감봉 기타 불리한 처분을 받지 아니한다.</p>
<p>일반사면을 명하려면 국회의 동의를 얻어야 한다. 연소자의 근로는 특별한 보호를 받는다.</p>
<p>국회에서 의결된 법률안은 정부에 이송되어 15일 이내에 대통령이 공포한다.</p>
<p>법률이 정하는 주요방위산업체에 종사하는 근로자의 단체행동권은 법률이 정하는 바에 의하여 이를 제한하거나 인정하지 아니할 수 있다.</p>
<p>법률은 특별한 규정이 없는 한 공포한 날로부터 20일을 경과함으로써 효력을 발생한다.</p>
<p>비상계엄이 선포된 때에는 법률이 정하는 바에 의하여 영장제도, 언론·출판·집회·결사의 자유, 정부나 법원의 권한에 관하여 특별한 조치를 할 수 있다.</p>`,
        createdById: superAdminUser.id,
        groupId: 1
      },
      {
        title: '제일 중요한 공지사항 (23)',
        content: `<p>아래 내용은 한글 Lorem Ipsum으로 생성된 내용입니다! 별 의미 없어요.</p>
<p>민주평화통일자문회의의 조직·직무범위 기타 필요한 사항은 법률로 정한다.</p>
<p>형사피의자 또는 형사피고인으로서 구금되었던 자가 법률이 정하는 불기소처분을 받거나 무죄판결을 받은 때에는 법률이 정하는 바에 의하여 국가에 정당한 보상을 청구할 수 있다.</p>
<p>대통령은 법률이 정하는 바에 의하여 사면·감형 또는 복권을 명할 수 있다.</p>
<p>국무위원은 국정에 관하여 대통령을 보좌하며, 국무회의의 구성원으로서 국정을 심의한다.</p>
<p>국민의 모든 자유와 권리는 국가안전보장·질서유지 또는 공공복리를 위하여 필요한 경우에 한하여 법률로써 제한할 수 있으며, 제한하는 경우에도 자유와 권리의 본질적인 내용을 침해할 수 없다.</p>
<p>한 회계연도를 넘어 계속하여 지출할 필요가 있을 때에는 정부는 연한을 정하여 계속비로서 국회의 의결을 얻어야 한다.</p>
<p>국가는 재해를 예방하고 그 위험으로부터 국민을 보호하기 위하여 노력하여야 한다.</p>`,
        createdById: superAdminUser.id,
        groupId: 1
      },
      {
        title: 'HTML element들 테스트해봐요 (24)',
        content: `<h1>Heading 1</h1>
<h2>Heading 2</h2>
<p>Simple Text</p>
<p><strong>Bold Text</strong></p>
<p><em>Italic Text</em></p>
<p><s>Text with Strike</s></p>
<p><code>Inline Code</code></p>
<pre><code>#include &lt;stdio.h&gt;

int main() {
  printf("Hello, world!");
  return 0;
}
</code></pre>
<ul>
  <li><p>Bullet List Item 1</p></li>
  <li><p>Bullet List Item 2</p></li>
  <li><p>Bullet List Item 3</p></li>
</ul>
<ol>
  <li><p>Ordered List Item 1</p></li>
  <li><p>Ordered List Item 2</p></li>
  <li><p>Ordered List Item 3</p></li>
</ol>`,
        createdById: managerUser.id,
        groupId: 1
      }
    ]
  })
}

const createProblems = async () => {
  problems.push(
    await prisma.problem.create({
      data: {
        title: '정수 더하기',
        createdById: superAdminUser.id,
        groupId: publicGroup.id,
        description: await readFile(
          join(fixturePath, 'problem/1-description.html'),
          'utf-8'
        ),
        difficulty: Level.Level1,
        inputDescription: await readFile(
          join(fixturePath, 'problem/1-input.html'),
          'utf-8'
        ),
        outputDescription: await readFile(
          join(fixturePath, 'problem/1-output.html'),
          'utf-8'
        ),
        languages: [Language.C, Language.Cpp, Language.Java, Language.Python3],
        hint: '',
        timeLimit: 2000,
        memoryLimit: 512,
        source: ''
      }
    })
  )

  problems.push(
    await prisma.problem.create({
      data: {
        title: '가파른 경사',
        createdById: superAdminUser.id,
        groupId: publicGroup.id,
        description: await readFile(
          join(fixturePath, 'problem/2-description.html'),
          'utf-8'
        ),
        difficulty: Level.Level1,
        inputDescription: await readFile(
          join(fixturePath, 'problem/2-input.html'),
          'utf-8'
        ),
        outputDescription: await readFile(
          join(fixturePath, 'problem/2-output.html'),
          'utf-8'
        ),
        languages: [Language.C],
        hint: '',
        timeLimit: 2000,
        memoryLimit: 512,
        source: 'Canadian Computing Competition(CCC) 2012 Junior 2번'
      }
    })
  )

  problems.push(
    await prisma.problem.create({
      data: {
        title: '회전 표지판',
        createdById: superAdminUser.id,
        groupId: publicGroup.id,
        description: await readFile(
          join(fixturePath, 'problem/3-description.html'),
          'utf-8'
        ),
        difficulty: Level.Level1,
        inputDescription: await readFile(
          join(fixturePath, 'problem/3-input.html'),
          'utf-8'
        ),
        outputDescription: await readFile(
          join(fixturePath, 'problem/3-output.html'),
          'utf-8'
        ),
        languages: [Language.Cpp],
        hint: '',
        timeLimit: 1000,
        memoryLimit: 128,
        source: 'Canadian Computing Competition(CCC) 2013 Junior 2번'
      }
    })
  )

  problems.push(
    await prisma.problem.create({
      data: {
        title: '붕어빵',
        createdById: superAdminUser.id,
        groupId: publicGroup.id,
        description: await readFile(
          join(fixturePath, 'problem/4-description.html'),
          'utf-8'
        ),
        difficulty: Level.Level2,
        inputDescription: await readFile(
          join(fixturePath, 'problem/4-input.html'),
          'utf-8'
        ),
        outputDescription: await readFile(
          join(fixturePath, 'problem/4-output.html'),
          'utf-8'
        ),
        languages: [Language.Java],
        hint: await readFile(join(fixturePath, 'problem/4-hint.html'), 'utf-8'),
        timeLimit: 1000,
        memoryLimit: 128,
        source: 'USACO 2012 US Open Bronze 1번'
      }
    })
  )

  problems.push(
    await prisma.problem.create({
      data: {
        title: '채권관계',
        createdById: superAdminUser.id,
        groupId: publicGroup.id,
        description: await readFile(
          join(fixturePath, 'problem/5-description.html'),
          'utf-8'
        ),
        difficulty: Level.Level2,
        inputDescription: await readFile(
          join(fixturePath, 'problem/5-input.html'),
          'utf-8'
        ),
        outputDescription: await readFile(
          join(fixturePath, 'problem/5-output.html'),
          'utf-8'
        ),
        languages: [Language.Python3],
        hint: '',
        timeLimit: 1000,
        memoryLimit: 128,
        source: 'ICPC Regionals NCPC 2009 B번'
      }
    })
  )

  problems.push(
    await prisma.problem.create({
      data: {
        title: '타일 교환',
        createdById: superAdminUser.id,
        groupId: publicGroup.id,
        description: await readFile(
          join(fixturePath, 'problem/6-description.html'),
          'utf-8'
        ),
        difficulty: Level.Level3,
        inputDescription: await readFile(
          join(fixturePath, 'problem/6-input.html'),
          'utf-8'
        ),
        outputDescription: await readFile(
          join(fixturePath, 'problem/6-output.html'),
          'utf-8'
        ),
        languages: [Language.C, Language.Java],
        hint: await readFile(join(fixturePath, 'problem/6-hint.html'), 'utf-8'),
        timeLimit: 1000,
        memoryLimit: 128,
        source: 'USACO November 2011 Silver 3번'
      }
    })
  )

  problems.push(
    await prisma.problem.create({
      data: {
        title: '천재 디자이너',
        createdById: superAdminUser.id,
        groupId: publicGroup.id,
        description: await readFile(
          join(fixturePath, 'problem/7-description.html'),
          'utf8'
        ),
        difficulty: Level.Level3,
        inputDescription: await readFile(
          join(fixturePath, 'problem/7-input.html'),
          'utf8'
        ),
        outputDescription: await readFile(
          join(fixturePath, 'problem/7-output.html'),
          'utf8'
        ),
        languages: [Language.Cpp, Language.Python3],
        hint: '',
        timeLimit: 2000,
        memoryLimit: 512,
        source: 'COCI 2019/2020 Contest #3 2번'
      }
    })
  )

  problems.push(
    await prisma.problem.create({
      data: {
        title: '사이클 분할',
        createdById: superAdminUser.id,
        groupId: publicGroup.id,
        description: await readFile(
          join(fixturePath, 'problem/8-description.html'),
          'utf-8'
        ),
        difficulty: Level.Level3,
        inputDescription: await readFile(
          join(fixturePath, 'problem/8-input.html'),
          'utf-8'
        ),
        outputDescription: await readFile(
          join(fixturePath, 'problem/8-output.html'),
          'utf-8'
        ),
        languages: [Language.C, Language.Cpp, Language.Java, Language.Python3],
        hint: await readFile(join(fixturePath, 'problem/8-hint.html'), 'utf-8'),
        timeLimit: 2000,
        memoryLimit: 256,
        source: 'ICPC Regionals SEERC 2019 J번'
      }
    })
  )

  // add simple testcases
  for (const problem of problems) {
    problemTestcases.push(
      await prisma.problemTestcase.create({
        data: {
          problemId: problem.id,
          input: 'input.in',
          output: 'output.out'
        }
      })
    )
  }

  const tagNames = [
    'If Statement',
    'Iteration',
    'Brute Force',
    'DFS',
    'Dynamic Programming',
    'Binary Search',
    'Graph'
  ]

  const tags: Tag[] = []

  // add tags
  for (const name of tagNames) {
    tags.push(
      await prisma.tag.create({
        data: {
          name
        }
      })
    )
  }

  // allocate tags to each problem
  for (const [index, tag] of tags.entries()) {
    await prisma.problemTag.create({
      data: {
        problemId: problems[index].id,
        tagId: tag.id
      }
    })
  }
}

const createContests = async () => {
  // add ongoing contenst
  contest = await prisma.contest.create({
    data: {
      title: 'SKKU Coding Platform 모의대회',
      description: `<p>
  대통령은 내란 또는 외환의 죄를 범한 경우를 제외하고는 재직중 형사상의 소추를
  받지 아니한다. 모든 국민은 자기의 행위가 아닌 친족의 행위로 인하여 불이익한
  처우를 받지 아니한다.
</p>

<p>
  위원은 탄핵 또는 금고 이상의 형의 선고에 의하지 아니하고는 파면되지 아니한다.
  대통령은 국무회의의 의장이 되고, 국무총리는 부의장이 된다. 모든 국민은 헌법과
  법률이 정한 법관에 의하여 법률에 의한 재판을 받을 권리를 가진다.
</p>

<p>
  국회의원은 현행범인인 경우를 제외하고는 회기중 국회의 동의없이 체포 또는
  구금되지 아니한다. 헌법재판소의 장은 국회의 동의를 얻어 재판관중에서 대통령이
  임명한다.
</p>

<p>
  국가는 지역간의 균형있는 발전을 위하여 지역경제를 육성할 의무를 진다. 제3항의
  승인을 얻지 못한 때에는 그 처분 또는 명령은 그때부터 효력을 상실한다. 이 경우
  그 명령에 의하여 개정 또는 폐지되었던 법률은 그 명령이 승인을 얻지 못한 때부터
  당연히 효력을 회복한다.
</p>

<p>
  모든 국민은 신체의 자유를 가진다. 누구든지 법률에 의하지 아니하고는
  체포·구속·압수·수색 또는 심문을 받지 아니하며, 법률과 적법한 절차에 의하지
  아니하고는 처벌·보안처분 또는 강제노역을 받지 아니한다.
</p>`,
      createdById: superAdminUser.id,
      groupId: publicGroup.id,
      startTime: dayjs().add(-30, 'day').toDate(),
      endTime: dayjs().add(30, 'day').toDate(),
      config: {
        isVisible: true,
        isRankVisible: true
      }
    }
  })

  // add ended contest
  await prisma.contest.create({
    data: {
      title: 'Long Time Ago Contest',
      description: '<p>이 대회는 오래 전에 끝났어요</p>',
      createdById: superAdminUser.id,
      groupId: publicGroup.id,
      startTime: dayjs().add(-1, 'hour').add(-1, 'year').toDate(),
      endTime: dayjs().add(2, 'hour').add(-1, 'year').toDate(),
      config: {
        isVisible: true,
        isRankVisible: false
      }
    }
  })

  // add oncoming contest
  await prisma.contest.create({
    data: {
      title: 'Future Contest',
      description: '<p>이 대회는 언젠가 열리겠죠...?</p>',
      createdById: superAdminUser.id,
      groupId: privateGroup.id,
      startTime: dayjs().add(-1, 'hour').add(1, 'year').toDate(),
      endTime: dayjs().add(2, 'hour').add(1, 'year').toDate(),
      config: {
        isVisible: true,
        isRankVisible: true
      }
    }
  })

  // add problems to contest
  for (const problem of problems) {
    await prisma.contestProblem.create({
      data: {
        order: problem.id,
<<<<<<< HEAD
        contestId: contest.id,
        problemId: problem.id
      }
    })

    // add clarifications to contestProblem
    await prisma.clarification.create({
      data: {
        content: `${problem.id}번 문제가 blah blah 수정되었습니다.`,
=======
>>>>>>> 8bfaca87
        contestId: contest.id,
        problemId: problem.id
      }
    })
  }

  // TODO: add records and ranks
}

const createWorkbooks = async () => {
  for (let i = 1; i <= 3; i++) {
    workbooks.push(
      await prisma.workbook.create({
        data: {
          title: '모의대회 문제집',
          description: '모의대회 문제들을 모아뒀습니다!',
          createdById: superAdminUser.id,
          groupId: publicGroup.id
        }
      })
    )
  }
  for (let i = 1; i <= 3; i++) {
    privateWorkbooks.push(
      await prisma.workbook.create({
        data: {
          title: '모의대회 문제집',
          description: '모의대회 문제들을 모아뒀습니다!',
          createdById: superAdminUser.id,
          groupId: privateGroup.id
        }
      })
    )
  }

  for (const problem of problems) {
    await prisma.workbookProblem.create({
      data: {
        order: problem.id,
        workbookId: workbooks[0].id,
        problemId: problem.id
      }
    })
    await prisma.workbookProblem.create({
      data: {
        order: problem.id,
        workbookId: privateWorkbooks[0].id,
        problemId: problem.id
      }
    })
  }
}

const createSubmissions = async () => {
  const generateHash = () => {
    return Math.floor(Math.random() * 16777215)
      .toString(16)
      .padStart(6, '0')
  }

  submissions.push(
    await prisma.submission.create({
      data: {
        id: generateHash(),
        userId: users[0].id,
        problemId: problems[0].id,
        contestId: contest.id,
        code: [
          {
            id: 1,
            locked: false,
            text: `#include <stdio.h>
int main(void) {
    printf("Hello, World!\n");
    return 0;
}`
          }
        ],
        language: Language.C,
        result: ResultStatus.Judging
      }
    })
  )
  await prisma.submissionResult.create({
    data: {
      submissionId: submissions[0].id,
      problemTestcaseId: problemTestcases[0].id,
      result: ResultStatus.Accepted,
      cpuTime: 12345,
      memoryUsage: 12345
    }
  })
  await prisma.submission.update({
    where: {
      id: submissions[0].id
    },
    data: { result: ResultStatus.Accepted }
  })

  submissions.push(
    await prisma.submission.create({
      data: {
        id: generateHash(),
        userId: users[1].id,
        problemId: problems[1].id,
        contestId: contest.id,
        code: [
          {
            id: 1,
            locked: false,
            text: `#include <iostream>
int main(void) {
    std::cout << "Hello, World!" << endl;
    return 0;
}`
          }
        ],
        language: Language.Cpp,
        result: ResultStatus.Judging
      }
    })
  )
  await prisma.submissionResult.create({
    data: {
      submissionId: submissions[1].id,
      problemTestcaseId: problemTestcases[1].id,
      result: ResultStatus.WrongAnswer,
      cpuTime: 12345,
      memoryUsage: 12345
    }
  })
  await prisma.submission.update({
    where: {
      id: submissions[0].id
    },
    data: { result: ResultStatus.WrongAnswer }
  })

  submissions.push(
    await prisma.submission.create({
      data: {
        id: generateHash(),
        userId: users[2].id,
        problemId: problems[2].id,
        contestId: contest.id,
        code: [
          {
            id: 1,
            locked: false,
            text: `class Main {
    public static void main(String[] args) {
        System.out.println("Hello, World!");
    }
}`
          }
        ],
        language: Language.Java,
        result: ResultStatus.Judging
      }
    })
  )
  await prisma.submissionResult.create({
    data: {
      submissionId: submissions[2].id,
      problemTestcaseId: problemTestcases[2].id,
      result: ResultStatus.CompileError,
      cpuTime: 12345,
      memoryUsage: 12345
    }
  })
  await prisma.submission.update({
    where: {
      id: submissions[0].id
    },
    data: { result: ResultStatus.CompileError }
  })

  submissions.push(
    await prisma.submission.create({
      data: {
        id: generateHash(),
        userId: users[3].id,
        problemId: problems[3].id,
        contestId: contest.id,
        code: [
          {
            id: 1,
            locked: false,
            text: `print("Hello, World!")`
          }
        ],
        language: Language.Python3,
        result: ResultStatus.Judging
      }
    })
  )
  await prisma.submissionResult.create({
    data: {
      submissionId: submissions[3].id,
      problemTestcaseId: problemTestcases[3].id,
      result: ResultStatus.RuntimeError,
      cpuTime: 12345,
      memoryUsage: 12345
    }
  })
  await prisma.submission.update({
    where: {
      id: submissions[0].id
    },
    data: { result: ResultStatus.RuntimeError }
  })

  submissions.push(
    await prisma.submission.create({
      data: {
        id: generateHash(),
        userId: users[4].id,
        problemId: problems[4].id,
        contestId: contest.id,
        code: [
          {
            id: 1,
            locked: false,
            text: `#include <stdio.h>
int main(void) {
    printf("Hello, World!\n");
    return 0;
}`
          }
        ],
        language: Language.C,
        result: ResultStatus.Judging
      }
    })
  )
  await prisma.submissionResult.create({
    data: {
      submissionId: submissions[4].id,
      problemTestcaseId: problemTestcases[4].id,
      result: ResultStatus.TimeLimitExceeded,
      cpuTime: 12345,
      memoryUsage: 12345
    }
  })
  await prisma.submission.update({
    where: {
      id: submissions[0].id
    },
    data: { result: ResultStatus.TimeLimitExceeded }
  })

  submissions.push(
    await prisma.submission.create({
      data: {
        id: generateHash(),
        userId: users[5].id,
        problemId: problems[5].id,
        workbookId: workbooks[0].id,
        code: [
          {
            id: 1,
            locked: false,
            text: `#include <iostream>
int main(void) {
    std::cout << "Hello, World!" << endl;
    return 0;
}`
          }
        ],
        language: Language.Cpp,
        result: ResultStatus.Judging
      }
    })
  )
  await prisma.submissionResult.create({
    data: {
      submissionId: submissions[5].id,
      problemTestcaseId: problemTestcases[5].id,
      result: ResultStatus.MemoryLimitExceeded,
      cpuTime: 12345,
      memoryUsage: 12345
    }
  })
  await prisma.submission.update({
    where: {
      id: submissions[0].id
    },
    data: { result: ResultStatus.MemoryLimitExceeded }
  })

  submissions.push(
    await prisma.submission.create({
      data: {
        id: generateHash(),
        userId: users[6].id,
        problemId: problems[6].id,
        workbookId: workbooks[0].id,
        code: [
          {
            id: 1,
            locked: false,
            text: `print("Hello, World!")`
          }
        ],
        language: Language.Python3,
        result: ResultStatus.Judging
      }
    })
  )
  await prisma.submissionResult.create({
    data: {
      submissionId: submissions[6].id,
      problemTestcaseId: problemTestcases[6].id,
      result: ResultStatus.OutputLimitExceeded,
      cpuTime: 12345,
      memoryUsage: 12345
    }
  })
  await prisma.submission.update({
    where: {
      id: submissions[0].id
    },
    data: { result: ResultStatus.OutputLimitExceeded }
  })
}

const createAnnouncements = async () => {
  for (let i = 0; i < 5; ++i) {
    announcements.push(
      await prisma.announcement.create({
        data: {
          content: `Announcement_${i}`,
          problemId: problems[i].id
        }
      })
    )
  }
}

const main = async () => {
  await createUsers()
  await createGroups()
  await createNotices()
  await createProblems()
  await createContests()
  await createWorkbooks()
  await createSubmissions()
  await createAnnouncements()
}

main()
  .then(async () => {
    await prisma.$disconnect()
  })
  .catch(async (e) => {
    console.error(e)
    process.exit(1)
  })<|MERGE_RESOLUTION|>--- conflicted
+++ resolved
@@ -942,18 +942,6 @@
     await prisma.contestProblem.create({
       data: {
         order: problem.id,
-<<<<<<< HEAD
-        contestId: contest.id,
-        problemId: problem.id
-      }
-    })
-
-    // add clarifications to contestProblem
-    await prisma.clarification.create({
-      data: {
-        content: `${problem.id}번 문제가 blah blah 수정되었습니다.`,
-=======
->>>>>>> 8bfaca87
         contestId: contest.id,
         problemId: problem.id
       }
