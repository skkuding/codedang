// This is your Prisma schema file,
// learn more about it in the docs: https://pris.ly/d/prisma-schema

generator client {
  provider = "prisma-client-js"
}

datasource db {
  provider = "postgresql"
  url      = env("DATABASE_URL")
}

enum Role {
  User
  Manager
  Admin
  SuperAdmin
}

model User {
  id                    Int      @id @default(autoincrement())
  username              String   @unique
  password              String
  role                  Role     @default(User)
  email                 String   @unique
  hasEmailAuthenticated Boolean  @default(false) @map("has_email_authenticated")
  lastLogin             DateTime @map("last_login")
  createTime            DateTime @default(now()) @map("create_time")
  updateTime            DateTime @updatedAt @map("update_time")

  UserProfile               UserProfile?
  UserGroup                 UserGroup[]
  Group                     Group[]
  Notice                    Notice[]
  Problem                   Problem[]
  Contest                   Contest[]
  ContestRecord             ContestRecord[]
  ContestRankACM            ContestRankACM[]
  Workbook                  Workbook[]
  Submission                Submission[]
  ContestPublicizingRequest ContestPublicizingRequest[]

  @@map("user")
}

model UserProfile {
  id         Int      @id @default(autoincrement())
  user       User     @relation(fields: [userId], references: [id])
  userId     Int      @unique @map("user_id")
  realName   String?  @map("real_name")
  major      String?
  createTime DateTime @default(now()) @map("create_time")
  updateTime DateTime @updatedAt @map("update_time")

  @@map("user_profile")
}

model UserGroup {
  id            Int      @id @default(autoincrement())
  user          User     @relation(fields: [userId], references: [id])
  userId        Int      @map("user_id")
  group         Group    @relation(fields: [groupId], references: [id])
  groupId       Int      @map("group_id")
  isRegistered  Boolean  @default(false) @map("is_registered")
  isGroupLeader Boolean  @default(false) @map("is_group_leader")
  createTime    DateTime @default(now()) @map("create_time")
  updateTime    DateTime @updatedAt @map("update_time")

  @@map("user_group")
}

model Group {
  id             Int      @id @default(autoincrement())
  createdBy      User     @relation(fields: [createdById], references: [id], onDelete: Restrict)
  createdById    Int      @map("created_by_id")
  groupName      String   @unique @map("group_name")
  private        Boolean  @default(false)
  // 생성시 자동 발급
  invitationCode String   @map("invitation_code")
  description    String
  createTime     DateTime @default(now()) @map("create_time")
  updateTime     DateTime @updatedAt @map("update_time")

  UserGroup UserGroup[]
  Notice    Notice[]
  Problem   Problem[]
  Contest   Contest[]
  Workbook  Workbook[]

  @@map("group")
}

model Notice {
  id          Int      @id @default(autoincrement())
  createdBy   User     @relation(fields: [createdById], references: [id], onDelete: Restrict)
  createdById Int      @map("created_by_id")
  group       Group    @relation(fields: [groupId], references: [id])
  groupId     Int      @map("group_id")
  title       String
  content     String
  visible     Boolean  @default(true)
  fixed       Boolean  @default(false)
  createTime  DateTime @default(now()) @map("create_time")
  updateTime  DateTime @updatedAt @map("update_time")

  @@map("notice")
}

model Problem {
<<<<<<< HEAD
  id                 Int      @id @default(autoincrement())
  created_by         User     @relation(fields: [created_by_id], references: [id], onDelete: SetNull)
  created_by_id      Int
  group              Group    @relation(fields: [group_id], references: [id])
  group_id           Int
  title              String
  description        String
  input_description  String
  output_description String
  hint               String
  languages          Json
  time_limit         Int
  memory_limit       Int
  difficulty         String
  source             Json
  shared             Boolean  @default(false)
  submission_num     Int      @default(0)
  accepted_num       Int      @default(0)
  score              Int      @default(0)
  create_time        DateTime @default(now())
  update_time        DateTime @updatedAt
=======
  id                Int      @id @default(autoincrement())
  createdBy         User     @relation(fields: [createdById], references: [id], onDelete: Restrict)
  createdById       Int      @map("created_by_id")
  group             Group    @relation(fields: [groupId], references: [id])
  groupId           Int      @map("group_id")
  title             String
  description       String
  inputDescription  String   @map("input_description")
  outputDescription String   @map("output_description")
  hint              String
  languages         Json
  timeLimit         Int      @map("time_limit")
  memoryLimit       Int      @map("memory_limit")
  difficulty        String
  source            Json
  shared            Boolean  @default(false)
  submissionNum     Int      @default(0) @map("submission_num")
  acceptedNum       Int      @default(0) @map("accepted_num")
  score             Int      @default(0)
  createTime        DateTime @default(now()) @map("create_time")
  updateTime        DateTime @updatedAt @map("update_time")
>>>>>>> 6573e8e9

  ProblemTestcase ProblemTestcase[]
  ProblemTag      ProblemTag[]
  ContestProblem  ContestProblem[]
  WorkbookProblem WorkbookProblem[]
  Submission      Submission[]

  @@map("problem")
}

model ProblemTestcase {
  id         Int      @id @default(autoincrement())
  problem    Problem  @relation(fields: [problemId], references: [id])
  problemId  Int      @map("problem_id")
  input      String
  output     String
  score      Int      @default(0)
  createTime DateTime @default(now()) @map("create_time")
  updateTime DateTime @updatedAt @map("update_time")

  @@map("problem_testcase")
}

model ProblemTag {
  id        Int     @id @default(autoincrement())
  problem   Problem @relation(fields: [problemId], references: [id])
  problemId Int     @map("problem_id")
  tag       Tag     @relation(fields: [tagId], references: [id])
  tagId     Int     @map("tag_id")

  @@map("problem_tag")
}

model Tag {
  id         Int      @id @default(autoincrement())
  name       String
  type       String
  visible    Boolean  @default(true)
  createTime DateTime @default(now()) @map("create_time")
  updateTime DateTime @updatedAt @map("update_time")

  ProblemTag ProblemTag[]

  @@map("tag")
}

model Contest {
  id                 Int         @id @default(autoincrement())
  createdBy          User        @relation(fields: [createdById], references: [id], onDelete: Restrict)
  createdById        Int         @map("created_by_id")
  group              Group       @relation(fields: [groupId], references: [id])
  groupId            Int         @map("group_id")
  title              String
  description        String
  descriptionSummary String      @map("description_summary") @db.VarChar(1200)
  startTime          DateTime    @map("start_time")
  endTime            DateTime    @map("end_time")
  visible            Boolean     @default(true)
  isRankVisible      Boolean     @default(true) @map("is_rank_visible")
  isPublic           Boolean     @default(false)
  type               ContestType
  createTime         DateTime    @default(now()) @map("create_time")
  updateTime         DateTime    @updatedAt @map("update_time")

  ContestNotice             ContestNotice[]
  ContestProblem            ContestProblem[]
  ContestRecord             ContestRecord[]
  ContestRankACM            ContestRankACM[]
  Submission                Submission[]
  ContestPublicizingRequest ContestPublicizingRequest[]

  @@map("contest")
}

enum ContestType {
  ACM
  TotalScore
  ProblemBank
}

model ContestNotice {
  id          Int      @id @default(autoincrement())
  contest     Contest  @relation(fields: [contestId], references: [id])
  contestId   Int      @map("contest_id")
  title       String
  description String
  problemId   String   @map("problem_id")
  createTime  DateTime @default(now()) @map("create_time")
  updateTime  DateTime @updatedAt @map("update_time")

  @@map("contest_notice")
}

model ContestPublicizingRequest {
  id            Int           @id @default(autoincrement())
  contest       Contest       @relation(fields: [contestId], references: [id])
  contestId     Int           @map("contest_id")
  message       String
  requestStatus RequestStatus @default(Pending) @map("request_status")
  createdBy     User          @relation(fields: [createdById], references: [id])
  createdById   Int           @map("created_by_id")
  createTime    DateTime      @default(now()) @map("create_time")
  updateTime    DateTime      @updatedAt @map("update_time")

  @@map("contest_publicizing_request")
}

enum RequestStatus {
  Pending
  Accepted
  Rejected
}

model ContestProblem {
  id         Int      @id @default(autoincrement())
  contest    Contest  @relation(fields: [contestId], references: [id])
  contestId  Int      @map("contest_id")
  problem    Problem  @relation(fields: [problemId], references: [id])
  problemId  Int      @map("problem_id")
  score      Int      @default(0)
  createTime DateTime @default(now()) @map("create_time")
  updateTime DateTime @updatedAt @map("update_time")

  @@map("contest_problem")
}

model ContestRecord {
  id         Int      @id @default(autoincrement())
  contest    Contest  @relation(fields: [contestId], references: [id])
  contestId  Int      @map("contest_id")
  user       User     @relation(fields: [userId], references: [id])
  userId     Int      @map("user_id")
  rank       Int
  createTime DateTime @default(now()) @map("create_time")
  updateTime DateTime @updatedAt @map("update_time")

  @@map("contest_record")
}

model ContestRankACM {
  id                 Int      @id @default(autoincrement())
  contest            Contest  @relation(fields: [contestId], references: [id])
  contestId          Int      @map("contest_id")
  user               User     @relation(fields: [userId], references: [id])
  userId             Int      @map("user_id")
  acceptedProblemNum Int      @default(0) @map("accepted_problem_num")
  totalPenalty       Int      @default(0) @map("total_penalty")
  submissionInfo     Json?    @map("submission_info")
  createTime         DateTime @default(now()) @map("create_time")
  updateTime         DateTime @updatedAt @map("update_time")

  @@map("contest_rank_acm")
}

model Workbook {
<<<<<<< HEAD
  id                  Int      @id @default(autoincrement())
  created_by          User     @relation(fields: [created_by_id], references: [id], onDelete: SetNull)
  created_by_id       Int
  group               Group    @relation(fields: [group_id], references: [id])
  group_id            Int
  title               String
  description         String
  start_time          DateTime
  end_time            DateTime
  visible             Boolean  @default(true)
  create_time         DateTime @default(now())
  update_time         DateTime @updatedAt
  allow_partial_score Boolean  @default(true)
=======
  id          Int      @id @default(autoincrement())
  createdBy   User     @relation(fields: [createdById], references: [id], onDelete: Restrict)
  createdById Int      @map("created_by_id")
  group       Group    @relation(fields: [groupId], references: [id])
  groupId     Int      @map("group_id")
  title       String
  description String
  startTime   DateTime @map("start_time")
  endTime     DateTime @map("end_time")
  visible     Boolean  @default(true)
  createTime  DateTime @default(now()) @map("create_time")
  updateTime  DateTime @updatedAt @map("update_time")
>>>>>>> 6573e8e9

  WorkbookProblem WorkbookProblem[]
  Submission      Submission[]

  @@map("workbook")
}

model WorkbookProblem {
  id         Int      @id @default(autoincrement())
  workbook   Workbook @relation(fields: [workbookId], references: [id])
  workbookId Int      @map("workbook_id")
  problem    Problem  @relation(fields: [problemId], references: [id])
  problemId  Int      @map("problem_id")
  score      Int      @default(0)
  createTime DateTime @default(now()) @map("create_time")
  updateTime DateTime @updatedAt @map("update_time")

  @@map("workbook_problem")
}

model Submission {
  id         Int       @id @default(autoincrement())
  user       User      @relation(fields: [userId], references: [id])
  userId     Int       @map("user_id")
  problem    Problem   @relation(fields: [problemId], references: [id])
  problemId  Int       @map("problem_id")
  contest    Contest?  @relation(fields: [contestId], references: [id])
  contestId  Int?      @map("contest_id")
  workbook   Workbook? @relation(fields: [workbookId], references: [id])
  workbookId Int?      @map("workbook_id")
  code       String
  language   String
  shared     Boolean   @default(false)
  ipAddr     String    @map("ip_addr")
  createTime DateTime  @default(now()) @map("create_time")
  updateTime DateTime  @updatedAt @map("update_time")

  SubmissionResult SubmissionResult[]

  @@map("submission")
}

model SubmissionResult {
  id           Int        @id @default(autoincrement())
  submission   Submission @relation(fields: [submissionId], references: [id])
  submissionId Int        @map("submission_id")
  result       String
  acceptedNum  Int        @map("accepted_num")
  totalScore   Int        @map("total_score")
  createTime   DateTime   @default(now()) @map("create_time")
  updateTime   DateTime   @updatedAt @map("update_time")

  @@map("submssion_result")
}<|MERGE_RESOLUTION|>--- conflicted
+++ resolved
@@ -107,29 +107,6 @@
 }
 
 model Problem {
-<<<<<<< HEAD
-  id                 Int      @id @default(autoincrement())
-  created_by         User     @relation(fields: [created_by_id], references: [id], onDelete: SetNull)
-  created_by_id      Int
-  group              Group    @relation(fields: [group_id], references: [id])
-  group_id           Int
-  title              String
-  description        String
-  input_description  String
-  output_description String
-  hint               String
-  languages          Json
-  time_limit         Int
-  memory_limit       Int
-  difficulty         String
-  source             Json
-  shared             Boolean  @default(false)
-  submission_num     Int      @default(0)
-  accepted_num       Int      @default(0)
-  score              Int      @default(0)
-  create_time        DateTime @default(now())
-  update_time        DateTime @updatedAt
-=======
   id                Int      @id @default(autoincrement())
   createdBy         User     @relation(fields: [createdById], references: [id], onDelete: Restrict)
   createdById       Int      @map("created_by_id")
@@ -151,7 +128,6 @@
   score             Int      @default(0)
   createTime        DateTime @default(now()) @map("create_time")
   updateTime        DateTime @updatedAt @map("update_time")
->>>>>>> 6573e8e9
 
   ProblemTestcase ProblemTestcase[]
   ProblemTag      ProblemTag[]
@@ -307,34 +283,19 @@
 }
 
 model Workbook {
-<<<<<<< HEAD
   id                  Int      @id @default(autoincrement())
-  created_by          User     @relation(fields: [created_by_id], references: [id], onDelete: SetNull)
-  created_by_id       Int
-  group               Group    @relation(fields: [group_id], references: [id])
-  group_id            Int
+  createdBy           User     @relation(fields: [createdById], references: [id], onDelete: Restrict)
+  createdById         Int      @map("created_by_id")
+  group               Group    @relation(fields: [groupId], references: [id])
+  groupId             Int      @map("group_id")
   title               String
   description         String
-  start_time          DateTime
-  end_time            DateTime
+  startTime           DateTime @map("start_time")
+  endTime             DateTime @map("end_time")
   visible             Boolean  @default(true)
-  create_time         DateTime @default(now())
-  update_time         DateTime @updatedAt
+  createTime          DateTime @default(now()) @map("create_time")
+  updateTime          DateTime @updatedAt @map("update_time")
   allow_partial_score Boolean  @default(true)
-=======
-  id          Int      @id @default(autoincrement())
-  createdBy   User     @relation(fields: [createdById], references: [id], onDelete: Restrict)
-  createdById Int      @map("created_by_id")
-  group       Group    @relation(fields: [groupId], references: [id])
-  groupId     Int      @map("group_id")
-  title       String
-  description String
-  startTime   DateTime @map("start_time")
-  endTime     DateTime @map("end_time")
-  visible     Boolean  @default(true)
-  createTime  DateTime @default(now()) @map("create_time")
-  updateTime  DateTime @updatedAt @map("update_time")
->>>>>>> 6573e8e9
 
   WorkbookProblem WorkbookProblem[]
   Submission      Submission[]
