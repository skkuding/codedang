--- conflicted
+++ resolved
@@ -166,20 +166,6 @@
   ///             "locked": boolean
   ///           }[]
   /// }
-<<<<<<< HEAD
-  template          Json[]
-  languages         Language[]
-  timeLimit         Int        @map("time_limit") // unit: MilliSeconds
-  memoryLimit       Int        @map("memory_limit") // unit: MegaBytes
-  difficulty        Level
-  source            String
-  submissionCount   Int        @default(0) @map("submission_count")
-  acceptedCount     Int        @default(0) @map("accepted_count")
-  acceptedRate      Float      @default(0) @map("accepted_rate")
-  exposeTime        DateTime   @default(now()) @map("expose_time")
-  createTime        DateTime   @default(now()) @map("create_time")
-  updateTime        DateTime   @updatedAt @map("update_time")
-=======
   isVisible       Boolean    @default(true) @map("is_visible")
   template        Json[]
   languages       Language[]
@@ -193,9 +179,6 @@
   exposeTime      DateTime   @default(now()) @map("expose_time")
   createTime      DateTime   @default(now()) @map("create_time")
   updateTime      DateTime   @updatedAt @map("update_time")
-  inputExamples   String[]   @map("input_examples")
-  outputExamples  String[]   @map("output_examples")
->>>>>>> 15b6d6da
 
   samples         ExampleIO[]
   problemTestcase ProblemTestcase[]
