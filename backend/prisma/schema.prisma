--- conflicted
+++ resolved
@@ -108,28 +108,6 @@
 }
 
 model Problem {
-<<<<<<< HEAD
-  id                Int               @id @default(autoincrement())
-  createdBy         User              @relation(fields: [createdById], references: [id], onDelete: Restrict)
-  createdById       Int               @map("created_by_id")
-  isPublic          Boolean           @map("is_public")
-  title             String
-  description       String
-  inputDescription  String            @map("input_description")
-  outputDescription String            @map("output_description")
-  hint              String
-  languages         Json
-  timeLimit         Int               @map("time_limit")
-  memoryLimit       Int               @map("memory_limit")
-  difficulty        ProblemDifficulty
-  source            Json
-  shared            Boolean           @default(false)
-  submissionNum     Int               @default(0) @map("submission_num")
-  acceptedNum       Int               @default(0) @map("accepted_num")
-  score             Int               @default(0)
-  createTime        DateTime          @default(now()) @map("create_time")
-  updateTime        DateTime          @updatedAt @map("update_time")
-=======
   id                Int        @id @default(autoincrement())
   createdBy         User       @relation(fields: [createdById], references: [id], onDelete: Restrict)
   createdById       Int        @map("created_by_id")
@@ -149,33 +127,17 @@
   updateTime        DateTime   @updatedAt @map("update_time")
   inputExamples     String[]   @map("input_examples")
   outputExamples    String[]   @map("output_examples")
->>>>>>> a100b300
 
   problemTestcase ProblemTestcase[]
   problemTag      ProblemTag[]
   contestProblem  ContestProblem[]
   workbookProblem WorkbookProblem[]
   submission      Submission[]
-<<<<<<< HEAD
-  Group           Group?            @relation(fields: [groupId], references: [id])
-  groupId         Int?
-=======
   contestNotice   ContestNotice[]
->>>>>>> a100b300
 
   @@map("problem")
 }
 
-<<<<<<< HEAD
-enum ProblemDifficulty {
-  Level1
-  Level2
-  Level3
-  Level4
-  Level5
-  Level6
-  Level7
-=======
 enum Level {
   Level1
   Level2
@@ -187,7 +149,6 @@
   Cpp
   Java
   Python3
->>>>>>> a100b300
 }
 
 model ProblemTestcase {
@@ -227,31 +188,6 @@
 }
 
 model Contest {
-<<<<<<< HEAD
-  id                 Int         @id @default(autoincrement())
-  createdBy          User        @relation(fields: [createdById], references: [id], onDelete: Restrict)
-  createdById        Int         @map("created_by_id")
-  group              Group       @relation(fields: [groupId], references: [id])
-  groupId            Int         @map("group_id")
-  title              String
-  description        String
-  descriptionSummary String      @map("description_summary") @db.VarChar(1200)
-  startTime          DateTime    @map("start_time")
-  endTime            DateTime    @map("end_time")
-  visible            Boolean     @default(true)
-  isRankVisible      Boolean     @default(true) @map("is_rank_visible")
-  isPublic           Boolean     @default(false) @map("is_public")
-  type               ContestType
-  createTime         DateTime    @default(now()) @map("create_time")
-  updateTime         DateTime    @updatedAt @map("update_time")
-
-  contestNotice             ContestNotice[]
-  contestProblem            ContestProblem[]
-  contestRecord             ContestRecord[]
-  contestRankACM            ContestRankACM[]
-  submission                Submission[]
-  contestPublicizingRequest ContestPublicizingRequest[]
-=======
   id          Int      @id @default(autoincrement())
   createdBy   User     @relation(fields: [createdById], references: [id], onDelete: Restrict)
   createdById Int      @map("created_by_id")
@@ -269,7 +205,6 @@
   config      Json
   createTime  DateTime @default(now()) @map("create_time")
   updateTime  DateTime @updatedAt @map("update_time")
->>>>>>> a100b300
 
   contestNotice  ContestNotice[]
   contestProblem ContestProblem[]
@@ -331,14 +266,7 @@
   groupId     Int      @map("group_id")
   title       String
   description String
-<<<<<<< HEAD
-  startTime   DateTime @map("start_time")
-  endTime     DateTime @map("end_time")
-  visible     Boolean  @default(true)
-  isPublic    Boolean  @default(false) @map("is_public")
-=======
   isVisible   Boolean  @default(true) @map("is_visible")
->>>>>>> a100b300
   createTime  DateTime @default(now()) @map("create_time")
   updateTime  DateTime @updatedAt @map("update_time")
 
