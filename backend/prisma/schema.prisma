// This is your Prisma schema file,
// learn more about it in the docs: https://pris.ly/d/prisma-schema

generator client {
  provider = "prisma-client-js"
}

generator graphql {
  provider           = "prisma-nestjs-graphql"
  output             = "../apps/admin/src/@generated"
  noAtomicOperations = true
  // emitCompiled       = true
  purgeOutput        = true
  reExport           = Single
}

datasource db {
  provider = "postgresql"
  url      = env("DATABASE_URL")
}

enum Role {
  User
  Manager
  Admin
  SuperAdmin
}

enum Provider {
  github
  kakao
  naver
  google
}

model User {
  id         Int       @id @default(autoincrement())
  username   String    @unique
  password   String
  role       Role      @default(User)
  email      String    @unique
  lastLogin  DateTime? @map("last_login")
  createTime DateTime  @default(now()) @map("create_time")
  updateTime DateTime  @updatedAt @map("update_time")

  userProfile   UserProfile?
  userGroup     UserGroup[]
  notice        Notice[]
  problem       Problem[]
  contest       Contest[]
  contestRecord ContestRecord[]
  workbook      Workbook[]
  submission    Submission[]
  useroauth     UserOAuth?

  @@map("user")
}

model UserOAuth {
  id         Int // social ID (OAuth 서비스로부터 제공받는 id)
  user       User     @relation(fields: [userId], references: [id], onDelete: Cascade)
  userId     Int      @unique @map("user_id")
  provider   Provider
  createTime DateTime @default(now()) @map("create_time")
  updateTime DateTime @updatedAt @map("update_time")

  @@id([id, provider])
  @@map("user_oauth")
}

model UserProfile {
  id         Int      @id @default(autoincrement())
  user       User     @relation(fields: [userId], references: [id], onDelete: Cascade)
  userId     Int      @unique @map("user_id")
  realName   String   @map("real_name")
  createTime DateTime @default(now()) @map("create_time")
  updateTime DateTime @updatedAt @map("update_time")

  @@map("user_profile")
}

model UserGroup {
  user          User     @relation(fields: [userId], references: [id], onDelete: Cascade)
  userId        Int      @map("user_id")
  group         Group    @relation(fields: [groupId], references: [id])
  groupId       Int      @map("group_id")
  isGroupLeader Boolean  @default(false) @map("is_group_leader")
  createTime    DateTime @default(now()) @map("create_time")
  updateTime    DateTime @updatedAt @map("update_time")

  @@id([userId, groupId])
  @@map("user_group")
}

model Group {
  id          Int      @id @default(autoincrement())
  groupName   String   @unique @map("group_name")
  description String
  /// config default value
  /// {
  ///   "showOnList": true,          // show on 'all groups' list
  ///   "allowJoinFromSearch": true, // can join from 'all groups' list. set to false if `showOnList` is false
  ///   "allowJoinWithURL": false,
  ///   "requireApprovalBeforeJoin": true
  /// }
  config      Json
  createTime  DateTime @default(now()) @map("create_time")
  updateTime  DateTime @updatedAt @map("update_time")

  userGroup UserGroup[]
  notice    Notice[]
  problem   Problem[]
  contest   Contest[]
  workbook  Workbook[]

  @@map("group")
}

model Notice {
  id          Int      @id @default(autoincrement())
  createdBy   User?    @relation(fields: [createdById], references: [id], onDelete: SetNull)
  createdById Int?     @map("created_by_id")
  group       Group    @relation(fields: [groupId], references: [id])
  groupId     Int      @map("group_id")
  title       String
  content     String
  isVisible   Boolean  @default(true) @map("is_visible")
  isFixed     Boolean  @default(false) @map("is_fixed")
  createTime  DateTime @default(now()) @map("create_time")
  updateTime  DateTime @updatedAt @map("update_time")

  @@map("notice")
}

model Problem {
  id                Int        @id @default(autoincrement())
  createdBy         User?      @relation(fields: [createdById], references: [id], onDelete: SetNull)
  createdById       Int?       @map("created_by_id")
  group             Group      @relation(fields: [groupId], references: [id])
  groupId           Int        @map("group_id")
  title             String
  description       String
  inputDescription  String     @map("input_description")
  outputDescription String     @map("output_description")
  hint              String
  /// template code item structure
  /// {
  ///   "lanaguage": Language,
  ///   "code": {
  ///             "id": number,
  ///             "text": string,
  ///             "locked": boolean
  ///           }[]
  /// }
  template          Json[]
  languages         Language[]
  timeLimit         Int        @map("time_limit") // unit: MilliSeconds
  memoryLimit       Int        @map("memory_limit") // unit: MegaBytes
  difficulty        Level
  source            String
  exposeTime        DateTime   @default(now()) @map("expose_time")
  createTime        DateTime   @default(now()) @map("create_time")
  updateTime        DateTime   @updatedAt @map("update_time")
  inputExamples     String[]   @map("input_examples")
  outputExamples    String[]   @map("output_examples")

  problemTestcase ProblemTestcase[]
  problemTag      ProblemTag[]
  contestProblem  ContestProblem[]
  workbookProblem WorkbookProblem[]
  submission      Submission[]
  announcement    Announcement[]
  // ProblemAnnouncement ProblemAnnouncement[]

  @@map("problem")
}

enum Level {
  Level1
  Level2
  Level3
  Level4
  Level5
}

enum Language {
  C
  Cpp
  Java
  Python2
  Python3
  Golang
}

model ProblemTestcase {
  id          Int      @id @default(autoincrement())
  problem     Problem  @relation(fields: [problemId], references: [id], onDelete: Cascade, onUpdate: Cascade)
  problemId   Int      @map("problem_id")
  input       String // url to corresponding file
  output      String
  scoreWeight Int      @default(1) @map("score_weight")
  createTime  DateTime @default(now()) @map("create_time")
  updateTime  DateTime @updatedAt @map("update_time")

  submissionResult SubmissionResult[]

  @@map("problem_testcase")
}

model ProblemTag {
  id        Int     @id @default(autoincrement())
  problem   Problem @relation(fields: [problemId], references: [id], onDelete: Cascade, onUpdate: Cascade)
  problemId Int     @map("problem_id")
  tag       Tag     @relation(fields: [tagId], references: [id], onDelete: Cascade, onUpdate: Cascade)
  tagId     Int     @map("tag_id")

  @@map("problem_tag")
}

model Tag {
  id         Int      @id @default(autoincrement())
  name       String   @unique
  createTime DateTime @default(now()) @map("create_time")
  updateTime DateTime @updatedAt @map("update_time")

  problemTag ProblemTag[]

  @@map("tag")
}

model Contest {
  id          Int      @id @default(autoincrement())
  createdBy   User?    @relation(fields: [createdById], references: [id], onDelete: SetNull)
  createdById Int?     @map("created_by_id")
  group       Group    @relation(fields: [groupId], references: [id])
  groupId     Int      @map("group_id")
  title       String
  description String
  startTime   DateTime @map("start_time")
  endTime     DateTime @map("end_time")
  /// config default value
  /// {
  ///   "isVisible": true,
  ///   "isRankVisible": true
  /// }
  config      Json
  createTime  DateTime @default(now()) @map("create_time")
  updateTime  DateTime @updatedAt @map("update_time")

  contestProblem ContestProblem[]
  contestRecord  ContestRecord[]
  submission     Submission[]

  @@map("contest")
}

model ContestProblem {
  order      Int
<<<<<<< HEAD
  contest    Contest  @relation(fields: [contestId], references: [id])
=======
  contest    Contest  @relation(fields: [contestId], references: [id], onDelete: Cascade)
>>>>>>> 8bfaca87
  contestId  Int      @map("contest_id")
  problem    Problem  @relation(fields: [problemId], references: [id], onDelete: Cascade)
  problemId  Int      @map("problem_id")
  score      Int      @default(0)
  createTime DateTime @default(now()) @map("create_time")
  updateTime DateTime @updatedAt @map("update_time")

  @@id([contestId, problemId])
<<<<<<< HEAD
  @@unique([contestId, order])
=======
  // @@unique([contestId, problemId])
>>>>>>> 8bfaca87
  @@map("contest_problem")
}

model Announcement {
  id         Int      @id @default(autoincrement())
  content    String
  problem    Problem  @relation(fields: [problemId], references: [id])
  problemId  Int      @map("problem_id")
  createTime DateTime @default(now()) @map("create_time")
  updateTime DateTime @updatedAt @map("update_time")

  @@unique([id])
  @@map("announcement")
}

model ContestRecord {
  id                 Int      @id @default(autoincrement())
  contest            Contest  @relation(fields: [contestId], references: [id], onDelete: Cascade)
  contestId          Int      @map("contest_id")
  user               User?    @relation(fields: [userId], references: [id], onDelete: SetNull)
  userId             Int?     @map("user_id")
  acceptedProblemNum Int      @default(0) @map("accepted_problem_num")
  totalPenalty       Int      @default(0) @map("total_penalty")
  createTime         DateTime @default(now()) @map("create_time")
  updateTime         DateTime @updatedAt @map("update_time")

  @@unique([contestId, userId])
  @@map("contest_record")
}

model Workbook {
  id          Int      @id @default(autoincrement())
  createdBy   User?    @relation(fields: [createdById], references: [id], onDelete: SetNull)
  createdById Int?     @map("created_by_id")
  group       Group    @relation(fields: [groupId], references: [id])
  groupId     Int      @map("group_id")
  title       String
  description String
  isVisible   Boolean  @default(true) @map("is_visible")
  createTime  DateTime @default(now()) @map("create_time")
  updateTime  DateTime @updatedAt @map("update_time")

  workbookProblem WorkbookProblem[]
  submission      Submission[]

  @@map("workbook")
}

model WorkbookProblem {
  order      Int
<<<<<<< HEAD
  workbook   Workbook @relation(fields: [workbookId], references: [id])
=======
  workbook   Workbook @relation(fields: [workbookId], references: [id], onDelete: Cascade)
>>>>>>> 8bfaca87
  workbookId Int      @map("workbook_id")
  problem    Problem  @relation(fields: [problemId], references: [id], onDelete: Cascade)
  problemId  Int      @map("problem_id")
  createTime DateTime @default(now()) @map("create_time")
  updateTime DateTime @updatedAt @map("update_time")

  @@id([workbookId, problemId])
<<<<<<< HEAD
  @@unique([workbookId, order])
=======
  // @@unique([workbookId, problemId])
>>>>>>> 8bfaca87
  @@map("workbook_problem")
}

model Submission {
  id         String       @id // 6 digit hex hash
  user       User?        @relation(fields: [userId], references: [id], onDelete: SetNull)
  userId     Int?         @map("user_id")
  problem    Problem      @relation(fields: [problemId], references: [id], onDelete: Cascade)
  // Todo :
  // Regardless problem deletion, Keeping submission is positive for ranking or something ....
  problemId  Int          @map("problem_id")
  contest    Contest?     @relation(fields: [contestId], references: [id], onDelete: Cascade)
  contestId  Int?         @map("contest_id")
  workbook   Workbook?    @relation(fields: [workbookId], references: [id])
  workbookId Int?         @map("workbook_id")
  /// code item structure
  /// {
  ///   "id": number,
  ///   "text": string,
  ///   "locked": boolean
  /// }
  code       Json[]
  language   Language
  result     ResultStatus
  createTime DateTime     @default(now()) @map("create_time")
  updateTime DateTime     @updatedAt @map("update_time")

  submissionResult SubmissionResult[]

  @@map("submission")
}

model SubmissionResult {
  id                Int             @id @default(autoincrement())
  submission        Submission      @relation(fields: [submissionId], references: [id], onDelete: Cascade)
  submissionId      String          @map("submission_id")
  problemTestcase   ProblemTestcase @relation(fields: [problemTestcaseId], references: [id], onDelete: Cascade)
  problemTestcaseId Int             @map("problem_test_case_id")
  result            ResultStatus
  cpuTime           BigInt          @map("cpu_time")
  memoryUsage       Int             @map("memory_usage")
  createTime        DateTime        @default(now()) @map("create_time")
  updateTime        DateTime        @updatedAt @map("update_time")

  @@map("submssion_result")
}

enum ResultStatus {
  Judging
  Accepted
  WrongAnswer
  CompileError
  RuntimeError
  TimeLimitExceeded
  MemoryLimitExceeded
  OutputLimitExceeded
  ServerError
}<|MERGE_RESOLUTION|>--- conflicted
+++ resolved
@@ -256,11 +256,7 @@
 
 model ContestProblem {
   order      Int
-<<<<<<< HEAD
-  contest    Contest  @relation(fields: [contestId], references: [id])
-=======
   contest    Contest  @relation(fields: [contestId], references: [id], onDelete: Cascade)
->>>>>>> 8bfaca87
   contestId  Int      @map("contest_id")
   problem    Problem  @relation(fields: [problemId], references: [id], onDelete: Cascade)
   problemId  Int      @map("problem_id")
@@ -269,11 +265,7 @@
   updateTime DateTime @updatedAt @map("update_time")
 
   @@id([contestId, problemId])
-<<<<<<< HEAD
-  @@unique([contestId, order])
-=======
   // @@unique([contestId, problemId])
->>>>>>> 8bfaca87
   @@map("contest_problem")
 }
 
@@ -324,11 +316,7 @@
 
 model WorkbookProblem {
   order      Int
-<<<<<<< HEAD
-  workbook   Workbook @relation(fields: [workbookId], references: [id])
-=======
   workbook   Workbook @relation(fields: [workbookId], references: [id], onDelete: Cascade)
->>>>>>> 8bfaca87
   workbookId Int      @map("workbook_id")
   problem    Problem  @relation(fields: [problemId], references: [id], onDelete: Cascade)
   problemId  Int      @map("problem_id")
@@ -336,11 +324,7 @@
   updateTime DateTime @updatedAt @map("update_time")
 
   @@id([workbookId, problemId])
-<<<<<<< HEAD
-  @@unique([workbookId, order])
-=======
   // @@unique([workbookId, problemId])
->>>>>>> 8bfaca87
   @@map("workbook_problem")
 }
 
