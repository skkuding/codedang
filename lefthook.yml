--- conflicted
+++ resolved
@@ -8,15 +8,13 @@
       glob: '*.{js,ts,vue,css,yaml,yml}'
       run: pnpm prettier --check {staged_files}
 
-<<<<<<< HEAD
 commit-msg:
   commands:
     commitlint:
       run: pnpm commitlint --edit
-=======
+
 post-checkout:
   commands:
     setup:
       interactive: true
-      run: ./scripts/post-checkout.sh
->>>>>>> a100b300
+      run: ./scripts/post-checkout.sh